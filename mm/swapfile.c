--- conflicted
+++ resolved
@@ -1876,14 +1876,9 @@
 	int error;
 
 	if (S_ISBLK(inode->i_mode)) {
-<<<<<<< HEAD
-		bdev = I_BDEV(inode);
-		error = blkdev_get(bdev, FMODE_READ | FMODE_WRITE | FMODE_EXCL,
-=======
 		p->bdev = bdgrab(I_BDEV(inode));
 		error = blkdev_get(p->bdev,
 				   FMODE_READ | FMODE_WRITE | FMODE_EXCL,
->>>>>>> 105e53f8
 				   sys_swapon);
 		if (error < 0) {
 			p->bdev = NULL;
@@ -2144,15 +2139,9 @@
 	error = 0;
 	goto out;
 bad_swap:
-<<<<<<< HEAD
-	if (bdev) {
-		set_blocksize(bdev, p->old_block_size);
-		blkdev_put(bdev, FMODE_READ | FMODE_WRITE | FMODE_EXCL);
-=======
 	if (inode && S_ISBLK(inode->i_mode) && p->bdev) {
 		set_blocksize(p->bdev, p->old_block_size);
 		blkdev_put(p->bdev, FMODE_READ | FMODE_WRITE | FMODE_EXCL);
->>>>>>> 105e53f8
 	}
 	destroy_swap_extents(p);
 	swap_cgroup_swapoff(p->type);
