--- conflicted
+++ resolved
@@ -215,19 +215,11 @@
 	s8 __percpu *p = pcp->vm_stat_diff + item;
 	long x;
 	long t;
-<<<<<<< HEAD
 
 	x = delta + __this_cpu_read(*p);
 
 	t = __this_cpu_read(pcp->stat_threshold);
 
-=======
-
-	x = delta + __this_cpu_read(*p);
-
-	t = __this_cpu_read(pcp->stat_threshold);
-
->>>>>>> 105e53f8
 	if (unlikely(x > t || x < -t)) {
 		zone_page_state_add(x, zone, item);
 		x = 0;
@@ -264,21 +256,12 @@
 	struct per_cpu_pageset __percpu *pcp = zone->pageset;
 	s8 __percpu *p = pcp->vm_stat_diff + item;
 	s8 v, t;
-<<<<<<< HEAD
 
 	v = __this_cpu_inc_return(*p);
 	t = __this_cpu_read(pcp->stat_threshold);
 	if (unlikely(v > t)) {
 		s8 overstep = t >> 1;
 
-=======
-
-	v = __this_cpu_inc_return(*p);
-	t = __this_cpu_read(pcp->stat_threshold);
-	if (unlikely(v > t)) {
-		s8 overstep = t >> 1;
-
->>>>>>> 105e53f8
 		zone_page_state_add(v + overstep, zone, item);
 		__this_cpu_write(*p, -overstep);
 	}
@@ -295,21 +278,12 @@
 	struct per_cpu_pageset __percpu *pcp = zone->pageset;
 	s8 __percpu *p = pcp->vm_stat_diff + item;
 	s8 v, t;
-<<<<<<< HEAD
 
 	v = __this_cpu_dec_return(*p);
 	t = __this_cpu_read(pcp->stat_threshold);
 	if (unlikely(v < - t)) {
 		s8 overstep = t >> 1;
 
-=======
-
-	v = __this_cpu_dec_return(*p);
-	t = __this_cpu_read(pcp->stat_threshold);
-	if (unlikely(v < - t)) {
-		s8 overstep = t >> 1;
-
->>>>>>> 105e53f8
 		zone_page_state_add(v - overstep, zone, item);
 		__this_cpu_write(*p, overstep);
 	}
@@ -347,18 +321,12 @@
 		/*
 		 * The fetching of the stat_threshold is racy. We may apply
 		 * a counter threshold to the wrong the cpu if we get
-<<<<<<< HEAD
-		 * rescheduled while executing here. However, the following
-		 * will apply the threshold again and therefore bring the
-		 * counter under the threshold.
-=======
 		 * rescheduled while executing here. However, the next
 		 * counter update will apply the threshold again and
 		 * therefore bring the counter under the threshold again.
 		 *
 		 * Most of the time the thresholds are the same anyways
 		 * for all cpus in a zone.
->>>>>>> 105e53f8
 		 */
 		t = this_cpu_read(pcp->stat_threshold);
 
