--- conflicted
+++ resolved
@@ -31,11 +31,6 @@
 #include <asm/tlbflush.h>
 #include <asm/shmparam.h>
 
-<<<<<<< HEAD
-bool vmap_lazy_unmap __read_mostly = true;
-
-=======
->>>>>>> 3cbea436
 /*** Page table manipulation functions ***/
 
 static void vunmap_pte_range(pmd_t *pmd, unsigned long addr, unsigned long end)
@@ -505,9 +500,6 @@
 static unsigned long lazy_max_pages(void)
 {
 	unsigned int log;
-
-	if (!vmap_lazy_unmap)
-		return 0;
 
 	log = fls(num_online_cpus());
 
