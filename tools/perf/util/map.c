--- conflicted
+++ resolved
@@ -16,10 +16,7 @@
 static inline int is_anon_memory(const char *filename)
 {
 	return !strcmp(filename, "//anon") ||
-<<<<<<< HEAD
-=======
 	       !strcmp(filename, "/dev/zero (deleted)") ||
->>>>>>> 5a0383fb
 	       !strcmp(filename, "/anon_hugepage (deleted)");
 }
 
