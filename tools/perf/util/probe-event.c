/*
 * probe-event.c : perf-probe definition to kprobe_events format converter
 *
 * Written by Masami Hiramatsu <mhiramat@redhat.com>
 *
 * This program is free software; you can redistribute it and/or modify
 * it under the terms of the GNU General Public License as published by
 * the Free Software Foundation; either version 2 of the License, or
 * (at your option) any later version.
 *
 * This program is distributed in the hope that it will be useful,
 * but WITHOUT ANY WARRANTY; without even the implied warranty of
 * MERCHANTABILITY or FITNESS FOR A PARTICULAR PURPOSE.  See the
 * GNU General Public License for more details.
 *
 * You should have received a copy of the GNU General Public License
 * along with this program; if not, write to the Free Software
 * Foundation, Inc., 59 Temple Place - Suite 330, Boston, MA 02111-1307, USA.
 *
 */

#define _GNU_SOURCE
#include <sys/utsname.h>
#include <sys/types.h>
#include <sys/stat.h>
#include <fcntl.h>
#include <errno.h>
#include <stdio.h>
#include <unistd.h>
#include <stdlib.h>
#include <string.h>
#include <stdarg.h>
#include <limits.h>

#undef _GNU_SOURCE
#include "event.h"
#include "string.h"
#include "strlist.h"
#include "debug.h"
#include "cache.h"
#include "color.h"
#include "parse-events.h"  /* For debugfs_path */
#include "probe-event.h"

#define MAX_CMDLEN 256
#define MAX_PROBE_ARGS 128
#define PERFPROBE_GROUP "probe"

#define semantic_error(msg ...) die("Semantic error :" msg)

/* If there is no space to write, returns -E2BIG. */
static int e_snprintf(char *str, size_t size, const char *format, ...)
	__attribute__((format(printf, 3, 4)));

static int e_snprintf(char *str, size_t size, const char *format, ...)
{
	int ret;
	va_list ap;
	va_start(ap, format);
	ret = vsnprintf(str, size, format, ap);
	va_end(ap);
	if (ret >= (int)size)
		ret = -E2BIG;
	return ret;
}

void parse_line_range_desc(const char *arg, struct line_range *lr)
{
	const char *ptr;
	char *tmp;
	/*
	 * <Syntax>
	 * SRC:SLN[+NUM|-ELN]
	 * FUNC[:SLN[+NUM|-ELN]]
	 */
	ptr = strchr(arg, ':');
	if (ptr) {
		lr->start = (unsigned int)strtoul(ptr + 1, &tmp, 0);
		if (*tmp == '+')
			lr->end = lr->start + (unsigned int)strtoul(tmp + 1,
								    &tmp, 0);
		else if (*tmp == '-')
			lr->end = (unsigned int)strtoul(tmp + 1, &tmp, 0);
		else
			lr->end = 0;
		pr_debug("Line range is %u to %u\n", lr->start, lr->end);
		if (lr->end && lr->start > lr->end)
			semantic_error("Start line must be smaller"
				       " than end line.");
		if (*tmp != '\0')
			semantic_error("Tailing with invalid character '%d'.",
				       *tmp);
		tmp = strndup(arg, (ptr - arg));
	} else
		tmp = strdup(arg);

	if (strchr(tmp, '.'))
		lr->file = tmp;
	else
		lr->function = tmp;
}

/* Check the name is good for event/group */
static bool check_event_name(const char *name)
{
	if (!isalpha(*name) && *name != '_')
		return false;
	while (*++name != '\0') {
		if (!isalpha(*name) && !isdigit(*name) && *name != '_')
			return false;
	}
	return true;
}

/* Parse probepoint definition. */
static void parse_perf_probe_probepoint(char *arg, struct probe_point *pp)
{
	char *ptr, *tmp;
	char c, nc = 0;
	/*
	 * <Syntax>
	 * perf probe [EVENT=]SRC[:LN|;PTN]
	 * perf probe [EVENT=]FUNC[@SRC][+OFFS|%return|:LN|;PAT]
	 *
	 * TODO:Group name support
	 */

	ptr = strpbrk(arg, ";=@+%");
	if (ptr && *ptr == '=') {	/* Event name */
		*ptr = '\0';
		tmp = ptr + 1;
		ptr = strchr(arg, ':');
		if (ptr)	/* Group name is not supported yet. */
			semantic_error("Group name is not supported yet.");
		if (!check_event_name(arg))
			semantic_error("%s is bad for event name -it must "
				       "follow C symbol-naming rule.", arg);
		pp->event = strdup(arg);
		arg = tmp;
	}

	ptr = strpbrk(arg, ";:+@%");
	if (ptr) {
		nc = *ptr;
		*ptr++ = '\0';
	}

	/* Check arg is function or file and copy it */
	if (strchr(arg, '.'))	/* File */
		pp->file = strdup(arg);
	else			/* Function */
		pp->function = strdup(arg);
	DIE_IF(pp->file == NULL && pp->function == NULL);

	/* Parse other options */
	while (ptr) {
		arg = ptr;
		c = nc;
		if (c == ';') {	/* Lazy pattern must be the last part */
			pp->lazy_line = strdup(arg);
			break;
		}
		ptr = strpbrk(arg, ";:+@%");
		if (ptr) {
			nc = *ptr;
			*ptr++ = '\0';
		}
		switch (c) {
		case ':':	/* Line number */
			pp->line = strtoul(arg, &tmp, 0);
			if (*tmp != '\0')
				semantic_error("There is non-digit char"
					       " in line number.");
			break;
		case '+':	/* Byte offset from a symbol */
			pp->offset = strtoul(arg, &tmp, 0);
			if (*tmp != '\0')
				semantic_error("There is non-digit character"
						" in offset.");
			break;
		case '@':	/* File name */
			if (pp->file)
				semantic_error("SRC@SRC is not allowed.");
			pp->file = strdup(arg);
			DIE_IF(pp->file == NULL);
			break;
		case '%':	/* Probe places */
			if (strcmp(arg, "return") == 0) {
				pp->retprobe = 1;
			} else	/* Others not supported yet */
				semantic_error("%%%s is not supported.", arg);
			break;
		default:
			DIE_IF("Program has a bug.");
			break;
		}
	}

	/* Exclusion check */
	if (pp->lazy_line && pp->line)
		semantic_error("Lazy pattern can't be used with line number.");

	if (pp->lazy_line && pp->offset)
		semantic_error("Lazy pattern can't be used with offset.");

	if (pp->line && pp->offset)
		semantic_error("Offset can't be used with line number.");

	if (!pp->line && !pp->lazy_line && pp->file && !pp->function)
		semantic_error("File always requires line number or "
			       "lazy pattern.");

	if (pp->offset && !pp->function)
		semantic_error("Offset requires an entry function.");

	if (pp->retprobe && !pp->function)
		semantic_error("Return probe requires an entry function.");

	if ((pp->offset || pp->line || pp->lazy_line) && pp->retprobe)
		semantic_error("Offset/Line/Lazy pattern can't be used with "
			       "return probe.");

	pr_debug("symbol:%s file:%s line:%d offset:%d return:%d lazy:%s\n",
		 pp->function, pp->file, pp->line, pp->offset, pp->retprobe,
		 pp->lazy_line);
}

/* Parse perf-probe event definition */
void parse_perf_probe_event(const char *str, struct probe_point *pp,
			    bool *need_dwarf)
{
	char **argv;
	int argc, i;

	*need_dwarf = false;

	argv = argv_split(str, &argc);
	if (!argv)
		die("argv_split failed.");
	if (argc > MAX_PROBE_ARGS + 1)
		semantic_error("Too many arguments");

	/* Parse probe point */
	parse_perf_probe_probepoint(argv[0], pp);
	if (pp->file || pp->line)
		*need_dwarf = true;

	/* Copy arguments and ensure return probe has no C argument */
	pp->nr_args = argc - 1;
	pp->args = zalloc(sizeof(char *) * pp->nr_args);
	for (i = 0; i < pp->nr_args; i++) {
		pp->args[i] = strdup(argv[i + 1]);
		if (!pp->args[i])
			die("Failed to copy argument.");
		if (is_c_varname(pp->args[i])) {
			if (pp->retprobe)
				semantic_error("You can't specify local"
						" variable for kretprobe");
			*need_dwarf = true;
		}
	}

	argv_free(argv);
}

/* Parse kprobe_events event into struct probe_point */
void parse_trace_kprobe_event(const char *str, struct probe_point *pp)
{
	char pr;
	char *p;
	int ret, i, argc;
	char **argv;

	pr_debug("Parsing kprobe_events: %s\n", str);
	argv = argv_split(str, &argc);
	if (!argv)
		die("argv_split failed.");
	if (argc < 2)
		semantic_error("Too less arguments.");

	/* Scan event and group name. */
	ret = sscanf(argv[0], "%c:%a[^/ \t]/%a[^ \t]",
		     &pr, (float *)(void *)&pp->group,
		     (float *)(void *)&pp->event);
	if (ret != 3)
		semantic_error("Failed to parse event name: %s", argv[0]);
	pr_debug("Group:%s Event:%s probe:%c\n", pp->group, pp->event, pr);

	pp->retprobe = (pr == 'r');

	/* Scan function name and offset */
	ret = sscanf(argv[1], "%a[^+]+%d", (float *)(void *)&pp->function,
		     &pp->offset);
	if (ret == 1)
		pp->offset = 0;

	/* kprobe_events doesn't have this information */
	pp->line = 0;
	pp->file = NULL;

	pp->nr_args = argc - 2;
	pp->args = zalloc(sizeof(char *) * pp->nr_args);
	for (i = 0; i < pp->nr_args; i++) {
		p = strchr(argv[i + 2], '=');
		if (p)	/* We don't need which register is assigned. */
			*p = '\0';
		pp->args[i] = strdup(argv[i + 2]);
		if (!pp->args[i])
			die("Failed to copy argument.");
	}

	argv_free(argv);
}

/* Synthesize only probe point (not argument) */
int synthesize_perf_probe_point(struct probe_point *pp)
{
	char *buf;
	char offs[64] = "", line[64] = "";
	int ret;

	pp->probes[0] = buf = zalloc(MAX_CMDLEN);
	pp->found = 1;
	if (!buf)
		die("Failed to allocate memory by zalloc.");
	if (pp->offset) {
		ret = e_snprintf(offs, 64, "+%d", pp->offset);
		if (ret <= 0)
			goto error;
	}
	if (pp->line) {
		ret = e_snprintf(line, 64, ":%d", pp->line);
		if (ret <= 0)
			goto error;
	}

	if (pp->function)
		ret = e_snprintf(buf, MAX_CMDLEN, "%s%s%s%s", pp->function,
				 offs, pp->retprobe ? "%return" : "", line);
	else
		ret = e_snprintf(buf, MAX_CMDLEN, "%s%s", pp->file, line);
	if (ret <= 0) {
error:
		free(pp->probes[0]);
		pp->probes[0] = NULL;
		pp->found = 0;
	}
	return ret;
}

int synthesize_perf_probe_event(struct probe_point *pp)
{
	char *buf;
	int i, len, ret;

	len = synthesize_perf_probe_point(pp);
	if (len < 0)
		return 0;

	buf = pp->probes[0];
	for (i = 0; i < pp->nr_args; i++) {
		ret = e_snprintf(&buf[len], MAX_CMDLEN - len, " %s",
				 pp->args[i]);
		if (ret <= 0)
			goto error;
		len += ret;
	}
	pp->found = 1;

	return pp->found;
error:
	free(pp->probes[0]);
	pp->probes[0] = NULL;

	return ret;
}

int synthesize_trace_kprobe_event(struct probe_point *pp)
{
	char *buf;
	int i, len, ret;

	pp->probes[0] = buf = zalloc(MAX_CMDLEN);
	if (!buf)
		die("Failed to allocate memory by zalloc.");
	ret = e_snprintf(buf, MAX_CMDLEN, "%s+%d", pp->function, pp->offset);
	if (ret <= 0)
		goto error;
	len = ret;

	for (i = 0; i < pp->nr_args; i++) {
		ret = e_snprintf(&buf[len], MAX_CMDLEN - len, " %s",
				 pp->args[i]);
		if (ret <= 0)
			goto error;
		len += ret;
	}
	pp->found = 1;

	return pp->found;
error:
	free(pp->probes[0]);
	pp->probes[0] = NULL;

	return ret;
}

static int open_kprobe_events(int flags, int mode)
{
	char buf[PATH_MAX];
	int ret;

	ret = e_snprintf(buf, PATH_MAX, "%s/../kprobe_events", debugfs_path);
	if (ret < 0)
		die("Failed to make kprobe_events path.");

	ret = open(buf, flags, mode);
	if (ret < 0) {
		if (errno == ENOENT)
			die("kprobe_events file does not exist -"
			    " please rebuild with CONFIG_KPROBE_EVENT.");
		else
			die("Could not open kprobe_events file: %s",
			    strerror(errno));
	}
	return ret;
}

/* Get raw string list of current kprobe_events */
static struct strlist *get_trace_kprobe_event_rawlist(int fd)
{
	int ret, idx;
	FILE *fp;
	char buf[MAX_CMDLEN];
	char *p;
	struct strlist *sl;

	sl = strlist__new(true, NULL);

	fp = fdopen(dup(fd), "r");
	while (!feof(fp)) {
		p = fgets(buf, MAX_CMDLEN, fp);
		if (!p)
			break;

		idx = strlen(p) - 1;
		if (p[idx] == '\n')
			p[idx] = '\0';
		ret = strlist__add(sl, buf);
		if (ret < 0)
			die("strlist__add failed: %s", strerror(-ret));
	}
	fclose(fp);

	return sl;
}

/* Free and zero clear probe_point */
static void clear_probe_point(struct probe_point *pp)
{
	int i;

	if (pp->event)
		free(pp->event);
	if (pp->group)
		free(pp->group);
	if (pp->function)
		free(pp->function);
	if (pp->file)
		free(pp->file);
	if (pp->lazy_line)
		free(pp->lazy_line);
	for (i = 0; i < pp->nr_args; i++)
		free(pp->args[i]);
	if (pp->args)
		free(pp->args);
	for (i = 0; i < pp->found; i++)
		free(pp->probes[i]);
	memset(pp, 0, sizeof(*pp));
}

/* Show an event */
static void show_perf_probe_event(const char *event, const char *place,
				  struct probe_point *pp)
{
	int i, ret;
	char buf[128];

	ret = e_snprintf(buf, 128, "%s:%s", pp->group, event);
	if (ret < 0)
		die("Failed to copy event: %s", strerror(-ret));
	printf("  %-40s (on %s", buf, place);

	if (pp->nr_args > 0) {
		printf(" with");
		for (i = 0; i < pp->nr_args; i++)
			printf(" %s", pp->args[i]);
	}
	printf(")\n");
}

/* List up current perf-probe events */
void show_perf_probe_events(void)
{
	int fd;
	struct probe_point pp;
	struct strlist *rawlist;
	struct str_node *ent;

<<<<<<< HEAD
=======
	setup_pager();

>>>>>>> 55c63bd2
	memset(&pp, 0, sizeof(pp));
	fd = open_kprobe_events(O_RDONLY, 0);
	rawlist = get_trace_kprobe_event_rawlist(fd);
	close(fd);

	strlist__for_each(ent, rawlist) {
		parse_trace_kprobe_event(ent->s, &pp);
		/* Synthesize only event probe point */
		synthesize_perf_probe_point(&pp);
		/* Show an event */
		show_perf_probe_event(pp.event, pp.probes[0], &pp);
		clear_probe_point(&pp);
	}

	strlist__delete(rawlist);
}

/* Get current perf-probe event names */
static struct strlist *get_perf_event_names(int fd, bool include_group)
{
	char buf[128];
	struct strlist *sl, *rawlist;
	struct str_node *ent;
	struct probe_point pp;

	memset(&pp, 0, sizeof(pp));
	rawlist = get_trace_kprobe_event_rawlist(fd);

	sl = strlist__new(true, NULL);
	strlist__for_each(ent, rawlist) {
		parse_trace_kprobe_event(ent->s, &pp);
		if (include_group) {
			if (e_snprintf(buf, 128, "%s:%s", pp.group,
				       pp.event) < 0)
				die("Failed to copy group:event name.");
			strlist__add(sl, buf);
		} else
			strlist__add(sl, pp.event);
		clear_probe_point(&pp);
	}

	strlist__delete(rawlist);

	return sl;
}

static void write_trace_kprobe_event(int fd, const char *buf)
{
	int ret;

	pr_debug("Writing event: %s\n", buf);
	ret = write(fd, buf, strlen(buf));
	if (ret <= 0)
		die("Failed to write event: %s", strerror(errno));
}

static void get_new_event_name(char *buf, size_t len, const char *base,
			       struct strlist *namelist, bool allow_suffix)
{
	int i, ret;

	/* Try no suffix */
	ret = e_snprintf(buf, len, "%s", base);
	if (ret < 0)
		die("snprintf() failed: %s", strerror(-ret));
	if (!strlist__has_entry(namelist, buf))
		return;

	if (!allow_suffix) {
		pr_warning("Error: event \"%s\" already exists. "
			   "(Use -f to force duplicates.)\n", base);
		die("Can't add new event.");
	}

	/* Try to add suffix */
	for (i = 1; i < MAX_EVENT_INDEX; i++) {
		ret = e_snprintf(buf, len, "%s_%d", base, i);
		if (ret < 0)
			die("snprintf() failed: %s", strerror(-ret));
		if (!strlist__has_entry(namelist, buf))
			break;
	}
	if (i == MAX_EVENT_INDEX)
		die("Too many events are on the same function.");
}

void add_trace_kprobe_events(struct probe_point *probes, int nr_probes,
			     bool force_add)
{
	int i, j, fd;
	struct probe_point *pp;
	char buf[MAX_CMDLEN];
	char event[64];
	struct strlist *namelist;
	bool allow_suffix;

	fd = open_kprobe_events(O_RDWR, O_APPEND);
	/* Get current event names */
	namelist = get_perf_event_names(fd, false);

	for (j = 0; j < nr_probes; j++) {
		pp = probes + j;
		if (!pp->event)
			pp->event = strdup(pp->function);
		if (!pp->group)
			pp->group = strdup(PERFPROBE_GROUP);
		DIE_IF(!pp->event || !pp->group);
		/* If force_add is true, suffix search is allowed */
		allow_suffix = force_add;
		for (i = 0; i < pp->found; i++) {
			/* Get an unused new event name */
			get_new_event_name(event, 64, pp->event, namelist,
					   allow_suffix);
			snprintf(buf, MAX_CMDLEN, "%c:%s/%s %s\n",
				 pp->retprobe ? 'r' : 'p',
				 pp->group, event,
				 pp->probes[i]);
			write_trace_kprobe_event(fd, buf);
			printf("Added new event:\n");
			/* Get the first parameter (probe-point) */
			sscanf(pp->probes[i], "%s", buf);
			show_perf_probe_event(event, buf, pp);
			/* Add added event name to namelist */
			strlist__add(namelist, event);
			/*
			 * Probes after the first probe which comes from same
			 * user input are always allowed to add suffix, because
			 * there might be several addresses corresponding to
			 * one code line.
			 */
			allow_suffix = true;
		}
	}
	/* Show how to use the event. */
	printf("\nYou can now use it on all perf tools, such as:\n\n");
	printf("\tperf record -e %s:%s -a sleep 1\n\n", PERFPROBE_GROUP, event);

	strlist__delete(namelist);
	close(fd);
}

static void __del_trace_kprobe_event(int fd, struct str_node *ent)
{
	char *p;
	char buf[128];

	/* Convert from perf-probe event to trace-kprobe event */
	if (e_snprintf(buf, 128, "-:%s", ent->s) < 0)
		die("Failed to copy event.");
	p = strchr(buf + 2, ':');
	if (!p)
		die("Internal error: %s should have ':' but not.", ent->s);
	*p = '/';

	write_trace_kprobe_event(fd, buf);
	printf("Remove event: %s\n", ent->s);
}

static void del_trace_kprobe_event(int fd, const char *group,
				   const char *event, struct strlist *namelist)
{
	char buf[128];
	struct str_node *ent, *n;
	int found = 0;

	if (e_snprintf(buf, 128, "%s:%s", group, event) < 0)
		die("Failed to copy event.");

	if (strpbrk(buf, "*?")) { /* Glob-exp */
		strlist__for_each_safe(ent, n, namelist)
			if (strglobmatch(ent->s, buf)) {
				found++;
				__del_trace_kprobe_event(fd, ent);
				strlist__remove(namelist, ent);
			}
	} else {
		ent = strlist__find(namelist, buf);
		if (ent) {
			found++;
			__del_trace_kprobe_event(fd, ent);
			strlist__remove(namelist, ent);
		}
	}
	if (found == 0)
		pr_info("Info: event \"%s\" does not exist, could not remove it.\n", buf);
}

void del_trace_kprobe_events(struct strlist *dellist)
{
	int fd;
	const char *group, *event;
	char *p, *str;
	struct str_node *ent;
	struct strlist *namelist;

	fd = open_kprobe_events(O_RDWR, O_APPEND);
	/* Get current event names */
	namelist = get_perf_event_names(fd, true);

	strlist__for_each(ent, dellist) {
		str = strdup(ent->s);
		if (!str)
			die("Failed to copy event.");
		pr_debug("Parsing: %s\n", str);
		p = strchr(str, ':');
		if (p) {
			group = str;
			*p = '\0';
			event = p + 1;
		} else {
			group = "*";
			event = str;
		}
		pr_debug("Group: %s, Event: %s\n", group, event);
		del_trace_kprobe_event(fd, group, event, namelist);
		free(str);
	}
	strlist__delete(namelist);
	close(fd);
}

#define LINEBUF_SIZE 256
#define NR_ADDITIONAL_LINES 2

static void show_one_line(FILE *fp, unsigned int l, bool skip, bool show_num)
{
	char buf[LINEBUF_SIZE];
	const char *color = PERF_COLOR_BLUE;

	if (fgets(buf, LINEBUF_SIZE, fp) == NULL)
		goto error;
	if (!skip) {
		if (show_num)
			fprintf(stdout, "%7u  %s", l, buf);
		else
			color_fprintf(stdout, color, "         %s", buf);
	}

	while (strlen(buf) == LINEBUF_SIZE - 1 &&
	       buf[LINEBUF_SIZE - 2] != '\n') {
		if (fgets(buf, LINEBUF_SIZE, fp) == NULL)
			goto error;
		if (!skip) {
			if (show_num)
				fprintf(stdout, "%s", buf);
			else
				color_fprintf(stdout, color, "%s", buf);
		}
	}
	return;
error:
	if (feof(fp))
		die("Source file is shorter than expected.");
	else
		die("File read error: %s", strerror(errno));
}

void show_line_range(struct line_range *lr)
{
	unsigned int l = 1;
	struct line_node *ln;
	FILE *fp;

	setup_pager();

	if (lr->function)
		fprintf(stdout, "<%s:%d>\n", lr->function,
			lr->start - lr->offset);
	else
		fprintf(stdout, "<%s:%d>\n", lr->file, lr->start);

	fp = fopen(lr->path, "r");
	if (fp == NULL)
		die("Failed to open %s: %s", lr->path, strerror(errno));
	/* Skip to starting line number */
	while (l < lr->start)
		show_one_line(fp, l++, true, false);

	list_for_each_entry(ln, &lr->line_list, list) {
		while (ln->line > l)
			show_one_line(fp, (l++) - lr->offset, false, false);
		show_one_line(fp, (l++) - lr->offset, false, true);
	}

	if (lr->end == INT_MAX)
		lr->end = l + NR_ADDITIONAL_LINES;
	while (l < lr->end && !feof(fp))
		show_one_line(fp, (l++) - lr->offset, false, false);

	fclose(fp);
}<|MERGE_RESOLUTION|>--- conflicted
+++ resolved
@@ -507,11 +507,8 @@
 	struct strlist *rawlist;
 	struct str_node *ent;
 
-<<<<<<< HEAD
-=======
 	setup_pager();
 
->>>>>>> 55c63bd2
 	memset(&pp, 0, sizeof(pp));
 	fd = open_kprobe_events(O_RDONLY, 0);
 	rawlist = get_trace_kprobe_event_rawlist(fd);
