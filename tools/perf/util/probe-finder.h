#ifndef _PROBE_FINDER_H
#define _PROBE_FINDER_H

#include <stdbool.h>
#include "util.h"
#include "probe-event.h"

#define MAX_PATH_LEN		 256
#define MAX_PROBE_BUFFER	1024
#define MAX_PROBES		 128

static inline int is_c_varname(const char *name)
{
	/* TODO */
	return isalpha(name[0]) || name[0] == '_';
}

#ifdef DWARF_SUPPORT
/* Find probe_trace_events specified by perf_probe_event from debuginfo */
extern int find_probe_trace_events(int fd, struct perf_probe_event *pev,
				    struct probe_trace_event **tevs,
				    int max_tevs);

/* Find a perf_probe_point from debuginfo */
extern int find_perf_probe_point(unsigned long addr,
				 struct perf_probe_point *ppt);

/* Find a line range */
extern int find_line_range(int fd, struct line_range *lr);

/* Find available variables */
extern int find_available_vars_at(int fd, struct perf_probe_event *pev,
				  struct variable_list **vls, int max_points,
				  bool externs);

#include <dwarf.h>
#include <libdw.h>
#include <libdwfl.h>
#include <version.h>

struct probe_finder {
	struct perf_probe_event	*pev;		/* Target probe event */
<<<<<<< HEAD
	struct probe_trace_event *tevs;		/* Result trace events */
	int			ntevs;		/* Number of trace events */
	int			max_tevs;	/* Max number of trace events */
=======

	/* Callback when a probe point is found */
	int (*callback)(Dwarf_Die *sp_die, struct probe_finder *pf);
>>>>>>> 45f53cc9

	/* For function searching */
	int			lno;		/* Line number */
	Dwarf_Addr		addr;		/* Address */
	const char		*fname;		/* Real file name */
	Dwarf_Die		cu_die;		/* Current CU */
	struct list_head	lcache;		/* Line cache for lazy match */

	/* For variable searching */
#if _ELFUTILS_PREREQ(0, 142)
	Dwarf_CFI		*cfi;		/* Call Frame Information */
#endif
	Dwarf_Op		*fb_ops;	/* Frame base attribute */
	struct perf_probe_arg	*pvar;		/* Current target variable */
	struct probe_trace_arg	*tvar;		/* Current result variable */
<<<<<<< HEAD
=======
};

struct trace_event_finder {
	struct probe_finder	pf;
	struct probe_trace_event *tevs;		/* Found trace events */
	int			ntevs;		/* Number of trace events */
	int			max_tevs;	/* Max number of trace events */
};

struct available_var_finder {
	struct probe_finder	pf;
	struct variable_list	*vls;		/* Found variable lists */
	int			nvls;		/* Number of variable lists */
	int			max_vls;	/* Max no. of variable lists */
	bool			externs;	/* Find external vars too */
	bool			child;		/* Search child scopes */
>>>>>>> 45f53cc9
};

struct line_finder {
	struct line_range	*lr;		/* Target line range */

	const char		*fname;		/* File name */
	int			lno_s;		/* Start line number */
	int			lno_e;		/* End line number */
	Dwarf_Die		cu_die;		/* Current CU */
	int			found;
};

#endif /* DWARF_SUPPORT */

#endif /*_PROBE_FINDER_H */<|MERGE_RESOLUTION|>--- conflicted
+++ resolved
@@ -40,15 +40,9 @@
 
 struct probe_finder {
 	struct perf_probe_event	*pev;		/* Target probe event */
-<<<<<<< HEAD
-	struct probe_trace_event *tevs;		/* Result trace events */
-	int			ntevs;		/* Number of trace events */
-	int			max_tevs;	/* Max number of trace events */
-=======
 
 	/* Callback when a probe point is found */
 	int (*callback)(Dwarf_Die *sp_die, struct probe_finder *pf);
->>>>>>> 45f53cc9
 
 	/* For function searching */
 	int			lno;		/* Line number */
@@ -64,8 +58,6 @@
 	Dwarf_Op		*fb_ops;	/* Frame base attribute */
 	struct perf_probe_arg	*pvar;		/* Current target variable */
 	struct probe_trace_arg	*tvar;		/* Current result variable */
-<<<<<<< HEAD
-=======
 };
 
 struct trace_event_finder {
@@ -82,7 +74,6 @@
 	int			max_vls;	/* Max no. of variable lists */
 	bool			externs;	/* Find external vars too */
 	bool			child;		/* Search child scopes */
->>>>>>> 45f53cc9
 };
 
 struct line_finder {
