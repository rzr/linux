ifeq ("$(origin O)", "command line")
	OUTPUT := $(O)/
endif

# The default target of this Makefile is...
all::

# Define V=1 to have a more verbose compile.
# Define V=2 to have an even more verbose compile.
#
# Define SNPRINTF_RETURNS_BOGUS if your are on a system which snprintf()
# or vsnprintf() return -1 instead of number of characters which would
# have been written to the final string if enough space had been available.
#
# Define FREAD_READS_DIRECTORIES if your are on a system which succeeds
# when attempting to read from an fopen'ed directory.
#
# Define NO_OPENSSL environment variable if you do not have OpenSSL.
# This also implies MOZILLA_SHA1.
#
# Define CURLDIR=/foo/bar if your curl header and library files are in
# /foo/bar/include and /foo/bar/lib directories.
#
# Define EXPATDIR=/foo/bar if your expat header and library files are in
# /foo/bar/include and /foo/bar/lib directories.
#
# Define NO_D_INO_IN_DIRENT if you don't have d_ino in your struct dirent.
#
# Define NO_D_TYPE_IN_DIRENT if your platform defines DT_UNKNOWN but lacks
# d_type in struct dirent (latest Cygwin -- will be fixed soonish).
#
# Define NO_C99_FORMAT if your formatted IO functions (printf/scanf et.al.)
# do not support the 'size specifiers' introduced by C99, namely ll, hh,
# j, z, t. (representing long long int, char, intmax_t, size_t, ptrdiff_t).
# some C compilers supported these specifiers prior to C99 as an extension.
#
# Define NO_STRCASESTR if you don't have strcasestr.
#
# Define NO_MEMMEM if you don't have memmem.
#
# Define NO_STRTOUMAX if you don't have strtoumax in the C library.
# If your compiler also does not support long long or does not have
# strtoull, define NO_STRTOULL.
#
# Define NO_SETENV if you don't have setenv in the C library.
#
# Define NO_UNSETENV if you don't have unsetenv in the C library.
#
# Define NO_MKDTEMP if you don't have mkdtemp in the C library.
#
# Define NO_SYS_SELECT_H if you don't have sys/select.h.
#
# Define NO_SYMLINK_HEAD if you never want .perf/HEAD to be a symbolic link.
# Enable it on Windows.  By default, symrefs are still used.
#
# Define NO_SVN_TESTS if you want to skip time-consuming SVN interoperability
# tests.  These tests take up a significant amount of the total test time
# but are not needed unless you plan to talk to SVN repos.
#
# Define NO_FINK if you are building on Darwin/Mac OS X, have Fink
# installed in /sw, but don't want PERF to link against any libraries
# installed there.  If defined you may specify your own (or Fink's)
# include directories and library directories by defining CFLAGS
# and LDFLAGS appropriately.
#
# Define NO_DARWIN_PORTS if you are building on Darwin/Mac OS X,
# have DarwinPorts installed in /opt/local, but don't want PERF to
# link against any libraries installed there.  If defined you may
# specify your own (or DarwinPort's) include directories and
# library directories by defining CFLAGS and LDFLAGS appropriately.
#
# Define PPC_SHA1 environment variable when running make to make use of
# a bundled SHA1 routine optimized for PowerPC.
#
# Define ARM_SHA1 environment variable when running make to make use of
# a bundled SHA1 routine optimized for ARM.
#
# Define MOZILLA_SHA1 environment variable when running make to make use of
# a bundled SHA1 routine coming from Mozilla. It is GPL'd and should be fast
# on non-x86 architectures (e.g. PowerPC), while the OpenSSL version (default
# choice) has very fast version optimized for i586.
#
# Define NEEDS_SSL_WITH_CRYPTO if you need -lcrypto with -lssl (Darwin).
#
# Define NEEDS_LIBICONV if linking with libc is not enough (Darwin).
#
# Define NEEDS_SOCKET if linking with libc is not enough (SunOS,
# Patrick Mauritz).
#
# Define NO_MMAP if you want to avoid mmap.
#
# Define NO_PTHREADS if you do not have or do not want to use Pthreads.
#
# Define NO_PREAD if you have a problem with pread() system call (e.g.
# cygwin.dll before v1.5.22).
#
# Define NO_FAST_WORKING_DIRECTORY if accessing objects in pack files is
# generally faster on your platform than accessing the working directory.
#
# Define NO_TRUSTABLE_FILEMODE if your filesystem may claim to support
# the executable mode bit, but doesn't really do so.
#
# Define NO_IPV6 if you lack IPv6 support and getaddrinfo().
#
# Define NO_SOCKADDR_STORAGE if your platform does not have struct
# sockaddr_storage.
#
# Define NO_ICONV if your libc does not properly support iconv.
#
# Define OLD_ICONV if your library has an old iconv(), where the second
# (input buffer pointer) parameter is declared with type (const char **).
#
# Define NO_DEFLATE_BOUND if your zlib does not have deflateBound.
#
# Define NO_R_TO_GCC_LINKER if your gcc does not like "-R/path/lib"
# that tells runtime paths to dynamic libraries;
# "-Wl,-rpath=/path/lib" is used instead.
#
# Define USE_NSEC below if you want perf to care about sub-second file mtimes
# and ctimes. Note that you need recent glibc (at least 2.2.4) for this, and
# it will BREAK YOUR LOCAL DIFFS! show-diff and anything using it will likely
# randomly break unless your underlying filesystem supports those sub-second
# times (my ext3 doesn't).
#
# Define USE_ST_TIMESPEC if your "struct stat" uses "st_ctimespec" instead of
# "st_ctim"
#
# Define NO_NSEC if your "struct stat" does not have "st_ctim.tv_nsec"
# available.  This automatically turns USE_NSEC off.
#
# Define USE_STDEV below if you want perf to care about the underlying device
# change being considered an inode change from the update-index perspective.
#
# Define NO_ST_BLOCKS_IN_STRUCT_STAT if your platform does not have st_blocks
# field that counts the on-disk footprint in 512-byte blocks.
#
# Define ASCIIDOC8 if you want to format documentation with AsciiDoc 8
#
# Define DOCBOOK_XSL_172 if you want to format man pages with DocBook XSL v1.72.
#
# Define NO_PERL_MAKEMAKER if you cannot use Makefiles generated by perl's
# MakeMaker (e.g. using ActiveState under Cygwin).
#
# Define NO_PERL if you do not want Perl scripts or libraries at all.
#
# Define INTERNAL_QSORT to use Git's implementation of qsort(), which
# is a simplified version of the merge sort used in glibc. This is
# recommended if Git triggers O(n^2) behavior in your platform's qsort().
#
# Define NO_EXTERNAL_GREP if you don't want "perf grep" to ever call
# your external grep (e.g., if your system lacks grep, if its grep is
# broken, or spawning external process is slower than built-in grep perf has).
#
# Define LDFLAGS=-static to build a static binary.
#
# Define EXTRA_CFLAGS=-m64 or EXTRA_CFLAGS=-m32 as appropriate for cross-builds.
#
# Define NO_DWARF if you do not want debug-info analysis feature at all.

$(shell sh -c 'mkdir -p $(OUTPUT)scripts/python/Perf-Trace-Util/' 2> /dev/null)
$(shell sh -c 'mkdir -p $(OUTPUT)scripts/perl/Perf-Trace-Util/' 2> /dev/null)
$(shell sh -c 'mkdir -p $(OUTPUT)util/scripting-engines/' 2> /dev/null)
$(shell sh -c 'mkdir $(OUTPUT)bench' 2> /dev/null)

$(OUTPUT)PERF-VERSION-FILE: .FORCE-PERF-VERSION-FILE
	@$(SHELL_PATH) util/PERF-VERSION-GEN $(OUTPUT)
-include $(OUTPUT)PERF-VERSION-FILE

uname_S := $(shell sh -c 'uname -s 2>/dev/null || echo not')
uname_M := $(shell sh -c 'uname -m 2>/dev/null || echo not')
uname_O := $(shell sh -c 'uname -o 2>/dev/null || echo not')
uname_R := $(shell sh -c 'uname -r 2>/dev/null || echo not')
uname_P := $(shell sh -c 'uname -p 2>/dev/null || echo not')
uname_V := $(shell sh -c 'uname -v 2>/dev/null || echo not')

ARCH ?= $(shell echo $(uname_M) | sed -e s/i.86/i386/ -e s/sun4u/sparc64/ \
				  -e s/arm.*/arm/ -e s/sa110/arm/ \
				  -e s/s390x/s390/ -e s/parisc64/parisc/ \
				  -e s/ppc.*/powerpc/ -e s/mips.*/mips/ \
				  -e s/sh[234].*/sh/ )

# Additional ARCH settings for x86
ifeq ($(ARCH),i386)
        ARCH := x86
endif
ifeq ($(ARCH),x86_64)
        ARCH := x86
endif

$(shell sh -c 'mkdir -p $(OUTPUT)arch/$(ARCH)/util/' 2> /dev/null)

# CFLAGS and LDFLAGS are for the users to override from the command line.

#
# Include saner warnings here, which can catch bugs:
#

EXTRA_WARNINGS := -Wformat
EXTRA_WARNINGS := $(EXTRA_WARNINGS) -Wformat-security
EXTRA_WARNINGS := $(EXTRA_WARNINGS) -Wformat-y2k
EXTRA_WARNINGS := $(EXTRA_WARNINGS) -Wshadow
EXTRA_WARNINGS := $(EXTRA_WARNINGS) -Winit-self
EXTRA_WARNINGS := $(EXTRA_WARNINGS) -Wpacked
EXTRA_WARNINGS := $(EXTRA_WARNINGS) -Wredundant-decls
EXTRA_WARNINGS := $(EXTRA_WARNINGS) -Wstack-protector
EXTRA_WARNINGS := $(EXTRA_WARNINGS) -Wstrict-aliasing=3
EXTRA_WARNINGS := $(EXTRA_WARNINGS) -Wswitch-default
EXTRA_WARNINGS := $(EXTRA_WARNINGS) -Wswitch-enum
EXTRA_WARNINGS := $(EXTRA_WARNINGS) -Wno-system-headers
EXTRA_WARNINGS := $(EXTRA_WARNINGS) -Wundef
EXTRA_WARNINGS := $(EXTRA_WARNINGS) -Wvolatile-register-var
EXTRA_WARNINGS := $(EXTRA_WARNINGS) -Wwrite-strings
EXTRA_WARNINGS := $(EXTRA_WARNINGS) -Wbad-function-cast
EXTRA_WARNINGS := $(EXTRA_WARNINGS) -Wmissing-declarations
EXTRA_WARNINGS := $(EXTRA_WARNINGS) -Wmissing-prototypes
EXTRA_WARNINGS := $(EXTRA_WARNINGS) -Wnested-externs
EXTRA_WARNINGS := $(EXTRA_WARNINGS) -Wold-style-definition
EXTRA_WARNINGS := $(EXTRA_WARNINGS) -Wstrict-prototypes
EXTRA_WARNINGS := $(EXTRA_WARNINGS) -Wdeclaration-after-statement

ifeq ("$(origin DEBUG)", "command line")
  PERF_DEBUG = $(DEBUG)
endif
ifndef PERF_DEBUG
  CFLAGS_OPTIMIZE = -O6
endif

CFLAGS = -ggdb3 -Wall -Wextra -std=gnu99 -Werror $(CFLAGS_OPTIMIZE) -D_FORTIFY_SOURCE=2 $(EXTRA_WARNINGS) $(EXTRA_CFLAGS)
EXTLIBS = -lpthread -lrt -lelf -lm
ALL_CFLAGS = $(CFLAGS) -D_LARGEFILE64_SOURCE -D_FILE_OFFSET_BITS=64
ALL_LDFLAGS = $(LDFLAGS)
STRIP ?= strip

# Among the variables below, these:
#   perfexecdir
#   template_dir
#   mandir
#   infodir
#   htmldir
#   ETC_PERFCONFIG (but not sysconfdir)
# can be specified as a relative path some/where/else;
# this is interpreted as relative to $(prefix) and "perf" at
# runtime figures out where they are based on the path to the executable.
# This can help installing the suite in a relocatable way.

# Make the path relative to DESTDIR, not to prefix
ifndef DESTDIR
prefix = $(HOME)
endif
bindir_relative = bin
bindir = $(prefix)/$(bindir_relative)
mandir = share/man
infodir = share/info
perfexecdir = libexec/perf-core
sharedir = $(prefix)/share
template_dir = share/perf-core/templates
htmldir = share/doc/perf-doc
ifeq ($(prefix),/usr)
sysconfdir = /etc
ETC_PERFCONFIG = $(sysconfdir)/perfconfig
else
sysconfdir = $(prefix)/etc
ETC_PERFCONFIG = etc/perfconfig
endif
lib = lib

export prefix bindir sharedir sysconfdir

CC = $(CROSS_COMPILE)gcc
AR = $(CROSS_COMPILE)ar
RM = rm -f
TAR = tar
FIND = find
INSTALL = install
RPMBUILD = rpmbuild
PTHREAD_LIBS = -lpthread

# sparse is architecture-neutral, which means that we need to tell it
# explicitly what architecture to check for. Fix this up for yours..
SPARSE_FLAGS = -D__BIG_ENDIAN__ -D__powerpc__

ifeq ($(V), 2)
	QUIET_STDERR = ">/dev/null"
else
	QUIET_STDERR = ">/dev/null 2>&1"
endif

BITBUCKET = "/dev/null"

ifneq ($(shell sh -c "(echo '\#include <stdio.h>'; echo 'int main(void) { return puts(\"hi\"); }') | $(CC) -x c - $(ALL_CFLAGS) -o $(BITBUCKET) "$(QUIET_STDERR)" && echo y"), y)
	BITBUCKET = .perf.dev.null
endif

ifeq ($(shell sh -c "echo 'int foo(void) {char X[2]; return 3;}' | $(CC) -x c -c -Werror -fstack-protector-all - -o $(BITBUCKET) "$(QUIET_STDERR)" && echo y"), y)
  CFLAGS := $(CFLAGS) -fstack-protector-all
endif


### --- END CONFIGURATION SECTION ---

# Those must not be GNU-specific; they are shared with perl/ which may
# be built by a different compiler. (Note that this is an artifact now
# but it still might be nice to keep that distinction.)
BASIC_CFLAGS = -Iutil/include -Iarch/$(ARCH)/include
BASIC_LDFLAGS =

# Guard against environment variables
BUILTIN_OBJS =
BUILT_INS =
COMPAT_CFLAGS =
COMPAT_OBJS =
LIB_H =
LIB_OBJS =
SCRIPT_PERL =
SCRIPT_SH =
TEST_PROGRAMS =

SCRIPT_SH += perf-archive.sh

#
# No Perl scripts right now:
#

# SCRIPT_PERL += perf-add--interactive.perl

SCRIPTS = $(patsubst %.sh,%,$(SCRIPT_SH)) \
	  $(patsubst %.perl,%,$(SCRIPT_PERL))

# Empty...
EXTRA_PROGRAMS =

# ... and all the rest that could be moved out of bindir to perfexecdir
PROGRAMS += $(EXTRA_PROGRAMS)

#
# Single 'perf' binary right now:
#
PROGRAMS += $(OUTPUT)perf

# List built-in command $C whose implementation cmd_$C() is not in
# builtin-$C.o but is linked in as part of some other command.
#

# what 'all' will build and 'install' will install, in perfexecdir
ALL_PROGRAMS = $(PROGRAMS) $(SCRIPTS)

# what 'all' will build but not install in perfexecdir
OTHER_PROGRAMS = $(OUTPUT)perf$X

# Set paths to tools early so that they can be used for version tests.
ifndef SHELL_PATH
	SHELL_PATH = /bin/sh
endif
ifndef PERL_PATH
	PERL_PATH = /usr/bin/perl
endif

export PERL_PATH

LIB_FILE=$(OUTPUT)libperf.a

LIB_H += ../../include/linux/perf_event.h
LIB_H += ../../include/linux/rbtree.h
LIB_H += ../../include/linux/list.h
LIB_H += ../../include/linux/hash.h
LIB_H += ../../include/linux/stringify.h
LIB_H += util/include/linux/bitmap.h
LIB_H += util/include/linux/bitops.h
LIB_H += util/include/linux/compiler.h
LIB_H += util/include/linux/ctype.h
LIB_H += util/include/linux/kernel.h
LIB_H += util/include/linux/list.h
LIB_H += util/include/linux/module.h
LIB_H += util/include/linux/poison.h
LIB_H += util/include/linux/prefetch.h
LIB_H += util/include/linux/rbtree.h
LIB_H += util/include/linux/string.h
LIB_H += util/include/linux/types.h
LIB_H += util/include/asm/asm-offsets.h
LIB_H += util/include/asm/bug.h
LIB_H += util/include/asm/byteorder.h
LIB_H += util/include/asm/hweight.h
LIB_H += util/include/asm/swab.h
LIB_H += util/include/asm/system.h
LIB_H += util/include/asm/uaccess.h
LIB_H += util/include/dwarf-regs.h
LIB_H += perf.h
LIB_H += util/cache.h
LIB_H += util/callchain.h
LIB_H += util/build-id.h
LIB_H += util/debug.h
LIB_H += util/debugfs.h
LIB_H += util/event.h
LIB_H += util/exec_cmd.h
LIB_H += util/types.h
LIB_H += util/levenshtein.h
LIB_H += util/map.h
LIB_H += util/parse-options.h
LIB_H += util/parse-events.h
LIB_H += util/quote.h
LIB_H += util/util.h
LIB_H += util/header.h
LIB_H += util/help.h
LIB_H += util/session.h
LIB_H += util/strbuf.h
LIB_H += util/strlist.h
LIB_H += util/svghelper.h
LIB_H += util/run-command.h
LIB_H += util/sigchain.h
LIB_H += util/symbol.h
LIB_H += util/color.h
LIB_H += util/values.h
LIB_H += util/sort.h
LIB_H += util/hist.h
LIB_H += util/thread.h
LIB_H += util/trace-event.h
LIB_H += util/probe-finder.h
LIB_H += util/probe-event.h
LIB_H += util/pstack.h
LIB_H += util/cpumap.h

LIB_OBJS += $(OUTPUT)util/abspath.o
LIB_OBJS += $(OUTPUT)util/alias.o
LIB_OBJS += $(OUTPUT)util/build-id.o
LIB_OBJS += $(OUTPUT)util/config.o
LIB_OBJS += $(OUTPUT)util/ctype.o
LIB_OBJS += $(OUTPUT)util/debugfs.o
LIB_OBJS += $(OUTPUT)util/environment.o
LIB_OBJS += $(OUTPUT)util/event.o
LIB_OBJS += $(OUTPUT)util/exec_cmd.o
LIB_OBJS += $(OUTPUT)util/help.o
LIB_OBJS += $(OUTPUT)util/levenshtein.o
LIB_OBJS += $(OUTPUT)util/parse-options.o
LIB_OBJS += $(OUTPUT)util/parse-events.o
LIB_OBJS += $(OUTPUT)util/path.o
LIB_OBJS += $(OUTPUT)util/rbtree.o
LIB_OBJS += $(OUTPUT)util/bitmap.o
LIB_OBJS += $(OUTPUT)util/hweight.o
LIB_OBJS += $(OUTPUT)util/run-command.o
LIB_OBJS += $(OUTPUT)util/quote.o
LIB_OBJS += $(OUTPUT)util/strbuf.o
LIB_OBJS += $(OUTPUT)util/string.o
LIB_OBJS += $(OUTPUT)util/strlist.o
LIB_OBJS += $(OUTPUT)util/usage.o
LIB_OBJS += $(OUTPUT)util/wrapper.o
LIB_OBJS += $(OUTPUT)util/sigchain.o
LIB_OBJS += $(OUTPUT)util/symbol.o
LIB_OBJS += $(OUTPUT)util/color.o
LIB_OBJS += $(OUTPUT)util/pager.o
LIB_OBJS += $(OUTPUT)util/header.o
LIB_OBJS += $(OUTPUT)util/callchain.o
LIB_OBJS += $(OUTPUT)util/values.o
LIB_OBJS += $(OUTPUT)util/debug.o
LIB_OBJS += $(OUTPUT)util/map.o
LIB_OBJS += $(OUTPUT)util/pstack.o
LIB_OBJS += $(OUTPUT)util/session.o
LIB_OBJS += $(OUTPUT)util/thread.o
LIB_OBJS += $(OUTPUT)util/trace-event-parse.o
LIB_OBJS += $(OUTPUT)util/trace-event-read.o
LIB_OBJS += $(OUTPUT)util/trace-event-info.o
LIB_OBJS += $(OUTPUT)util/trace-event-scripting.o
LIB_OBJS += $(OUTPUT)util/svghelper.o
LIB_OBJS += $(OUTPUT)util/sort.o
LIB_OBJS += $(OUTPUT)util/hist.o
LIB_OBJS += $(OUTPUT)util/probe-event.o
LIB_OBJS += $(OUTPUT)util/util.o
LIB_OBJS += $(OUTPUT)util/cpumap.o

BUILTIN_OBJS += $(OUTPUT)builtin-annotate.o

BUILTIN_OBJS += $(OUTPUT)builtin-bench.o

# Benchmark modules
BUILTIN_OBJS += $(OUTPUT)bench/sched-messaging.o
BUILTIN_OBJS += $(OUTPUT)bench/sched-pipe.o
BUILTIN_OBJS += $(OUTPUT)bench/mem-memcpy.o

BUILTIN_OBJS += $(OUTPUT)builtin-diff.o
BUILTIN_OBJS += $(OUTPUT)builtin-help.o
BUILTIN_OBJS += $(OUTPUT)builtin-sched.o
BUILTIN_OBJS += $(OUTPUT)builtin-buildid-list.o
BUILTIN_OBJS += $(OUTPUT)builtin-buildid-cache.o
BUILTIN_OBJS += $(OUTPUT)builtin-list.o
BUILTIN_OBJS += $(OUTPUT)builtin-record.o
BUILTIN_OBJS += $(OUTPUT)builtin-report.o
BUILTIN_OBJS += $(OUTPUT)builtin-stat.o
BUILTIN_OBJS += $(OUTPUT)builtin-timechart.o
BUILTIN_OBJS += $(OUTPUT)builtin-top.o
BUILTIN_OBJS += $(OUTPUT)builtin-trace.o
BUILTIN_OBJS += $(OUTPUT)builtin-probe.o
BUILTIN_OBJS += $(OUTPUT)builtin-kmem.o
BUILTIN_OBJS += $(OUTPUT)builtin-lock.o
BUILTIN_OBJS += $(OUTPUT)builtin-kvm.o
BUILTIN_OBJS += $(OUTPUT)builtin-test.o
BUILTIN_OBJS += $(OUTPUT)builtin-inject.o

PERFLIBS = $(LIB_FILE)

#
# Platform specific tweaks
#

# We choose to avoid "if .. else if .. else .. endif endif"
# because maintaining the nesting to match is a pain.  If
# we had "elif" things would have been much nicer...

-include config.mak.autogen
-include config.mak

ifndef NO_DWARF
ifneq ($(shell sh -c "(echo '\#include <dwarf.h>'; echo '\#include <libdw.h>'; echo '\#include <version.h>'; echo '\#ifndef _ELFUTILS_PREREQ'; echo '\#error'; echo '\#endif'; echo 'int main(void) { Dwarf *dbg; dbg = dwarf_begin(0, DWARF_C_READ); return (long)dbg; }') | $(CC) -x c - $(ALL_CFLAGS) -I/usr/include/elfutils -ldw -lelf -o $(BITBUCKET) $(ALL_LDFLAGS) $(EXTLIBS) "$(QUIET_STDERR)" && echo y"), y)
	msg := $(warning No libdw.h found or old libdw.h found or elfutils is older than 0.138, disables dwarf support. Please install new elfutils-devel/libdw-dev);
	NO_DWARF := 1
endif # Dwarf support
endif # NO_DWARF

-include arch/$(ARCH)/Makefile

ifeq ($(uname_S),Darwin)
	ifndef NO_FINK
		ifeq ($(shell test -d /sw/lib && echo y),y)
			BASIC_CFLAGS += -I/sw/include
			BASIC_LDFLAGS += -L/sw/lib
		endif
	endif
	ifndef NO_DARWIN_PORTS
		ifeq ($(shell test -d /opt/local/lib && echo y),y)
			BASIC_CFLAGS += -I/opt/local/include
			BASIC_LDFLAGS += -L/opt/local/lib
		endif
	endif
	PTHREAD_LIBS =
endif

<<<<<<< HEAD
ifeq ($(shell sh -c "(echo '\#include <libelf.h>'; echo 'int main(void) { Elf * elf = elf_begin(0, ELF_C_READ, 0); return (long)elf; }') | $(CC) -x c - $(ALL_CFLAGS) -D_LARGEFILE64_SOURCE -D_FILE_OFFSET_BITS=64 -o $(BITBUCKET) $(ALL_LDFLAGS) $(EXTLIBS) "$(QUIET_STDERR)" && echo y"), y)
ifneq ($(shell sh -c "(echo '\#include <gnu/libc-version.h>'; echo 'int main(void) { const char * version = gnu_get_libc_version(); return (long)version; }') | $(CC) -x c - $(ALL_CFLAGS) -D_LARGEFILE64_SOURCE -D_FILE_OFFSET_BITS=64 -o $(BITBUCKET) $(ALL_LDFLAGS) $(EXTLIBS) "$(QUIET_STDERR)" && echo y"), y)
	msg := $(error No gnu/libc-version.h found, please install glibc-dev[el]/glibc-static);
endif

	ifneq ($(shell sh -c "(echo '\#include <libelf.h>'; echo 'int main(void) { Elf * elf = elf_begin(0, ELF_C_READ_MMAP, 0); return (long)elf; }') | $(CC) -x c - $(ALL_CFLAGS) -D_LARGEFILE64_SOURCE -D_FILE_OFFSET_BITS=64 -o $(BITBUCKET) $(ALL_LDFLAGS) $(EXTLIBS) "$(QUIET_STDERR)" && echo y"), y)
=======
ifneq ($(OUTPUT),)
	BASIC_CFLAGS += -I$(OUTPUT)
endif

ifeq ($(shell sh -c "(echo '\#include <libelf.h>'; echo 'int main(void) { Elf * elf = elf_begin(0, ELF_C_READ, 0); return (long)elf; }') | $(CC) -x c - $(ALL_CFLAGS) -o $(BITBUCKET) $(ALL_LDFLAGS) $(EXTLIBS) "$(QUIET_STDERR)" && echo y"), y)
ifneq ($(shell sh -c "(echo '\#include <gnu/libc-version.h>'; echo 'int main(void) { const char * version = gnu_get_libc_version(); return (long)version; }') | $(CC) -x c - $(ALL_CFLAGS) -o $(BITBUCKET) $(ALL_LDFLAGS) $(EXTLIBS) "$(QUIET_STDERR)" && echo y"), y)
	msg := $(error No gnu/libc-version.h found, please install glibc-dev[el]/glibc-static);
endif

	ifneq ($(shell sh -c "(echo '\#include <libelf.h>'; echo 'int main(void) { Elf * elf = elf_begin(0, ELF_C_READ_MMAP, 0); return (long)elf; }') | $(CC) -x c - $(ALL_CFLAGS) -o $(BITBUCKET) $(ALL_LDFLAGS) $(EXTLIBS) "$(QUIET_STDERR)" && echo y"), y)
>>>>>>> 2da30e70
		BASIC_CFLAGS += -DLIBELF_NO_MMAP
	endif
else
	msg := $(error No libelf.h/libelf found, please install libelf-dev/elfutils-libelf-devel and glibc-dev[el]);
endif

<<<<<<< HEAD
ifneq ($(shell sh -c "(echo '\#ifndef _MIPS_SZLONG'; echo '\#define _MIPS_SZLONG 0'; echo '\#endif'; echo '\#include <dwarf.h>'; echo '\#include <libdwarf.h>'; echo 'int main(void) { Dwarf_Debug dbg; Dwarf_Error err; Dwarf_Ranges *rng; dwarf_init(0, DW_DLC_READ, 0, 0, &dbg, &err); dwarf_get_ranges(dbg, 0, &rng, 0, 0, &err); return (long)dbg; }') | $(CC) -x c - $(ALL_CFLAGS) -D_LARGEFILE64_SOURCE -D_FILE_OFFSET_BITS=64 -I/usr/include/libdwarf -ldwarf -lelf -o $(BITBUCKET) $(ALL_LDFLAGS) $(EXTLIBS) "$(QUIET_STDERR)" && echo y"), y)
	msg := $(warning No libdwarf.h found or old libdwarf.h found, disables dwarf support. Please install libdwarf-dev/libdwarf-devel >= 20081231);
	BASIC_CFLAGS += -DNO_LIBDWARF
=======
ifndef NO_DWARF
ifeq ($(origin PERF_HAVE_DWARF_REGS), undefined)
	msg := $(warning DWARF register mappings have not been defined for architecture $(ARCH), DWARF support disabled);
>>>>>>> 2da30e70
else
	BASIC_CFLAGS += -I/usr/include/elfutils -DDWARF_SUPPORT
	EXTLIBS += -lelf -ldw
	LIB_OBJS += $(OUTPUT)util/probe-finder.o
endif # PERF_HAVE_DWARF_REGS
endif # NO_DWARF

ifdef NO_NEWT
	BASIC_CFLAGS += -DNO_NEWT_SUPPORT
else
ifneq ($(shell sh -c "(echo '\#include <newt.h>'; echo 'int main(void) { newtInit(); newtCls(); return newtFinished(); }') | $(CC) -x c - $(ALL_CFLAGS) -D_LARGEFILE64_SOURCE -D_FILE_OFFSET_BITS=64 -lnewt -o $(BITBUCKET) $(ALL_LDFLAGS) $(EXTLIBS) "$(QUIET_STDERR)" && echo y"), y)
	msg := $(warning newt not found, disables TUI support. Please install newt-devel or libnewt-dev);
	BASIC_CFLAGS += -DNO_NEWT_SUPPORT
else
	# Fedora has /usr/include/slang/slang.h, but ubuntu /usr/include/slang.h
	BASIC_CFLAGS += -I/usr/include/slang
	EXTLIBS += -lnewt -lslang
	LIB_OBJS += $(OUTPUT)util/newt.o
endif
endif # NO_NEWT

ifndef NO_LIBPERL
PERL_EMBED_LDOPTS = `perl -MExtUtils::Embed -e ldopts 2>/dev/null`
PERL_EMBED_CCOPTS = `perl -MExtUtils::Embed -e ccopts 2>/dev/null`
endif

ifneq ($(shell sh -c "(echo '\#include <EXTERN.h>'; echo '\#include <perl.h>'; echo 'int main(void) { perl_alloc(); return 0; }') | $(CC) -x c - $(PERL_EMBED_CCOPTS) -o $(BITBUCKET) $(PERL_EMBED_LDOPTS) > /dev/null 2>&1 && echo y"), y)
	BASIC_CFLAGS += -DNO_LIBPERL
else
	ALL_LDFLAGS += $(PERL_EMBED_LDOPTS)
	LIB_OBJS += $(OUTPUT)util/scripting-engines/trace-event-perl.o
	LIB_OBJS += $(OUTPUT)scripts/perl/Perf-Trace-Util/Context.o
endif

ifndef NO_LIBPYTHON
PYTHON_EMBED_LDOPTS = `python-config --ldflags 2>/dev/null`
PYTHON_EMBED_CCOPTS = `python-config --cflags 2>/dev/null`
endif

ifneq ($(shell sh -c "(echo '\#include <Python.h>'; echo 'int main(void) { Py_Initialize(); return 0; }') | $(CC) -x c - $(PYTHON_EMBED_CCOPTS) -o $(BITBUCKET) $(PYTHON_EMBED_LDOPTS) > /dev/null 2>&1 && echo y"), y)
	BASIC_CFLAGS += -DNO_LIBPYTHON
else
	ALL_LDFLAGS += $(PYTHON_EMBED_LDOPTS)
	LIB_OBJS += $(OUTPUT)util/scripting-engines/trace-event-python.o
	LIB_OBJS += $(OUTPUT)scripts/python/Perf-Trace-Util/Context.o
endif

ifdef NO_DEMANGLE
	BASIC_CFLAGS += -DNO_DEMANGLE
else ifdef HAVE_CPLUS_DEMANGLE
	EXTLIBS += -liberty
	BASIC_CFLAGS += -DHAVE_CPLUS_DEMANGLE
else
	has_bfd := $(shell sh -c "(echo '\#include <bfd.h>'; echo 'int main(void) { bfd_demangle(0, 0, 0); return 0; }') | $(CC) -x c - $(ALL_CFLAGS) -o $(BITBUCKET) $(ALL_LDFLAGS) $(EXTLIBS) -lbfd "$(QUIET_STDERR)" && echo y")

	ifeq ($(has_bfd),y)
		EXTLIBS += -lbfd
	else
		has_bfd_iberty := $(shell sh -c "(echo '\#include <bfd.h>'; echo 'int main(void) { bfd_demangle(0, 0, 0); return 0; }') | $(CC) -x c - $(ALL_CFLAGS) -o $(BITBUCKET) $(ALL_LDFLAGS) $(EXTLIBS) -lbfd -liberty "$(QUIET_STDERR)" && echo y")
		ifeq ($(has_bfd_iberty),y)
			EXTLIBS += -lbfd -liberty
		else
			has_bfd_iberty_z := $(shell sh -c "(echo '\#include <bfd.h>'; echo 'int main(void) { bfd_demangle(0, 0, 0); return 0; }') | $(CC) -x c - $(ALL_CFLAGS) -o $(BITBUCKET) $(ALL_LDFLAGS) $(EXTLIBS) -lbfd -liberty -lz "$(QUIET_STDERR)" && echo y")
			ifeq ($(has_bfd_iberty_z),y)
				EXTLIBS += -lbfd -liberty -lz
			else
				has_cplus_demangle := $(shell sh -c "(echo 'extern char *cplus_demangle(const char *, int);'; echo 'int main(void) { cplus_demangle(0, 0); return 0; }') | $(CC) -x c - $(ALL_CFLAGS) -o $(BITBUCKET) $(ALL_LDFLAGS) $(EXTLIBS) -liberty "$(QUIET_STDERR)" && echo y")
				ifeq ($(has_cplus_demangle),y)
					EXTLIBS += -liberty
					BASIC_CFLAGS += -DHAVE_CPLUS_DEMANGLE
				else
					msg := $(warning No bfd.h/libbfd found, install binutils-dev[el]/zlib-static to gain symbol demangling)
					BASIC_CFLAGS += -DNO_DEMANGLE
				endif
			endif
		endif
	endif
endif

ifndef CC_LD_DYNPATH
	ifdef NO_R_TO_GCC_LINKER
		# Some gcc does not accept and pass -R to the linker to specify
		# the runtime dynamic library path.
		CC_LD_DYNPATH = -Wl,-rpath,
	else
		CC_LD_DYNPATH = -R
	endif
endif

ifdef NEEDS_SOCKET
	EXTLIBS += -lsocket
endif
ifdef NEEDS_NSL
	EXTLIBS += -lnsl
endif
ifdef NO_D_TYPE_IN_DIRENT
	BASIC_CFLAGS += -DNO_D_TYPE_IN_DIRENT
endif
ifdef NO_D_INO_IN_DIRENT
	BASIC_CFLAGS += -DNO_D_INO_IN_DIRENT
endif
ifdef NO_ST_BLOCKS_IN_STRUCT_STAT
	BASIC_CFLAGS += -DNO_ST_BLOCKS_IN_STRUCT_STAT
endif
ifdef USE_NSEC
	BASIC_CFLAGS += -DUSE_NSEC
endif
ifdef USE_ST_TIMESPEC
	BASIC_CFLAGS += -DUSE_ST_TIMESPEC
endif
ifdef NO_NSEC
	BASIC_CFLAGS += -DNO_NSEC
endif
ifdef NO_C99_FORMAT
	BASIC_CFLAGS += -DNO_C99_FORMAT
endif
ifdef SNPRINTF_RETURNS_BOGUS
	COMPAT_CFLAGS += -DSNPRINTF_RETURNS_BOGUS
	COMPAT_OBJS += $(OUTPUT)compat/snprintf.o
endif
ifdef FREAD_READS_DIRECTORIES
	COMPAT_CFLAGS += -DFREAD_READS_DIRECTORIES
	COMPAT_OBJS += $(OUTPUT)compat/fopen.o
endif
ifdef NO_SYMLINK_HEAD
	BASIC_CFLAGS += -DNO_SYMLINK_HEAD
endif
ifdef NO_STRCASESTR
	COMPAT_CFLAGS += -DNO_STRCASESTR
	COMPAT_OBJS += $(OUTPUT)compat/strcasestr.o
endif
ifdef NO_STRTOUMAX
	COMPAT_CFLAGS += -DNO_STRTOUMAX
	COMPAT_OBJS += $(OUTPUT)compat/strtoumax.o
endif
ifdef NO_STRTOULL
	COMPAT_CFLAGS += -DNO_STRTOULL
endif
ifdef NO_SETENV
	COMPAT_CFLAGS += -DNO_SETENV
	COMPAT_OBJS += $(OUTPUT)compat/setenv.o
endif
ifdef NO_MKDTEMP
	COMPAT_CFLAGS += -DNO_MKDTEMP
	COMPAT_OBJS += $(OUTPUT)compat/mkdtemp.o
endif
ifdef NO_UNSETENV
	COMPAT_CFLAGS += -DNO_UNSETENV
	COMPAT_OBJS += $(OUTPUT)compat/unsetenv.o
endif
ifdef NO_SYS_SELECT_H
	BASIC_CFLAGS += -DNO_SYS_SELECT_H
endif
ifdef NO_MMAP
	COMPAT_CFLAGS += -DNO_MMAP
	COMPAT_OBJS += $(OUTPUT)compat/mmap.o
else
	ifdef USE_WIN32_MMAP
		COMPAT_CFLAGS += -DUSE_WIN32_MMAP
		COMPAT_OBJS += $(OUTPUT)compat/win32mmap.o
	endif
endif
ifdef NO_PREAD
	COMPAT_CFLAGS += -DNO_PREAD
	COMPAT_OBJS += $(OUTPUT)compat/pread.o
endif
ifdef NO_FAST_WORKING_DIRECTORY
	BASIC_CFLAGS += -DNO_FAST_WORKING_DIRECTORY
endif
ifdef NO_TRUSTABLE_FILEMODE
	BASIC_CFLAGS += -DNO_TRUSTABLE_FILEMODE
endif
ifdef NO_IPV6
	BASIC_CFLAGS += -DNO_IPV6
endif
ifdef NO_UINTMAX_T
	BASIC_CFLAGS += -Duintmax_t=uint32_t
endif
ifdef NO_SOCKADDR_STORAGE
ifdef NO_IPV6
	BASIC_CFLAGS += -Dsockaddr_storage=sockaddr_in
else
	BASIC_CFLAGS += -Dsockaddr_storage=sockaddr_in6
endif
endif
ifdef NO_INET_NTOP
	LIB_OBJS += $(OUTPUT)compat/inet_ntop.o
endif
ifdef NO_INET_PTON
	LIB_OBJS += $(OUTPUT)compat/inet_pton.o
endif

ifdef NO_ICONV
	BASIC_CFLAGS += -DNO_ICONV
endif

ifdef OLD_ICONV
	BASIC_CFLAGS += -DOLD_ICONV
endif

ifdef NO_DEFLATE_BOUND
	BASIC_CFLAGS += -DNO_DEFLATE_BOUND
endif

ifdef PPC_SHA1
	SHA1_HEADER = "ppc/sha1.h"
	LIB_OBJS += $(OUTPUT)ppc/sha1.o ppc/sha1ppc.o
else
ifdef ARM_SHA1
	SHA1_HEADER = "arm/sha1.h"
	LIB_OBJS += $(OUTPUT)arm/sha1.o $(OUTPUT)arm/sha1_arm.o
else
ifdef MOZILLA_SHA1
	SHA1_HEADER = "mozilla-sha1/sha1.h"
	LIB_OBJS += $(OUTPUT)mozilla-sha1/sha1.o
else
	SHA1_HEADER = <openssl/sha.h>
	EXTLIBS += $(LIB_4_CRYPTO)
endif
endif
endif
ifdef NO_PERL_MAKEMAKER
	export NO_PERL_MAKEMAKER
endif
ifdef NO_HSTRERROR
	COMPAT_CFLAGS += -DNO_HSTRERROR
	COMPAT_OBJS += $(OUTPUT)compat/hstrerror.o
endif
ifdef NO_MEMMEM
	COMPAT_CFLAGS += -DNO_MEMMEM
	COMPAT_OBJS += $(OUTPUT)compat/memmem.o
endif
ifdef INTERNAL_QSORT
	COMPAT_CFLAGS += -DINTERNAL_QSORT
	COMPAT_OBJS += $(OUTPUT)compat/qsort.o
endif
ifdef RUNTIME_PREFIX
	COMPAT_CFLAGS += -DRUNTIME_PREFIX
endif

ifdef DIR_HAS_BSD_GROUP_SEMANTICS
	COMPAT_CFLAGS += -DDIR_HAS_BSD_GROUP_SEMANTICS
endif
ifdef NO_EXTERNAL_GREP
	BASIC_CFLAGS += -DNO_EXTERNAL_GREP
endif

ifeq ($(PERL_PATH),)
NO_PERL=NoThanks
endif

QUIET_SUBDIR0  = +$(MAKE) -C # space to separate -C and subdir
QUIET_SUBDIR1  =

ifneq ($(findstring $(MAKEFLAGS),w),w)
PRINT_DIR = --no-print-directory
else # "make -w"
NO_SUBDIR = :
endif

ifneq ($(findstring $(MAKEFLAGS),s),s)
ifndef V
	QUIET_CC       = @echo '   ' CC $@;
	QUIET_AR       = @echo '   ' AR $@;
	QUIET_LINK     = @echo '   ' LINK $@;
	QUIET_BUILT_IN = @echo '   ' BUILTIN $@;
	QUIET_GEN      = @echo '   ' GEN $@;
	QUIET_SUBDIR0  = +@subdir=
	QUIET_SUBDIR1  = ;$(NO_SUBDIR) echo '   ' SUBDIR $$subdir; \
			 $(MAKE) $(PRINT_DIR) -C $$subdir
	export V
	export QUIET_GEN
	export QUIET_BUILT_IN
endif
endif

ifdef ASCIIDOC8
	export ASCIIDOC8
endif

# Shell quote (do not use $(call) to accommodate ancient setups);

SHA1_HEADER_SQ = $(subst ','\'',$(SHA1_HEADER))
ETC_PERFCONFIG_SQ = $(subst ','\'',$(ETC_PERFCONFIG))

DESTDIR_SQ = $(subst ','\'',$(DESTDIR))
bindir_SQ = $(subst ','\'',$(bindir))
bindir_relative_SQ = $(subst ','\'',$(bindir_relative))
mandir_SQ = $(subst ','\'',$(mandir))
infodir_SQ = $(subst ','\'',$(infodir))
perfexecdir_SQ = $(subst ','\'',$(perfexecdir))
template_dir_SQ = $(subst ','\'',$(template_dir))
htmldir_SQ = $(subst ','\'',$(htmldir))
prefix_SQ = $(subst ','\'',$(prefix))

SHELL_PATH_SQ = $(subst ','\'',$(SHELL_PATH))
PERL_PATH_SQ = $(subst ','\'',$(PERL_PATH))

LIBS = $(PERFLIBS) $(EXTLIBS)

BASIC_CFLAGS += -DSHA1_HEADER='$(SHA1_HEADER_SQ)' \
	$(COMPAT_CFLAGS)
LIB_OBJS += $(COMPAT_OBJS)

ALL_CFLAGS += $(BASIC_CFLAGS)
ALL_LDFLAGS += $(BASIC_LDFLAGS)

export TAR INSTALL DESTDIR SHELL_PATH


### Build rules

SHELL = $(SHELL_PATH)

<<<<<<< HEAD
all:: .perf.dev.null shell_compatibility_test $(ALL_PROGRAMS) $(BUILT_INS) $(OTHER_PROGRAMS) PERF-BUILD-OPTIONS
=======
all:: .perf.dev.null shell_compatibility_test $(ALL_PROGRAMS) $(BUILT_INS) $(OTHER_PROGRAMS) $(OUTPUT)PERF-BUILD-OPTIONS
>>>>>>> 2da30e70
ifneq (,$X)
	$(foreach p,$(patsubst %$X,%,$(filter %$X,$(ALL_PROGRAMS) $(BUILT_INS) perf$X)), test '$p' -ef '$p$X' || $(RM) '$p';)
endif

all::

please_set_SHELL_PATH_to_a_more_modern_shell:
	@$$(:)

shell_compatibility_test: please_set_SHELL_PATH_to_a_more_modern_shell

strip: $(PROGRAMS) $(OUTPUT)perf$X
	$(STRIP) $(STRIP_OPTS) $(PROGRAMS) $(OUTPUT)perf$X

$(OUTPUT)perf.o: perf.c $(OUTPUT)common-cmds.h $(OUTPUT)PERF-CFLAGS
	$(QUIET_CC)$(CC) -DPERF_VERSION='"$(PERF_VERSION)"' \
		'-DPERF_HTML_PATH="$(htmldir_SQ)"' \
		$(ALL_CFLAGS) -c $(filter %.c,$^) -o $@

$(OUTPUT)perf$X: $(OUTPUT)perf.o $(BUILTIN_OBJS) $(PERFLIBS)
	$(QUIET_LINK)$(CC) $(ALL_CFLAGS) -o $@ $(OUTPUT)perf.o \
		$(BUILTIN_OBJS) $(ALL_LDFLAGS) $(LIBS)

$(OUTPUT)builtin-help.o: builtin-help.c $(OUTPUT)common-cmds.h $(OUTPUT)PERF-CFLAGS
	$(QUIET_CC)$(CC) -o $@ -c $(ALL_CFLAGS) \
		'-DPERF_HTML_PATH="$(htmldir_SQ)"' \
		'-DPERF_MAN_PATH="$(mandir_SQ)"' \
		'-DPERF_INFO_PATH="$(infodir_SQ)"' $<

$(OUTPUT)builtin-timechart.o: builtin-timechart.c $(OUTPUT)common-cmds.h $(OUTPUT)PERF-CFLAGS
	$(QUIET_CC)$(CC) -o $@ -c $(ALL_CFLAGS) \
		'-DPERF_HTML_PATH="$(htmldir_SQ)"' \
		'-DPERF_MAN_PATH="$(mandir_SQ)"' \
		'-DPERF_INFO_PATH="$(infodir_SQ)"' $<

$(BUILT_INS): $(OUTPUT)perf$X
	$(QUIET_BUILT_IN)$(RM) $@ && \
	ln perf$X $@ 2>/dev/null || \
	ln -s perf$X $@ 2>/dev/null || \
	cp perf$X $@

$(OUTPUT)common-cmds.h: util/generate-cmdlist.sh command-list.txt

$(OUTPUT)common-cmds.h: $(wildcard Documentation/perf-*.txt)
	$(QUIET_GEN). util/generate-cmdlist.sh > $@+ && mv $@+ $@

$(patsubst %.sh,%,$(SCRIPT_SH)) : % : %.sh
	$(QUIET_GEN)$(RM) $@ $@+ && \
	sed -e '1s|#!.*/sh|#!$(SHELL_PATH_SQ)|' \
	    -e 's|@SHELL_PATH@|$(SHELL_PATH_SQ)|' \
	    -e 's|@@PERL@@|$(PERL_PATH_SQ)|g' \
	    -e 's/@@PERF_VERSION@@/$(PERF_VERSION)/g' \
	    -e 's/@@NO_CURL@@/$(NO_CURL)/g' \
	    $@.sh >$@+ && \
	chmod +x $@+ && \
	mv $@+ $(OUTPUT)$@

configure: configure.ac
	$(QUIET_GEN)$(RM) $@ $<+ && \
	sed -e 's/@@PERF_VERSION@@/$(PERF_VERSION)/g' \
	    $< > $<+ && \
	autoconf -o $@ $<+ && \
	$(RM) $<+

# These can record PERF_VERSION
$(OUTPUT)perf.o perf.spec \
	$(patsubst %.sh,%,$(SCRIPT_SH)) \
	$(patsubst %.perl,%,$(SCRIPT_PERL)) \
	: $(OUTPUT)PERF-VERSION-FILE

$(OUTPUT)%.o: %.c $(OUTPUT)PERF-CFLAGS
	$(QUIET_CC)$(CC) -o $@ -c $(ALL_CFLAGS) $<
$(OUTPUT)%.s: %.c $(OUTPUT)PERF-CFLAGS
	$(QUIET_CC)$(CC) -S $(ALL_CFLAGS) $<
$(OUTPUT)%.o: %.S
	$(QUIET_CC)$(CC) -o $@ -c $(ALL_CFLAGS) $<

$(OUTPUT)util/exec_cmd.o: util/exec_cmd.c $(OUTPUT)PERF-CFLAGS
	$(QUIET_CC)$(CC) -o $@ -c $(ALL_CFLAGS) \
		'-DPERF_EXEC_PATH="$(perfexecdir_SQ)"' \
		'-DBINDIR="$(bindir_relative_SQ)"' \
		'-DPREFIX="$(prefix_SQ)"' \
		$<

$(OUTPUT)builtin-init-db.o: builtin-init-db.c $(OUTPUT)PERF-CFLAGS
	$(QUIET_CC)$(CC) -o $@ -c $(ALL_CFLAGS) -DDEFAULT_PERF_TEMPLATE_DIR='"$(template_dir_SQ)"' $<

$(OUTPUT)util/config.o: util/config.c $(OUTPUT)PERF-CFLAGS
	$(QUIET_CC)$(CC) -o $@ -c $(ALL_CFLAGS) -DETC_PERFCONFIG='"$(ETC_PERFCONFIG_SQ)"' $<

$(OUTPUT)util/newt.o: util/newt.c $(OUTPUT)PERF-CFLAGS
	$(QUIET_CC)$(CC) -o $@ -c $(ALL_CFLAGS) -DENABLE_SLFUTURE_CONST $<

$(OUTPUT)util/rbtree.o: ../../lib/rbtree.c $(OUTPUT)PERF-CFLAGS
	$(QUIET_CC)$(CC) -o $@ -c $(ALL_CFLAGS) -DETC_PERFCONFIG='"$(ETC_PERFCONFIG_SQ)"' $<

$(OUTPUT)util/scripting-engines/trace-event-perl.o: util/scripting-engines/trace-event-perl.c $(OUTPUT)PERF-CFLAGS
	$(QUIET_CC)$(CC) -o $@ -c $(ALL_CFLAGS) $(PERL_EMBED_CCOPTS) -Wno-redundant-decls -Wno-strict-prototypes -Wno-unused-parameter -Wno-shadow $<

$(OUTPUT)scripts/perl/Perf-Trace-Util/Context.o: scripts/perl/Perf-Trace-Util/Context.c $(OUTPUT)PERF-CFLAGS
	$(QUIET_CC)$(CC) -o $@ -c $(ALL_CFLAGS) $(PERL_EMBED_CCOPTS) -Wno-redundant-decls -Wno-strict-prototypes -Wno-unused-parameter -Wno-nested-externs $<

$(OUTPUT)util/scripting-engines/trace-event-python.o: util/scripting-engines/trace-event-python.c $(OUTPUT)PERF-CFLAGS
	$(QUIET_CC)$(CC) -o $@ -c $(ALL_CFLAGS) $(PYTHON_EMBED_CCOPTS) -Wno-redundant-decls -Wno-strict-prototypes -Wno-unused-parameter -Wno-shadow $<

$(OUTPUT)scripts/python/Perf-Trace-Util/Context.o: scripts/python/Perf-Trace-Util/Context.c $(OUTPUT)PERF-CFLAGS
	$(QUIET_CC)$(CC) -o $@ -c $(ALL_CFLAGS) $(PYTHON_EMBED_CCOPTS) -Wno-redundant-decls -Wno-strict-prototypes -Wno-unused-parameter -Wno-nested-externs $<

$(OUTPUT)perf-%$X: %.o $(PERFLIBS)
	$(QUIET_LINK)$(CC) $(ALL_CFLAGS) -o $@ $(ALL_LDFLAGS) $(filter %.o,$^) $(LIBS)

$(LIB_OBJS) $(BUILTIN_OBJS): $(LIB_H)
$(patsubst perf-%$X,%.o,$(PROGRAMS)): $(LIB_H) $(wildcard */*.h)
builtin-revert.o wt-status.o: wt-status.h

$(LIB_FILE): $(LIB_OBJS)
	$(QUIET_AR)$(RM) $@ && $(AR) rcs $@ $(LIB_OBJS)

doc:
	$(MAKE) -C Documentation all

man:
	$(MAKE) -C Documentation man

html:
	$(MAKE) -C Documentation html

info:
	$(MAKE) -C Documentation info

pdf:
	$(MAKE) -C Documentation pdf

TAGS:
	$(RM) TAGS
	$(FIND) . -name '*.[hcS]' -print | xargs etags -a

tags:
	$(RM) tags
	$(FIND) . -name '*.[hcS]' -print | xargs ctags -a

cscope:
	$(RM) cscope*
	$(FIND) . -name '*.[hcS]' -print | xargs cscope -b

### Detect prefix changes
TRACK_CFLAGS = $(subst ','\'',$(ALL_CFLAGS)):\
             $(bindir_SQ):$(perfexecdir_SQ):$(template_dir_SQ):$(prefix_SQ)

$(OUTPUT)PERF-CFLAGS: .FORCE-PERF-CFLAGS
	@FLAGS='$(TRACK_CFLAGS)'; \
	    if test x"$$FLAGS" != x"`cat $(OUTPUT)PERF-CFLAGS 2>/dev/null`" ; then \
		echo 1>&2 "    * new build flags or prefix"; \
		echo "$$FLAGS" >$(OUTPUT)PERF-CFLAGS; \
            fi

# We need to apply sq twice, once to protect from the shell
# that runs $(OUTPUT)PERF-BUILD-OPTIONS, and then again to protect it
# and the first level quoting from the shell that runs "echo".
$(OUTPUT)PERF-BUILD-OPTIONS: .FORCE-PERF-BUILD-OPTIONS
	@echo SHELL_PATH=\''$(subst ','\'',$(SHELL_PATH_SQ))'\' >$@
	@echo TAR=\''$(subst ','\'',$(subst ','\'',$(TAR)))'\' >>$@
	@echo NO_CURL=\''$(subst ','\'',$(subst ','\'',$(NO_CURL)))'\' >>$@
	@echo NO_PERL=\''$(subst ','\'',$(subst ','\'',$(NO_PERL)))'\' >>$@

### Testing rules

#
# None right now:
#
# TEST_PROGRAMS += test-something$X

all:: $(TEST_PROGRAMS)

# GNU make supports exporting all variables by "export" without parameters.
# However, the environment gets quite big, and some programs have problems
# with that.

export NO_SVN_TESTS

check: $(OUTPUT)common-cmds.h
	if sparse; \
	then \
		for i in *.c */*.c; \
		do \
			sparse $(ALL_CFLAGS) $(SPARSE_FLAGS) $$i || exit; \
		done; \
	else \
		echo 2>&1 "Did you mean 'make test'?"; \
		exit 1; \
	fi

remove-dashes:
	./fixup-builtins $(BUILT_INS) $(PROGRAMS) $(SCRIPTS)

### Installation rules

ifneq ($(filter /%,$(firstword $(template_dir))),)
template_instdir = $(template_dir)
else
template_instdir = $(prefix)/$(template_dir)
endif
export template_instdir

ifneq ($(filter /%,$(firstword $(perfexecdir))),)
perfexec_instdir = $(perfexecdir)
else
perfexec_instdir = $(prefix)/$(perfexecdir)
endif
perfexec_instdir_SQ = $(subst ','\'',$(perfexec_instdir))
export perfexec_instdir

install: all
	$(INSTALL) -d -m 755 '$(DESTDIR_SQ)$(bindir_SQ)'
	$(INSTALL) $(OUTPUT)perf$X '$(DESTDIR_SQ)$(bindir_SQ)'
	$(INSTALL) -d -m 755 '$(DESTDIR_SQ)$(perfexec_instdir_SQ)/scripts/perl/Perf-Trace-Util/lib/Perf/Trace'
	$(INSTALL) -d -m 755 '$(DESTDIR_SQ)$(perfexec_instdir_SQ)/scripts/perl/bin'
	$(INSTALL) $(OUTPUT)perf-archive -t '$(DESTDIR_SQ)$(perfexec_instdir_SQ)'
	$(INSTALL) scripts/perl/Perf-Trace-Util/lib/Perf/Trace/* -t '$(DESTDIR_SQ)$(perfexec_instdir_SQ)/scripts/perl/Perf-Trace-Util/lib/Perf/Trace'
	$(INSTALL) scripts/perl/*.pl -t '$(DESTDIR_SQ)$(perfexec_instdir_SQ)/scripts/perl'
	$(INSTALL) scripts/perl/bin/* -t '$(DESTDIR_SQ)$(perfexec_instdir_SQ)/scripts/perl/bin'
	$(INSTALL) -d -m 755 '$(DESTDIR_SQ)$(perfexec_instdir_SQ)/scripts/python/Perf-Trace-Util/lib/Perf/Trace'
	$(INSTALL) -d -m 755 '$(DESTDIR_SQ)$(perfexec_instdir_SQ)/scripts/python/bin'
	$(INSTALL) scripts/python/Perf-Trace-Util/lib/Perf/Trace/* -t '$(DESTDIR_SQ)$(perfexec_instdir_SQ)/scripts/python/Perf-Trace-Util/lib/Perf/Trace'
	$(INSTALL) scripts/python/*.py -t '$(DESTDIR_SQ)$(perfexec_instdir_SQ)/scripts/python'
	$(INSTALL) scripts/python/bin/* -t '$(DESTDIR_SQ)$(perfexec_instdir_SQ)/scripts/python/bin'

ifdef BUILT_INS
	$(INSTALL) -d -m 755 '$(DESTDIR_SQ)$(perfexec_instdir_SQ)'
	$(INSTALL) $(BUILT_INS) '$(DESTDIR_SQ)$(perfexec_instdir_SQ)'
ifneq (,$X)
	$(foreach p,$(patsubst %$X,%,$(filter %$X,$(ALL_PROGRAMS) $(BUILT_INS) $(OUTPUT)perf$X)), $(RM) '$(DESTDIR_SQ)$(perfexec_instdir_SQ)/$p';)
endif
endif

install-doc:
	$(MAKE) -C Documentation install

install-man:
	$(MAKE) -C Documentation install-man

install-html:
	$(MAKE) -C Documentation install-html

install-info:
	$(MAKE) -C Documentation install-info

install-pdf:
	$(MAKE) -C Documentation install-pdf

quick-install-doc:
	$(MAKE) -C Documentation quick-install

quick-install-man:
	$(MAKE) -C Documentation quick-install-man

quick-install-html:
	$(MAKE) -C Documentation quick-install-html


### Maintainer's dist rules
#
# None right now
#
#
# perf.spec: perf.spec.in
#	sed -e 's/@@VERSION@@/$(PERF_VERSION)/g' < $< > $@+
#	mv $@+ $@
#
# PERF_TARNAME=perf-$(PERF_VERSION)
# dist: perf.spec perf-archive$(X) configure
#	./perf-archive --format=tar \
#		--prefix=$(PERF_TARNAME)/ HEAD^{tree} > $(PERF_TARNAME).tar
#	@mkdir -p $(PERF_TARNAME)
#	@cp perf.spec configure $(PERF_TARNAME)
#	@echo $(PERF_VERSION) > $(PERF_TARNAME)/version
#	$(TAR) rf $(PERF_TARNAME).tar \
#		$(PERF_TARNAME)/perf.spec \
#		$(PERF_TARNAME)/configure \
#		$(PERF_TARNAME)/version
#	@$(RM) -r $(PERF_TARNAME)
#	gzip -f -9 $(PERF_TARNAME).tar
#
# htmldocs = perf-htmldocs-$(PERF_VERSION)
# manpages = perf-manpages-$(PERF_VERSION)
# dist-doc:
#	$(RM) -r .doc-tmp-dir
#	mkdir .doc-tmp-dir
#	$(MAKE) -C Documentation WEBDOC_DEST=../.doc-tmp-dir install-webdoc
#	cd .doc-tmp-dir && $(TAR) cf ../$(htmldocs).tar .
#	gzip -n -9 -f $(htmldocs).tar
#	:
#	$(RM) -r .doc-tmp-dir
#	mkdir -p .doc-tmp-dir/man1 .doc-tmp-dir/man5 .doc-tmp-dir/man7
#	$(MAKE) -C Documentation DESTDIR=./ \
#		man1dir=../.doc-tmp-dir/man1 \
#		man5dir=../.doc-tmp-dir/man5 \
#		man7dir=../.doc-tmp-dir/man7 \
#		install
#	cd .doc-tmp-dir && $(TAR) cf ../$(manpages).tar .
#	gzip -n -9 -f $(manpages).tar
#	$(RM) -r .doc-tmp-dir
#
# rpm: dist
#	$(RPMBUILD) -ta $(PERF_TARNAME).tar.gz

### Cleaning rules

distclean: clean
#	$(RM) configure

clean:
	$(RM) *.o */*.o */*/*.o */*/*/*.o $(LIB_FILE)
	$(RM) $(ALL_PROGRAMS) $(BUILT_INS) perf$X
	$(RM) $(TEST_PROGRAMS)
	$(RM) *.spec *.pyc *.pyo */*.pyc */*.pyo $(OUTPUT)common-cmds.h TAGS tags cscope*
	$(RM) -r autom4te.cache
	$(RM) config.log config.mak.autogen config.mak.append config.status config.cache
	$(RM) -r $(PERF_TARNAME) .doc-tmp-dir
	$(RM) $(PERF_TARNAME).tar.gz perf-core_$(PERF_VERSION)-*.tar.gz
	$(RM) $(htmldocs).tar.gz $(manpages).tar.gz
	$(MAKE) -C Documentation/ clean
	$(RM) $(OUTPUT)PERF-VERSION-FILE $(OUTPUT)PERF-CFLAGS $(OUTPUT)PERF-BUILD-OPTIONS

.PHONY: all install clean strip
.PHONY: shell_compatibility_test please_set_SHELL_PATH_to_a_more_modern_shell
.PHONY: .FORCE-PERF-VERSION-FILE TAGS tags cscope .FORCE-PERF-CFLAGS
.PHONY: .FORCE-PERF-BUILD-OPTIONS

.perf.dev.null:
		touch .perf.dev.null

.INTERMEDIATE:	.perf.dev.null

### Make sure built-ins do not have dups and listed in perf.c
#
check-builtins::
	./check-builtins.sh

### Test suite coverage testing
#
# None right now
#
# .PHONY: coverage coverage-clean coverage-build coverage-report
#
# coverage:
#	$(MAKE) coverage-build
#	$(MAKE) coverage-report
#
# coverage-clean:
#	rm -f *.gcda *.gcno
#
# COVERAGE_CFLAGS = $(CFLAGS) -O0 -ftest-coverage -fprofile-arcs
# COVERAGE_LDFLAGS = $(CFLAGS)  -O0 -lgcov
#
# coverage-build: coverage-clean
#	$(MAKE) CFLAGS="$(COVERAGE_CFLAGS)" LDFLAGS="$(COVERAGE_LDFLAGS)" all
#	$(MAKE) CFLAGS="$(COVERAGE_CFLAGS)" LDFLAGS="$(COVERAGE_LDFLAGS)" \
#		-j1 test
#
# coverage-report:
#	gcov -b *.c */*.c
#	grep '^function.*called 0 ' *.c.gcov */*.c.gcov \
#		| sed -e 's/\([^:]*\)\.gcov: *function \([^ ]*\) called.*/\1: \2/' \
#		| tee coverage-untested-functions<|MERGE_RESOLUTION|>--- conflicted
+++ resolved
@@ -532,14 +532,6 @@
 	PTHREAD_LIBS =
 endif
 
-<<<<<<< HEAD
-ifeq ($(shell sh -c "(echo '\#include <libelf.h>'; echo 'int main(void) { Elf * elf = elf_begin(0, ELF_C_READ, 0); return (long)elf; }') | $(CC) -x c - $(ALL_CFLAGS) -D_LARGEFILE64_SOURCE -D_FILE_OFFSET_BITS=64 -o $(BITBUCKET) $(ALL_LDFLAGS) $(EXTLIBS) "$(QUIET_STDERR)" && echo y"), y)
-ifneq ($(shell sh -c "(echo '\#include <gnu/libc-version.h>'; echo 'int main(void) { const char * version = gnu_get_libc_version(); return (long)version; }') | $(CC) -x c - $(ALL_CFLAGS) -D_LARGEFILE64_SOURCE -D_FILE_OFFSET_BITS=64 -o $(BITBUCKET) $(ALL_LDFLAGS) $(EXTLIBS) "$(QUIET_STDERR)" && echo y"), y)
-	msg := $(error No gnu/libc-version.h found, please install glibc-dev[el]/glibc-static);
-endif
-
-	ifneq ($(shell sh -c "(echo '\#include <libelf.h>'; echo 'int main(void) { Elf * elf = elf_begin(0, ELF_C_READ_MMAP, 0); return (long)elf; }') | $(CC) -x c - $(ALL_CFLAGS) -D_LARGEFILE64_SOURCE -D_FILE_OFFSET_BITS=64 -o $(BITBUCKET) $(ALL_LDFLAGS) $(EXTLIBS) "$(QUIET_STDERR)" && echo y"), y)
-=======
 ifneq ($(OUTPUT),)
 	BASIC_CFLAGS += -I$(OUTPUT)
 endif
@@ -550,22 +542,15 @@
 endif
 
 	ifneq ($(shell sh -c "(echo '\#include <libelf.h>'; echo 'int main(void) { Elf * elf = elf_begin(0, ELF_C_READ_MMAP, 0); return (long)elf; }') | $(CC) -x c - $(ALL_CFLAGS) -o $(BITBUCKET) $(ALL_LDFLAGS) $(EXTLIBS) "$(QUIET_STDERR)" && echo y"), y)
->>>>>>> 2da30e70
 		BASIC_CFLAGS += -DLIBELF_NO_MMAP
 	endif
 else
 	msg := $(error No libelf.h/libelf found, please install libelf-dev/elfutils-libelf-devel and glibc-dev[el]);
 endif
 
-<<<<<<< HEAD
-ifneq ($(shell sh -c "(echo '\#ifndef _MIPS_SZLONG'; echo '\#define _MIPS_SZLONG 0'; echo '\#endif'; echo '\#include <dwarf.h>'; echo '\#include <libdwarf.h>'; echo 'int main(void) { Dwarf_Debug dbg; Dwarf_Error err; Dwarf_Ranges *rng; dwarf_init(0, DW_DLC_READ, 0, 0, &dbg, &err); dwarf_get_ranges(dbg, 0, &rng, 0, 0, &err); return (long)dbg; }') | $(CC) -x c - $(ALL_CFLAGS) -D_LARGEFILE64_SOURCE -D_FILE_OFFSET_BITS=64 -I/usr/include/libdwarf -ldwarf -lelf -o $(BITBUCKET) $(ALL_LDFLAGS) $(EXTLIBS) "$(QUIET_STDERR)" && echo y"), y)
-	msg := $(warning No libdwarf.h found or old libdwarf.h found, disables dwarf support. Please install libdwarf-dev/libdwarf-devel >= 20081231);
-	BASIC_CFLAGS += -DNO_LIBDWARF
-=======
 ifndef NO_DWARF
 ifeq ($(origin PERF_HAVE_DWARF_REGS), undefined)
 	msg := $(warning DWARF register mappings have not been defined for architecture $(ARCH), DWARF support disabled);
->>>>>>> 2da30e70
 else
 	BASIC_CFLAGS += -I/usr/include/elfutils -DDWARF_SUPPORT
 	EXTLIBS += -lelf -ldw
@@ -880,11 +865,7 @@
 
 SHELL = $(SHELL_PATH)
 
-<<<<<<< HEAD
-all:: .perf.dev.null shell_compatibility_test $(ALL_PROGRAMS) $(BUILT_INS) $(OTHER_PROGRAMS) PERF-BUILD-OPTIONS
-=======
 all:: .perf.dev.null shell_compatibility_test $(ALL_PROGRAMS) $(BUILT_INS) $(OTHER_PROGRAMS) $(OUTPUT)PERF-BUILD-OPTIONS
->>>>>>> 2da30e70
 ifneq (,$X)
 	$(foreach p,$(patsubst %$X,%,$(filter %$X,$(ALL_PROGRAMS) $(BUILT_INS) perf$X)), test '$p' -ef '$p$X' || $(RM) '$p';)
 endif
