VERSION = 3
PATCHLEVEL = 10
<<<<<<< HEAD
SUBLEVEL = 28
EXTRAVERSION = -ltsi
=======
SUBLEVEL = 31
EXTRAVERSION =
>>>>>>> a43e02cf
NAME = TOSSUG Baby Fish

# *DOCUMENTATION*
# To see a list of typical targets execute "make help"
# More info can be located in ./README
# Comments in this file are targeted only to the developer, do not
# expect to learn how to build the kernel reading this file.

# Do not:
# o  use make's built-in rules and variables
#    (this increases performance and avoids hard-to-debug behaviour);
# o  print "Entering directory ...";
MAKEFLAGS += -rR --no-print-directory

# Avoid funny character set dependencies
unexport LC_ALL
LC_COLLATE=C
LC_NUMERIC=C
export LC_COLLATE LC_NUMERIC

# We are using a recursive build, so we need to do a little thinking
# to get the ordering right.
#
# Most importantly: sub-Makefiles should only ever modify files in
# their own directory. If in some directory we have a dependency on
# a file in another dir (which doesn't happen often, but it's often
# unavoidable when linking the built-in.o targets which finally
# turn into vmlinux), we will call a sub make in that other dir, and
# after that we are sure that everything which is in that other dir
# is now up to date.
#
# The only cases where we need to modify files which have global
# effects are thus separated out and done before the recursive
# descending is started. They are now explicitly listed as the
# prepare rule.

# To put more focus on warnings, be less verbose as default
# Use 'make V=1' to see the full commands

ifeq ("$(origin V)", "command line")
  KBUILD_VERBOSE = $(V)
endif
ifndef KBUILD_VERBOSE
  KBUILD_VERBOSE = 0
endif

# Call a source code checker (by default, "sparse") as part of the
# C compilation.
#
# Use 'make C=1' to enable checking of only re-compiled files.
# Use 'make C=2' to enable checking of *all* source files, regardless
# of whether they are re-compiled or not.
#
# See the file "Documentation/sparse.txt" for more details, including
# where to get the "sparse" utility.

ifeq ("$(origin C)", "command line")
  KBUILD_CHECKSRC = $(C)
endif
ifndef KBUILD_CHECKSRC
  KBUILD_CHECKSRC = 0
endif

# Use make M=dir to specify directory of external module to build
# Old syntax make ... SUBDIRS=$PWD is still supported
# Setting the environment variable KBUILD_EXTMOD take precedence
ifdef SUBDIRS
  KBUILD_EXTMOD ?= $(SUBDIRS)
endif

ifeq ("$(origin M)", "command line")
  KBUILD_EXTMOD := $(M)
endif

# kbuild supports saving output files in a separate directory.
# To locate output files in a separate directory two syntaxes are supported.
# In both cases the working directory must be the root of the kernel src.
# 1) O=
# Use "make O=dir/to/store/output/files/"
#
# 2) Set KBUILD_OUTPUT
# Set the environment variable KBUILD_OUTPUT to point to the directory
# where the output files shall be placed.
# export KBUILD_OUTPUT=dir/to/store/output/files/
# make
#
# The O= assignment takes precedence over the KBUILD_OUTPUT environment
# variable.


# KBUILD_SRC is set on invocation of make in OBJ directory
# KBUILD_SRC is not intended to be used by the regular user (for now)
ifeq ($(KBUILD_SRC),)

# OK, Make called in directory where kernel src resides
# Do we want to locate output files in a separate directory?
ifeq ("$(origin O)", "command line")
  KBUILD_OUTPUT := $(O)
endif

ifeq ("$(origin W)", "command line")
  export KBUILD_ENABLE_EXTRA_GCC_CHECKS := $(W)
endif

# That's our default target when none is given on the command line
PHONY := _all
_all:

# Cancel implicit rules on top Makefile
$(CURDIR)/Makefile Makefile: ;

ifneq ($(KBUILD_OUTPUT),)
# Invoke a second make in the output directory, passing relevant variables
# check that the output directory actually exists
saved-output := $(KBUILD_OUTPUT)
KBUILD_OUTPUT := $(shell cd $(KBUILD_OUTPUT) && /bin/pwd)
$(if $(KBUILD_OUTPUT),, \
     $(error output directory "$(saved-output)" does not exist))

PHONY += $(MAKECMDGOALS) sub-make

$(filter-out _all sub-make $(CURDIR)/Makefile, $(MAKECMDGOALS)) _all: sub-make
	@:

sub-make: FORCE
	$(if $(KBUILD_VERBOSE:1=),@)$(MAKE) -C $(KBUILD_OUTPUT) \
	KBUILD_SRC=$(CURDIR) \
	KBUILD_EXTMOD="$(KBUILD_EXTMOD)" -f $(CURDIR)/Makefile \
	$(filter-out _all sub-make,$(MAKECMDGOALS))

# Leave processing to above invocation of make
skip-makefile := 1
endif # ifneq ($(KBUILD_OUTPUT),)
endif # ifeq ($(KBUILD_SRC),)

# We process the rest of the Makefile if this is the final invocation of make
ifeq ($(skip-makefile),)

# If building an external module we do not care about the all: rule
# but instead _all depend on modules
PHONY += all
ifeq ($(KBUILD_EXTMOD),)
_all: all
else
_all: modules
endif

srctree		:= $(if $(KBUILD_SRC),$(KBUILD_SRC),$(CURDIR))
objtree		:= $(CURDIR)
src		:= $(srctree)
obj		:= $(objtree)

VPATH		:= $(srctree)$(if $(KBUILD_EXTMOD),:$(KBUILD_EXTMOD))

export srctree objtree VPATH


# SUBARCH tells the usermode build what the underlying arch is.  That is set
# first, and if a usermode build is happening, the "ARCH=um" on the command
# line overrides the setting of ARCH below.  If a native build is happening,
# then ARCH is assigned, getting whatever value it gets normally, and 
# SUBARCH is subsequently ignored.

SUBARCH := $(shell uname -m | sed -e s/i.86/x86/ -e s/x86_64/x86/ \
				  -e s/sun4u/sparc64/ \
				  -e s/arm.*/arm/ -e s/sa110/arm/ \
				  -e s/s390x/s390/ -e s/parisc64/parisc/ \
				  -e s/ppc.*/powerpc/ -e s/mips.*/mips/ \
				  -e s/sh[234].*/sh/ -e s/aarch64.*/arm64/ )

# Cross compiling and selecting different set of gcc/bin-utils
# ---------------------------------------------------------------------------
#
# When performing cross compilation for other architectures ARCH shall be set
# to the target architecture. (See arch/* for the possibilities).
# ARCH can be set during invocation of make:
# make ARCH=ia64
# Another way is to have ARCH set in the environment.
# The default ARCH is the host where make is executed.

# CROSS_COMPILE specify the prefix used for all executables used
# during compilation. Only gcc and related bin-utils executables
# are prefixed with $(CROSS_COMPILE).
# CROSS_COMPILE can be set on the command line
# make CROSS_COMPILE=ia64-linux-
# Alternatively CROSS_COMPILE can be set in the environment.
# A third alternative is to store a setting in .config so that plain
# "make" in the configured kernel build directory always uses that.
# Default value for CROSS_COMPILE is not to prefix executables
# Note: Some architectures assign CROSS_COMPILE in their arch/*/Makefile
ARCH		?= $(SUBARCH)
CROSS_COMPILE	?= $(CONFIG_CROSS_COMPILE:"%"=%)

# Architecture as present in compile.h
UTS_MACHINE 	:= $(ARCH)
SRCARCH 	:= $(ARCH)

# Additional ARCH settings for x86
ifeq ($(ARCH),i386)
        SRCARCH := x86
endif
ifeq ($(ARCH),x86_64)
        SRCARCH := x86
endif

# Additional ARCH settings for sparc
ifeq ($(ARCH),sparc32)
       SRCARCH := sparc
endif
ifeq ($(ARCH),sparc64)
       SRCARCH := sparc
endif

# Additional ARCH settings for sh
ifeq ($(ARCH),sh64)
       SRCARCH := sh
endif

# Additional ARCH settings for tile
ifeq ($(ARCH),tilepro)
       SRCARCH := tile
endif
ifeq ($(ARCH),tilegx)
       SRCARCH := tile
endif

# Where to locate arch specific headers
hdr-arch  := $(SRCARCH)

KCONFIG_CONFIG	?= .config
export KCONFIG_CONFIG

# SHELL used by kbuild
CONFIG_SHELL := $(shell if [ -x "$$BASH" ]; then echo $$BASH; \
	  else if [ -x /bin/bash ]; then echo /bin/bash; \
	  else echo sh; fi ; fi)

HOSTCC       = gcc
HOSTCXX      = g++
HOSTCFLAGS   = -Wall -Wmissing-prototypes -Wstrict-prototypes -O2 -fomit-frame-pointer
HOSTCXXFLAGS = -O2

# Decide whether to build built-in, modular, or both.
# Normally, just do built-in.

KBUILD_MODULES :=
KBUILD_BUILTIN := 1

#	If we have only "make modules", don't compile built-in objects.
#	When we're building modules with modversions, we need to consider
#	the built-in objects during the descend as well, in order to
#	make sure the checksums are up to date before we record them.

ifeq ($(MAKECMDGOALS),modules)
  KBUILD_BUILTIN := $(if $(CONFIG_MODVERSIONS),1)
endif

#	If we have "make <whatever> modules", compile modules
#	in addition to whatever we do anyway.
#	Just "make" or "make all" shall build modules as well

ifneq ($(filter all _all modules,$(MAKECMDGOALS)),)
  KBUILD_MODULES := 1
endif

ifeq ($(MAKECMDGOALS),)
  KBUILD_MODULES := 1
endif

export KBUILD_MODULES KBUILD_BUILTIN
export KBUILD_CHECKSRC KBUILD_SRC KBUILD_EXTMOD

# Beautify output
# ---------------------------------------------------------------------------
#
# Normally, we echo the whole command before executing it. By making
# that echo $($(quiet)$(cmd)), we now have the possibility to set
# $(quiet) to choose other forms of output instead, e.g.
#
#         quiet_cmd_cc_o_c = Compiling $(RELDIR)/$@
#         cmd_cc_o_c       = $(CC) $(c_flags) -c -o $@ $<
#
# If $(quiet) is empty, the whole command will be printed.
# If it is set to "quiet_", only the short version will be printed. 
# If it is set to "silent_", nothing will be printed at all, since
# the variable $(silent_cmd_cc_o_c) doesn't exist.
#
# A simple variant is to prefix commands with $(Q) - that's useful
# for commands that shall be hidden in non-verbose mode.
#
#	$(Q)ln $@ :<
#
# If KBUILD_VERBOSE equals 0 then the above command will be hidden.
# If KBUILD_VERBOSE equals 1 then the above command is displayed.

ifeq ($(KBUILD_VERBOSE),1)
  quiet =
  Q =
else
  quiet=quiet_
  Q = @
endif

# If the user is running make -s (silent mode), suppress echoing of
# commands

ifneq ($(filter s% -s%,$(MAKEFLAGS)),)
  quiet=silent_
endif

export quiet Q KBUILD_VERBOSE


# Look for make include files relative to root of kernel src
MAKEFLAGS += --include-dir=$(srctree)

# We need some generic definitions (do not try to remake the file).
$(srctree)/scripts/Kbuild.include: ;
include $(srctree)/scripts/Kbuild.include

# Make variables (CC, etc...)

AS		= $(CROSS_COMPILE)as
LD		= $(CROSS_COMPILE)ld
CC		= $(CROSS_COMPILE)gcc
CPP		= $(CC) -E
AR		= $(CROSS_COMPILE)ar
NM		= $(CROSS_COMPILE)nm
STRIP		= $(CROSS_COMPILE)strip
OBJCOPY		= $(CROSS_COMPILE)objcopy
OBJDUMP		= $(CROSS_COMPILE)objdump
AWK		= awk
GENKSYMS	= scripts/genksyms/genksyms
INSTALLKERNEL  := installkernel
DEPMOD		= /sbin/depmod
PERL		= perl
CHECK		= sparse

CHECKFLAGS     := -D__linux__ -Dlinux -D__STDC__ -Dunix -D__unix__ \
		  -Wbitwise -Wno-return-void $(CF)
CFLAGS_MODULE   =
AFLAGS_MODULE   =
LDFLAGS_MODULE  =
CFLAGS_KERNEL	=
AFLAGS_KERNEL	=
CFLAGS_GCOV	= -fprofile-arcs -ftest-coverage


# Use USERINCLUDE when you must reference the UAPI directories only.
USERINCLUDE    := \
		-I$(srctree)/arch/$(hdr-arch)/include/uapi \
		-Iarch/$(hdr-arch)/include/generated/uapi \
		-I$(srctree)/include/uapi \
		-Iinclude/generated/uapi \
                -include $(srctree)/include/linux/kconfig.h

# Use LINUXINCLUDE when you must reference the include/ directory.
# Needed to be compatible with the O= option
LINUXINCLUDE    := \
		-I$(srctree)/arch/$(hdr-arch)/include \
		-Iarch/$(hdr-arch)/include/generated \
		$(if $(KBUILD_SRC), -I$(srctree)/include) \
		-Iinclude \
		$(USERINCLUDE)

KBUILD_CPPFLAGS := -D__KERNEL__

KBUILD_CFLAGS   := -Wall -Wundef -Wstrict-prototypes -Wno-trigraphs \
		   -fno-strict-aliasing -fno-common \
		   -Werror-implicit-function-declaration \
		   -Wno-format-security \
		   -fno-delete-null-pointer-checks
KBUILD_AFLAGS_KERNEL :=
KBUILD_CFLAGS_KERNEL :=
KBUILD_AFLAGS   := -D__ASSEMBLY__
KBUILD_AFLAGS_MODULE  := -DMODULE
KBUILD_CFLAGS_MODULE  := -DMODULE
KBUILD_LDFLAGS_MODULE := -T $(srctree)/scripts/module-common.lds

# Read KERNELRELEASE from include/config/kernel.release (if it exists)
KERNELRELEASE = $(shell cat include/config/kernel.release 2> /dev/null)
KERNELVERSION = $(VERSION)$(if $(PATCHLEVEL),.$(PATCHLEVEL)$(if $(SUBLEVEL),.$(SUBLEVEL)))$(EXTRAVERSION)

export VERSION PATCHLEVEL SUBLEVEL KERNELRELEASE KERNELVERSION
export ARCH SRCARCH CONFIG_SHELL HOSTCC HOSTCFLAGS CROSS_COMPILE AS LD CC
export CPP AR NM STRIP OBJCOPY OBJDUMP
export MAKE AWK GENKSYMS INSTALLKERNEL PERL UTS_MACHINE
export HOSTCXX HOSTCXXFLAGS LDFLAGS_MODULE CHECK CHECKFLAGS

export KBUILD_CPPFLAGS NOSTDINC_FLAGS LINUXINCLUDE OBJCOPYFLAGS LDFLAGS
export KBUILD_CFLAGS CFLAGS_KERNEL CFLAGS_MODULE CFLAGS_GCOV
export KBUILD_AFLAGS AFLAGS_KERNEL AFLAGS_MODULE
export KBUILD_AFLAGS_MODULE KBUILD_CFLAGS_MODULE KBUILD_LDFLAGS_MODULE
export KBUILD_AFLAGS_KERNEL KBUILD_CFLAGS_KERNEL
export KBUILD_ARFLAGS

# When compiling out-of-tree modules, put MODVERDIR in the module
# tree rather than in the kernel tree. The kernel tree might
# even be read-only.
export MODVERDIR := $(if $(KBUILD_EXTMOD),$(firstword $(KBUILD_EXTMOD))/).tmp_versions

# Files to ignore in find ... statements

RCS_FIND_IGNORE := \( -name SCCS -o -name BitKeeper -o -name .svn -o -name CVS \
		   -o -name .pc -o -name .hg -o -name .git \) -prune -o
export RCS_TAR_IGNORE := --exclude SCCS --exclude BitKeeper --exclude .svn \
			 --exclude CVS --exclude .pc --exclude .hg --exclude .git

# ===========================================================================
# Rules shared between *config targets and build targets

# Basic helpers built in scripts/
PHONY += scripts_basic
scripts_basic:
	$(Q)$(MAKE) $(build)=scripts/basic
	$(Q)rm -f .tmp_quiet_recordmcount

# To avoid any implicit rule to kick in, define an empty command.
scripts/basic/%: scripts_basic ;

PHONY += outputmakefile
# outputmakefile generates a Makefile in the output directory, if using a
# separate output directory. This allows convenient use of make in the
# output directory.
outputmakefile:
ifneq ($(KBUILD_SRC),)
	$(Q)ln -fsn $(srctree) source
	$(Q)$(CONFIG_SHELL) $(srctree)/scripts/mkmakefile \
	    $(srctree) $(objtree) $(VERSION) $(PATCHLEVEL)
endif

# Support for using generic headers in asm-generic
PHONY += asm-generic
asm-generic:
	$(Q)$(MAKE) -f $(srctree)/scripts/Makefile.asm-generic \
	            src=asm obj=arch/$(SRCARCH)/include/generated/asm
	$(Q)$(MAKE) -f $(srctree)/scripts/Makefile.asm-generic \
	            src=uapi/asm obj=arch/$(SRCARCH)/include/generated/uapi/asm

# To make sure we do not include .config for any of the *config targets
# catch them early, and hand them over to scripts/kconfig/Makefile
# It is allowed to specify more targets when calling make, including
# mixing *config targets and build targets.
# For example 'make oldconfig all'.
# Detect when mixed targets is specified, and make a second invocation
# of make so .config is not included in this case either (for *config).

version_h := include/generated/uapi/linux/version.h

no-dot-config-targets := clean mrproper distclean \
			 cscope gtags TAGS tags help %docs check% coccicheck \
			 $(version_h) headers_% archheaders archscripts \
			 kernelversion %src-pkg

config-targets := 0
mixed-targets  := 0
dot-config     := 1

ifneq ($(filter $(no-dot-config-targets), $(MAKECMDGOALS)),)
	ifeq ($(filter-out $(no-dot-config-targets), $(MAKECMDGOALS)),)
		dot-config := 0
	endif
endif

ifeq ($(KBUILD_EXTMOD),)
        ifneq ($(filter config %config,$(MAKECMDGOALS)),)
                config-targets := 1
                ifneq ($(filter-out config %config,$(MAKECMDGOALS)),)
                        mixed-targets := 1
                endif
        endif
endif

ifeq ($(mixed-targets),1)
# ===========================================================================
# We're called with mixed targets (*config and build targets).
# Handle them one by one.

%:: FORCE
	$(Q)$(MAKE) -C $(srctree) KBUILD_SRC= $@

else
ifeq ($(config-targets),1)
# ===========================================================================
# *config targets only - make sure prerequisites are updated, and descend
# in scripts/kconfig to make the *config target

# Read arch specific Makefile to set KBUILD_DEFCONFIG as needed.
# KBUILD_DEFCONFIG may point out an alternative default configuration
# used for 'make defconfig'
include $(srctree)/arch/$(SRCARCH)/Makefile
export KBUILD_DEFCONFIG KBUILD_KCONFIG

config: scripts_basic outputmakefile FORCE
	$(Q)mkdir -p include/linux include/config
	$(Q)$(MAKE) $(build)=scripts/kconfig $@

%config: scripts_basic outputmakefile FORCE
	$(Q)mkdir -p include/linux include/config
	$(Q)$(MAKE) $(build)=scripts/kconfig $@

else
# ===========================================================================
# Build targets only - this includes vmlinux, arch specific targets, clean
# targets and others. In general all targets except *config targets.

ifeq ($(KBUILD_EXTMOD),)
# Additional helpers built in scripts/
# Carefully list dependencies so we do not try to build scripts twice
# in parallel
PHONY += scripts
scripts: scripts_basic include/config/auto.conf include/config/tristate.conf \
	 asm-generic
	$(Q)$(MAKE) $(build)=$(@)

# Objects we will link into vmlinux / subdirs we need to visit
init-y		:= init/
drivers-y	:= drivers/ sound/ firmware/
net-y		:= net/
libs-y		:= lib/
core-y		:= usr/
endif # KBUILD_EXTMOD

ifeq ($(dot-config),1)
# Read in config
-include include/config/auto.conf

ifeq ($(KBUILD_EXTMOD),)
# Read in dependencies to all Kconfig* files, make sure to run
# oldconfig if changes are detected.
-include include/config/auto.conf.cmd

# To avoid any implicit rule to kick in, define an empty command
$(KCONFIG_CONFIG) include/config/auto.conf.cmd: ;

# If .config is newer than include/config/auto.conf, someone tinkered
# with it and forgot to run make oldconfig.
# if auto.conf.cmd is missing then we are probably in a cleaned tree so
# we execute the config step to be sure to catch updated Kconfig files
include/config/%.conf: $(KCONFIG_CONFIG) include/config/auto.conf.cmd
	$(Q)$(MAKE) -f $(srctree)/Makefile silentoldconfig
else
# external modules needs include/generated/autoconf.h and include/config/auto.conf
# but do not care if they are up-to-date. Use auto.conf to trigger the test
PHONY += include/config/auto.conf

include/config/auto.conf:
	$(Q)test -e include/generated/autoconf.h -a -e $@ || (		\
	echo >&2;							\
	echo >&2 "  ERROR: Kernel configuration is invalid.";		\
	echo >&2 "         include/generated/autoconf.h or $@ are missing.";\
	echo >&2 "         Run 'make oldconfig && make prepare' on kernel src to fix it.";	\
	echo >&2 ;							\
	/bin/false)

endif # KBUILD_EXTMOD

else
# Dummy target needed, because used as prerequisite
include/config/auto.conf: ;
endif # $(dot-config)

# The all: target is the default when no target is given on the
# command line.
# This allow a user to issue only 'make' to build a kernel including modules
# Defaults to vmlinux, but the arch makefile usually adds further targets
all: vmlinux

ifdef CONFIG_CC_OPTIMIZE_FOR_SIZE
KBUILD_CFLAGS	+= -Os $(call cc-disable-warning,maybe-uninitialized,)
else
KBUILD_CFLAGS	+= -O2
endif

include $(srctree)/arch/$(SRCARCH)/Makefile

ifdef CONFIG_READABLE_ASM
# Disable optimizations that make assembler listings hard to read.
# reorder blocks reorders the control in the function
# ipa clone creates specialized cloned functions
# partial inlining inlines only parts of functions
KBUILD_CFLAGS += $(call cc-option,-fno-reorder-blocks,) \
                 $(call cc-option,-fno-ipa-cp-clone,) \
                 $(call cc-option,-fno-partial-inlining)
endif

ifneq ($(CONFIG_FRAME_WARN),0)
KBUILD_CFLAGS += $(call cc-option,-Wframe-larger-than=${CONFIG_FRAME_WARN})
endif

# Force gcc to behave correct even for buggy distributions
ifndef CONFIG_CC_STACKPROTECTOR
KBUILD_CFLAGS += $(call cc-option, -fno-stack-protector)
endif

# This warning generated too much noise in a regular build.
# Use make W=1 to enable this warning (see scripts/Makefile.build)
KBUILD_CFLAGS += $(call cc-disable-warning, unused-but-set-variable)

ifdef CONFIG_FRAME_POINTER
KBUILD_CFLAGS	+= -fno-omit-frame-pointer -fno-optimize-sibling-calls
else
# Some targets (ARM with Thumb2, for example), can't be built with frame
# pointers.  For those, we don't have FUNCTION_TRACER automatically
# select FRAME_POINTER.  However, FUNCTION_TRACER adds -pg, and this is
# incompatible with -fomit-frame-pointer with current GCC, so we don't use
# -fomit-frame-pointer with FUNCTION_TRACER.
ifndef CONFIG_FUNCTION_TRACER
KBUILD_CFLAGS	+= -fomit-frame-pointer
endif
endif

ifdef CONFIG_DEBUG_INFO
KBUILD_CFLAGS	+= -g
KBUILD_AFLAGS	+= -gdwarf-2
endif

ifdef CONFIG_DEBUG_INFO_REDUCED
KBUILD_CFLAGS 	+= $(call cc-option, -femit-struct-debug-baseonly) \
		   $(call cc-option,-fno-var-tracking)
endif

ifdef CONFIG_FUNCTION_TRACER
ifdef CONFIG_HAVE_FENTRY
CC_USING_FENTRY	:= $(call cc-option, -mfentry -DCC_USING_FENTRY)
endif
KBUILD_CFLAGS	+= -pg $(CC_USING_FENTRY)
KBUILD_AFLAGS	+= $(CC_USING_FENTRY)
ifdef CONFIG_DYNAMIC_FTRACE
	ifdef CONFIG_HAVE_C_RECORDMCOUNT
		BUILD_C_RECORDMCOUNT := y
		export BUILD_C_RECORDMCOUNT
	endif
endif
endif

# We trigger additional mismatches with less inlining
ifdef CONFIG_DEBUG_SECTION_MISMATCH
KBUILD_CFLAGS += $(call cc-option, -fno-inline-functions-called-once)
endif

# arch Makefile may override CC so keep this after arch Makefile is included
NOSTDINC_FLAGS += -nostdinc -isystem $(shell $(CC) -print-file-name=include)
CHECKFLAGS     += $(NOSTDINC_FLAGS)

# warn about C99 declaration after statement
KBUILD_CFLAGS += $(call cc-option,-Wdeclaration-after-statement,)

# disable pointer signed / unsigned warnings in gcc 4.0
KBUILD_CFLAGS += $(call cc-disable-warning, pointer-sign)

# disable invalid "can't wrap" optimizations for signed / pointers
KBUILD_CFLAGS	+= $(call cc-option,-fno-strict-overflow)

# conserve stack if available
KBUILD_CFLAGS   += $(call cc-option,-fconserve-stack)

# use the deterministic mode of AR if available
KBUILD_ARFLAGS := $(call ar-option,D)

# check for 'asm goto'
ifeq ($(shell $(CONFIG_SHELL) $(srctree)/scripts/gcc-goto.sh $(CC)), y)
	KBUILD_CFLAGS += -DCC_HAVE_ASM_GOTO
endif

# Add user supplied CPPFLAGS, AFLAGS and CFLAGS as the last assignments
KBUILD_CPPFLAGS += $(KCPPFLAGS)
KBUILD_AFLAGS += $(KAFLAGS)
KBUILD_CFLAGS += $(KCFLAGS)

# Use --build-id when available.
LDFLAGS_BUILD_ID = $(patsubst -Wl$(comma)%,%,\
			      $(call cc-ldoption, -Wl$(comma)--build-id,))
KBUILD_LDFLAGS_MODULE += $(LDFLAGS_BUILD_ID)
LDFLAGS_vmlinux += $(LDFLAGS_BUILD_ID)

ifeq ($(CONFIG_STRIP_ASM_SYMS),y)
LDFLAGS_vmlinux	+= $(call ld-option, -X,)
endif

# Default kernel image to build when no specific target is given.
# KBUILD_IMAGE may be overruled on the command line or
# set in the environment
# Also any assignments in arch/$(ARCH)/Makefile take precedence over
# this default value
export KBUILD_IMAGE ?= vmlinux

#
# INSTALL_PATH specifies where to place the updated kernel and system map
# images. Default is /boot, but you can set it to other values
export	INSTALL_PATH ?= /boot

#
# INSTALL_MOD_PATH specifies a prefix to MODLIB for module directory
# relocations required by build roots.  This is not defined in the
# makefile but the argument can be passed to make if needed.
#

MODLIB	= $(INSTALL_MOD_PATH)/lib/modules/$(KERNELRELEASE)
export MODLIB

#
#  INSTALL_MOD_STRIP, if defined, will cause modules to be
#  stripped after they are installed.  If INSTALL_MOD_STRIP is '1', then
#  the default option --strip-debug will be used.  Otherwise,
#  INSTALL_MOD_STRIP value will be used as the options to the strip command.

ifdef INSTALL_MOD_STRIP
ifeq ($(INSTALL_MOD_STRIP),1)
mod_strip_cmd = $(STRIP) --strip-debug
else
mod_strip_cmd = $(STRIP) $(INSTALL_MOD_STRIP)
endif # INSTALL_MOD_STRIP=1
else
mod_strip_cmd = true
endif # INSTALL_MOD_STRIP
export mod_strip_cmd


ifdef CONFIG_MODULE_SIG_ALL
MODSECKEY = ./signing_key.priv
MODPUBKEY = ./signing_key.x509
export MODPUBKEY
mod_sign_cmd = perl $(srctree)/scripts/sign-file $(CONFIG_MODULE_SIG_HASH) $(MODSECKEY) $(MODPUBKEY)
else
mod_sign_cmd = true
endif
export mod_sign_cmd


ifeq ($(KBUILD_EXTMOD),)
core-y		+= kernel/ mm/ fs/ ipc/ security/ crypto/ block/

vmlinux-dirs	:= $(patsubst %/,%,$(filter %/, $(init-y) $(init-m) \
		     $(core-y) $(core-m) $(drivers-y) $(drivers-m) \
		     $(net-y) $(net-m) $(libs-y) $(libs-m)))

vmlinux-alldirs	:= $(sort $(vmlinux-dirs) $(patsubst %/,%,$(filter %/, \
		     $(init-n) $(init-) \
		     $(core-n) $(core-) $(drivers-n) $(drivers-) \
		     $(net-n)  $(net-)  $(libs-n)    $(libs-))))

init-y		:= $(patsubst %/, %/built-in.o, $(init-y))
core-y		:= $(patsubst %/, %/built-in.o, $(core-y))
drivers-y	:= $(patsubst %/, %/built-in.o, $(drivers-y))
net-y		:= $(patsubst %/, %/built-in.o, $(net-y))
libs-y1		:= $(patsubst %/, %/lib.a, $(libs-y))
libs-y2		:= $(patsubst %/, %/built-in.o, $(libs-y))
libs-y		:= $(libs-y1) $(libs-y2)

# Externally visible symbols (used by link-vmlinux.sh)
export KBUILD_VMLINUX_INIT := $(head-y) $(init-y)
export KBUILD_VMLINUX_MAIN := $(core-y) $(libs-y) $(drivers-y) $(net-y)
export KBUILD_LDS          := arch/$(SRCARCH)/kernel/vmlinux.lds
export LDFLAGS_vmlinux
# used by scripts/pacmage/Makefile
export KBUILD_ALLDIRS := $(sort $(filter-out arch/%,$(vmlinux-alldirs)) arch Documentation include samples scripts tools virt)

vmlinux-deps := $(KBUILD_LDS) $(KBUILD_VMLINUX_INIT) $(KBUILD_VMLINUX_MAIN)

# Final link of vmlinux
      cmd_link-vmlinux = $(CONFIG_SHELL) $< $(LD) $(LDFLAGS) $(LDFLAGS_vmlinux)
quiet_cmd_link-vmlinux = LINK    $@

# Include targets which we want to
# execute if the rest of the kernel build went well.
vmlinux: scripts/link-vmlinux.sh $(vmlinux-deps) FORCE
ifdef CONFIG_HEADERS_CHECK
	$(Q)$(MAKE) -f $(srctree)/Makefile headers_check
endif
ifdef CONFIG_SAMPLES
	$(Q)$(MAKE) $(build)=samples
endif
ifdef CONFIG_BUILD_DOCSRC
	$(Q)$(MAKE) $(build)=Documentation
endif
	+$(call if_changed,link-vmlinux)

# The actual objects are generated when descending, 
# make sure no implicit rule kicks in
$(sort $(vmlinux-deps)): $(vmlinux-dirs) ;

# Handle descending into subdirectories listed in $(vmlinux-dirs)
# Preset locale variables to speed up the build process. Limit locale
# tweaks to this spot to avoid wrong language settings when running
# make menuconfig etc.
# Error messages still appears in the original language

PHONY += $(vmlinux-dirs)
$(vmlinux-dirs): prepare scripts
	$(Q)$(MAKE) $(build)=$@

# Store (new) KERNELRELASE string in include/config/kernel.release
include/config/kernel.release: include/config/auto.conf FORCE
	$(Q)rm -f $@
	$(Q)echo "$(KERNELVERSION)$$($(CONFIG_SHELL) $(srctree)/scripts/setlocalversion $(srctree))" > $@


# Things we need to do before we recursively start building the kernel
# or the modules are listed in "prepare".
# A multi level approach is used. prepareN is processed before prepareN-1.
# archprepare is used in arch Makefiles and when processed asm symlink,
# version.h and scripts_basic is processed / created.

# Listed in dependency order
PHONY += prepare archprepare prepare0 prepare1 prepare2 prepare3

# prepare3 is used to check if we are building in a separate output directory,
# and if so do:
# 1) Check that make has not been executed in the kernel src $(srctree)
prepare3: include/config/kernel.release
ifneq ($(KBUILD_SRC),)
	@$(kecho) '  Using $(srctree) as source for kernel'
	$(Q)if [ -f $(srctree)/.config -o -d $(srctree)/include/config ]; then \
		echo >&2 "  $(srctree) is not clean, please run 'make mrproper'"; \
		echo >&2 "  in the '$(srctree)' directory.";\
		/bin/false; \
	fi;
endif

# prepare2 creates a makefile if using a separate output directory
prepare2: prepare3 outputmakefile asm-generic

prepare1: prepare2 $(version_h) include/generated/utsrelease.h \
                   include/config/auto.conf
	$(cmd_crmodverdir)

archprepare: archheaders archscripts prepare1 scripts_basic

prepare0: archprepare FORCE
	$(Q)$(MAKE) $(build)=.

# All the preparing..
prepare: prepare0

# Generate some files
# ---------------------------------------------------------------------------

# KERNELRELEASE can change from a few different places, meaning version.h
# needs to be updated, so this check is forced on all builds

uts_len := 64
define filechk_utsrelease.h
	if [ `echo -n "$(KERNELRELEASE)" | wc -c ` -gt $(uts_len) ]; then \
	  echo '"$(KERNELRELEASE)" exceeds $(uts_len) characters' >&2;    \
	  exit 1;                                                         \
	fi;                                                               \
	(echo \#define UTS_RELEASE \"$(KERNELRELEASE)\";)
endef

define filechk_version.h
	(echo \#define LINUX_VERSION_CODE $(shell                         \
	expr $(VERSION) \* 65536 + 0$(PATCHLEVEL) \* 256 + 0$(SUBLEVEL)); \
	echo '#define KERNEL_VERSION(a,b,c) (((a) << 16) + ((b) << 8) + (c))';)
endef

$(version_h): $(srctree)/Makefile FORCE
	$(call filechk,version.h)

include/generated/utsrelease.h: include/config/kernel.release FORCE
	$(call filechk,utsrelease.h)

PHONY += headerdep
headerdep:
	$(Q)find $(srctree)/include/ -name '*.h' | xargs --max-args 1 \
	$(srctree)/scripts/headerdep.pl -I$(srctree)/include

# ---------------------------------------------------------------------------

PHONY += depend dep
depend dep:
	@echo '*** Warning: make $@ is unnecessary now.'

# ---------------------------------------------------------------------------
# Firmware install
INSTALL_FW_PATH=$(INSTALL_MOD_PATH)/lib/firmware
export INSTALL_FW_PATH

PHONY += firmware_install
firmware_install: FORCE
	@mkdir -p $(objtree)/firmware
	$(Q)$(MAKE) -f $(srctree)/scripts/Makefile.fwinst obj=firmware __fw_install

# ---------------------------------------------------------------------------
# Kernel headers

#Default location for installed headers
export INSTALL_HDR_PATH = $(objtree)/usr

hdr-inst := -rR -f $(srctree)/scripts/Makefile.headersinst obj

# If we do an all arch process set dst to asm-$(hdr-arch)
hdr-dst = $(if $(KBUILD_HEADERS), dst=include/asm-$(hdr-arch), dst=include/asm)

PHONY += archheaders
archheaders:

PHONY += archscripts
archscripts:

PHONY += __headers
__headers: $(version_h) scripts_basic asm-generic archheaders archscripts FORCE
	$(Q)$(MAKE) $(build)=scripts build_unifdef

PHONY += headers_install_all
headers_install_all:
	$(Q)$(CONFIG_SHELL) $(srctree)/scripts/headers.sh install

PHONY += headers_install
headers_install: __headers
	$(if $(wildcard $(srctree)/arch/$(hdr-arch)/include/uapi/asm/Kbuild),, \
	  $(error Headers not exportable for the $(SRCARCH) architecture))
	$(Q)$(MAKE) $(hdr-inst)=include/uapi
	$(Q)$(MAKE) $(hdr-inst)=arch/$(hdr-arch)/include/uapi/asm $(hdr-dst)

PHONY += headers_check_all
headers_check_all: headers_install_all
	$(Q)$(CONFIG_SHELL) $(srctree)/scripts/headers.sh check

PHONY += headers_check
headers_check: headers_install
	$(Q)$(MAKE) $(hdr-inst)=include/uapi HDRCHECK=1
	$(Q)$(MAKE) $(hdr-inst)=arch/$(hdr-arch)/include/uapi/asm $(hdr-dst) HDRCHECK=1

# ---------------------------------------------------------------------------
# Modules

ifdef CONFIG_MODULES

# By default, build modules as well

all: modules

#	Build modules
#
#	A module can be listed more than once in obj-m resulting in
#	duplicate lines in modules.order files.  Those are removed
#	using awk while concatenating to the final file.

PHONY += modules
modules: $(vmlinux-dirs) $(if $(KBUILD_BUILTIN),vmlinux) modules.builtin
	$(Q)$(AWK) '!x[$$0]++' $(vmlinux-dirs:%=$(objtree)/%/modules.order) > $(objtree)/modules.order
	@$(kecho) '  Building modules, stage 2.';
	$(Q)$(MAKE) -f $(srctree)/scripts/Makefile.modpost
	$(Q)$(MAKE) -f $(srctree)/scripts/Makefile.fwinst obj=firmware __fw_modbuild

modules.builtin: $(vmlinux-dirs:%=%/modules.builtin)
	$(Q)$(AWK) '!x[$$0]++' $^ > $(objtree)/modules.builtin

%/modules.builtin: include/config/auto.conf
	$(Q)$(MAKE) $(modbuiltin)=$*


# Target to prepare building external modules
PHONY += modules_prepare
modules_prepare: prepare scripts

# Target to install modules
PHONY += modules_install
modules_install: _modinst_ _modinst_post

PHONY += _modinst_
_modinst_:
	@rm -rf $(MODLIB)/kernel
	@rm -f $(MODLIB)/source
	@mkdir -p $(MODLIB)/kernel
	@ln -s $(srctree) $(MODLIB)/source
	@if [ ! $(objtree) -ef  $(MODLIB)/build ]; then \
		rm -f $(MODLIB)/build ; \
		ln -s $(objtree) $(MODLIB)/build ; \
	fi
	@cp -f $(objtree)/modules.order $(MODLIB)/
	@cp -f $(objtree)/modules.builtin $(MODLIB)/
	$(Q)$(MAKE) -f $(srctree)/scripts/Makefile.modinst

# This depmod is only for convenience to give the initial
# boot a modules.dep even before / is mounted read-write.  However the
# boot script depmod is the master version.
PHONY += _modinst_post
_modinst_post: _modinst_
	$(Q)$(MAKE) -f $(srctree)/scripts/Makefile.fwinst obj=firmware __fw_modinst
	$(call cmd,depmod)

ifeq ($(CONFIG_MODULE_SIG), y)
PHONY += modules_sign
modules_sign:
	$(Q)$(MAKE) -f $(srctree)/scripts/Makefile.modsign
endif

else # CONFIG_MODULES

# Modules not configured
# ---------------------------------------------------------------------------

modules modules_install: FORCE
	@echo >&2
	@echo >&2 "The present kernel configuration has modules disabled."
	@echo >&2 "Type 'make config' and enable loadable module support."
	@echo >&2 "Then build a kernel with module support enabled."
	@echo >&2
	@exit 1

endif # CONFIG_MODULES

###
# Cleaning is done on three levels.
# make clean     Delete most generated files
#                Leave enough to build external modules
# make mrproper  Delete the current configuration, and all generated files
# make distclean Remove editor backup files, patch leftover files and the like

# Directories & files removed with 'make clean'
CLEAN_DIRS  += $(MODVERDIR)

# Directories & files removed with 'make mrproper'
MRPROPER_DIRS  += include/config usr/include include/generated          \
                  arch/*/include/generated
MRPROPER_FILES += .config .config.old .version .old_version $(version_h) \
		  Module.symvers tags TAGS cscope* GPATH GTAGS GRTAGS GSYMS \
		  signing_key.priv signing_key.x509 x509.genkey		\
		  extra_certificates signing_key.x509.keyid		\
		  signing_key.x509.signer

# clean - Delete most, but leave enough to build external modules
#
clean: rm-dirs  := $(CLEAN_DIRS)
clean: rm-files := $(CLEAN_FILES)
clean-dirs      := $(addprefix _clean_, . $(vmlinux-alldirs) Documentation samples)

PHONY += $(clean-dirs) clean archclean vmlinuxclean
$(clean-dirs):
	$(Q)$(MAKE) $(clean)=$(patsubst _clean_%,%,$@)

vmlinuxclean:
	$(Q)$(CONFIG_SHELL) $(srctree)/scripts/link-vmlinux.sh clean

clean: archclean vmlinuxclean

# mrproper - Delete all generated files, including .config
#
mrproper: rm-dirs  := $(wildcard $(MRPROPER_DIRS))
mrproper: rm-files := $(wildcard $(MRPROPER_FILES))
mrproper-dirs      := $(addprefix _mrproper_,Documentation/DocBook scripts)

PHONY += $(mrproper-dirs) mrproper archmrproper
$(mrproper-dirs):
	$(Q)$(MAKE) $(clean)=$(patsubst _mrproper_%,%,$@)

mrproper: clean archmrproper $(mrproper-dirs)
	$(call cmd,rmdirs)
	$(call cmd,rmfiles)

# distclean
#
PHONY += distclean

distclean: mrproper
	@find $(srctree) $(RCS_FIND_IGNORE) \
		\( -name '*.orig' -o -name '*.rej' -o -name '*~' \
		-o -name '*.bak' -o -name '#*#' -o -name '.*.orig' \
		-o -name '.*.rej' \
		-o -name '*%' -o -name '.*.cmd' -o -name 'core' \) \
		-type f -print | xargs rm -f


# Packaging of the kernel to various formats
# ---------------------------------------------------------------------------
# rpm target kept for backward compatibility
package-dir	:= $(srctree)/scripts/package

%src-pkg: FORCE
	$(Q)$(MAKE) $(build)=$(package-dir) $@
%pkg: include/config/kernel.release FORCE
	$(Q)$(MAKE) $(build)=$(package-dir) $@
rpm: include/config/kernel.release FORCE
	$(Q)$(MAKE) $(build)=$(package-dir) $@


# Brief documentation of the typical targets used
# ---------------------------------------------------------------------------

boards := $(wildcard $(srctree)/arch/$(SRCARCH)/configs/*_defconfig)
boards := $(notdir $(boards))
board-dirs := $(dir $(wildcard $(srctree)/arch/$(SRCARCH)/configs/*/*_defconfig))
board-dirs := $(sort $(notdir $(board-dirs:/=)))

help:
	@echo  'Cleaning targets:'
	@echo  '  clean		  - Remove most generated files but keep the config and'
	@echo  '                    enough build support to build external modules'
	@echo  '  mrproper	  - Remove all generated files + config + various backup files'
	@echo  '  distclean	  - mrproper + remove editor backup and patch files'
	@echo  ''
	@echo  'Configuration targets:'
	@$(MAKE) -f $(srctree)/scripts/kconfig/Makefile help
	@echo  ''
	@echo  'Other generic targets:'
	@echo  '  all		  - Build all targets marked with [*]'
	@echo  '* vmlinux	  - Build the bare kernel'
	@echo  '* modules	  - Build all modules'
	@echo  '  modules_install - Install all modules to INSTALL_MOD_PATH (default: /)'
	@echo  '  firmware_install- Install all firmware to INSTALL_FW_PATH'
	@echo  '                    (default: $$(INSTALL_MOD_PATH)/lib/firmware)'
	@echo  '  dir/            - Build all files in dir and below'
	@echo  '  dir/file.[oisS] - Build specified target only'
	@echo  '  dir/file.lst    - Build specified mixed source/assembly target only'
	@echo  '                    (requires a recent binutils and recent build (System.map))'
	@echo  '  dir/file.ko     - Build module including final link'
	@echo  '  modules_prepare - Set up for building external modules'
	@echo  '  tags/TAGS	  - Generate tags file for editors'
	@echo  '  cscope	  - Generate cscope index'
	@echo  '  gtags           - Generate GNU GLOBAL index'
	@echo  '  kernelrelease	  - Output the release version string'
	@echo  '  kernelversion	  - Output the version stored in Makefile'
	@echo  '  headers_install - Install sanitised kernel headers to INSTALL_HDR_PATH'; \
	 echo  '                    (default: $(INSTALL_HDR_PATH))'; \
	 echo  ''
	@echo  'Static analysers'
	@echo  '  checkstack      - Generate a list of stack hogs'
	@echo  '  namespacecheck  - Name space analysis on compiled kernel'
	@echo  '  versioncheck    - Sanity check on version.h usage'
	@echo  '  includecheck    - Check for duplicate included header files'
	@echo  '  export_report   - List the usages of all exported symbols'
	@echo  '  headers_check   - Sanity check on exported headers'
	@echo  '  headerdep       - Detect inclusion cycles in headers'
	@$(MAKE) -f $(srctree)/scripts/Makefile.help checker-help
	@echo  ''
	@echo  'Kernel packaging:'
	@$(MAKE) $(build)=$(package-dir) help
	@echo  ''
	@echo  'Documentation targets:'
	@$(MAKE) -f $(srctree)/Documentation/DocBook/Makefile dochelp
	@echo  ''
	@echo  'Architecture specific targets ($(SRCARCH)):'
	@$(if $(archhelp),$(archhelp),\
		echo '  No architecture specific help defined for $(SRCARCH)')
	@echo  ''
	@$(if $(boards), \
		$(foreach b, $(boards), \
		printf "  %-24s - Build for %s\\n" $(b) $(subst _defconfig,,$(b));) \
		echo '')
	@$(if $(board-dirs), \
		$(foreach b, $(board-dirs), \
		printf "  %-16s - Show %s-specific targets\\n" help-$(b) $(b);) \
		printf "  %-16s - Show all of the above\\n" help-boards; \
		echo '')

	@echo  '  make V=0|1 [targets] 0 => quiet build (default), 1 => verbose build'
	@echo  '  make V=2   [targets] 2 => give reason for rebuild of target'
	@echo  '  make O=dir [targets] Locate all output files in "dir", including .config'
	@echo  '  make C=1   [targets] Check all c source with $$CHECK (sparse by default)'
	@echo  '  make C=2   [targets] Force check of all c source with $$CHECK'
	@echo  '  make RECORDMCOUNT_WARN=1 [targets] Warn about ignored mcount sections'
	@echo  '  make W=n   [targets] Enable extra gcc checks, n=1,2,3 where'
	@echo  '		1: warnings which may be relevant and do not occur too often'
	@echo  '		2: warnings which occur quite often but may still be relevant'
	@echo  '		3: more obscure warnings, can most likely be ignored'
	@echo  '		Multiple levels can be combined with W=12 or W=123'
	@echo  ''
	@echo  'Execute "make" or "make all" to build all targets marked with [*] '
	@echo  'For further info see the ./README file'


help-board-dirs := $(addprefix help-,$(board-dirs))

help-boards: $(help-board-dirs)

boards-per-dir = $(notdir $(wildcard $(srctree)/arch/$(SRCARCH)/configs/$*/*_defconfig))

$(help-board-dirs): help-%:
	@echo  'Architecture specific targets ($(SRCARCH) $*):'
	@$(if $(boards-per-dir), \
		$(foreach b, $(boards-per-dir), \
		printf "  %-24s - Build for %s\\n" $*/$(b) $(subst _defconfig,,$(b));) \
		echo '')


# Documentation targets
# ---------------------------------------------------------------------------
%docs: scripts_basic FORCE
	$(Q)$(MAKE) $(build)=scripts build_docproc
	$(Q)$(MAKE) $(build)=Documentation/DocBook $@

else # KBUILD_EXTMOD

###
# External module support.
# When building external modules the kernel used as basis is considered
# read-only, and no consistency checks are made and the make
# system is not used on the basis kernel. If updates are required
# in the basis kernel ordinary make commands (without M=...) must
# be used.
#
# The following are the only valid targets when building external
# modules.
# make M=dir clean     Delete all automatically generated files
# make M=dir modules   Make all modules in specified dir
# make M=dir	       Same as 'make M=dir modules'
# make M=dir modules_install
#                      Install the modules built in the module directory
#                      Assumes install directory is already created

# We are always building modules
KBUILD_MODULES := 1
PHONY += crmodverdir
crmodverdir:
	$(cmd_crmodverdir)

PHONY += $(objtree)/Module.symvers
$(objtree)/Module.symvers:
	@test -e $(objtree)/Module.symvers || ( \
	echo; \
	echo "  WARNING: Symbol version dump $(objtree)/Module.symvers"; \
	echo "           is missing; modules will have no dependencies and modversions."; \
	echo )

module-dirs := $(addprefix _module_,$(KBUILD_EXTMOD))
PHONY += $(module-dirs) modules
$(module-dirs): crmodverdir $(objtree)/Module.symvers
	$(Q)$(MAKE) $(build)=$(patsubst _module_%,%,$@)

modules: $(module-dirs)
	@$(kecho) '  Building modules, stage 2.';
	$(Q)$(MAKE) -f $(srctree)/scripts/Makefile.modpost

PHONY += modules_install
modules_install: _emodinst_ _emodinst_post

install-dir := $(if $(INSTALL_MOD_DIR),$(INSTALL_MOD_DIR),extra)
PHONY += _emodinst_
_emodinst_:
	$(Q)mkdir -p $(MODLIB)/$(install-dir)
	$(Q)$(MAKE) -f $(srctree)/scripts/Makefile.modinst

PHONY += _emodinst_post
_emodinst_post: _emodinst_
	$(call cmd,depmod)

clean-dirs := $(addprefix _clean_,$(KBUILD_EXTMOD))

PHONY += $(clean-dirs) clean
$(clean-dirs):
	$(Q)$(MAKE) $(clean)=$(patsubst _clean_%,%,$@)

clean:	rm-dirs := $(MODVERDIR)
clean: rm-files := $(KBUILD_EXTMOD)/Module.symvers

help:
	@echo  '  Building external modules.'
	@echo  '  Syntax: make -C path/to/kernel/src M=$$PWD target'
	@echo  ''
	@echo  '  modules         - default target, build the module(s)'
	@echo  '  modules_install - install the module'
	@echo  '  clean           - remove generated files in module directory only'
	@echo  ''

# Dummies...
PHONY += prepare scripts
prepare: ;
scripts: ;
endif # KBUILD_EXTMOD

clean: $(clean-dirs)
	$(call cmd,rmdirs)
	$(call cmd,rmfiles)
	@find $(if $(KBUILD_EXTMOD), $(KBUILD_EXTMOD), .) $(RCS_FIND_IGNORE) \
		\( -name '*.[oas]' -o -name '*.ko' -o -name '.*.cmd' \
		-o -name '*.ko.*' \
		-o -name '.*.d' -o -name '.*.tmp' -o -name '*.mod.c' \
		-o -name '*.symtypes' -o -name 'modules.order' \
		-o -name modules.builtin -o -name '.tmp_*.o.*' \
		-o -name '*.gcno' \) -type f -print | xargs rm -f

# Generate tags for editors
# ---------------------------------------------------------------------------
quiet_cmd_tags = GEN     $@
      cmd_tags = $(CONFIG_SHELL) $(srctree)/scripts/tags.sh $@

tags TAGS cscope gtags: FORCE
	$(call cmd,tags)

# Scripts to check various things for consistency
# ---------------------------------------------------------------------------

PHONY += includecheck versioncheck coccicheck namespacecheck export_report

includecheck:
	find $(srctree)/* $(RCS_FIND_IGNORE) \
		-name '*.[hcS]' -type f -print | sort \
		| xargs $(PERL) -w $(srctree)/scripts/checkincludes.pl

versioncheck:
	find $(srctree)/* $(RCS_FIND_IGNORE) \
		-name '*.[hcS]' -type f -print | sort \
		| xargs $(PERL) -w $(srctree)/scripts/checkversion.pl

coccicheck:
	$(Q)$(CONFIG_SHELL) $(srctree)/scripts/$@

namespacecheck:
	$(PERL) $(srctree)/scripts/namespace.pl

export_report:
	$(PERL) $(srctree)/scripts/export_report.pl

endif #ifeq ($(config-targets),1)
endif #ifeq ($(mixed-targets),1)

PHONY += checkstack kernelrelease kernelversion

# UML needs a little special treatment here.  It wants to use the host
# toolchain, so needs $(SUBARCH) passed to checkstack.pl.  Everyone
# else wants $(ARCH), including people doing cross-builds, which means
# that $(SUBARCH) doesn't work here.
ifeq ($(ARCH), um)
CHECKSTACK_ARCH := $(SUBARCH)
else
CHECKSTACK_ARCH := $(ARCH)
endif
checkstack:
	$(OBJDUMP) -d vmlinux $$(find . -name '*.ko') | \
	$(PERL) $(src)/scripts/checkstack.pl $(CHECKSTACK_ARCH)

kernelrelease:
	@echo "$(KERNELVERSION)$$($(CONFIG_SHELL) $(srctree)/scripts/setlocalversion $(srctree))"

kernelversion:
	@echo $(KERNELVERSION)

# Clear a bunch of variables before executing the submake
tools/: FORCE
	$(Q)mkdir -p $(objtree)/tools
	$(Q)$(MAKE) LDFLAGS= MAKEFLAGS="$(filter --j% -j,$(MAKEFLAGS))" O=$(objtree) subdir=tools -C $(src)/tools/

tools/%: FORCE
	$(Q)mkdir -p $(objtree)/tools
	$(Q)$(MAKE) LDFLAGS= MAKEFLAGS="$(filter --j% -j,$(MAKEFLAGS))" O=$(objtree) subdir=tools -C $(src)/tools/ $*

# Single targets
# ---------------------------------------------------------------------------
# Single targets are compatible with:
# - build with mixed source and output
# - build with separate output dir 'make O=...'
# - external modules
#
#  target-dir => where to store outputfile
#  build-dir  => directory in kernel source tree to use

ifeq ($(KBUILD_EXTMOD),)
        build-dir  = $(patsubst %/,%,$(dir $@))
        target-dir = $(dir $@)
else
        zap-slash=$(filter-out .,$(patsubst %/,%,$(dir $@)))
        build-dir  = $(KBUILD_EXTMOD)$(if $(zap-slash),/$(zap-slash))
        target-dir = $(if $(KBUILD_EXTMOD),$(dir $<),$(dir $@))
endif

%.s: %.c prepare scripts FORCE
	$(Q)$(MAKE) $(build)=$(build-dir) $(target-dir)$(notdir $@)
%.i: %.c prepare scripts FORCE
	$(Q)$(MAKE) $(build)=$(build-dir) $(target-dir)$(notdir $@)
%.o: %.c prepare scripts FORCE
	$(Q)$(MAKE) $(build)=$(build-dir) $(target-dir)$(notdir $@)
%.lst: %.c prepare scripts FORCE
	$(Q)$(MAKE) $(build)=$(build-dir) $(target-dir)$(notdir $@)
%.s: %.S prepare scripts FORCE
	$(Q)$(MAKE) $(build)=$(build-dir) $(target-dir)$(notdir $@)
%.o: %.S prepare scripts FORCE
	$(Q)$(MAKE) $(build)=$(build-dir) $(target-dir)$(notdir $@)
%.symtypes: %.c prepare scripts FORCE
	$(Q)$(MAKE) $(build)=$(build-dir) $(target-dir)$(notdir $@)

# Modules
/: prepare scripts FORCE
	$(cmd_crmodverdir)
	$(Q)$(MAKE) KBUILD_MODULES=$(if $(CONFIG_MODULES),1) \
	$(build)=$(build-dir)
%/: prepare scripts FORCE
	$(cmd_crmodverdir)
	$(Q)$(MAKE) KBUILD_MODULES=$(if $(CONFIG_MODULES),1) \
	$(build)=$(build-dir)
%.ko: prepare scripts FORCE
	$(cmd_crmodverdir)
	$(Q)$(MAKE) KBUILD_MODULES=$(if $(CONFIG_MODULES),1)   \
	$(build)=$(build-dir) $(@:.ko=.o)
	$(Q)$(MAKE) -f $(srctree)/scripts/Makefile.modpost

# FIXME Should go into a make.lib or something 
# ===========================================================================

quiet_cmd_rmdirs = $(if $(wildcard $(rm-dirs)),CLEAN   $(wildcard $(rm-dirs)))
      cmd_rmdirs = rm -rf $(rm-dirs)

quiet_cmd_rmfiles = $(if $(wildcard $(rm-files)),CLEAN   $(wildcard $(rm-files)))
      cmd_rmfiles = rm -f $(rm-files)

# Run depmod only if we have System.map and depmod is executable
quiet_cmd_depmod = DEPMOD  $(KERNELRELEASE)
      cmd_depmod = $(CONFIG_SHELL) $(srctree)/scripts/depmod.sh $(DEPMOD) \
                   $(KERNELRELEASE) "$(patsubst y,_,$(CONFIG_HAVE_UNDERSCORE_SYMBOL_PREFIX))"

# Create temporary dir for module support files
# clean it up only when building all modules
cmd_crmodverdir = $(Q)mkdir -p $(MODVERDIR) \
                  $(if $(KBUILD_MODULES),; rm -f $(MODVERDIR)/*)

# read all saved command lines

targets := $(wildcard $(sort $(targets)))
cmd_files := $(wildcard .*.cmd $(foreach f,$(targets),$(dir $(f)).$(notdir $(f)).cmd))

ifneq ($(cmd_files),)
  $(cmd_files): ;	# Do not try to update included dependency files
  include $(cmd_files)
endif

# Shorthand for $(Q)$(MAKE) -f scripts/Makefile.clean obj=dir
# Usage:
# $(Q)$(MAKE) $(clean)=dir
clean := -f $(if $(KBUILD_SRC),$(srctree)/)scripts/Makefile.clean obj

endif	# skip-makefile

PHONY += FORCE
FORCE:

# Declare the contents of the .PHONY variable as phony.  We keep that
# information in a variable so we can use it in if_changed and friends.
.PHONY: $(PHONY)<|MERGE_RESOLUTION|>--- conflicted
+++ resolved
@@ -1,12 +1,7 @@
 VERSION = 3
 PATCHLEVEL = 10
-<<<<<<< HEAD
-SUBLEVEL = 28
+SUBLEVEL = 31
 EXTRAVERSION = -ltsi
-=======
-SUBLEVEL = 31
-EXTRAVERSION =
->>>>>>> a43e02cf
 NAME = TOSSUG Baby Fish
 
 # *DOCUMENTATION*
