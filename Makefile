--- conflicted
+++ resolved
@@ -1,11 +1,7 @@
 VERSION = 2
 PATCHLEVEL = 6
 SUBLEVEL = 33
-<<<<<<< HEAD
-EXTRAVERSION = -rc6
-=======
 EXTRAVERSION = -rc8
->>>>>>> 9d3415a8
 NAME = Man-Eating Seals of Antiquity
 
 # *DOCUMENTATION*
