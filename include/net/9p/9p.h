/*
 * include/net/9p/9p.h
 *
 * 9P protocol definitions.
 *
 *  Copyright (C) 2005 by Latchesar Ionkov <lucho@ionkov.net>
 *  Copyright (C) 2004 by Eric Van Hensbergen <ericvh@gmail.com>
 *  Copyright (C) 2002 by Ron Minnich <rminnich@lanl.gov>
 *
 *  This program is free software; you can redistribute it and/or modify
 *  it under the terms of the GNU General Public License version 2
 *  as published by the Free Software Foundation.
 *
 *  This program is distributed in the hope that it will be useful,
 *  but WITHOUT ANY WARRANTY; without even the implied warranty of
 *  MERCHANTABILITY or FITNESS FOR A PARTICULAR PURPOSE.  See the
 *  GNU General Public License for more details.
 *
 *  You should have received a copy of the GNU General Public License
 *  along with this program; if not, write to:
 *  Free Software Foundation
 *  51 Franklin Street, Fifth Floor
 *  Boston, MA  02111-1301  USA
 *
 */

#ifndef NET_9P_H
#define NET_9P_H

/**
 * enum p9_debug_flags - bits for mount time debug parameter
 * @P9_DEBUG_ERROR: more verbose error messages including original error string
 * @P9_DEBUG_9P: 9P protocol tracing
 * @P9_DEBUG_VFS: VFS API tracing
 * @P9_DEBUG_CONV: protocol conversion tracing
 * @P9_DEBUG_MUX: trace management of concurrent transactions
 * @P9_DEBUG_TRANS: transport tracing
 * @P9_DEBUG_SLABS: memory management tracing
 * @P9_DEBUG_FCALL: verbose dump of protocol messages
 * @P9_DEBUG_FID: fid allocation/deallocation tracking
 * @P9_DEBUG_PKT: packet marshalling/unmarshalling
 * @P9_DEBUG_FSC: FS-cache tracing
 *
 * These flags are passed at mount time to turn on various levels of
 * verbosity and tracing which will be output to the system logs.
 */

enum p9_debug_flags {
	P9_DEBUG_ERROR = 	(1<<0),
	P9_DEBUG_9P = 		(1<<2),
	P9_DEBUG_VFS =		(1<<3),
	P9_DEBUG_CONV =		(1<<4),
	P9_DEBUG_MUX =		(1<<5),
	P9_DEBUG_TRANS =	(1<<6),
	P9_DEBUG_SLABS =      	(1<<7),
	P9_DEBUG_FCALL =	(1<<8),
	P9_DEBUG_FID =		(1<<9),
	P9_DEBUG_PKT =		(1<<10),
	P9_DEBUG_FSC =		(1<<11),
};

#ifdef CONFIG_NET_9P_DEBUG
extern unsigned int p9_debug_level;

#define P9_DPRINTK(level, format, arg...) \
do {  \
	if ((p9_debug_level & level) == level) {\
		if (level == P9_DEBUG_9P) \
			printk(KERN_NOTICE "(%8.8d) " \
			format , task_pid_nr(current) , ## arg); \
		else \
			printk(KERN_NOTICE "-- %s (%d): " \
			format , __func__, task_pid_nr(current) , ## arg); \
	} \
} while (0)

#else
#define P9_DPRINTK(level, format, arg...)  do { } while (0)
#endif

#define P9_EPRINTK(level, format, arg...) \
do { \
	printk(level "9p: %s (%d): " \
		format , __func__, task_pid_nr(current), ## arg); \
} while (0)

/**
 * enum p9_msg_t - 9P message types
 * @P9_TLERROR: not used
 * @P9_RLERROR: response for any failed request for 9P2000.L
 * @P9_TSTATFS: file system status request
 * @P9_RSTATFS: file system status response
 * @P9_TSYMLINK: make symlink request
 * @P9_RSYMLINK: make symlink response
 * @P9_TMKNOD: create a special file object request
 * @P9_RMKNOD: create a special file object response
 * @P9_TLCREATE: prepare a handle for I/O on an new file for 9P2000.L
 * @P9_RLCREATE: response with file access information for 9P2000.L
 * @P9_TRENAME: rename request
 * @P9_RRENAME: rename response
 * @P9_TMKDIR: create a directory request
 * @P9_RMKDIR: create a directory response
 * @P9_TVERSION: version handshake request
 * @P9_RVERSION: version handshake response
 * @P9_TAUTH: request to establish authentication channel
 * @P9_RAUTH: response with authentication information
 * @P9_TATTACH: establish user access to file service
 * @P9_RATTACH: response with top level handle to file hierarchy
 * @P9_TERROR: not used
 * @P9_RERROR: response for any failed request
 * @P9_TFLUSH: request to abort a previous request
 * @P9_RFLUSH: response when previous request has been cancelled
 * @P9_TWALK: descend a directory hierarchy
 * @P9_RWALK: response with new handle for position within hierarchy
 * @P9_TOPEN: prepare a handle for I/O on an existing file
 * @P9_ROPEN: response with file access information
 * @P9_TCREATE: prepare a handle for I/O on a new file
 * @P9_RCREATE: response with file access information
 * @P9_TREAD: request to transfer data from a file or directory
 * @P9_RREAD: response with data requested
 * @P9_TWRITE: reuqest to transfer data to a file
 * @P9_RWRITE: response with out much data was transfered to file
 * @P9_TCLUNK: forget about a handle to an entity within the file system
 * @P9_RCLUNK: response when server has forgotten about the handle
 * @P9_TREMOVE: request to remove an entity from the hierarchy
 * @P9_RREMOVE: response when server has removed the entity
 * @P9_TSTAT: request file entity attributes
 * @P9_RSTAT: response with file entity attributes
 * @P9_TWSTAT: request to update file entity attributes
 * @P9_RWSTAT: response when file entity attributes are updated
 *
 * There are 14 basic operations in 9P2000, paired as
 * requests and responses.  The one special case is ERROR
 * as there is no @P9_TERROR request for clients to transmit to
 * the server, but the server may respond to any other request
 * with an @P9_RERROR.
 *
 * See Also: http://plan9.bell-labs.com/sys/man/5/INDEX.html
 */

enum p9_msg_t {
	P9_TLERROR = 6,
	P9_RLERROR,
	P9_TSTATFS = 8,
	P9_RSTATFS,
	P9_TLOPEN = 12,
	P9_RLOPEN,
	P9_TLCREATE = 14,
	P9_RLCREATE,
	P9_TSYMLINK = 16,
	P9_RSYMLINK,
	P9_TMKNOD = 18,
	P9_RMKNOD,
	P9_TRENAME = 20,
	P9_RRENAME,
<<<<<<< HEAD
=======
	P9_TREADLINK = 22,
	P9_RREADLINK,
>>>>>>> 45f53cc9
	P9_TGETATTR = 24,
	P9_RGETATTR,
	P9_TSETATTR = 26,
	P9_RSETATTR,
	P9_TXATTRWALK = 30,
	P9_RXATTRWALK,
	P9_TXATTRCREATE = 32,
	P9_RXATTRCREATE,
	P9_TREADDIR = 40,
	P9_RREADDIR,
<<<<<<< HEAD
=======
	P9_TFSYNC = 50,
	P9_RFSYNC,
	P9_TLOCK = 52,
	P9_RLOCK,
	P9_TGETLOCK = 54,
	P9_RGETLOCK,
>>>>>>> 45f53cc9
	P9_TLINK = 70,
	P9_RLINK,
	P9_TMKDIR = 72,
	P9_RMKDIR,
	P9_TVERSION = 100,
	P9_RVERSION,
	P9_TAUTH = 102,
	P9_RAUTH,
	P9_TATTACH = 104,
	P9_RATTACH,
	P9_TERROR = 106,
	P9_RERROR,
	P9_TFLUSH = 108,
	P9_RFLUSH,
	P9_TWALK = 110,
	P9_RWALK,
	P9_TOPEN = 112,
	P9_ROPEN,
	P9_TCREATE = 114,
	P9_RCREATE,
	P9_TREAD = 116,
	P9_RREAD,
	P9_TWRITE = 118,
	P9_RWRITE,
	P9_TCLUNK = 120,
	P9_RCLUNK,
	P9_TREMOVE = 122,
	P9_RREMOVE,
	P9_TSTAT = 124,
	P9_RSTAT,
	P9_TWSTAT = 126,
	P9_RWSTAT,
};

/**
 * enum p9_open_mode_t - 9P open modes
 * @P9_OREAD: open file for reading only
 * @P9_OWRITE: open file for writing only
 * @P9_ORDWR: open file for reading or writing
 * @P9_OEXEC: open file for execution
 * @P9_OTRUNC: truncate file to zero-length before opening it
 * @P9_OREXEC: close the file when an exec(2) system call is made
 * @P9_ORCLOSE: remove the file when the file is closed
 * @P9_OAPPEND: open the file and seek to the end
 * @P9_OEXCL: only create a file, do not open it
 *
 * 9P open modes differ slightly from Posix standard modes.
 * In particular, there are extra modes which specify different
 * semantic behaviors than may be available on standard Posix
 * systems.  For example, @P9_OREXEC and @P9_ORCLOSE are modes that
 * most likely will not be issued from the Linux VFS client, but may
 * be supported by servers.
 *
 * See Also: http://plan9.bell-labs.com/magic/man2html/2/open
 */

enum p9_open_mode_t {
	P9_OREAD = 0x00,
	P9_OWRITE = 0x01,
	P9_ORDWR = 0x02,
	P9_OEXEC = 0x03,
	P9_OTRUNC = 0x10,
	P9_OREXEC = 0x20,
	P9_ORCLOSE = 0x40,
	P9_OAPPEND = 0x80,
	P9_OEXCL = 0x1000,
};

/**
 * enum p9_perm_t - 9P permissions
 * @P9_DMDIR: mode bite for directories
 * @P9_DMAPPEND: mode bit for is append-only
 * @P9_DMEXCL: mode bit for excluse use (only one open handle allowed)
 * @P9_DMMOUNT: mode bite for mount points
 * @P9_DMAUTH: mode bit for authentication file
 * @P9_DMTMP: mode bit for non-backed-up files
 * @P9_DMSYMLINK: mode bit for symbolic links (9P2000.u)
 * @P9_DMLINK: mode bit for hard-link (9P2000.u)
 * @P9_DMDEVICE: mode bit for device files (9P2000.u)
 * @P9_DMNAMEDPIPE: mode bit for named pipe (9P2000.u)
 * @P9_DMSOCKET: mode bit for socket (9P2000.u)
 * @P9_DMSETUID: mode bit for setuid (9P2000.u)
 * @P9_DMSETGID: mode bit for setgid (9P2000.u)
 * @P9_DMSETVTX: mode bit for sticky bit (9P2000.u)
 *
 * 9P permissions differ slightly from Posix standard modes.
 *
 * See Also: http://plan9.bell-labs.com/magic/man2html/2/stat
 */
enum p9_perm_t {
	P9_DMDIR = 0x80000000,
	P9_DMAPPEND = 0x40000000,
	P9_DMEXCL = 0x20000000,
	P9_DMMOUNT = 0x10000000,
	P9_DMAUTH = 0x08000000,
	P9_DMTMP = 0x04000000,
/* 9P2000.u extensions */
	P9_DMSYMLINK = 0x02000000,
	P9_DMLINK = 0x01000000,
	P9_DMDEVICE = 0x00800000,
	P9_DMNAMEDPIPE = 0x00200000,
	P9_DMSOCKET = 0x00100000,
	P9_DMSETUID = 0x00080000,
	P9_DMSETGID = 0x00040000,
	P9_DMSETVTX = 0x00010000,
};

/**
 * enum p9_qid_t - QID types
 * @P9_QTDIR: directory
 * @P9_QTAPPEND: append-only
 * @P9_QTEXCL: excluse use (only one open handle allowed)
 * @P9_QTMOUNT: mount points
 * @P9_QTAUTH: authentication file
 * @P9_QTTMP: non-backed-up files
 * @P9_QTSYMLINK: symbolic links (9P2000.u)
 * @P9_QTLINK: hard-link (9P2000.u)
 * @P9_QTFILE: normal files
 *
 * QID types are a subset of permissions - they are primarily
 * used to differentiate semantics for a file system entity via
 * a jump-table.  Their value is also the most signifigant 16 bits
 * of the permission_t
 *
 * See Also: http://plan9.bell-labs.com/magic/man2html/2/stat
 */
enum p9_qid_t {
	P9_QTDIR = 0x80,
	P9_QTAPPEND = 0x40,
	P9_QTEXCL = 0x20,
	P9_QTMOUNT = 0x10,
	P9_QTAUTH = 0x08,
	P9_QTTMP = 0x04,
	P9_QTSYMLINK = 0x02,
	P9_QTLINK = 0x01,
	P9_QTFILE = 0x00,
};

/* 9P Magic Numbers */
#define P9_NOTAG	(u16)(~0)
#define P9_NOFID	(u32)(~0)
#define P9_MAXWELEM	16

/* ample room for Twrite/Rread header */
#define P9_IOHDRSZ	24

/* Room for readdir header */
#define P9_READDIRHDRSZ	24

/**
 * struct p9_str - length prefixed string type
 * @len: length of the string
 * @str: the string
 *
 * The protocol uses length prefixed strings for all
 * string data, so we replicate that for our internal
 * string members.
 */

struct p9_str {
	u16 len;
	char *str;
};

/**
 * struct p9_qid - file system entity information
 * @type: 8-bit type &p9_qid_t
 * @version: 16-bit monotonically incrementing version number
 * @path: 64-bit per-server-unique ID for a file system element
 *
 * qids are identifiers used by 9P servers to track file system
 * entities.  The type is used to differentiate semantics for operations
 * on the entity (ie. read means something different on a directory than
 * on a file).  The path provides a server unique index for an entity
 * (roughly analogous to an inode number), while the version is updated
 * every time a file is modified and can be used to maintain cache
 * coherency between clients and serves.
 * Servers will often differentiate purely synthetic entities by setting
 * their version to 0, signaling that they should never be cached and
 * should be accessed synchronously.
 *
 * See Also://plan9.bell-labs.com/magic/man2html/2/stat
 */

struct p9_qid {
	u8 type;
	u32 version;
	u64 path;
};

/**
 * struct p9_stat - file system metadata information
 * @size: length prefix for this stat structure instance
 * @type: the type of the server (equivilent to a major number)
 * @dev: the sub-type of the server (equivilent to a minor number)
 * @qid: unique id from the server of type &p9_qid
 * @mode: Plan 9 format permissions of type &p9_perm_t
 * @atime: Last access/read time
 * @mtime: Last modify/write time
 * @length: file length
 * @name: last element of path (aka filename) in type &p9_str
 * @uid: owner name in type &p9_str
 * @gid: group owner in type &p9_str
 * @muid: last modifier in type &p9_str
 * @extension: area used to encode extended UNIX support in type &p9_str
 * @n_uid: numeric user id of owner (part of 9p2000.u extension)
 * @n_gid: numeric group id (part of 9p2000.u extension)
 * @n_muid: numeric user id of laster modifier (part of 9p2000.u extension)
 *
 * See Also: http://plan9.bell-labs.com/magic/man2html/2/stat
 */

struct p9_wstat {
	u16 size;
	u16 type;
	u32 dev;
	struct p9_qid qid;
	u32 mode;
	u32 atime;
	u32 mtime;
	u64 length;
	char *name;
	char *uid;
	char *gid;
	char *muid;
	char *extension;	/* 9p2000.u extensions */
	u32 n_uid;		/* 9p2000.u extensions */
	u32 n_gid;		/* 9p2000.u extensions */
	u32 n_muid;		/* 9p2000.u extensions */
};

struct p9_stat_dotl {
	u64 st_result_mask;
	struct p9_qid qid;
	u32 st_mode;
	u32 st_uid;
	u32 st_gid;
	u64 st_nlink;
	u64 st_rdev;
	u64 st_size;
	u64 st_blksize;
	u64 st_blocks;
	u64 st_atime_sec;
	u64 st_atime_nsec;
	u64 st_mtime_sec;
	u64 st_mtime_nsec;
	u64 st_ctime_sec;
	u64 st_ctime_nsec;
	u64 st_btime_sec;
	u64 st_btime_nsec;
	u64 st_gen;
	u64 st_data_version;
};

#define P9_STATS_MODE		0x00000001ULL
#define P9_STATS_NLINK		0x00000002ULL
#define P9_STATS_UID		0x00000004ULL
#define P9_STATS_GID		0x00000008ULL
#define P9_STATS_RDEV		0x00000010ULL
#define P9_STATS_ATIME		0x00000020ULL
#define P9_STATS_MTIME		0x00000040ULL
#define P9_STATS_CTIME		0x00000080ULL
#define P9_STATS_INO		0x00000100ULL
#define P9_STATS_SIZE		0x00000200ULL
#define P9_STATS_BLOCKS		0x00000400ULL

#define P9_STATS_BTIME		0x00000800ULL
#define P9_STATS_GEN		0x00001000ULL
#define P9_STATS_DATA_VERSION	0x00002000ULL

#define P9_STATS_BASIC		0x000007ffULL /* Mask for fields up to BLOCKS */
#define P9_STATS_ALL		0x00003fffULL /* Mask for All fields above */

/**
 * struct p9_iattr_dotl - P9 inode attribute for setattr
 * @valid: bitfield specifying which fields are valid
 *         same as in struct iattr
 * @mode: File permission bits
 * @uid: user id of owner
 * @gid: group id
 * @size: File size
 * @atime_sec: Last access time, seconds
 * @atime_nsec: Last access time, nanoseconds
 * @mtime_sec: Last modification time, seconds
 * @mtime_nsec: Last modification time, nanoseconds
 */

struct p9_iattr_dotl {
	u32 valid;
	u32 mode;
	u32 uid;
	u32 gid;
	u64 size;
	u64 atime_sec;
	u64 atime_nsec;
	u64 mtime_sec;
	u64 mtime_nsec;
};

<<<<<<< HEAD
=======
#define P9_LOCK_SUCCESS 0
#define P9_LOCK_BLOCKED 1
#define P9_LOCK_ERROR 2
#define P9_LOCK_GRACE 3

#define P9_LOCK_FLAGS_BLOCK 1
#define P9_LOCK_FLAGS_RECLAIM 2

/* struct p9_flock: POSIX lock structure
 * @type - type of lock
 * @flags - lock flags
 * @start - starting offset of the lock
 * @length - number of bytes
 * @proc_id - process id which wants to take lock
 * @client_id - client id
 */

struct p9_flock {
	u8 type;
	u32 flags;
	u64 start;
	u64 length;
	u32 proc_id;
	char *client_id;
};

/* struct p9_getlock: getlock structure
 * @type - type of lock
 * @start - starting offset of the lock
 * @length - number of bytes
 * @proc_id - process id which wants to take lock
 * @client_id - client id
 */

struct p9_getlock {
	u8 type;
	u64 start;
	u64 length;
	u32 proc_id;
	char *client_id;
};

>>>>>>> 45f53cc9
/* Structures for Protocol Operations */
struct p9_tstatfs {
	u32 fid;
};

struct p9_rstatfs {
	u32 type;
	u32 bsize;
	u64 blocks;
	u64 bfree;
	u64 bavail;
	u64 files;
	u64 ffree;
	u64 fsid;
	u32 namelen;
};

struct p9_trename {
	u32 fid;
	u32 newdirfid;
	struct p9_str name;
};

struct p9_rrename {
};

struct p9_tversion {
	u32 msize;
	struct p9_str version;
};

struct p9_rversion {
	u32 msize;
	struct p9_str version;
};

struct p9_tauth {
	u32 afid;
	struct p9_str uname;
	struct p9_str aname;
	u32 n_uname;		/* 9P2000.u extensions */
};

struct p9_rauth {
	struct p9_qid qid;
};

struct p9_rerror {
	struct p9_str error;
	u32 errno;		/* 9p2000.u extension */
};

struct p9_tflush {
	u16 oldtag;
};

struct p9_rflush {
};

struct p9_tattach {
	u32 fid;
	u32 afid;
	struct p9_str uname;
	struct p9_str aname;
	u32 n_uname;		/* 9P2000.u extensions */
};

struct p9_rattach {
	struct p9_qid qid;
};

struct p9_twalk {
	u32 fid;
	u32 newfid;
	u16 nwname;
	struct p9_str wnames[16];
};

struct p9_rwalk {
	u16 nwqid;
	struct p9_qid wqids[16];
};

struct p9_topen {
	u32 fid;
	u8 mode;
};

struct p9_ropen {
	struct p9_qid qid;
	u32 iounit;
};

struct p9_tcreate {
	u32 fid;
	struct p9_str name;
	u32 perm;
	u8 mode;
	struct p9_str extension;
};

struct p9_rcreate {
	struct p9_qid qid;
	u32 iounit;
};

struct p9_tread {
	u32 fid;
	u64 offset;
	u32 count;
};

struct p9_rread {
	u32 count;
	u8 *data;
};

struct p9_twrite {
	u32 fid;
	u64 offset;
	u32 count;
	u8 *data;
};

struct p9_rwrite {
	u32 count;
};

struct p9_treaddir {
	u32 fid;
	u64 offset;
	u32 count;
};

struct p9_rreaddir {
	u32 count;
	u8 *data;
};


struct p9_tclunk {
	u32 fid;
};

struct p9_rclunk {
};

struct p9_tremove {
	u32 fid;
};

struct p9_rremove {
};

struct p9_tstat {
	u32 fid;
};

struct p9_rstat {
	struct p9_wstat stat;
};

struct p9_twstat {
	u32 fid;
	struct p9_wstat stat;
};

struct p9_rwstat {
};

/**
 * struct p9_fcall - primary packet structure
 * @size: prefixed length of the structure
 * @id: protocol operating identifier of type &p9_msg_t
 * @tag: transaction id of the request
 * @offset: used by marshalling routines to track currentposition in buffer
 * @capacity: used by marshalling routines to track total capacity
 * @sdata: payload
 *
 * &p9_fcall represents the structure for all 9P RPC
 * transactions.  Requests are packaged into fcalls, and reponses
 * must be extracted from them.
 *
 * See Also: http://plan9.bell-labs.com/magic/man2html/2/fcall
 */

struct p9_fcall {
	u32 size;
	u8 id;
	u16 tag;

	size_t offset;
	size_t capacity;

	uint8_t *sdata;
};

struct p9_idpool;

int p9_errstr2errno(char *errstr, int len);

struct p9_idpool *p9_idpool_create(void);
void p9_idpool_destroy(struct p9_idpool *);
int p9_idpool_get(struct p9_idpool *p);
void p9_idpool_put(int id, struct p9_idpool *p);
int p9_idpool_check(int id, struct p9_idpool *p);

int p9_error_init(void);
int p9_errstr2errno(char *, int);
int p9_trans_fd_init(void);
void p9_trans_fd_exit(void);
#endif /* NET_9P_H */<|MERGE_RESOLUTION|>--- conflicted
+++ resolved
@@ -153,11 +153,8 @@
 	P9_RMKNOD,
 	P9_TRENAME = 20,
 	P9_RRENAME,
-<<<<<<< HEAD
-=======
 	P9_TREADLINK = 22,
 	P9_RREADLINK,
->>>>>>> 45f53cc9
 	P9_TGETATTR = 24,
 	P9_RGETATTR,
 	P9_TSETATTR = 26,
@@ -168,15 +165,12 @@
 	P9_RXATTRCREATE,
 	P9_TREADDIR = 40,
 	P9_RREADDIR,
-<<<<<<< HEAD
-=======
 	P9_TFSYNC = 50,
 	P9_RFSYNC,
 	P9_TLOCK = 52,
 	P9_RLOCK,
 	P9_TGETLOCK = 54,
 	P9_RGETLOCK,
->>>>>>> 45f53cc9
 	P9_TLINK = 70,
 	P9_RLINK,
 	P9_TMKDIR = 72,
@@ -476,8 +470,6 @@
 	u64 mtime_nsec;
 };
 
-<<<<<<< HEAD
-=======
 #define P9_LOCK_SUCCESS 0
 #define P9_LOCK_BLOCKED 1
 #define P9_LOCK_ERROR 2
@@ -520,7 +512,6 @@
 	char *client_id;
 };
 
->>>>>>> 45f53cc9
 /* Structures for Protocol Operations */
 struct p9_tstatfs {
 	u32 fid;
