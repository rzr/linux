--- conflicted
+++ resolved
@@ -421,10 +421,7 @@
  * @STATION_INFO_TX_FAILED: @tx_failed filled
  * @STATION_INFO_RX_DROP_MISC: @rx_dropped_misc filled
  * @STATION_INFO_SIGNAL_AVG: @signal_avg filled
-<<<<<<< HEAD
-=======
  * @STATION_INFO_RX_BITRATE: @rxrate fields are filled
->>>>>>> 105e53f8
  */
 enum station_info_flags {
 	STATION_INFO_INACTIVE_TIME	= 1<<0,
@@ -441,10 +438,7 @@
 	STATION_INFO_TX_FAILED		= 1<<11,
 	STATION_INFO_RX_DROP_MISC	= 1<<12,
 	STATION_INFO_SIGNAL_AVG		= 1<<13,
-<<<<<<< HEAD
-=======
 	STATION_INFO_RX_BITRATE		= 1<<14,
->>>>>>> 105e53f8
 };
 
 /**
@@ -492,12 +486,8 @@
  * @plink_state: mesh peer link state
  * @signal: signal strength of last received packet in dBm
  * @signal_avg: signal strength average in dBm
-<<<<<<< HEAD
- * @txrate: current unicast bitrate to this station
-=======
  * @txrate: current unicast bitrate from this station
  * @rxrate: current unicast bitrate to this station
->>>>>>> 105e53f8
  * @rx_packets: packets received from this station
  * @tx_packets: packets transmitted to this station
  * @tx_retries: cumulative retry counts
@@ -1208,13 +1198,10 @@
  *	(also see nl80211.h @NL80211_ATTR_WIPHY_ANTENNA_TX).
  *
  * @get_antenna: Get current antenna configuration from device (tx_ant, rx_ant).
-<<<<<<< HEAD
-=======
  *
  * @set_ringparam: Set tx and rx ring sizes.
  *
  * @get_ringparam: Get tx and rx ring current and maximum sizes.
->>>>>>> 105e53f8
  */
 struct cfg80211_ops {
 	int	(*suspend)(struct wiphy *wiphy);
@@ -1382,13 +1369,10 @@
 
 	int	(*set_antenna)(struct wiphy *wiphy, u32 tx_ant, u32 rx_ant);
 	int	(*get_antenna)(struct wiphy *wiphy, u32 *tx_ant, u32 *rx_ant);
-<<<<<<< HEAD
-=======
 
 	int	(*set_ringparam)(struct wiphy *wiphy, u32 tx, u32 rx);
 	void	(*get_ringparam)(struct wiphy *wiphy,
 				 u32 *tx, u32 *tx_max, u32 *rx, u32 *rx_max);
->>>>>>> 105e53f8
 };
 
 /*
