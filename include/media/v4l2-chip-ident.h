--- conflicted
+++ resolved
@@ -75,10 +75,7 @@
 	V4L2_IDENT_OV9640 = 257,
 	V4L2_IDENT_OV6650 = 258,
 	V4L2_IDENT_OV2640 = 259,
-<<<<<<< HEAD
-=======
 	V4L2_IDENT_OV9740 = 260,
->>>>>>> 105e53f8
 
 	/* module saa7146: reserved range 300-309 */
 	V4L2_IDENT_SAA7146 = 300,
