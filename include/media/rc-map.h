/*
 * rc-map.h - define RC map names used by RC drivers
 *
 * Copyright (c) 2010 by Mauro Carvalho Chehab <mchehab@redhat.com>
 *
 * This program is free software; you can redistribute it and/or modify
 * it under the terms of the GNU General Public License as published by
 * the Free Software Foundation; either version 2 of the License, or
 * (at your option) any later version.
 */

#include <linux/input.h>

#define IR_TYPE_UNKNOWN	0
#define IR_TYPE_RC5	(1  << 0)	/* Philips RC5 protocol */
#define IR_TYPE_NEC	(1  << 1)
#define IR_TYPE_RC6	(1  << 2)	/* Philips RC6 protocol */
#define IR_TYPE_JVC	(1  << 3)	/* JVC protocol */
#define IR_TYPE_SONY	(1  << 4)	/* Sony12/15/20 protocol */
<<<<<<< HEAD
=======
#define IR_TYPE_RC5_SZ	(1  << 5)	/* RC5 variant used by Streamzap */
>>>>>>> 45f53cc9
#define IR_TYPE_LIRC	(1  << 30)	/* Pass raw IR to lirc userspace */
#define IR_TYPE_OTHER	(1u << 31)

#define IR_TYPE_ALL (IR_TYPE_RC5 | IR_TYPE_NEC  | IR_TYPE_RC6  | \
		     IR_TYPE_JVC | IR_TYPE_SONY | IR_TYPE_LIRC | \
<<<<<<< HEAD
		     IR_TYPE_OTHER)
=======
		     IR_TYPE_RC5_SZ | IR_TYPE_OTHER)
>>>>>>> 45f53cc9

struct ir_scancode {
	u32	scancode;
	u32	keycode;
};

struct ir_scancode_table {
	struct ir_scancode	*scan;
	unsigned int		size;	/* Max number of entries */
	unsigned int		len;	/* Used number of entries */
	unsigned int		alloc;	/* Size of *scan in bytes */
	u64			ir_type;
	const char		*name;
	spinlock_t		lock;
};

struct rc_keymap {
	struct list_head	 list;
	struct ir_scancode_table map;
};

/* Routines from rc-map.c */

int ir_register_map(struct rc_keymap *map);
void ir_unregister_map(struct rc_keymap *map);
struct ir_scancode_table *get_rc_map(const char *name);
void rc_map_init(void);

/* Names of the several keytables defined in-kernel */

#define RC_MAP_ADSTECH_DVB_T_PCI         "rc-adstech-dvb-t-pci"
#define RC_MAP_ALINK_DTU_M               "rc-alink-dtu-m"
#define RC_MAP_ANYSEE                    "rc-anysee"
#define RC_MAP_APAC_VIEWCOMP             "rc-apac-viewcomp"
#define RC_MAP_ASUS_PC39                 "rc-asus-pc39"
#define RC_MAP_ATI_TV_WONDER_HD_600      "rc-ati-tv-wonder-hd-600"
#define RC_MAP_AVERMEDIA_A16D            "rc-avermedia-a16d"
#define RC_MAP_AVERMEDIA_CARDBUS         "rc-avermedia-cardbus"
#define RC_MAP_AVERMEDIA_DVBT            "rc-avermedia-dvbt"
#define RC_MAP_AVERMEDIA_M135A           "rc-avermedia-m135a"
#define RC_MAP_AVERMEDIA_M733A_RM_K6     "rc-avermedia-m733a-rm-k6"
#define RC_MAP_AVERMEDIA_RM_KS           "rc-avermedia-rm-ks"
#define RC_MAP_AVERMEDIA                 "rc-avermedia"
#define RC_MAP_AVERTV_303                "rc-avertv-303"
#define RC_MAP_AZUREWAVE_AD_TU700        "rc-azurewave-ad-tu700"
#define RC_MAP_BEHOLD_COLUMBUS           "rc-behold-columbus"
#define RC_MAP_BEHOLD                    "rc-behold"
#define RC_MAP_BUDGET_CI_OLD             "rc-budget-ci-old"
#define RC_MAP_CINERGY_1400              "rc-cinergy-1400"
#define RC_MAP_CINERGY                   "rc-cinergy"
#define RC_MAP_DIB0700_NEC_TABLE         "rc-dib0700-nec"
#define RC_MAP_DIB0700_RC5_TABLE         "rc-dib0700-rc5"
<<<<<<< HEAD
=======
#define RC_MAP_DIGITALNOW_TINYTWIN       "rc-digitalnow-tinytwin"
#define RC_MAP_DIGITTRADE                "rc-digittrade"
>>>>>>> 45f53cc9
#define RC_MAP_DM1105_NEC                "rc-dm1105-nec"
#define RC_MAP_DNTV_LIVE_DVBT_PRO        "rc-dntv-live-dvbt-pro"
#define RC_MAP_DNTV_LIVE_DVB_T           "rc-dntv-live-dvb-t"
#define RC_MAP_EMPTY                     "rc-empty"
#define RC_MAP_EM_TERRATEC               "rc-em-terratec"
#define RC_MAP_ENCORE_ENLTV2             "rc-encore-enltv2"
#define RC_MAP_ENCORE_ENLTV_FM53         "rc-encore-enltv-fm53"
#define RC_MAP_ENCORE_ENLTV              "rc-encore-enltv"
#define RC_MAP_EVGA_INDTUBE              "rc-evga-indtube"
#define RC_MAP_EZTV                      "rc-eztv"
#define RC_MAP_FLYDVB                    "rc-flydvb"
#define RC_MAP_FLYVIDEO                  "rc-flyvideo"
#define RC_MAP_FUSIONHDTV_MCE            "rc-fusionhdtv-mce"
#define RC_MAP_GADMEI_RM008Z             "rc-gadmei-rm008z"
#define RC_MAP_GENIUS_TVGO_A11MCE        "rc-genius-tvgo-a11mce"
#define RC_MAP_GOTVIEW7135               "rc-gotview7135"
#define RC_MAP_HAUPPAUGE_NEW             "rc-hauppauge-new"
#define RC_MAP_IMON_MCE                  "rc-imon-mce"
#define RC_MAP_IMON_PAD                  "rc-imon-pad"
#define RC_MAP_IODATA_BCTV7E             "rc-iodata-bctv7e"
#define RC_MAP_KAIOMY                    "rc-kaiomy"
#define RC_MAP_KWORLD_315U               "rc-kworld-315u"
#define RC_MAP_KWORLD_PLUS_TV_ANALOG     "rc-kworld-plus-tv-analog"
<<<<<<< HEAD
#define RC_MAP_LIRC                      "rc-lirc"
=======
#define RC_MAP_LEADTEK_Y04G0051          "rc-leadtek-y04g0051"
#define RC_MAP_LIRC                      "rc-lirc"
#define RC_MAP_LME2510                   "rc-lme2510"
>>>>>>> 45f53cc9
#define RC_MAP_MANLI                     "rc-manli"
#define RC_MAP_MSI_DIGIVOX_II            "rc-msi-digivox-ii"
#define RC_MAP_MSI_DIGIVOX_III           "rc-msi-digivox-iii"
#define RC_MAP_MSI_TVANYWHERE_PLUS       "rc-msi-tvanywhere-plus"
#define RC_MAP_MSI_TVANYWHERE            "rc-msi-tvanywhere"
#define RC_MAP_NEBULA                    "rc-nebula"
#define RC_MAP_NEC_TERRATEC_CINERGY_XS   "rc-nec-terratec-cinergy-xs"
#define RC_MAP_NORWOOD                   "rc-norwood"
#define RC_MAP_NPGTECH                   "rc-npgtech"
#define RC_MAP_PCTV_SEDNA                "rc-pctv-sedna"
#define RC_MAP_PINNACLE_COLOR            "rc-pinnacle-color"
#define RC_MAP_PINNACLE_GREY             "rc-pinnacle-grey"
#define RC_MAP_PINNACLE_PCTV_HD          "rc-pinnacle-pctv-hd"
#define RC_MAP_PIXELVIEW_NEW             "rc-pixelview-new"
#define RC_MAP_PIXELVIEW                 "rc-pixelview"
#define RC_MAP_PIXELVIEW_MK12            "rc-pixelview-mk12"
#define RC_MAP_POWERCOLOR_REAL_ANGEL     "rc-powercolor-real-angel"
#define RC_MAP_PROTEUS_2309              "rc-proteus-2309"
#define RC_MAP_PURPLETV                  "rc-purpletv"
#define RC_MAP_PV951                     "rc-pv951"
#define RC_MAP_RC5_HAUPPAUGE_NEW         "rc-rc5-hauppauge-new"
#define RC_MAP_RC5_STREAMZAP             "rc-rc5-streamzap"
#define RC_MAP_RC5_TV                    "rc-rc5-tv"
#define RC_MAP_RC6_MCE                   "rc-rc6-mce"
#define RC_MAP_REAL_AUDIO_220_32_KEYS    "rc-real-audio-220-32-keys"
#define RC_MAP_STREAMZAP                 "rc-streamzap"
#define RC_MAP_TBS_NEC                   "rc-tbs-nec"
#define RC_MAP_TERRATEC_CINERGY_XS       "rc-terratec-cinergy-xs"
#define RC_MAP_TERRATEC_SLIM             "rc-terratec-slim"
#define RC_MAP_TEVII_NEC                 "rc-tevii-nec"
#define RC_MAP_TOTAL_MEDIA_IN_HAND       "rc-total-media-in-hand"
#define RC_MAP_TREKSTOR                  "rc-trekstor"
#define RC_MAP_TT_1500                   "rc-tt-1500"
#define RC_MAP_TWINHAN_VP1027_DVBS       "rc-twinhan1027"
#define RC_MAP_VIDEOMATE_S350            "rc-videomate-s350"
#define RC_MAP_VIDEOMATE_TV_PVR          "rc-videomate-tv-pvr"
#define RC_MAP_WINFAST                   "rc-winfast"
#define RC_MAP_WINFAST_USBII_DELUXE      "rc-winfast-usbii-deluxe"

/*
 * Please, do not just append newer Remote Controller names at the end.
 * The names should be ordered in alphabetical order
 */<|MERGE_RESOLUTION|>--- conflicted
+++ resolved
@@ -17,20 +17,13 @@
 #define IR_TYPE_RC6	(1  << 2)	/* Philips RC6 protocol */
 #define IR_TYPE_JVC	(1  << 3)	/* JVC protocol */
 #define IR_TYPE_SONY	(1  << 4)	/* Sony12/15/20 protocol */
-<<<<<<< HEAD
-=======
 #define IR_TYPE_RC5_SZ	(1  << 5)	/* RC5 variant used by Streamzap */
->>>>>>> 45f53cc9
 #define IR_TYPE_LIRC	(1  << 30)	/* Pass raw IR to lirc userspace */
 #define IR_TYPE_OTHER	(1u << 31)
 
 #define IR_TYPE_ALL (IR_TYPE_RC5 | IR_TYPE_NEC  | IR_TYPE_RC6  | \
 		     IR_TYPE_JVC | IR_TYPE_SONY | IR_TYPE_LIRC | \
-<<<<<<< HEAD
-		     IR_TYPE_OTHER)
-=======
 		     IR_TYPE_RC5_SZ | IR_TYPE_OTHER)
->>>>>>> 45f53cc9
 
 struct ir_scancode {
 	u32	scancode;
@@ -83,11 +76,8 @@
 #define RC_MAP_CINERGY                   "rc-cinergy"
 #define RC_MAP_DIB0700_NEC_TABLE         "rc-dib0700-nec"
 #define RC_MAP_DIB0700_RC5_TABLE         "rc-dib0700-rc5"
-<<<<<<< HEAD
-=======
 #define RC_MAP_DIGITALNOW_TINYTWIN       "rc-digitalnow-tinytwin"
 #define RC_MAP_DIGITTRADE                "rc-digittrade"
->>>>>>> 45f53cc9
 #define RC_MAP_DM1105_NEC                "rc-dm1105-nec"
 #define RC_MAP_DNTV_LIVE_DVBT_PRO        "rc-dntv-live-dvbt-pro"
 #define RC_MAP_DNTV_LIVE_DVB_T           "rc-dntv-live-dvb-t"
@@ -111,13 +101,9 @@
 #define RC_MAP_KAIOMY                    "rc-kaiomy"
 #define RC_MAP_KWORLD_315U               "rc-kworld-315u"
 #define RC_MAP_KWORLD_PLUS_TV_ANALOG     "rc-kworld-plus-tv-analog"
-<<<<<<< HEAD
-#define RC_MAP_LIRC                      "rc-lirc"
-=======
 #define RC_MAP_LEADTEK_Y04G0051          "rc-leadtek-y04g0051"
 #define RC_MAP_LIRC                      "rc-lirc"
 #define RC_MAP_LME2510                   "rc-lme2510"
->>>>>>> 45f53cc9
 #define RC_MAP_MANLI                     "rc-manli"
 #define RC_MAP_MSI_DIGIVOX_II            "rc-msi-digivox-ii"
 #define RC_MAP_MSI_DIGIVOX_III           "rc-msi-digivox-iii"
@@ -139,7 +125,6 @@
 #define RC_MAP_PURPLETV                  "rc-purpletv"
 #define RC_MAP_PV951                     "rc-pv951"
 #define RC_MAP_RC5_HAUPPAUGE_NEW         "rc-rc5-hauppauge-new"
-#define RC_MAP_RC5_STREAMZAP             "rc-rc5-streamzap"
 #define RC_MAP_RC5_TV                    "rc-rc5-tv"
 #define RC_MAP_RC6_MCE                   "rc-rc6-mce"
 #define RC_MAP_REAL_AUDIO_220_32_KEYS    "rc-real-audio-220-32-keys"
