#ifndef _NFS_FS_SB
#define _NFS_FS_SB

#include <linux/list.h>
#include <linux/backing-dev.h>
#include <linux/wait.h>
#include <linux/nfs_xdr.h>
#include <linux/sunrpc/xprt.h>

#include <asm/atomic.h>

struct nfs4_session;
struct nfs_iostats;
struct nlm_host;
struct nfs4_sequence_args;
struct nfs4_sequence_res;
struct nfs_server;
struct nfs4_minor_version_ops;

/*
 * The nfs_client identifies our client state to the server.
 */
struct nfs_client {
	atomic_t		cl_count;
	int			cl_cons_state;	/* current construction state (-ve: init error) */
#define NFS_CS_READY		0		/* ready to be used */
#define NFS_CS_INITING		1		/* busy initialising */
#define NFS_CS_SESSION_INITING	2		/* busy initialising  session */
	unsigned long		cl_res_state;	/* NFS resources state */
#define NFS_CS_CALLBACK		1		/* - callback started */
#define NFS_CS_IDMAP		2		/* - idmap started */
#define NFS_CS_RENEWD		3		/* - renewd started */
	struct sockaddr_storage	cl_addr;	/* server identifier */
	size_t			cl_addrlen;
	char *			cl_hostname;	/* hostname of server */
	struct list_head	cl_share_link;	/* link in global client list */
	struct list_head	cl_superblocks;	/* List of nfs_server structs */

	struct rpc_clnt *	cl_rpcclient;
	const struct nfs_rpc_ops *rpc_ops;	/* NFS protocol vector */
	int			cl_proto;	/* Network transport protocol */

	u32			cl_minorversion;/* NFSv4 minorversion */
	struct rpc_cred		*cl_machine_cred;

#ifdef CONFIG_NFS_V4
	u64			cl_clientid;	/* constant */
	unsigned long		cl_state;

	spinlock_t		cl_lock;

	unsigned long		cl_lease_time;
	unsigned long		cl_last_renewal;
	struct delayed_work	cl_renewd;

	struct rpc_wait_queue	cl_rpcwaitq;

	/* used for the setclientid verifier */
	struct timespec		cl_boot_time;

	/* idmapper */
	struct idmap *		cl_idmap;

	/* Our own IP address, as a null-terminated string.
	 * This is used to generate the clientid, and the callback address.
	 */
	char			cl_ipaddr[48];
	unsigned char		cl_id_uniquifier;
<<<<<<< HEAD
=======
	u32			cl_cb_ident;	/* v4.0 callback identifier */
>>>>>>> 3cbea436
	const struct nfs4_minor_version_ops *cl_mvops;
#endif /* CONFIG_NFS_V4 */

#ifdef CONFIG_NFS_V4_1
	/* clientid returned from EXCHANGE_ID, used by session operations */
	u64			cl_ex_clid;
	/* The sequence id to use for the next CREATE_SESSION */
	u32			cl_seqid;
	/* The flags used for obtaining the clientid during EXCHANGE_ID */
	u32			cl_exchange_flags;
	struct nfs4_session	*cl_session; 	/* sharred session */
	struct list_head	cl_layouts;
	struct pnfs_deviceid_cache *cl_devid_cache; /* pNFS deviceid cache */
#endif /* CONFIG_NFS_V4_1 */

#ifdef CONFIG_NFS_FSCACHE
	struct fscache_cookie	*fscache;	/* client index cache cookie */
#endif
};

/*
 * NFS client parameters stored in the superblock.
 */
struct nfs_server {
	struct nfs_client *	nfs_client;	/* shared client and NFS4 state */
	struct list_head	client_link;	/* List of other nfs_server structs
						 * that share the same client
						 */
	struct list_head	master_link;	/* link in master servers list */
	struct rpc_clnt *	client;		/* RPC client handle */
	struct rpc_clnt *	client_acl;	/* ACL RPC client handle */
	struct nlm_host		*nlm_host;	/* NLM client handle */
	struct nfs_iostats __percpu *io_stats;	/* I/O statistics */
	struct backing_dev_info	backing_dev_info;
	atomic_long_t		writeback;	/* number of writeback pages */
	int			flags;		/* various flags */
	unsigned int		caps;		/* server capabilities */
	unsigned int		rsize;		/* read size */
	unsigned int		rpages;		/* read size (in pages) */
	unsigned int		wsize;		/* write size */
	unsigned int		wpages;		/* write size (in pages) */
	unsigned int		wtmult;		/* server disk block size */
	unsigned int		dtsize;		/* readdir size */
	unsigned short		port;		/* "port=" setting */
	unsigned int		bsize;		/* server block size */
	unsigned int		acregmin;	/* attr cache timeouts */
	unsigned int		acregmax;
	unsigned int		acdirmin;
	unsigned int		acdirmax;
	unsigned int		namelen;
	unsigned int		options;	/* extra options enabled by mount */
#define NFS_OPTION_FSCACHE	0x00000001	/* - local caching enabled */

	struct nfs_fsid		fsid;
	__u64			maxfilesize;	/* maximum file size */
	struct timespec		time_delta;	/* smallest time granularity */
	unsigned long		mount_time;	/* when this fs was mounted */
	dev_t			s_dev;		/* superblock dev numbers */

#ifdef CONFIG_NFS_FSCACHE
	struct nfs_fscache_key	*fscache_key;	/* unique key for superblock */
	struct fscache_cookie	*fscache;	/* superblock cookie */
#endif

#ifdef CONFIG_NFS_V4
	u32			attr_bitmask[2];/* V4 bitmask representing the set
						   of attributes supported on this
						   filesystem */
	u32			cache_consistency_bitmask[2];
						/* V4 bitmask representing the subset
						   of change attribute, size, ctime
						   and mtime attributes supported by
						   the server */
	u32			acl_bitmask;	/* V4 bitmask representing the ACEs
						   that are supported on this
						   filesystem */
	struct pnfs_layoutdriver_type  *pnfs_curr_ld; /* Active layout driver */
<<<<<<< HEAD
=======
	struct rpc_wait_queue	roc_rpcwaitq;

	/* the following fields are protected by nfs_client->cl_lock */
	struct rb_root		state_owners;
	struct rb_root		openowner_id;
	struct rb_root		lockowner_id;
>>>>>>> 3cbea436
#endif
	struct list_head	delegations;
	void (*destroy)(struct nfs_server *);

	atomic_t active; /* Keep trace of any activity to this server */

	/* mountd-related mount options */
	struct sockaddr_storage	mountd_address;
	size_t			mountd_addrlen;
	u32			mountd_version;
	unsigned short		mountd_port;
	unsigned short		mountd_protocol;
};

/* Server capabilities */
#define NFS_CAP_READDIRPLUS	(1U << 0)
#define NFS_CAP_HARDLINKS	(1U << 1)
#define NFS_CAP_SYMLINKS	(1U << 2)
#define NFS_CAP_ACLS		(1U << 3)
#define NFS_CAP_ATOMIC_OPEN	(1U << 4)
#define NFS_CAP_CHANGE_ATTR	(1U << 5)
#define NFS_CAP_FILEID		(1U << 6)
#define NFS_CAP_MODE		(1U << 7)
#define NFS_CAP_NLINK		(1U << 8)
#define NFS_CAP_OWNER		(1U << 9)
#define NFS_CAP_OWNER_GROUP	(1U << 10)
#define NFS_CAP_ATIME		(1U << 11)
#define NFS_CAP_CTIME		(1U << 12)
#define NFS_CAP_MTIME		(1U << 13)
#define NFS_CAP_POSIX_LOCK	(1U << 14)


/* maximum number of slots to use */
#define NFS4_MAX_SLOT_TABLE RPC_MAX_SLOT_TABLE

#if defined(CONFIG_NFS_V4_1)

/* Sessions */
#define SLOT_TABLE_SZ (NFS4_MAX_SLOT_TABLE/(8*sizeof(long)))
struct nfs4_slot_table {
	struct nfs4_slot *slots;		/* seqid per slot */
	unsigned long   used_slots[SLOT_TABLE_SZ]; /* used/unused bitmap */
	spinlock_t	slot_tbl_lock;
	struct rpc_wait_queue	slot_tbl_waitq;	/* allocators may wait here */
	int		max_slots;		/* # slots in table */
	int		highest_used_slotid;	/* sent to server on each SEQ.
						 * op for dynamic resizing */
	int		target_max_slots;	/* Set by CB_RECALL_SLOT as
						 * the new max_slots */
<<<<<<< HEAD
=======
	struct completion complete;
>>>>>>> 3cbea436
};

static inline int slot_idx(struct nfs4_slot_table *tbl, struct nfs4_slot *sp)
{
	return sp - tbl->slots;
}

/*
 * Session related parameters
 */
struct nfs4_session {
	struct nfs4_sessionid		sess_id;
	u32				flags;
	unsigned long			session_state;
	u32				hash_alg;
	u32				ssv_len;

	/* The fore and back channel */
	struct nfs4_channel_attrs	fc_attrs;
	struct nfs4_slot_table		fc_slot_table;
	struct nfs4_channel_attrs	bc_attrs;
	struct nfs4_slot_table		bc_slot_table;
	struct nfs_client		*clp;
};

#endif /* CONFIG_NFS_V4_1 */
#endif<|MERGE_RESOLUTION|>--- conflicted
+++ resolved
@@ -66,10 +66,7 @@
 	 */
 	char			cl_ipaddr[48];
 	unsigned char		cl_id_uniquifier;
-<<<<<<< HEAD
-=======
 	u32			cl_cb_ident;	/* v4.0 callback identifier */
->>>>>>> 3cbea436
 	const struct nfs4_minor_version_ops *cl_mvops;
 #endif /* CONFIG_NFS_V4 */
 
@@ -147,15 +144,12 @@
 						   that are supported on this
 						   filesystem */
 	struct pnfs_layoutdriver_type  *pnfs_curr_ld; /* Active layout driver */
-<<<<<<< HEAD
-=======
 	struct rpc_wait_queue	roc_rpcwaitq;
 
 	/* the following fields are protected by nfs_client->cl_lock */
 	struct rb_root		state_owners;
 	struct rb_root		openowner_id;
 	struct rb_root		lockowner_id;
->>>>>>> 3cbea436
 #endif
 	struct list_head	delegations;
 	void (*destroy)(struct nfs_server *);
@@ -205,10 +199,7 @@
 						 * op for dynamic resizing */
 	int		target_max_slots;	/* Set by CB_RECALL_SLOT as
 						 * the new max_slots */
-<<<<<<< HEAD
-=======
 	struct completion complete;
->>>>>>> 3cbea436
 };
 
 static inline int slot_idx(struct nfs4_slot_table *tbl, struct nfs4_slot *sp)
