#ifndef MFD_TMIO_H
#define MFD_TMIO_H

#include <linux/fb.h>
#include <linux/io.h>
#include <linux/platform_device.h>

#define tmio_ioread8(addr) readb(addr)
#define tmio_ioread16(addr) readw(addr)
#define tmio_ioread16_rep(r, b, l) readsw(r, b, l)
#define tmio_ioread32(addr) \
	(((u32) readw((addr))) | (((u32) readw((addr) + 2)) << 16))

#define tmio_iowrite8(val, addr) writeb((val), (addr))
#define tmio_iowrite16(val, addr) writew((val), (addr))
#define tmio_iowrite16_rep(r, b, l) writesw(r, b, l)
#define tmio_iowrite32(val, addr) \
	do { \
	writew((val),       (addr)); \
	writew((val) >> 16, (addr) + 2); \
	} while (0)

#define CNF_CMD     0x04
#define CNF_CTL_BASE   0x10
#define CNF_INT_PIN  0x3d
#define CNF_STOP_CLK_CTL 0x40
#define CNF_GCLK_CTL 0x41
#define CNF_SD_CLK_MODE 0x42
#define CNF_PIN_STATUS 0x44
#define CNF_PWR_CTL_1 0x48
#define CNF_PWR_CTL_2 0x49
#define CNF_PWR_CTL_3 0x4a
#define CNF_CARD_DETECT_MODE 0x4c
#define CNF_SD_SLOT 0x50
#define CNF_EXT_GCLK_CTL_1 0xf0
#define CNF_EXT_GCLK_CTL_2 0xf1
#define CNF_EXT_GCLK_CTL_3 0xf9
#define CNF_SD_LED_EN_1 0xfa
#define CNF_SD_LED_EN_2 0xfe

#define   SDCREN 0x2   /* Enable access to MMC CTL regs. (flag in COMMAND_REG)*/

#define sd_config_write8(base, shift, reg, val) \
	tmio_iowrite8((val), (base) + ((reg) << (shift)))
#define sd_config_write16(base, shift, reg, val) \
	tmio_iowrite16((val), (base) + ((reg) << (shift)))
#define sd_config_write32(base, shift, reg, val) \
	do { \
		tmio_iowrite16((val), (base) + ((reg) << (shift)));   \
		tmio_iowrite16((val) >> 16, (base) + ((reg + 2) << (shift))); \
	} while (0)

<<<<<<< HEAD
=======
/* tmio MMC platform flags */
#define TMIO_MMC_WRPROTECT_DISABLE	(1 << 0)

>>>>>>> 2da30e70
int tmio_core_mmc_enable(void __iomem *cnf, int shift, unsigned long base);
int tmio_core_mmc_resume(void __iomem *cnf, int shift, unsigned long base);
void tmio_core_mmc_pwr(void __iomem *cnf, int shift, int state);
void tmio_core_mmc_clk_div(void __iomem *cnf, int shift, int state);

<<<<<<< HEAD
=======
struct tmio_mmc_dma {
	void *chan_priv_tx;
	void *chan_priv_rx;
};

>>>>>>> 2da30e70
/*
 * data for the MMC controller
 */
struct tmio_mmc_data {
<<<<<<< HEAD
	const unsigned int		hclk;
=======
	unsigned int			hclk;
	unsigned long			capabilities;
	unsigned long			flags;
	u32				ocr_mask;	/* available voltages */
	struct tmio_mmc_dma		*dma;
>>>>>>> 2da30e70
	void (*set_pwr)(struct platform_device *host, int state);
	void (*set_clk_div)(struct platform_device *host, int state);
};

/*
 * data for the NAND controller
 */
struct tmio_nand_data {
	struct nand_bbt_descr	*badblock_pattern;
	struct mtd_partition	*partition;
	unsigned int		num_partitions;
};

#define FBIO_TMIO_ACC_WRITE	0x7C639300
#define FBIO_TMIO_ACC_SYNC	0x7C639301

struct tmio_fb_data {
	int			(*lcd_set_power)(struct platform_device *fb_dev,
								bool on);
	int			(*lcd_mode)(struct platform_device *fb_dev,
					const struct fb_videomode *mode);
	int			num_modes;
	struct fb_videomode	*modes;

	/* in mm: size of screen */
	int			height;
	int			width;
};


#endif<|MERGE_RESOLUTION|>--- conflicted
+++ resolved
@@ -50,38 +50,28 @@
 		tmio_iowrite16((val) >> 16, (base) + ((reg + 2) << (shift))); \
 	} while (0)
 
-<<<<<<< HEAD
-=======
 /* tmio MMC platform flags */
 #define TMIO_MMC_WRPROTECT_DISABLE	(1 << 0)
 
->>>>>>> 2da30e70
 int tmio_core_mmc_enable(void __iomem *cnf, int shift, unsigned long base);
 int tmio_core_mmc_resume(void __iomem *cnf, int shift, unsigned long base);
 void tmio_core_mmc_pwr(void __iomem *cnf, int shift, int state);
 void tmio_core_mmc_clk_div(void __iomem *cnf, int shift, int state);
 
-<<<<<<< HEAD
-=======
 struct tmio_mmc_dma {
 	void *chan_priv_tx;
 	void *chan_priv_rx;
 };
 
->>>>>>> 2da30e70
 /*
  * data for the MMC controller
  */
 struct tmio_mmc_data {
-<<<<<<< HEAD
-	const unsigned int		hclk;
-=======
 	unsigned int			hclk;
 	unsigned long			capabilities;
 	unsigned long			flags;
 	u32				ocr_mask;	/* available voltages */
 	struct tmio_mmc_dma		*dma;
->>>>>>> 2da30e70
 	void (*set_pwr)(struct platform_device *host, int state);
 	void (*set_clk_div)(struct platform_device *host, int state);
 };
