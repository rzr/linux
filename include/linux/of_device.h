--- conflicted
+++ resolved
@@ -27,13 +27,6 @@
 extern struct platform_device *of_dev_get(struct platform_device *dev);
 extern void of_dev_put(struct platform_device *dev);
 
-<<<<<<< HEAD
-extern int of_device_register(struct platform_device *ofdev);
-extern void of_device_unregister(struct platform_device *ofdev);
-extern void of_release_dev(struct device *dev);
-
-static inline void of_device_free(struct platform_device *dev)
-=======
 extern int of_device_add(struct platform_device *pdev);
 extern int of_device_register(struct platform_device *ofdev);
 extern void of_device_unregister(struct platform_device *ofdev);
@@ -44,20 +37,10 @@
 extern int of_device_uevent(struct device *dev, struct kobj_uevent_env *env);
 
 static inline void of_device_node_put(struct device *dev)
->>>>>>> 45f53cc9
 {
 	of_node_put(dev->of_node);
 }
 
-<<<<<<< HEAD
-extern ssize_t of_device_get_modalias(struct device *dev,
-					char *str, ssize_t len);
-
-extern int of_device_uevent(struct device *dev, struct kobj_uevent_env *env);
-
-
-=======
->>>>>>> 45f53cc9
 #else /* CONFIG_OF_DEVICE */
 
 static inline int of_driver_match_device(struct device *dev,
@@ -72,11 +55,8 @@
 	return -ENODEV;
 }
 
-<<<<<<< HEAD
-=======
 static inline void of_device_node_put(struct device *dev) { }
 
->>>>>>> 45f53cc9
 #endif /* CONFIG_OF_DEVICE */
 
 #endif /* _LINUX_OF_DEVICE_H */