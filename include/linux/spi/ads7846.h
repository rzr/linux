/* linux/spi/ads7846.h */

/* Touchscreen characteristics vary between boards and models.  The
 * platform_data for the device's "struct device" holds this information.
 *
 * It's OK if the min/max values are zero.
 */
enum ads7846_filter {
	ADS7846_FILTER_OK,
	ADS7846_FILTER_REPEAT,
	ADS7846_FILTER_IGNORE,
};

struct ads7846_platform_data {
	u16	model;			/* 7843, 7845, 7846. */
	u16	vref_delay_usecs;	/* 0 for external vref; etc */
	u16	vref_mv;		/* external vref value, milliVolts */
	bool	keep_vref_on;		/* set to keep vref on for differential
					 * measurements as well */

	/* Settling time of the analog signals; a function of Vcc and the
	 * capacitance on the X/Y drivers.  If set to non-zero, two samples
	 * are taken with settle_delay us apart, and the second one is used.
	 * ~150 uSec with 0.01uF caps.
	 */
	u16	settle_delay_usecs;

	/* If set to non-zero, after samples are taken this delay is applied
	 * and penirq is rechecked, to help avoid false events.  This value
	 * is affected by the material used to build the touch layer.
	 */
	u16	penirq_recheck_delay_usecs;

	u16	x_plate_ohms;
	u16	y_plate_ohms;

	u16	x_min, x_max;
	u16	y_min, y_max;
	u16	pressure_min, pressure_max;

	u16	debounce_max;		/* max number of additional readings
					 * per sample */
	u16	debounce_tol;		/* tolerance used for filtering */
	u16	debounce_rep;		/* additional consecutive good readings
					 * required after the first two */
	int	gpio_pendown;		/* the GPIO used to decide the pendown
					 * state if get_pendown_state == NULL
					 */
	int	(*get_pendown_state)(void);
	int	(*filter_init)	(struct ads7846_platform_data *pdata,
				 void **filter_data);
	int	(*filter)	(void *filter_data, int data_idx, int *val);
	void	(*filter_cleanup)(void *filter_data);
<<<<<<< HEAD

=======
	void	(*wait_for_sync)(void);
	
>>>>>>> bf1450aa
	/* controls enabling/disabling*/
	int	(*vaux_control)(int vaux_cntrl);
#define VAUX_ENABLE	1
#define VAUX_DISABLE	0
};
<|MERGE_RESOLUTION|>--- conflicted
+++ resolved
@@ -51,12 +51,8 @@
 				 void **filter_data);
 	int	(*filter)	(void *filter_data, int data_idx, int *val);
 	void	(*filter_cleanup)(void *filter_data);
-<<<<<<< HEAD
-
-=======
 	void	(*wait_for_sync)(void);
 	
->>>>>>> bf1450aa
 	/* controls enabling/disabling*/
 	int	(*vaux_control)(int vaux_cntrl);
 #define VAUX_ENABLE	1
