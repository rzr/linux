#ifndef _LINUX_INETDEVICE_H
#define _LINUX_INETDEVICE_H

#ifdef __KERNEL__

#include <linux/bitmap.h>
#include <linux/if.h>
#include <linux/netdevice.h>
#include <linux/rcupdate.h>
#include <linux/timer.h>
#include <linux/sysctl.h>
#include <linux/rtnetlink.h>

enum
{
	IPV4_DEVCONF_FORWARDING=1,
	IPV4_DEVCONF_MC_FORWARDING,
	IPV4_DEVCONF_PROXY_ARP,
	IPV4_DEVCONF_ACCEPT_REDIRECTS,
	IPV4_DEVCONF_SECURE_REDIRECTS,
	IPV4_DEVCONF_SEND_REDIRECTS,
	IPV4_DEVCONF_SHARED_MEDIA,
	IPV4_DEVCONF_RP_FILTER,
	IPV4_DEVCONF_ACCEPT_SOURCE_ROUTE,
	IPV4_DEVCONF_BOOTP_RELAY,
	IPV4_DEVCONF_LOG_MARTIANS,
	IPV4_DEVCONF_TAG,
	IPV4_DEVCONF_ARPFILTER,
	IPV4_DEVCONF_MEDIUM_ID,
	IPV4_DEVCONF_NOXFRM,
	IPV4_DEVCONF_NOPOLICY,
	IPV4_DEVCONF_FORCE_IGMP_VERSION,
	IPV4_DEVCONF_ARP_ANNOUNCE,
	IPV4_DEVCONF_ARP_IGNORE,
	IPV4_DEVCONF_PROMOTE_SECONDARIES,
	IPV4_DEVCONF_ARP_ACCEPT,
	IPV4_DEVCONF_ARP_NOTIFY,
	IPV4_DEVCONF_ACCEPT_LOCAL,
	IPV4_DEVCONF_SRC_VMARK,
	IPV4_DEVCONF_PROXY_ARP_PVLAN,
	__IPV4_DEVCONF_MAX
};
<<<<<<< HEAD

struct ipv4_devconf {
	void	*sysctl;
	int	data[__IPV4_DEVCONF_MAX - 1];
	DECLARE_BITMAP(state, __IPV4_DEVCONF_MAX - 1);
=======

#define IPV4_DEVCONF_MAX (__IPV4_DEVCONF_MAX - 1)

struct ipv4_devconf {
	void	*sysctl;
	int	data[IPV4_DEVCONF_MAX];
	DECLARE_BITMAP(state, IPV4_DEVCONF_MAX);
>>>>>>> 3cbea436
};

struct in_device {
	struct net_device	*dev;
	atomic_t		refcnt;
	int			dead;
	struct in_ifaddr	*ifa_list;	/* IP ifaddr chain		*/
	struct ip_mc_list __rcu	*mc_list;	/* IP multicast filter chain    */
	int			mc_count;	/* Number of installed mcasts	*/
	spinlock_t		mc_tomb_lock;
	struct ip_mc_list	*mc_tomb;
	unsigned long		mr_v1_seen;
	unsigned long		mr_v2_seen;
	unsigned long		mr_maxdelay;
	unsigned char		mr_qrv;
	unsigned char		mr_gq_running;
	unsigned char		mr_ifc_count;
	struct timer_list	mr_gq_timer;	/* general query timer */
	struct timer_list	mr_ifc_timer;	/* interface change timer */

	struct neigh_parms	*arp_parms;
	struct ipv4_devconf	cnf;
	struct rcu_head		rcu_head;
};

#define IPV4_DEVCONF(cnf, attr) ((cnf).data[IPV4_DEVCONF_ ## attr - 1])
#define IPV4_DEVCONF_ALL(net, attr) \
	IPV4_DEVCONF((*(net)->ipv4.devconf_all), attr)

static inline int ipv4_devconf_get(struct in_device *in_dev, int index)
{
	index--;
	return in_dev->cnf.data[index];
}

static inline void ipv4_devconf_set(struct in_device *in_dev, int index,
				    int val)
{
	index--;
	set_bit(index, in_dev->cnf.state);
	in_dev->cnf.data[index] = val;
}

static inline void ipv4_devconf_setall(struct in_device *in_dev)
{
<<<<<<< HEAD
	bitmap_fill(in_dev->cnf.state, __IPV4_DEVCONF_MAX - 1);
=======
	bitmap_fill(in_dev->cnf.state, IPV4_DEVCONF_MAX);
>>>>>>> 3cbea436
}

#define IN_DEV_CONF_GET(in_dev, attr) \
	ipv4_devconf_get((in_dev), IPV4_DEVCONF_ ## attr)
#define IN_DEV_CONF_SET(in_dev, attr, val) \
	ipv4_devconf_set((in_dev), IPV4_DEVCONF_ ## attr, (val))

#define IN_DEV_ANDCONF(in_dev, attr) \
	(IPV4_DEVCONF_ALL(dev_net(in_dev->dev), attr) && \
	 IN_DEV_CONF_GET((in_dev), attr))
#define IN_DEV_ORCONF(in_dev, attr) \
	(IPV4_DEVCONF_ALL(dev_net(in_dev->dev), attr) || \
	 IN_DEV_CONF_GET((in_dev), attr))
#define IN_DEV_MAXCONF(in_dev, attr) \
	(max(IPV4_DEVCONF_ALL(dev_net(in_dev->dev), attr), \
	     IN_DEV_CONF_GET((in_dev), attr)))

#define IN_DEV_FORWARD(in_dev)		IN_DEV_CONF_GET((in_dev), FORWARDING)
#define IN_DEV_MFORWARD(in_dev)		IN_DEV_ANDCONF((in_dev), MC_FORWARDING)
#define IN_DEV_RPFILTER(in_dev)		IN_DEV_MAXCONF((in_dev), RP_FILTER)
#define IN_DEV_SRC_VMARK(in_dev)    	IN_DEV_ORCONF((in_dev), SRC_VMARK)
#define IN_DEV_SOURCE_ROUTE(in_dev)	IN_DEV_ANDCONF((in_dev), \
						       ACCEPT_SOURCE_ROUTE)
#define IN_DEV_ACCEPT_LOCAL(in_dev)	IN_DEV_ORCONF((in_dev), ACCEPT_LOCAL)
#define IN_DEV_BOOTP_RELAY(in_dev)	IN_DEV_ANDCONF((in_dev), BOOTP_RELAY)

#define IN_DEV_LOG_MARTIANS(in_dev)	IN_DEV_ORCONF((in_dev), LOG_MARTIANS)
#define IN_DEV_PROXY_ARP(in_dev)	IN_DEV_ORCONF((in_dev), PROXY_ARP)
#define IN_DEV_PROXY_ARP_PVLAN(in_dev)	IN_DEV_CONF_GET(in_dev, PROXY_ARP_PVLAN)
#define IN_DEV_SHARED_MEDIA(in_dev)	IN_DEV_ORCONF((in_dev), SHARED_MEDIA)
#define IN_DEV_TX_REDIRECTS(in_dev)	IN_DEV_ORCONF((in_dev), SEND_REDIRECTS)
#define IN_DEV_SEC_REDIRECTS(in_dev)	IN_DEV_ORCONF((in_dev), \
						      SECURE_REDIRECTS)
#define IN_DEV_IDTAG(in_dev)		IN_DEV_CONF_GET(in_dev, TAG)
#define IN_DEV_MEDIUM_ID(in_dev)	IN_DEV_CONF_GET(in_dev, MEDIUM_ID)
#define IN_DEV_PROMOTE_SECONDARIES(in_dev) \
					IN_DEV_ORCONF((in_dev), \
						      PROMOTE_SECONDARIES)

#define IN_DEV_RX_REDIRECTS(in_dev) \
	((IN_DEV_FORWARD(in_dev) && \
	  IN_DEV_ANDCONF((in_dev), ACCEPT_REDIRECTS)) \
	 || (!IN_DEV_FORWARD(in_dev) && \
	  IN_DEV_ORCONF((in_dev), ACCEPT_REDIRECTS)))

#define IN_DEV_ARPFILTER(in_dev)	IN_DEV_ORCONF((in_dev), ARPFILTER)
#define IN_DEV_ARP_ANNOUNCE(in_dev)	IN_DEV_MAXCONF((in_dev), ARP_ANNOUNCE)
#define IN_DEV_ARP_IGNORE(in_dev)	IN_DEV_MAXCONF((in_dev), ARP_IGNORE)
#define IN_DEV_ARP_NOTIFY(in_dev)	IN_DEV_MAXCONF((in_dev), ARP_NOTIFY)

struct in_ifaddr {
	struct in_ifaddr	*ifa_next;
	struct in_device	*ifa_dev;
	struct rcu_head		rcu_head;
	__be32			ifa_local;
	__be32			ifa_address;
	__be32			ifa_mask;
	__be32			ifa_broadcast;
	unsigned char		ifa_scope;
	unsigned char		ifa_flags;
	unsigned char		ifa_prefixlen;
	char			ifa_label[IFNAMSIZ];
};

extern int register_inetaddr_notifier(struct notifier_block *nb);
extern int unregister_inetaddr_notifier(struct notifier_block *nb);

extern struct net_device *__ip_dev_find(struct net *net, __be32 addr, bool devref);
static inline struct net_device *ip_dev_find(struct net *net, __be32 addr)
{
	return __ip_dev_find(net, addr, true);
}

extern int		inet_addr_onlink(struct in_device *in_dev, __be32 a, __be32 b);
extern int		devinet_ioctl(struct net *net, unsigned int cmd, void __user *);
extern void		devinet_init(void);
extern struct in_device	*inetdev_by_index(struct net *, int);
extern __be32		inet_select_addr(const struct net_device *dev, __be32 dst, int scope);
extern __be32		inet_confirm_addr(struct in_device *in_dev, __be32 dst, __be32 local, int scope);
extern struct in_ifaddr *inet_ifa_byprefix(struct in_device *in_dev, __be32 prefix, __be32 mask);

static __inline__ int inet_ifa_match(__be32 addr, struct in_ifaddr *ifa)
{
	return !((addr^ifa->ifa_address)&ifa->ifa_mask);
}

/*
 *	Check if a mask is acceptable.
 */
 
static __inline__ int bad_mask(__be32 mask, __be32 addr)
{
	__u32 hmask;
	if (addr & (mask = ~mask))
		return 1;
	hmask = ntohl(mask);
	if (hmask & (hmask+1))
		return 1;
	return 0;
}

#define for_primary_ifa(in_dev)	{ struct in_ifaddr *ifa; \
  for (ifa = (in_dev)->ifa_list; ifa && !(ifa->ifa_flags&IFA_F_SECONDARY); ifa = ifa->ifa_next)

#define for_ifa(in_dev)	{ struct in_ifaddr *ifa; \
  for (ifa = (in_dev)->ifa_list; ifa; ifa = ifa->ifa_next)


#define endfor_ifa(in_dev) }

static inline struct in_device *__in_dev_get_rcu(const struct net_device *dev)
{
	return rcu_dereference(dev->ip_ptr);
}

static inline struct in_device *in_dev_get(const struct net_device *dev)
{
	struct in_device *in_dev;

	rcu_read_lock();
	in_dev = __in_dev_get_rcu(dev);
	if (in_dev)
		atomic_inc(&in_dev->refcnt);
	rcu_read_unlock();
	return in_dev;
}

static inline struct in_device *__in_dev_get_rtnl(const struct net_device *dev)
{
<<<<<<< HEAD
	return rcu_dereference_check(dev->ip_ptr, lockdep_rtnl_is_held());
=======
	return rtnl_dereference(dev->ip_ptr);
>>>>>>> 3cbea436
}

extern void in_dev_finish_destroy(struct in_device *idev);

static inline void in_dev_put(struct in_device *idev)
{
	if (atomic_dec_and_test(&idev->refcnt))
		in_dev_finish_destroy(idev);
}

#define __in_dev_put(idev)  atomic_dec(&(idev)->refcnt)
#define in_dev_hold(idev)   atomic_inc(&(idev)->refcnt)

#endif /* __KERNEL__ */

static __inline__ __be32 inet_make_mask(int logmask)
{
	if (logmask)
		return htonl(~((1<<(32-logmask))-1));
	return 0;
}

static __inline__ int inet_mask_len(__be32 mask)
{
	__u32 hmask = ntohl(mask);
	if (!hmask)
		return 0;
	return 32 - ffz(~hmask);
}


#endif /* _LINUX_INETDEVICE_H */<|MERGE_RESOLUTION|>--- conflicted
+++ resolved
@@ -40,13 +40,6 @@
 	IPV4_DEVCONF_PROXY_ARP_PVLAN,
 	__IPV4_DEVCONF_MAX
 };
-<<<<<<< HEAD
-
-struct ipv4_devconf {
-	void	*sysctl;
-	int	data[__IPV4_DEVCONF_MAX - 1];
-	DECLARE_BITMAP(state, __IPV4_DEVCONF_MAX - 1);
-=======
 
 #define IPV4_DEVCONF_MAX (__IPV4_DEVCONF_MAX - 1)
 
@@ -54,7 +47,6 @@
 	void	*sysctl;
 	int	data[IPV4_DEVCONF_MAX];
 	DECLARE_BITMAP(state, IPV4_DEVCONF_MAX);
->>>>>>> 3cbea436
 };
 
 struct in_device {
@@ -100,11 +92,7 @@
 
 static inline void ipv4_devconf_setall(struct in_device *in_dev)
 {
-<<<<<<< HEAD
-	bitmap_fill(in_dev->cnf.state, __IPV4_DEVCONF_MAX - 1);
-=======
 	bitmap_fill(in_dev->cnf.state, IPV4_DEVCONF_MAX);
->>>>>>> 3cbea436
 }
 
 #define IN_DEV_CONF_GET(in_dev, attr) \
@@ -234,11 +222,7 @@
 
 static inline struct in_device *__in_dev_get_rtnl(const struct net_device *dev)
 {
-<<<<<<< HEAD
-	return rcu_dereference_check(dev->ip_ptr, lockdep_rtnl_is_held());
-=======
 	return rtnl_dereference(dev->ip_ptr);
->>>>>>> 3cbea436
 }
 
 extern void in_dev_finish_destroy(struct in_device *idev);
