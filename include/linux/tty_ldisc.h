--- conflicted
+++ resolved
@@ -101,17 +101,10 @@
  *	any pending driver I/O is completed.
  *
  * void (*dcd_change)(struct tty_struct *tty, unsigned int status,
-<<<<<<< HEAD
- * 			struct timespec *ts)
- *
- *	Tells the discipline that the DCD pin has changed its status and
- *	the relative timestamp. Pointer ts can be NULL.
-=======
  *			struct pps_event_time *ts)
  *
  *	Tells the discipline that the DCD pin has changed its status and
  *	the relative timestamp. Pointer ts cannot be NULL.
->>>>>>> 3cbea436
  */
 
 #include <linux/fs.h>
@@ -151,11 +144,7 @@
 			       char *fp, int count);
 	void	(*write_wakeup)(struct tty_struct *);
 	void	(*dcd_change)(struct tty_struct *, unsigned int,
-<<<<<<< HEAD
-				struct timespec *);
-=======
 				struct pps_event_time *);
->>>>>>> 3cbea436
 
 	struct  module *owner;
 	
