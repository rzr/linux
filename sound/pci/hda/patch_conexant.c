--- conflicted
+++ resolved
@@ -3097,24 +3097,15 @@
 	SND_PCI_QUIRK(0x1028, 0x02d8, "Dell Vostro", CXT5066_DELL_VOSTRO),
 	SND_PCI_QUIRK(0x1028, 0x02f5, "Dell",
 		      CXT5066_DELL_LAPTOP),
-<<<<<<< HEAD
-	SND_PCI_QUIRK(0x152d, 0x0833, "OLPC XO-1.5", CXT5066_OLPC_XO_1_5),
-	SND_PCI_QUIRK(0x1028, 0x02d8, "Dell Vostro", CXT5066_DELL_VOSTO),
-	SND_PCI_QUIRK(0x1028, 0x0402, "Dell Vostro", CXT5066_DELL_VOSTO),
-=======
 	SND_PCI_QUIRK(0x1028, 0x0402, "Dell Vostro", CXT5066_DELL_VOSTRO),
->>>>>>> 45f53cc9
 	SND_PCI_QUIRK(0x1028, 0x0408, "Dell Inspiron One 19T", CXT5066_IDEAPAD),
 	SND_PCI_QUIRK(0x103c, 0x360b, "HP G60", CXT5066_HP_LAPTOP),
 	SND_PCI_QUIRK(0x1179, 0xff1e, "Toshiba Satellite C650D", CXT5066_IDEAPAD),
 	SND_PCI_QUIRK(0x1179, 0xff50, "Toshiba Satellite P500-PSPGSC-01800T", CXT5066_OLPC_XO_1_5),
 	SND_PCI_QUIRK(0x1179, 0xffe0, "Toshiba Satellite Pro T130-15F", CXT5066_OLPC_XO_1_5),
-<<<<<<< HEAD
-=======
 	SND_PCI_QUIRK(0x14f1, 0x0101, "Conexant Reference board",
 		      CXT5066_LAPTOP),
 	SND_PCI_QUIRK(0x152d, 0x0833, "OLPC XO-1.5", CXT5066_OLPC_XO_1_5),
->>>>>>> 45f53cc9
 	SND_PCI_QUIRK(0x17aa, 0x20f2, "Lenovo T400s", CXT5066_THINKPAD),
 	SND_PCI_QUIRK(0x17aa, 0x21b2, "Thinkpad X100e", CXT5066_IDEAPAD),
 	SND_PCI_QUIRK(0x17aa, 0x21b3, "Thinkpad Edge 13 (197)", CXT5066_IDEAPAD),
@@ -3270,8 +3261,6 @@
 	if (spec->beep_amp)
 		snd_hda_attach_beep_device(codec, spec->beep_amp);
 
-<<<<<<< HEAD
-=======
 	return 0;
 }
 
@@ -3870,7 +3859,6 @@
 	codec->patch_ops = cx_auto_patch_ops;
 	if (spec->beep_amp)
 		snd_hda_attach_beep_device(codec, spec->beep_amp);
->>>>>>> 45f53cc9
 	return 0;
 }
 
