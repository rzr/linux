# Helper to resolve issues with configs that have SPI enabled but I2C
# modular, meaning we can't build the codec driver in with I2C support.
# We use an ordered list of conditional defaults to pick the appropriate
# setting - SPI can't be modular so that case doesn't need to be covered.
config SND_SOC_I2C_AND_SPI
	tristate
	default m if I2C=m
	default y if I2C=y
	default y if SPI_MASTER=y

config SND_SOC_ALL_CODECS
	tristate "Build all ASoC CODEC drivers"
	select SND_SOC_88PM860X if MFD_88PM860X
	select SND_SOC_L3
	select SND_SOC_AC97_CODEC if SND_SOC_AC97_BUS
	select SND_SOC_AD1836 if SPI_MASTER
	select SND_SOC_AD193X if SND_SOC_I2C_AND_SPI
	select SND_SOC_AD1980 if SND_SOC_AC97_BUS
	select SND_SOC_ADS117X
	select SND_SOC_AD73311 if I2C
	select SND_SOC_AK4104 if SPI_MASTER
	select SND_SOC_AK4535 if I2C
	select SND_SOC_AK4642 if I2C
	select SND_SOC_AK4671 if I2C
	select SND_SOC_CQ0093VC if MFD_DAVINCI_VOICECODEC
	select SND_SOC_CS42L51 if I2C
	select SND_SOC_CS4270 if I2C
	select SND_SOC_DA7210 if I2C
	select SND_SOC_JZ4740 if SOC_JZ4740
<<<<<<< HEAD
=======
	select SND_SOC_MAX98088 if I2C
>>>>>>> 45f53cc9
	select SND_SOC_MAX9877 if I2C
	select SND_SOC_PCM3008
	select SND_SOC_SPDIF
	select SND_SOC_SSM2602 if I2C
	select SND_SOC_STAC9766 if SND_SOC_AC97_BUS
	select SND_SOC_TLV320AIC23 if I2C
	select SND_SOC_TLV320AIC26 if SPI_MASTER
	select SND_SOC_TLV320AIC3X if I2C
	select SND_SOC_TPA6130A2 if I2C
	select SND_SOC_TLV320DAC33 if I2C
	select SND_SOC_TWL4030 if TWL4030_CORE
	select SND_SOC_TWL6040 if TWL4030_CORE
	select SND_SOC_UDA134X
	select SND_SOC_UDA1380 if I2C
	select SND_SOC_WL1273 if WL1273_CORE
	select SND_SOC_WM2000 if I2C
	select SND_SOC_WM8350 if MFD_WM8350
	select SND_SOC_WM8400 if MFD_WM8400
	select SND_SOC_WM8510 if SND_SOC_I2C_AND_SPI
	select SND_SOC_WM8523 if I2C
	select SND_SOC_WM8580 if I2C
	select SND_SOC_WM8711 if SND_SOC_I2C_AND_SPI
	select SND_SOC_WM8727
	select SND_SOC_WM8728 if SND_SOC_I2C_AND_SPI
	select SND_SOC_WM8731 if SND_SOC_I2C_AND_SPI
	select SND_SOC_WM8741 if SND_SOC_I2C_AND_SPI
	select SND_SOC_WM8750 if SND_SOC_I2C_AND_SPI
	select SND_SOC_WM8753 if SND_SOC_I2C_AND_SPI
	select SND_SOC_WM8776 if SND_SOC_I2C_AND_SPI
	select SND_SOC_WM8804 if SND_SOC_I2C_AND_SPI
	select SND_SOC_WM8900 if I2C
	select SND_SOC_WM8903 if I2C
	select SND_SOC_WM8904 if I2C
	select SND_SOC_WM8940 if I2C
	select SND_SOC_WM8955 if I2C
	select SND_SOC_WM8960 if I2C
	select SND_SOC_WM8961 if I2C
	select SND_SOC_WM8962 if I2C
	select SND_SOC_WM8971 if I2C
	select SND_SOC_WM8974 if I2C
	select SND_SOC_WM8978 if I2C
	select SND_SOC_WM8985 if SND_SOC_I2C_AND_SPI
	select SND_SOC_WM8988 if SND_SOC_I2C_AND_SPI
	select SND_SOC_WM8990 if I2C
	select SND_SOC_WM8993 if I2C
	select SND_SOC_WM8994 if MFD_WM8994
	select SND_SOC_WM9081 if I2C
	select SND_SOC_WM9090 if I2C
	select SND_SOC_WM9705 if SND_SOC_AC97_BUS
	select SND_SOC_WM9712 if SND_SOC_AC97_BUS
	select SND_SOC_WM9713 if SND_SOC_AC97_BUS
        help
          Normally ASoC codec drivers are only built if a machine driver which
          uses them is also built since they are only usable with a machine
          driver.  Selecting this option will allow these drivers to be built
          without an explicit machine driver for test and development purposes.

	  Support for the bus types used to access the codecs to be built must
	  be selected separately.

          If unsure select "N".

config SND_SOC_88PM860X
	tristate

config SND_SOC_WM_HUBS
	tristate
	default y if SND_SOC_WM8993=y || SND_SOC_WM8994=y
	default m if SND_SOC_WM8993=m || SND_SOC_WM8994=m

config SND_SOC_AC97_CODEC
	tristate
	select SND_AC97_CODEC

config SND_SOC_AD1836
	tristate

config SND_SOC_AD193X
	tristate

config SND_SOC_AD1980
	tristate

config SND_SOC_AD73311
	tristate
	
config SND_SOC_ADS117X
	tristate

config SND_SOC_AK4104
	tristate

config SND_SOC_AK4535
	tristate

config SND_SOC_AK4642
	tristate

config SND_SOC_AK4671
	tristate

config SND_SOC_CQ0093VC
	tristate

config SND_SOC_CS42L51
	tristate

# Cirrus Logic CS4270 Codec
config SND_SOC_CS4270
	tristate

# Cirrus Logic CS4270 Codec VD = 3.3V Errata
# Select if you are affected by the errata where the part will not function
# if MCLK divide-by-1.5 is selected and VD is set to 3.3V.  The driver will
# not select any sample rates that require MCLK to be divided by 1.5.
config SND_SOC_CS4270_VD33_ERRATA
	bool
	depends on SND_SOC_CS4270

config SND_SOC_CX20442
	tristate

config SND_SOC_JZ4740_CODEC
	tristate

config SND_SOC_L3
       tristate

config SND_SOC_DA7210
        tristate

<<<<<<< HEAD
=======
config SND_SOC_MAX98088
       tristate

>>>>>>> 45f53cc9
config SND_SOC_PCM3008
       tristate

config SND_SOC_SPDIF
	tristate

config SND_SOC_SSM2602
	tristate

config SND_SOC_STAC9766
	tristate

config SND_SOC_TLV320AIC23
	tristate

config SND_SOC_TLV320AIC26
	tristate "TI TLV320AIC26 Codec support" if SND_SOC_OF_SIMPLE
	depends on SPI

config SND_SOC_TLV320AIC3X
	tristate

config SND_SOC_TLV320DAC33
	tristate

config SND_SOC_TWL4030
	select TWL4030_CODEC
	tristate

config SND_SOC_TWL6040
	tristate

config SND_SOC_UDA134X
       tristate

config SND_SOC_UDA1380
        tristate

config SND_SOC_WL1273
	tristate

config SND_SOC_WM8350
	tristate

config SND_SOC_WM8400
	tristate

config SND_SOC_WM8510
	tristate

config SND_SOC_WM8523
	tristate

config SND_SOC_WM8580
	tristate

config SND_SOC_WM8711
	tristate

config SND_SOC_WM8727
	tristate

config SND_SOC_WM8728
	tristate

config SND_SOC_WM8731
	tristate

config SND_SOC_WM8741
	tristate

config SND_SOC_WM8750
	tristate

config SND_SOC_WM8753
	tristate

config SND_SOC_WM8776
	tristate

config SND_SOC_WM8804
	tristate

config SND_SOC_WM8900
	tristate

config SND_SOC_WM8903
	tristate

config SND_SOC_WM8904
	tristate

config SND_SOC_WM8940
        tristate

config SND_SOC_WM8955
	tristate

config SND_SOC_WM8960
	tristate

config SND_SOC_WM8961
	tristate

config SND_SOC_WM8962
	tristate

config SND_SOC_WM8971
	tristate

config SND_SOC_WM8974
	tristate

config SND_SOC_WM8978
	tristate

config SND_SOC_WM8985
	tristate

config SND_SOC_WM8988
	tristate

config SND_SOC_WM8990
	tristate

config SND_SOC_WM8993
	tristate

config SND_SOC_WM8994
	tristate

config SND_SOC_WM9081
	tristate

config SND_SOC_WM9705
	tristate

config SND_SOC_WM9712
	tristate

config SND_SOC_WM9713
	tristate

# Amp
config SND_SOC_MAX9877
	tristate

config SND_SOC_TPA6130A2
	tristate

config SND_SOC_WM2000
	tristate

config SND_SOC_WM9090
	tristate<|MERGE_RESOLUTION|>--- conflicted
+++ resolved
@@ -27,10 +27,7 @@
 	select SND_SOC_CS4270 if I2C
 	select SND_SOC_DA7210 if I2C
 	select SND_SOC_JZ4740 if SOC_JZ4740
-<<<<<<< HEAD
-=======
 	select SND_SOC_MAX98088 if I2C
->>>>>>> 45f53cc9
 	select SND_SOC_MAX9877 if I2C
 	select SND_SOC_PCM3008
 	select SND_SOC_SPDIF
@@ -162,12 +159,9 @@
 config SND_SOC_DA7210
         tristate
 
-<<<<<<< HEAD
-=======
 config SND_SOC_MAX98088
        tristate
 
->>>>>>> 45f53cc9
 config SND_SOC_PCM3008
        tristate
 
