--- conflicted
+++ resolved
@@ -33,10 +33,6 @@
 /* codec private data */
 struct wm8776_priv {
 	enum snd_soc_control_type control_type;
-<<<<<<< HEAD
-	u16 reg_cache[WM8776_CACHEREGNUM];
-=======
->>>>>>> 3cbea436
 	int sysclk[2];
 };
 
@@ -407,10 +403,7 @@
 static int wm8776_probe(struct snd_soc_codec *codec)
 {
 	struct wm8776_priv *wm8776 = snd_soc_codec_get_drvdata(codec);
-<<<<<<< HEAD
-=======
 	struct snd_soc_dapm_context *dapm = &codec->dapm;
->>>>>>> 3cbea436
 	int ret = 0;
 
 	ret = snd_soc_codec_set_cache_io(codec, 7, 9, wm8776->control_type);
@@ -434,15 +427,9 @@
 
 	snd_soc_add_controls(codec, wm8776_snd_controls,
 			     ARRAY_SIZE(wm8776_snd_controls));
-<<<<<<< HEAD
-	snd_soc_dapm_new_controls(codec, wm8776_dapm_widgets,
-				  ARRAY_SIZE(wm8776_dapm_widgets));
-	snd_soc_dapm_add_routes(codec, routes, ARRAY_SIZE(routes));
-=======
 	snd_soc_dapm_new_controls(dapm, wm8776_dapm_widgets,
 				  ARRAY_SIZE(wm8776_dapm_widgets));
 	snd_soc_dapm_add_routes(dapm, routes, ARRAY_SIZE(routes));
->>>>>>> 3cbea436
 
 	return ret;
 }
@@ -453,7 +440,6 @@
 	wm8776_set_bias_level(codec, SND_SOC_BIAS_OFF);
 	return 0;
 }
-<<<<<<< HEAD
 
 static struct snd_soc_codec_driver soc_codec_dev_wm8776 = {
 	.probe = 	wm8776_probe,
@@ -466,20 +452,6 @@
 	.reg_cache_default = wm8776_reg,
 };
 
-=======
-
-static struct snd_soc_codec_driver soc_codec_dev_wm8776 = {
-	.probe = 	wm8776_probe,
-	.remove = 	wm8776_remove,
-	.suspend = 	wm8776_suspend,
-	.resume =	wm8776_resume,
-	.set_bias_level = wm8776_set_bias_level,
-	.reg_cache_size = ARRAY_SIZE(wm8776_reg),
-	.reg_word_size = sizeof(u16),
-	.reg_cache_default = wm8776_reg,
-};
-
->>>>>>> 3cbea436
 #if defined(CONFIG_SPI_MASTER)
 static int __devinit wm8776_spi_probe(struct spi_device *spi)
 {
