/*
 * ALSA SoC TWL4030 codec driver
 *
 * Author:      Steve Sakoman, <steve@sakoman.com>
 *
 * This program is free software; you can redistribute it and/or
 * modify it under the terms of the GNU General Public License
 * version 2 as published by the Free Software Foundation.
 *
 * This program is distributed in the hope that it will be useful, but
 * WITHOUT ANY WARRANTY; without even the implied warranty of
 * MERCHANTABILITY or FITNESS FOR A PARTICULAR PURPOSE.  See the GNU
 * General Public License for more details.
 *
 * You should have received a copy of the GNU General Public License
 * along with this program; if not, write to the Free Software
 * Foundation, Inc., 51 Franklin St, Fifth Floor, Boston, MA
 * 02110-1301 USA
 *
 */

#include <linux/module.h>
#include <linux/moduleparam.h>
#include <linux/init.h>
#include <linux/delay.h>
#include <linux/pm.h>
#include <linux/i2c.h>
#include <linux/platform_device.h>
#include <linux/i2c/twl.h>
#include <linux/slab.h>
#include <sound/core.h>
#include <sound/pcm.h>
#include <sound/pcm_params.h>
#include <sound/soc.h>
#include <sound/initval.h>
#include <sound/tlv.h>

/* Register descriptions are here */
#include <linux/mfd/twl4030-codec.h>

/* Shadow register used by the audio driver */
#define TWL4030_REG_SW_SHADOW		0x4A
#define TWL4030_CACHEREGNUM	(TWL4030_REG_SW_SHADOW + 1)

/* TWL4030_REG_SW_SHADOW (0x4A) Fields */
#define TWL4030_HFL_EN			0x01
#define TWL4030_HFR_EN			0x02

/*
 * twl4030 register cache & default register settings
 */
static const u8 twl4030_reg[TWL4030_CACHEREGNUM] = {
	0x00, /* this register not used		*/
	0x00, /* REG_CODEC_MODE		(0x1)	*/
	0x00, /* REG_OPTION		(0x2)	*/
	0x00, /* REG_UNKNOWN		(0x3)	*/
	0x00, /* REG_MICBIAS_CTL	(0x4)	*/
	0x00, /* REG_ANAMICL		(0x5)	*/
	0x00, /* REG_ANAMICR		(0x6)	*/
	0x00, /* REG_AVADC_CTL		(0x7)	*/
	0x00, /* REG_ADCMICSEL		(0x8)	*/
	0x00, /* REG_DIGMIXING		(0x9)	*/
	0x0f, /* REG_ATXL1PGA		(0xA)	*/
	0x0f, /* REG_ATXR1PGA		(0xB)	*/
	0x0f, /* REG_AVTXL2PGA		(0xC)	*/
	0x0f, /* REG_AVTXR2PGA		(0xD)	*/
	0x00, /* REG_AUDIO_IF		(0xE)	*/
	0x00, /* REG_VOICE_IF		(0xF)	*/
	0x3f, /* REG_ARXR1PGA		(0x10)	*/
	0x3f, /* REG_ARXL1PGA		(0x11)	*/
	0x3f, /* REG_ARXR2PGA		(0x12)	*/
	0x3f, /* REG_ARXL2PGA		(0x13)	*/
	0x25, /* REG_VRXPGA		(0x14)	*/
	0x00, /* REG_VSTPGA		(0x15)	*/
	0x00, /* REG_VRX2ARXPGA		(0x16)	*/
	0x00, /* REG_AVDAC_CTL		(0x17)	*/
	0x00, /* REG_ARX2VTXPGA		(0x18)	*/
	0x32, /* REG_ARXL1_APGA_CTL	(0x19)	*/
	0x32, /* REG_ARXR1_APGA_CTL	(0x1A)	*/
	0x32, /* REG_ARXL2_APGA_CTL	(0x1B)	*/
	0x32, /* REG_ARXR2_APGA_CTL	(0x1C)	*/
	0x00, /* REG_ATX2ARXPGA		(0x1D)	*/
	0x00, /* REG_BT_IF		(0x1E)	*/
	0x55, /* REG_BTPGA		(0x1F)	*/
	0x00, /* REG_BTSTPGA		(0x20)	*/
	0x00, /* REG_EAR_CTL		(0x21)	*/
	0x00, /* REG_HS_SEL		(0x22)	*/
	0x00, /* REG_HS_GAIN_SET	(0x23)	*/
	0x00, /* REG_HS_POPN_SET	(0x24)	*/
	0x00, /* REG_PREDL_CTL		(0x25)	*/
	0x00, /* REG_PREDR_CTL		(0x26)	*/
	0x00, /* REG_PRECKL_CTL		(0x27)	*/
	0x00, /* REG_PRECKR_CTL		(0x28)	*/
	0x00, /* REG_HFL_CTL		(0x29)	*/
	0x00, /* REG_HFR_CTL		(0x2A)	*/
	0x05, /* REG_ALC_CTL		(0x2B)	*/
	0x00, /* REG_ALC_SET1		(0x2C)	*/
	0x00, /* REG_ALC_SET2		(0x2D)	*/
	0x00, /* REG_BOOST_CTL		(0x2E)	*/
	0x00, /* REG_SOFTVOL_CTL	(0x2F)	*/
	0x13, /* REG_DTMF_FREQSEL	(0x30)	*/
	0x00, /* REG_DTMF_TONEXT1H	(0x31)	*/
	0x00, /* REG_DTMF_TONEXT1L	(0x32)	*/
	0x00, /* REG_DTMF_TONEXT2H	(0x33)	*/
	0x00, /* REG_DTMF_TONEXT2L	(0x34)	*/
	0x79, /* REG_DTMF_TONOFF	(0x35)	*/
	0x11, /* REG_DTMF_WANONOFF	(0x36)	*/
	0x00, /* REG_I2S_RX_SCRAMBLE_H	(0x37)	*/
	0x00, /* REG_I2S_RX_SCRAMBLE_M	(0x38)	*/
	0x00, /* REG_I2S_RX_SCRAMBLE_L	(0x39)	*/
	0x06, /* REG_APLL_CTL		(0x3A)	*/
	0x00, /* REG_DTMF_CTL		(0x3B)	*/
	0x44, /* REG_DTMF_PGA_CTL2	(0x3C)	*/
	0x69, /* REG_DTMF_PGA_CTL1	(0x3D)	*/
	0x00, /* REG_MISC_SET_1		(0x3E)	*/
	0x00, /* REG_PCMBTMUX		(0x3F)	*/
	0x00, /* not used		(0x40)	*/
	0x00, /* not used		(0x41)	*/
	0x00, /* not used		(0x42)	*/
	0x00, /* REG_RX_PATH_SEL	(0x43)	*/
	0x32, /* REG_VDL_APGA_CTL	(0x44)	*/
	0x00, /* REG_VIBRA_CTL		(0x45)	*/
	0x00, /* REG_VIBRA_SET		(0x46)	*/
	0x00, /* REG_VIBRA_PWM_SET	(0x47)	*/
	0x00, /* REG_ANAMIC_GAIN	(0x48)	*/
	0x00, /* REG_MISC_SET_2		(0x49)	*/
	0x00, /* REG_SW_SHADOW		(0x4A)	- Shadow, non HW register */
};

/* codec private data */
struct twl4030_priv {
	struct snd_soc_codec codec;

	unsigned int codec_powered;

	/* reference counts of AIF/APLL users */
	unsigned int apll_enabled;

	struct snd_pcm_substream *master_substream;
	struct snd_pcm_substream *slave_substream;

	unsigned int configured;
	unsigned int rate;
	unsigned int sample_bits;
	unsigned int channels;

	unsigned int sysclk;

	/* Output (with associated amp) states */
	u8 hsl_enabled, hsr_enabled;
	u8 earpiece_enabled;
	u8 predrivel_enabled, predriver_enabled;
	u8 carkitl_enabled, carkitr_enabled;

	/* Delay needed after enabling the digimic interface */
	unsigned int digimic_delay;
};

/*
 * read twl4030 register cache
 */
static inline unsigned int twl4030_read_reg_cache(struct snd_soc_codec *codec,
	unsigned int reg)
{
	u8 *cache = codec->reg_cache;

	if (reg >= TWL4030_CACHEREGNUM)
		return -EIO;

	return cache[reg];
}

/*
 * write twl4030 register cache
 */
static inline void twl4030_write_reg_cache(struct snd_soc_codec *codec,
						u8 reg, u8 value)
{
	u8 *cache = codec->reg_cache;

	if (reg >= TWL4030_CACHEREGNUM)
		return;
	cache[reg] = value;
}

/*
 * write to the twl4030 register space
 */
static int twl4030_write(struct snd_soc_codec *codec,
			unsigned int reg, unsigned int value)
{
	struct twl4030_priv *twl4030 = snd_soc_codec_get_drvdata(codec);
	int write_to_reg = 0;

	twl4030_write_reg_cache(codec, reg, value);
	if (likely(reg < TWL4030_REG_SW_SHADOW)) {
		/* Decide if the given register can be written */
		switch (reg) {
		case TWL4030_REG_EAR_CTL:
			if (twl4030->earpiece_enabled)
				write_to_reg = 1;
			break;
		case TWL4030_REG_PREDL_CTL:
			if (twl4030->predrivel_enabled)
				write_to_reg = 1;
			break;
		case TWL4030_REG_PREDR_CTL:
			if (twl4030->predriver_enabled)
				write_to_reg = 1;
			break;
		case TWL4030_REG_PRECKL_CTL:
			if (twl4030->carkitl_enabled)
				write_to_reg = 1;
			break;
		case TWL4030_REG_PRECKR_CTL:
			if (twl4030->carkitr_enabled)
				write_to_reg = 1;
			break;
		case TWL4030_REG_HS_GAIN_SET:
			if (twl4030->hsl_enabled || twl4030->hsr_enabled)
				write_to_reg = 1;
			break;
		default:
			/* All other register can be written */
			write_to_reg = 1;
			break;
		}
		if (write_to_reg)
			return twl_i2c_write_u8(TWL4030_MODULE_AUDIO_VOICE,
						    value, reg);
	}
	return 0;
<<<<<<< HEAD
=======
}

static inline void twl4030_wait_ms(int time)
{
	if (time < 60) {
		time *= 1000;
		usleep_range(time, time + 500);
	} else {
		msleep(time);
	}
>>>>>>> 3cbea436
}

static void twl4030_codec_enable(struct snd_soc_codec *codec, int enable)
{
	struct twl4030_priv *twl4030 = snd_soc_codec_get_drvdata(codec);
	int mode;

	if (enable == twl4030->codec_powered)
		return;

	if (enable)
		mode = twl4030_codec_enable_resource(TWL4030_CODEC_RES_POWER);
	else
		mode = twl4030_codec_disable_resource(TWL4030_CODEC_RES_POWER);

	if (mode >= 0) {
		twl4030_write_reg_cache(codec, TWL4030_REG_CODEC_MODE, mode);
		twl4030->codec_powered = enable;
	}

	/* REVISIT: this delay is present in TI sample drivers */
	/* but there seems to be no TRM requirement for it     */
	udelay(10);
}

static inline void twl4030_check_defaults(struct snd_soc_codec *codec)
{
	int i, difference = 0;
	u8 val;

	dev_dbg(codec->dev, "Checking TWL audio default configuration\n");
	for (i = 1; i <= TWL4030_REG_MISC_SET_2; i++) {
		twl_i2c_read_u8(TWL4030_MODULE_AUDIO_VOICE, &val, i);
		if (val != twl4030_reg[i]) {
			difference++;
			dev_dbg(codec->dev,
				 "Reg 0x%02x: chip: 0x%02x driver: 0x%02x\n",
				 i, val, twl4030_reg[i]);
		}
	}
	dev_dbg(codec->dev, "Found %d non maching registers. %s\n",
		 difference, difference ? "Not OK" : "OK");
}

static inline void twl4030_reset_registers(struct snd_soc_codec *codec)
{
	int i;

	/* set all audio section registers to reasonable defaults */
	for (i = TWL4030_REG_OPTION; i <= TWL4030_REG_MISC_SET_2; i++)
		if (i != TWL4030_REG_APLL_CTL)
			twl4030_write(codec, i, twl4030_reg[i]);

}

static void twl4030_init_chip(struct snd_soc_codec *codec)
{
	struct twl4030_codec_audio_data *pdata = dev_get_platdata(codec->dev);
	struct twl4030_priv *twl4030 = snd_soc_codec_get_drvdata(codec);
	u8 reg, byte;
	int i = 0;

	/* Check defaults, if instructed before anything else */
	if (pdata && pdata->check_defaults)
		twl4030_check_defaults(codec);

	/* Reset registers, if no setup data or if instructed to do so */
	if (!pdata || (pdata && pdata->reset_registers))
		twl4030_reset_registers(codec);

	/* Refresh APLL_CTL register from HW */
	twl_i2c_read_u8(TWL4030_MODULE_AUDIO_VOICE, &byte,
			    TWL4030_REG_APLL_CTL);
	twl4030_write_reg_cache(codec, TWL4030_REG_APLL_CTL, byte);

	/* anti-pop when changing analog gain */
	reg = twl4030_read_reg_cache(codec, TWL4030_REG_MISC_SET_1);
	twl4030_write(codec, TWL4030_REG_MISC_SET_1,
		reg | TWL4030_SMOOTH_ANAVOL_EN);

	twl4030_write(codec, TWL4030_REG_OPTION,
		TWL4030_ATXL1_EN | TWL4030_ATXR1_EN |
		TWL4030_ARXL2_EN | TWL4030_ARXR2_EN);

	/* REG_ARXR2_APGA_CTL reset according to the TRM: 0dB, DA_EN */
	twl4030_write(codec, TWL4030_REG_ARXR2_APGA_CTL, 0x32);

	/* Machine dependent setup */
	if (!pdata)
		return;

	twl4030->digimic_delay = pdata->digimic_delay;

	reg = twl4030_read_reg_cache(codec, TWL4030_REG_HS_POPN_SET);
	reg &= ~TWL4030_RAMP_DELAY;
	reg |= (pdata->ramp_delay_value << 2);
	twl4030_write_reg_cache(codec, TWL4030_REG_HS_POPN_SET, reg);

	/* initiate offset cancellation */
	twl4030_codec_enable(codec, 1);

	reg = twl4030_read_reg_cache(codec, TWL4030_REG_ANAMICL);
	reg &= ~TWL4030_OFFSET_CNCL_SEL;
	reg |= pdata->offset_cncl_path;
	twl4030_write(codec, TWL4030_REG_ANAMICL,
		reg | TWL4030_CNCL_OFFSET_START);

	/*
	 * Wait for offset cancellation to complete.
	 * Since this takes a while, do not slam the i2c.
	 * Start polling the status after ~20ms.
	 */
	msleep(20);
	do {
		usleep_range(1000, 2000);
		twl_i2c_read_u8(TWL4030_MODULE_AUDIO_VOICE, &byte,
				    TWL4030_REG_ANAMICL);
	} while ((i++ < 100) &&
		 ((byte & TWL4030_CNCL_OFFSET_START) ==
		  TWL4030_CNCL_OFFSET_START));

	/* Make sure that the reg_cache has the same value as the HW */
	twl4030_write_reg_cache(codec, TWL4030_REG_ANAMICL, byte);

	twl4030_codec_enable(codec, 0);
}

static void twl4030_apll_enable(struct snd_soc_codec *codec, int enable)
{
	struct twl4030_priv *twl4030 = snd_soc_codec_get_drvdata(codec);
	int status = -1;

	if (enable) {
		twl4030->apll_enabled++;
		if (twl4030->apll_enabled == 1)
			status = twl4030_codec_enable_resource(
							TWL4030_CODEC_RES_APLL);
	} else {
		twl4030->apll_enabled--;
		if (!twl4030->apll_enabled)
			status = twl4030_codec_disable_resource(
							TWL4030_CODEC_RES_APLL);
	}

	if (status >= 0)
		twl4030_write_reg_cache(codec, TWL4030_REG_APLL_CTL, status);
}

/* Earpiece */
static const struct snd_kcontrol_new twl4030_dapm_earpiece_controls[] = {
	SOC_DAPM_SINGLE("Voice", TWL4030_REG_EAR_CTL, 0, 1, 0),
	SOC_DAPM_SINGLE("AudioL1", TWL4030_REG_EAR_CTL, 1, 1, 0),
	SOC_DAPM_SINGLE("AudioL2", TWL4030_REG_EAR_CTL, 2, 1, 0),
	SOC_DAPM_SINGLE("AudioR1", TWL4030_REG_EAR_CTL, 3, 1, 0),
};

/* PreDrive Left */
static const struct snd_kcontrol_new twl4030_dapm_predrivel_controls[] = {
	SOC_DAPM_SINGLE("Voice", TWL4030_REG_PREDL_CTL, 0, 1, 0),
	SOC_DAPM_SINGLE("AudioL1", TWL4030_REG_PREDL_CTL, 1, 1, 0),
	SOC_DAPM_SINGLE("AudioL2", TWL4030_REG_PREDL_CTL, 2, 1, 0),
	SOC_DAPM_SINGLE("AudioR2", TWL4030_REG_PREDL_CTL, 3, 1, 0),
};

/* PreDrive Right */
static const struct snd_kcontrol_new twl4030_dapm_predriver_controls[] = {
	SOC_DAPM_SINGLE("Voice", TWL4030_REG_PREDR_CTL, 0, 1, 0),
	SOC_DAPM_SINGLE("AudioR1", TWL4030_REG_PREDR_CTL, 1, 1, 0),
	SOC_DAPM_SINGLE("AudioR2", TWL4030_REG_PREDR_CTL, 2, 1, 0),
	SOC_DAPM_SINGLE("AudioL2", TWL4030_REG_PREDR_CTL, 3, 1, 0),
};

/* Headset Left */
static const struct snd_kcontrol_new twl4030_dapm_hsol_controls[] = {
	SOC_DAPM_SINGLE("Voice", TWL4030_REG_HS_SEL, 0, 1, 0),
	SOC_DAPM_SINGLE("AudioL1", TWL4030_REG_HS_SEL, 1, 1, 0),
	SOC_DAPM_SINGLE("AudioL2", TWL4030_REG_HS_SEL, 2, 1, 0),
};

/* Headset Right */
static const struct snd_kcontrol_new twl4030_dapm_hsor_controls[] = {
	SOC_DAPM_SINGLE("Voice", TWL4030_REG_HS_SEL, 3, 1, 0),
	SOC_DAPM_SINGLE("AudioR1", TWL4030_REG_HS_SEL, 4, 1, 0),
	SOC_DAPM_SINGLE("AudioR2", TWL4030_REG_HS_SEL, 5, 1, 0),
};

/* Carkit Left */
static const struct snd_kcontrol_new twl4030_dapm_carkitl_controls[] = {
	SOC_DAPM_SINGLE("Voice", TWL4030_REG_PRECKL_CTL, 0, 1, 0),
	SOC_DAPM_SINGLE("AudioL1", TWL4030_REG_PRECKL_CTL, 1, 1, 0),
	SOC_DAPM_SINGLE("AudioL2", TWL4030_REG_PRECKL_CTL, 2, 1, 0),
};

/* Carkit Right */
static const struct snd_kcontrol_new twl4030_dapm_carkitr_controls[] = {
	SOC_DAPM_SINGLE("Voice", TWL4030_REG_PRECKR_CTL, 0, 1, 0),
	SOC_DAPM_SINGLE("AudioR1", TWL4030_REG_PRECKR_CTL, 1, 1, 0),
	SOC_DAPM_SINGLE("AudioR2", TWL4030_REG_PRECKR_CTL, 2, 1, 0),
};

/* Handsfree Left */
static const char *twl4030_handsfreel_texts[] =
		{"Voice", "AudioL1", "AudioL2", "AudioR2"};

static const struct soc_enum twl4030_handsfreel_enum =
	SOC_ENUM_SINGLE(TWL4030_REG_HFL_CTL, 0,
			ARRAY_SIZE(twl4030_handsfreel_texts),
			twl4030_handsfreel_texts);

static const struct snd_kcontrol_new twl4030_dapm_handsfreel_control =
SOC_DAPM_ENUM("Route", twl4030_handsfreel_enum);

/* Handsfree Left virtual mute */
static const struct snd_kcontrol_new twl4030_dapm_handsfreelmute_control =
	SOC_DAPM_SINGLE("Switch", TWL4030_REG_SW_SHADOW, 0, 1, 0);

/* Handsfree Right */
static const char *twl4030_handsfreer_texts[] =
		{"Voice", "AudioR1", "AudioR2", "AudioL2"};

static const struct soc_enum twl4030_handsfreer_enum =
	SOC_ENUM_SINGLE(TWL4030_REG_HFR_CTL, 0,
			ARRAY_SIZE(twl4030_handsfreer_texts),
			twl4030_handsfreer_texts);

static const struct snd_kcontrol_new twl4030_dapm_handsfreer_control =
SOC_DAPM_ENUM("Route", twl4030_handsfreer_enum);

/* Handsfree Right virtual mute */
static const struct snd_kcontrol_new twl4030_dapm_handsfreermute_control =
	SOC_DAPM_SINGLE("Switch", TWL4030_REG_SW_SHADOW, 1, 1, 0);

/* Vibra */
/* Vibra audio path selection */
static const char *twl4030_vibra_texts[] =
		{"AudioL1", "AudioR1", "AudioL2", "AudioR2"};

static const struct soc_enum twl4030_vibra_enum =
	SOC_ENUM_SINGLE(TWL4030_REG_VIBRA_CTL, 2,
			ARRAY_SIZE(twl4030_vibra_texts),
			twl4030_vibra_texts);

static const struct snd_kcontrol_new twl4030_dapm_vibra_control =
SOC_DAPM_ENUM("Route", twl4030_vibra_enum);

/* Vibra path selection: local vibrator (PWM) or audio driven */
static const char *twl4030_vibrapath_texts[] =
		{"Local vibrator", "Audio"};

static const struct soc_enum twl4030_vibrapath_enum =
	SOC_ENUM_SINGLE(TWL4030_REG_VIBRA_CTL, 4,
			ARRAY_SIZE(twl4030_vibrapath_texts),
			twl4030_vibrapath_texts);

static const struct snd_kcontrol_new twl4030_dapm_vibrapath_control =
SOC_DAPM_ENUM("Route", twl4030_vibrapath_enum);

/* Left analog microphone selection */
static const struct snd_kcontrol_new twl4030_dapm_analoglmic_controls[] = {
	SOC_DAPM_SINGLE("Main Mic Capture Switch",
			TWL4030_REG_ANAMICL, 0, 1, 0),
	SOC_DAPM_SINGLE("Headset Mic Capture Switch",
			TWL4030_REG_ANAMICL, 1, 1, 0),
	SOC_DAPM_SINGLE("AUXL Capture Switch",
			TWL4030_REG_ANAMICL, 2, 1, 0),
	SOC_DAPM_SINGLE("Carkit Mic Capture Switch",
			TWL4030_REG_ANAMICL, 3, 1, 0),
};

/* Right analog microphone selection */
static const struct snd_kcontrol_new twl4030_dapm_analogrmic_controls[] = {
	SOC_DAPM_SINGLE("Sub Mic Capture Switch", TWL4030_REG_ANAMICR, 0, 1, 0),
	SOC_DAPM_SINGLE("AUXR Capture Switch", TWL4030_REG_ANAMICR, 2, 1, 0),
};

/* TX1 L/R Analog/Digital microphone selection */
static const char *twl4030_micpathtx1_texts[] =
		{"Analog", "Digimic0"};

static const struct soc_enum twl4030_micpathtx1_enum =
	SOC_ENUM_SINGLE(TWL4030_REG_ADCMICSEL, 0,
			ARRAY_SIZE(twl4030_micpathtx1_texts),
			twl4030_micpathtx1_texts);

static const struct snd_kcontrol_new twl4030_dapm_micpathtx1_control =
SOC_DAPM_ENUM("Route", twl4030_micpathtx1_enum);

/* TX2 L/R Analog/Digital microphone selection */
static const char *twl4030_micpathtx2_texts[] =
		{"Analog", "Digimic1"};

static const struct soc_enum twl4030_micpathtx2_enum =
	SOC_ENUM_SINGLE(TWL4030_REG_ADCMICSEL, 2,
			ARRAY_SIZE(twl4030_micpathtx2_texts),
			twl4030_micpathtx2_texts);

static const struct snd_kcontrol_new twl4030_dapm_micpathtx2_control =
SOC_DAPM_ENUM("Route", twl4030_micpathtx2_enum);

/* Analog bypass for AudioR1 */
static const struct snd_kcontrol_new twl4030_dapm_abypassr1_control =
	SOC_DAPM_SINGLE("Switch", TWL4030_REG_ARXR1_APGA_CTL, 2, 1, 0);

/* Analog bypass for AudioL1 */
static const struct snd_kcontrol_new twl4030_dapm_abypassl1_control =
	SOC_DAPM_SINGLE("Switch", TWL4030_REG_ARXL1_APGA_CTL, 2, 1, 0);

/* Analog bypass for AudioR2 */
static const struct snd_kcontrol_new twl4030_dapm_abypassr2_control =
	SOC_DAPM_SINGLE("Switch", TWL4030_REG_ARXR2_APGA_CTL, 2, 1, 0);

/* Analog bypass for AudioL2 */
static const struct snd_kcontrol_new twl4030_dapm_abypassl2_control =
	SOC_DAPM_SINGLE("Switch", TWL4030_REG_ARXL2_APGA_CTL, 2, 1, 0);

/* Analog bypass for Voice */
static const struct snd_kcontrol_new twl4030_dapm_abypassv_control =
	SOC_DAPM_SINGLE("Switch", TWL4030_REG_VDL_APGA_CTL, 2, 1, 0);

/* Digital bypass gain, mute instead of -30dB */
static const unsigned int twl4030_dapm_dbypass_tlv[] = {
	TLV_DB_RANGE_HEAD(3),
	0, 1, TLV_DB_SCALE_ITEM(-3000, 600, 1),
	2, 3, TLV_DB_SCALE_ITEM(-2400, 0, 0),
	4, 7, TLV_DB_SCALE_ITEM(-1800, 600, 0),
};

/* Digital bypass left (TX1L -> RX2L) */
static const struct snd_kcontrol_new twl4030_dapm_dbypassl_control =
	SOC_DAPM_SINGLE_TLV("Volume",
			TWL4030_REG_ATX2ARXPGA, 3, 7, 0,
			twl4030_dapm_dbypass_tlv);

/* Digital bypass right (TX1R -> RX2R) */
static const struct snd_kcontrol_new twl4030_dapm_dbypassr_control =
	SOC_DAPM_SINGLE_TLV("Volume",
			TWL4030_REG_ATX2ARXPGA, 0, 7, 0,
			twl4030_dapm_dbypass_tlv);

/*
 * Voice Sidetone GAIN volume control:
 * from -51 to -10 dB in 1 dB steps (mute instead of -51 dB)
 */
static DECLARE_TLV_DB_SCALE(twl4030_dapm_dbypassv_tlv, -5100, 100, 1);

/* Digital bypass voice: sidetone (VUL -> VDL)*/
static const struct snd_kcontrol_new twl4030_dapm_dbypassv_control =
	SOC_DAPM_SINGLE_TLV("Volume",
			TWL4030_REG_VSTPGA, 0, 0x29, 0,
			twl4030_dapm_dbypassv_tlv);

/*
 * Output PGA builder:
 * Handle the muting and unmuting of the given output (turning off the
 * amplifier associated with the output pin)
 * On mute bypass the reg_cache and write 0 to the register
 * On unmute: restore the register content from the reg_cache
 * Outputs handled in this way:  Earpiece, PreDrivL/R, CarkitL/R
 */
#define TWL4030_OUTPUT_PGA(pin_name, reg, mask)				\
static int pin_name##pga_event(struct snd_soc_dapm_widget *w,		\
		struct snd_kcontrol *kcontrol, int event)		\
{									\
	struct twl4030_priv *twl4030 = snd_soc_codec_get_drvdata(w->codec); \
									\
	switch (event) {						\
	case SND_SOC_DAPM_POST_PMU:					\
		twl4030->pin_name##_enabled = 1;			\
		twl4030_write(w->codec, reg,				\
			twl4030_read_reg_cache(w->codec, reg));		\
		break;							\
	case SND_SOC_DAPM_POST_PMD:					\
		twl4030->pin_name##_enabled = 0;			\
		twl_i2c_write_u8(TWL4030_MODULE_AUDIO_VOICE,		\
					0, reg);			\
		break;							\
	}								\
	return 0;							\
}

TWL4030_OUTPUT_PGA(earpiece, TWL4030_REG_EAR_CTL, TWL4030_EAR_GAIN);
TWL4030_OUTPUT_PGA(predrivel, TWL4030_REG_PREDL_CTL, TWL4030_PREDL_GAIN);
TWL4030_OUTPUT_PGA(predriver, TWL4030_REG_PREDR_CTL, TWL4030_PREDR_GAIN);
TWL4030_OUTPUT_PGA(carkitl, TWL4030_REG_PRECKL_CTL, TWL4030_PRECKL_GAIN);
TWL4030_OUTPUT_PGA(carkitr, TWL4030_REG_PRECKR_CTL, TWL4030_PRECKR_GAIN);

static void handsfree_ramp(struct snd_soc_codec *codec, int reg, int ramp)
{
	unsigned char hs_ctl;

	hs_ctl = twl4030_read_reg_cache(codec, reg);

	if (ramp) {
		/* HF ramp-up */
		hs_ctl |= TWL4030_HF_CTL_REF_EN;
		twl4030_write(codec, reg, hs_ctl);
		udelay(10);
		hs_ctl |= TWL4030_HF_CTL_RAMP_EN;
		twl4030_write(codec, reg, hs_ctl);
		udelay(40);
		hs_ctl |= TWL4030_HF_CTL_LOOP_EN;
		hs_ctl |= TWL4030_HF_CTL_HB_EN;
		twl4030_write(codec, reg, hs_ctl);
	} else {
		/* HF ramp-down */
		hs_ctl &= ~TWL4030_HF_CTL_LOOP_EN;
		hs_ctl &= ~TWL4030_HF_CTL_HB_EN;
		twl4030_write(codec, reg, hs_ctl);
		hs_ctl &= ~TWL4030_HF_CTL_RAMP_EN;
		twl4030_write(codec, reg, hs_ctl);
		udelay(40);
		hs_ctl &= ~TWL4030_HF_CTL_REF_EN;
		twl4030_write(codec, reg, hs_ctl);
	}
}

static int handsfreelpga_event(struct snd_soc_dapm_widget *w,
		struct snd_kcontrol *kcontrol, int event)
{
	switch (event) {
	case SND_SOC_DAPM_POST_PMU:
		handsfree_ramp(w->codec, TWL4030_REG_HFL_CTL, 1);
		break;
	case SND_SOC_DAPM_POST_PMD:
		handsfree_ramp(w->codec, TWL4030_REG_HFL_CTL, 0);
		break;
	}
	return 0;
}

static int handsfreerpga_event(struct snd_soc_dapm_widget *w,
		struct snd_kcontrol *kcontrol, int event)
{
	switch (event) {
	case SND_SOC_DAPM_POST_PMU:
		handsfree_ramp(w->codec, TWL4030_REG_HFR_CTL, 1);
		break;
	case SND_SOC_DAPM_POST_PMD:
		handsfree_ramp(w->codec, TWL4030_REG_HFR_CTL, 0);
		break;
	}
	return 0;
}

static int vibramux_event(struct snd_soc_dapm_widget *w,
		struct snd_kcontrol *kcontrol, int event)
{
	twl4030_write(w->codec, TWL4030_REG_VIBRA_SET, 0xff);
	return 0;
}

static int apll_event(struct snd_soc_dapm_widget *w,
		struct snd_kcontrol *kcontrol, int event)
{
	switch (event) {
	case SND_SOC_DAPM_PRE_PMU:
		twl4030_apll_enable(w->codec, 1);
		break;
	case SND_SOC_DAPM_POST_PMD:
		twl4030_apll_enable(w->codec, 0);
		break;
	}
	return 0;
}

static int aif_event(struct snd_soc_dapm_widget *w,
		struct snd_kcontrol *kcontrol, int event)
{
	u8 audio_if;

	audio_if = twl4030_read_reg_cache(w->codec, TWL4030_REG_AUDIO_IF);
	switch (event) {
	case SND_SOC_DAPM_PRE_PMU:
		/* Enable AIF */
		/* enable the PLL before we use it to clock the DAI */
		twl4030_apll_enable(w->codec, 1);
<<<<<<< HEAD

		twl4030_write(w->codec, TWL4030_REG_AUDIO_IF,
						audio_if | TWL4030_AIF_EN);
		break;
	case SND_SOC_DAPM_POST_PMD:
		/* disable the DAI before we stop it's source PLL */
		twl4030_write(w->codec, TWL4030_REG_AUDIO_IF,
						audio_if &  ~TWL4030_AIF_EN);
		twl4030_apll_enable(w->codec, 0);
		break;
	}
	return 0;
}

=======

		twl4030_write(w->codec, TWL4030_REG_AUDIO_IF,
						audio_if | TWL4030_AIF_EN);
		break;
	case SND_SOC_DAPM_POST_PMD:
		/* disable the DAI before we stop it's source PLL */
		twl4030_write(w->codec, TWL4030_REG_AUDIO_IF,
						audio_if &  ~TWL4030_AIF_EN);
		twl4030_apll_enable(w->codec, 0);
		break;
	}
	return 0;
}

>>>>>>> 3cbea436
static void headset_ramp(struct snd_soc_codec *codec, int ramp)
{
	struct twl4030_codec_audio_data *pdata = codec->dev->platform_data;
	unsigned char hs_gain, hs_pop;
	struct twl4030_priv *twl4030 = snd_soc_codec_get_drvdata(codec);
	/* Base values for ramp delay calculation: 2^19 - 2^26 */
	unsigned int ramp_base[] = {524288, 1048576, 2097152, 4194304,
				    8388608, 16777216, 33554432, 67108864};
	unsigned int delay;

	hs_gain = twl4030_read_reg_cache(codec, TWL4030_REG_HS_GAIN_SET);
	hs_pop = twl4030_read_reg_cache(codec, TWL4030_REG_HS_POPN_SET);
	delay = (ramp_base[(hs_pop & TWL4030_RAMP_DELAY) >> 2] /
		twl4030->sysclk) + 1;

	/* Enable external mute control, this dramatically reduces
	 * the pop-noise */
	if (pdata && pdata->hs_extmute) {
		if (pdata->set_hs_extmute) {
			pdata->set_hs_extmute(1);
		} else {
			hs_pop |= TWL4030_EXTMUTE;
			twl4030_write(codec, TWL4030_REG_HS_POPN_SET, hs_pop);
		}
	}

	if (ramp) {
		/* Headset ramp-up according to the TRM */
		hs_pop |= TWL4030_VMID_EN;
		twl4030_write(codec, TWL4030_REG_HS_POPN_SET, hs_pop);
		/* Actually write to the register */
		twl_i2c_write_u8(TWL4030_MODULE_AUDIO_VOICE,
					hs_gain,
					TWL4030_REG_HS_GAIN_SET);
		hs_pop |= TWL4030_RAMP_EN;
		twl4030_write(codec, TWL4030_REG_HS_POPN_SET, hs_pop);
		/* Wait ramp delay time + 1, so the VMID can settle */
		twl4030_wait_ms(delay);
	} else {
		/* Headset ramp-down _not_ according to
		 * the TRM, but in a way that it is working */
		hs_pop &= ~TWL4030_RAMP_EN;
		twl4030_write(codec, TWL4030_REG_HS_POPN_SET, hs_pop);
		/* Wait ramp delay time + 1, so the VMID can settle */
		twl4030_wait_ms(delay);
		/* Bypass the reg_cache to mute the headset */
		twl_i2c_write_u8(TWL4030_MODULE_AUDIO_VOICE,
					hs_gain & (~0x0f),
					TWL4030_REG_HS_GAIN_SET);

		hs_pop &= ~TWL4030_VMID_EN;
		twl4030_write(codec, TWL4030_REG_HS_POPN_SET, hs_pop);
	}

	/* Disable external mute */
	if (pdata && pdata->hs_extmute) {
		if (pdata->set_hs_extmute) {
			pdata->set_hs_extmute(0);
		} else {
			hs_pop &= ~TWL4030_EXTMUTE;
			twl4030_write(codec, TWL4030_REG_HS_POPN_SET, hs_pop);
		}
	}
}

static int headsetlpga_event(struct snd_soc_dapm_widget *w,
		struct snd_kcontrol *kcontrol, int event)
{
	struct twl4030_priv *twl4030 = snd_soc_codec_get_drvdata(w->codec);

	switch (event) {
	case SND_SOC_DAPM_POST_PMU:
		/* Do the ramp-up only once */
		if (!twl4030->hsr_enabled)
			headset_ramp(w->codec, 1);

		twl4030->hsl_enabled = 1;
		break;
	case SND_SOC_DAPM_POST_PMD:
		/* Do the ramp-down only if both headsetL/R is disabled */
		if (!twl4030->hsr_enabled)
			headset_ramp(w->codec, 0);

		twl4030->hsl_enabled = 0;
		break;
	}
	return 0;
}

static int headsetrpga_event(struct snd_soc_dapm_widget *w,
		struct snd_kcontrol *kcontrol, int event)
{
	struct twl4030_priv *twl4030 = snd_soc_codec_get_drvdata(w->codec);

	switch (event) {
	case SND_SOC_DAPM_POST_PMU:
		/* Do the ramp-up only once */
		if (!twl4030->hsl_enabled)
			headset_ramp(w->codec, 1);

		twl4030->hsr_enabled = 1;
		break;
	case SND_SOC_DAPM_POST_PMD:
		/* Do the ramp-down only if both headsetL/R is disabled */
		if (!twl4030->hsl_enabled)
			headset_ramp(w->codec, 0);

		twl4030->hsr_enabled = 0;
		break;
	}
	return 0;
}

static int digimic_event(struct snd_soc_dapm_widget *w,
		struct snd_kcontrol *kcontrol, int event)
{
	struct twl4030_priv *twl4030 = snd_soc_codec_get_drvdata(w->codec);

	if (twl4030->digimic_delay)
<<<<<<< HEAD
		mdelay(twl4030->digimic_delay);
=======
		twl4030_wait_ms(twl4030->digimic_delay);
>>>>>>> 3cbea436
	return 0;
}

/*
 * Some of the gain controls in TWL (mostly those which are associated with
 * the outputs) are implemented in an interesting way:
 * 0x0 : Power down (mute)
 * 0x1 : 6dB
 * 0x2 : 0 dB
 * 0x3 : -6 dB
 * Inverting not going to help with these.
 * Custom volsw and volsw_2r get/put functions to handle these gain bits.
 */
#define SOC_DOUBLE_TLV_TWL4030(xname, xreg, shift_left, shift_right, xmax,\
			       xinvert, tlv_array) \
{	.iface = SNDRV_CTL_ELEM_IFACE_MIXER, .name = (xname),\
	.access = SNDRV_CTL_ELEM_ACCESS_TLV_READ |\
		 SNDRV_CTL_ELEM_ACCESS_READWRITE,\
	.tlv.p = (tlv_array), \
	.info = snd_soc_info_volsw, \
	.get = snd_soc_get_volsw_twl4030, \
	.put = snd_soc_put_volsw_twl4030, \
	.private_value = (unsigned long)&(struct soc_mixer_control) \
		{.reg = xreg, .shift = shift_left, .rshift = shift_right,\
		 .max = xmax, .invert = xinvert} }
#define SOC_DOUBLE_R_TLV_TWL4030(xname, reg_left, reg_right, xshift, xmax,\
				 xinvert, tlv_array) \
{	.iface = SNDRV_CTL_ELEM_IFACE_MIXER, .name = (xname),\
	.access = SNDRV_CTL_ELEM_ACCESS_TLV_READ |\
		 SNDRV_CTL_ELEM_ACCESS_READWRITE,\
	.tlv.p = (tlv_array), \
	.info = snd_soc_info_volsw_2r, \
	.get = snd_soc_get_volsw_r2_twl4030,\
	.put = snd_soc_put_volsw_r2_twl4030, \
	.private_value = (unsigned long)&(struct soc_mixer_control) \
		{.reg = reg_left, .rreg = reg_right, .shift = xshift, \
		 .rshift = xshift, .max = xmax, .invert = xinvert} }
#define SOC_SINGLE_TLV_TWL4030(xname, xreg, xshift, xmax, xinvert, tlv_array) \
	SOC_DOUBLE_TLV_TWL4030(xname, xreg, xshift, xshift, xmax, \
			       xinvert, tlv_array)

static int snd_soc_get_volsw_twl4030(struct snd_kcontrol *kcontrol,
	struct snd_ctl_elem_value *ucontrol)
{
	struct soc_mixer_control *mc =
		(struct soc_mixer_control *)kcontrol->private_value;
	struct snd_soc_codec *codec = snd_kcontrol_chip(kcontrol);
	unsigned int reg = mc->reg;
	unsigned int shift = mc->shift;
	unsigned int rshift = mc->rshift;
	int max = mc->max;
	int mask = (1 << fls(max)) - 1;

	ucontrol->value.integer.value[0] =
		(snd_soc_read(codec, reg) >> shift) & mask;
	if (ucontrol->value.integer.value[0])
		ucontrol->value.integer.value[0] =
			max + 1 - ucontrol->value.integer.value[0];

	if (shift != rshift) {
		ucontrol->value.integer.value[1] =
			(snd_soc_read(codec, reg) >> rshift) & mask;
		if (ucontrol->value.integer.value[1])
			ucontrol->value.integer.value[1] =
				max + 1 - ucontrol->value.integer.value[1];
	}

	return 0;
}

static int snd_soc_put_volsw_twl4030(struct snd_kcontrol *kcontrol,
	struct snd_ctl_elem_value *ucontrol)
{
	struct soc_mixer_control *mc =
		(struct soc_mixer_control *)kcontrol->private_value;
	struct snd_soc_codec *codec = snd_kcontrol_chip(kcontrol);
	unsigned int reg = mc->reg;
	unsigned int shift = mc->shift;
	unsigned int rshift = mc->rshift;
	int max = mc->max;
	int mask = (1 << fls(max)) - 1;
	unsigned short val, val2, val_mask;

	val = (ucontrol->value.integer.value[0] & mask);

	val_mask = mask << shift;
	if (val)
		val = max + 1 - val;
	val = val << shift;
	if (shift != rshift) {
		val2 = (ucontrol->value.integer.value[1] & mask);
		val_mask |= mask << rshift;
		if (val2)
			val2 = max + 1 - val2;
		val |= val2 << rshift;
	}
	return snd_soc_update_bits(codec, reg, val_mask, val);
}

static int snd_soc_get_volsw_r2_twl4030(struct snd_kcontrol *kcontrol,
	struct snd_ctl_elem_value *ucontrol)
{
	struct soc_mixer_control *mc =
		(struct soc_mixer_control *)kcontrol->private_value;
	struct snd_soc_codec *codec = snd_kcontrol_chip(kcontrol);
	unsigned int reg = mc->reg;
	unsigned int reg2 = mc->rreg;
	unsigned int shift = mc->shift;
	int max = mc->max;
	int mask = (1<<fls(max))-1;

	ucontrol->value.integer.value[0] =
		(snd_soc_read(codec, reg) >> shift) & mask;
	ucontrol->value.integer.value[1] =
		(snd_soc_read(codec, reg2) >> shift) & mask;

	if (ucontrol->value.integer.value[0])
		ucontrol->value.integer.value[0] =
			max + 1 - ucontrol->value.integer.value[0];
	if (ucontrol->value.integer.value[1])
		ucontrol->value.integer.value[1] =
			max + 1 - ucontrol->value.integer.value[1];

	return 0;
}

static int snd_soc_put_volsw_r2_twl4030(struct snd_kcontrol *kcontrol,
	struct snd_ctl_elem_value *ucontrol)
{
	struct soc_mixer_control *mc =
		(struct soc_mixer_control *)kcontrol->private_value;
	struct snd_soc_codec *codec = snd_kcontrol_chip(kcontrol);
	unsigned int reg = mc->reg;
	unsigned int reg2 = mc->rreg;
	unsigned int shift = mc->shift;
	int max = mc->max;
	int mask = (1 << fls(max)) - 1;
	int err;
	unsigned short val, val2, val_mask;

	val_mask = mask << shift;
	val = (ucontrol->value.integer.value[0] & mask);
	val2 = (ucontrol->value.integer.value[1] & mask);

	if (val)
		val = max + 1 - val;
	if (val2)
		val2 = max + 1 - val2;

	val = val << shift;
	val2 = val2 << shift;

	err = snd_soc_update_bits(codec, reg, val_mask, val);
	if (err < 0)
		return err;

	err = snd_soc_update_bits(codec, reg2, val_mask, val2);
	return err;
}

/* Codec operation modes */
static const char *twl4030_op_modes_texts[] = {
	"Option 2 (voice/audio)", "Option 1 (audio)"
};

static const struct soc_enum twl4030_op_modes_enum =
	SOC_ENUM_SINGLE(TWL4030_REG_CODEC_MODE, 0,
			ARRAY_SIZE(twl4030_op_modes_texts),
			twl4030_op_modes_texts);

static int snd_soc_put_twl4030_opmode_enum_double(struct snd_kcontrol *kcontrol,
	struct snd_ctl_elem_value *ucontrol)
{
	struct snd_soc_codec *codec = snd_kcontrol_chip(kcontrol);
	struct twl4030_priv *twl4030 = snd_soc_codec_get_drvdata(codec);
	struct soc_enum *e = (struct soc_enum *)kcontrol->private_value;
	unsigned short val;
	unsigned short mask, bitmask;

	if (twl4030->configured) {
		printk(KERN_ERR "twl4030 operation mode cannot be "
			"changed on-the-fly\n");
		return -EBUSY;
	}

	for (bitmask = 1; bitmask < e->max; bitmask <<= 1)
		;
	if (ucontrol->value.enumerated.item[0] > e->max - 1)
		return -EINVAL;

	val = ucontrol->value.enumerated.item[0] << e->shift_l;
	mask = (bitmask - 1) << e->shift_l;
	if (e->shift_l != e->shift_r) {
		if (ucontrol->value.enumerated.item[1] > e->max - 1)
			return -EINVAL;
		val |= ucontrol->value.enumerated.item[1] << e->shift_r;
		mask |= (bitmask - 1) << e->shift_r;
	}

	return snd_soc_update_bits(codec, e->reg, mask, val);
}

/*
 * FGAIN volume control:
 * from -62 to 0 dB in 1 dB steps (mute instead of -63 dB)
 */
static DECLARE_TLV_DB_SCALE(digital_fine_tlv, -6300, 100, 1);

/*
 * CGAIN volume control:
 * 0 dB to 12 dB in 6 dB steps
 * value 2 and 3 means 12 dB
 */
static DECLARE_TLV_DB_SCALE(digital_coarse_tlv, 0, 600, 0);

/*
 * Voice Downlink GAIN volume control:
 * from -37 to 12 dB in 1 dB steps (mute instead of -37 dB)
 */
static DECLARE_TLV_DB_SCALE(digital_voice_downlink_tlv, -3700, 100, 1);

/*
 * Analog playback gain
 * -24 dB to 12 dB in 2 dB steps
 */
static DECLARE_TLV_DB_SCALE(analog_tlv, -2400, 200, 0);

/*
 * Gain controls tied to outputs
 * -6 dB to 6 dB in 6 dB steps (mute instead of -12)
 */
static DECLARE_TLV_DB_SCALE(output_tvl, -1200, 600, 1);

/*
 * Gain control for earpiece amplifier
 * 0 dB to 12 dB in 6 dB steps (mute instead of -6)
 */
static DECLARE_TLV_DB_SCALE(output_ear_tvl, -600, 600, 1);

/*
 * Capture gain after the ADCs
 * from 0 dB to 31 dB in 1 dB steps
 */
static DECLARE_TLV_DB_SCALE(digital_capture_tlv, 0, 100, 0);

/*
 * Gain control for input amplifiers
 * 0 dB to 30 dB in 6 dB steps
 */
static DECLARE_TLV_DB_SCALE(input_gain_tlv, 0, 600, 0);

/* AVADC clock priority */
static const char *twl4030_avadc_clk_priority_texts[] = {
	"Voice high priority", "HiFi high priority"
};

static const struct soc_enum twl4030_avadc_clk_priority_enum =
	SOC_ENUM_SINGLE(TWL4030_REG_AVADC_CTL, 2,
			ARRAY_SIZE(twl4030_avadc_clk_priority_texts),
			twl4030_avadc_clk_priority_texts);

static const char *twl4030_rampdelay_texts[] = {
	"27/20/14 ms", "55/40/27 ms", "109/81/55 ms", "218/161/109 ms",
	"437/323/218 ms", "874/645/437 ms", "1748/1291/874 ms",
	"3495/2581/1748 ms"
};

static const struct soc_enum twl4030_rampdelay_enum =
	SOC_ENUM_SINGLE(TWL4030_REG_HS_POPN_SET, 2,
			ARRAY_SIZE(twl4030_rampdelay_texts),
			twl4030_rampdelay_texts);

/* Vibra H-bridge direction mode */
static const char *twl4030_vibradirmode_texts[] = {
	"Vibra H-bridge direction", "Audio data MSB",
};

static const struct soc_enum twl4030_vibradirmode_enum =
	SOC_ENUM_SINGLE(TWL4030_REG_VIBRA_CTL, 5,
			ARRAY_SIZE(twl4030_vibradirmode_texts),
			twl4030_vibradirmode_texts);

/* Vibra H-bridge direction */
static const char *twl4030_vibradir_texts[] = {
	"Positive polarity", "Negative polarity",
};

static const struct soc_enum twl4030_vibradir_enum =
	SOC_ENUM_SINGLE(TWL4030_REG_VIBRA_CTL, 1,
			ARRAY_SIZE(twl4030_vibradir_texts),
			twl4030_vibradir_texts);

/* Digimic Left and right swapping */
static const char *twl4030_digimicswap_texts[] = {
	"Not swapped", "Swapped",
};

static const struct soc_enum twl4030_digimicswap_enum =
	SOC_ENUM_SINGLE(TWL4030_REG_MISC_SET_1, 0,
			ARRAY_SIZE(twl4030_digimicswap_texts),
			twl4030_digimicswap_texts);

static const struct snd_kcontrol_new twl4030_snd_controls[] = {
	/* Codec operation mode control */
	SOC_ENUM_EXT("Codec Operation Mode", twl4030_op_modes_enum,
		snd_soc_get_enum_double,
		snd_soc_put_twl4030_opmode_enum_double),

	/* Common playback gain controls */
	SOC_DOUBLE_R_TLV("DAC1 Digital Fine Playback Volume",
		TWL4030_REG_ARXL1PGA, TWL4030_REG_ARXR1PGA,
		0, 0x3f, 0, digital_fine_tlv),
	SOC_DOUBLE_R_TLV("DAC2 Digital Fine Playback Volume",
		TWL4030_REG_ARXL2PGA, TWL4030_REG_ARXR2PGA,
		0, 0x3f, 0, digital_fine_tlv),

	SOC_DOUBLE_R_TLV("DAC1 Digital Coarse Playback Volume",
		TWL4030_REG_ARXL1PGA, TWL4030_REG_ARXR1PGA,
		6, 0x2, 0, digital_coarse_tlv),
	SOC_DOUBLE_R_TLV("DAC2 Digital Coarse Playback Volume",
		TWL4030_REG_ARXL2PGA, TWL4030_REG_ARXR2PGA,
		6, 0x2, 0, digital_coarse_tlv),

	SOC_DOUBLE_R_TLV("DAC1 Analog Playback Volume",
		TWL4030_REG_ARXL1_APGA_CTL, TWL4030_REG_ARXR1_APGA_CTL,
		3, 0x12, 1, analog_tlv),
	SOC_DOUBLE_R_TLV("DAC2 Analog Playback Volume",
		TWL4030_REG_ARXL2_APGA_CTL, TWL4030_REG_ARXR2_APGA_CTL,
		3, 0x12, 1, analog_tlv),
	SOC_DOUBLE_R("DAC1 Analog Playback Switch",
		TWL4030_REG_ARXL1_APGA_CTL, TWL4030_REG_ARXR1_APGA_CTL,
		1, 1, 0),
	SOC_DOUBLE_R("DAC2 Analog Playback Switch",
		TWL4030_REG_ARXL2_APGA_CTL, TWL4030_REG_ARXR2_APGA_CTL,
		1, 1, 0),

	/* Common voice downlink gain controls */
	SOC_SINGLE_TLV("DAC Voice Digital Downlink Volume",
		TWL4030_REG_VRXPGA, 0, 0x31, 0, digital_voice_downlink_tlv),

	SOC_SINGLE_TLV("DAC Voice Analog Downlink Volume",
		TWL4030_REG_VDL_APGA_CTL, 3, 0x12, 1, analog_tlv),

	SOC_SINGLE("DAC Voice Analog Downlink Switch",
		TWL4030_REG_VDL_APGA_CTL, 1, 1, 0),

	/* Separate output gain controls */
	SOC_DOUBLE_R_TLV_TWL4030("PreDriv Playback Volume",
		TWL4030_REG_PREDL_CTL, TWL4030_REG_PREDR_CTL,
		4, 3, 0, output_tvl),

	SOC_DOUBLE_TLV_TWL4030("Headset Playback Volume",
		TWL4030_REG_HS_GAIN_SET, 0, 2, 3, 0, output_tvl),

	SOC_DOUBLE_R_TLV_TWL4030("Carkit Playback Volume",
		TWL4030_REG_PRECKL_CTL, TWL4030_REG_PRECKR_CTL,
		4, 3, 0, output_tvl),

	SOC_SINGLE_TLV_TWL4030("Earpiece Playback Volume",
		TWL4030_REG_EAR_CTL, 4, 3, 0, output_ear_tvl),

	/* Common capture gain controls */
	SOC_DOUBLE_R_TLV("TX1 Digital Capture Volume",
		TWL4030_REG_ATXL1PGA, TWL4030_REG_ATXR1PGA,
		0, 0x1f, 0, digital_capture_tlv),
	SOC_DOUBLE_R_TLV("TX2 Digital Capture Volume",
		TWL4030_REG_AVTXL2PGA, TWL4030_REG_AVTXR2PGA,
		0, 0x1f, 0, digital_capture_tlv),

	SOC_DOUBLE_TLV("Analog Capture Volume", TWL4030_REG_ANAMIC_GAIN,
		0, 3, 5, 0, input_gain_tlv),

	SOC_ENUM("AVADC Clock Priority", twl4030_avadc_clk_priority_enum),

	SOC_ENUM("HS ramp delay", twl4030_rampdelay_enum),

	SOC_ENUM("Vibra H-bridge mode", twl4030_vibradirmode_enum),
	SOC_ENUM("Vibra H-bridge direction", twl4030_vibradir_enum),

	SOC_ENUM("Digimic LR Swap", twl4030_digimicswap_enum),
};

static const struct snd_soc_dapm_widget twl4030_dapm_widgets[] = {
	/* Left channel inputs */
	SND_SOC_DAPM_INPUT("MAINMIC"),
	SND_SOC_DAPM_INPUT("HSMIC"),
	SND_SOC_DAPM_INPUT("AUXL"),
	SND_SOC_DAPM_INPUT("CARKITMIC"),
	/* Right channel inputs */
	SND_SOC_DAPM_INPUT("SUBMIC"),
	SND_SOC_DAPM_INPUT("AUXR"),
	/* Digital microphones (Stereo) */
	SND_SOC_DAPM_INPUT("DIGIMIC0"),
	SND_SOC_DAPM_INPUT("DIGIMIC1"),

	/* Outputs */
	SND_SOC_DAPM_OUTPUT("EARPIECE"),
	SND_SOC_DAPM_OUTPUT("PREDRIVEL"),
	SND_SOC_DAPM_OUTPUT("PREDRIVER"),
	SND_SOC_DAPM_OUTPUT("HSOL"),
	SND_SOC_DAPM_OUTPUT("HSOR"),
	SND_SOC_DAPM_OUTPUT("CARKITL"),
	SND_SOC_DAPM_OUTPUT("CARKITR"),
	SND_SOC_DAPM_OUTPUT("HFL"),
	SND_SOC_DAPM_OUTPUT("HFR"),
	SND_SOC_DAPM_OUTPUT("VIBRA"),

	/* AIF and APLL clocks for running DAIs (including loopback) */
	SND_SOC_DAPM_OUTPUT("Virtual HiFi OUT"),
	SND_SOC_DAPM_INPUT("Virtual HiFi IN"),
	SND_SOC_DAPM_OUTPUT("Virtual Voice OUT"),

	/* DACs */
	SND_SOC_DAPM_DAC("DAC Right1", "Right Front HiFi Playback",
			SND_SOC_NOPM, 0, 0),
	SND_SOC_DAPM_DAC("DAC Left1", "Left Front HiFi Playback",
			SND_SOC_NOPM, 0, 0),
	SND_SOC_DAPM_DAC("DAC Right2", "Right Rear HiFi Playback",
			SND_SOC_NOPM, 0, 0),
	SND_SOC_DAPM_DAC("DAC Left2", "Left Rear HiFi Playback",
			SND_SOC_NOPM, 0, 0),
	SND_SOC_DAPM_DAC("DAC Voice", "Voice Playback",
			SND_SOC_NOPM, 0, 0),

	/* Analog bypasses */
	SND_SOC_DAPM_SWITCH("Right1 Analog Loopback", SND_SOC_NOPM, 0, 0,
			&twl4030_dapm_abypassr1_control),
	SND_SOC_DAPM_SWITCH("Left1 Analog Loopback", SND_SOC_NOPM, 0, 0,
			&twl4030_dapm_abypassl1_control),
	SND_SOC_DAPM_SWITCH("Right2 Analog Loopback", SND_SOC_NOPM, 0, 0,
			&twl4030_dapm_abypassr2_control),
	SND_SOC_DAPM_SWITCH("Left2 Analog Loopback", SND_SOC_NOPM, 0, 0,
			&twl4030_dapm_abypassl2_control),
	SND_SOC_DAPM_SWITCH("Voice Analog Loopback", SND_SOC_NOPM, 0, 0,
			&twl4030_dapm_abypassv_control),

	/* Master analog loopback switch */
	SND_SOC_DAPM_SUPPLY("FM Loop Enable", TWL4030_REG_MISC_SET_1, 5, 0,
			    NULL, 0),

	/* Digital bypasses */
	SND_SOC_DAPM_SWITCH("Left Digital Loopback", SND_SOC_NOPM, 0, 0,
			&twl4030_dapm_dbypassl_control),
	SND_SOC_DAPM_SWITCH("Right Digital Loopback", SND_SOC_NOPM, 0, 0,
			&twl4030_dapm_dbypassr_control),
	SND_SOC_DAPM_SWITCH("Voice Digital Loopback", SND_SOC_NOPM, 0, 0,
			&twl4030_dapm_dbypassv_control),

	/* Digital mixers, power control for the physical DACs */
	SND_SOC_DAPM_MIXER("Digital R1 Playback Mixer",
			TWL4030_REG_AVDAC_CTL, 0, 0, NULL, 0),
	SND_SOC_DAPM_MIXER("Digital L1 Playback Mixer",
			TWL4030_REG_AVDAC_CTL, 1, 0, NULL, 0),
	SND_SOC_DAPM_MIXER("Digital R2 Playback Mixer",
			TWL4030_REG_AVDAC_CTL, 2, 0, NULL, 0),
	SND_SOC_DAPM_MIXER("Digital L2 Playback Mixer",
			TWL4030_REG_AVDAC_CTL, 3, 0, NULL, 0),
	SND_SOC_DAPM_MIXER("Digital Voice Playback Mixer",
			TWL4030_REG_AVDAC_CTL, 4, 0, NULL, 0),

	/* Analog mixers, power control for the physical PGAs */
	SND_SOC_DAPM_MIXER("Analog R1 Playback Mixer",
			TWL4030_REG_ARXR1_APGA_CTL, 0, 0, NULL, 0),
	SND_SOC_DAPM_MIXER("Analog L1 Playback Mixer",
			TWL4030_REG_ARXL1_APGA_CTL, 0, 0, NULL, 0),
	SND_SOC_DAPM_MIXER("Analog R2 Playback Mixer",
			TWL4030_REG_ARXR2_APGA_CTL, 0, 0, NULL, 0),
	SND_SOC_DAPM_MIXER("Analog L2 Playback Mixer",
			TWL4030_REG_ARXL2_APGA_CTL, 0, 0, NULL, 0),
	SND_SOC_DAPM_MIXER("Analog Voice Playback Mixer",
			TWL4030_REG_VDL_APGA_CTL, 0, 0, NULL, 0),

	SND_SOC_DAPM_SUPPLY("APLL Enable", SND_SOC_NOPM, 0, 0, apll_event,
			    SND_SOC_DAPM_PRE_PMU|SND_SOC_DAPM_POST_PMD),

	SND_SOC_DAPM_SUPPLY("AIF Enable", SND_SOC_NOPM, 0, 0, aif_event,
			    SND_SOC_DAPM_PRE_PMU|SND_SOC_DAPM_POST_PMD),

	/* Output MIXER controls */
	/* Earpiece */
	SND_SOC_DAPM_MIXER("Earpiece Mixer", SND_SOC_NOPM, 0, 0,
			&twl4030_dapm_earpiece_controls[0],
			ARRAY_SIZE(twl4030_dapm_earpiece_controls)),
	SND_SOC_DAPM_PGA_E("Earpiece PGA", SND_SOC_NOPM,
			0, 0, NULL, 0, earpiecepga_event,
			SND_SOC_DAPM_POST_PMU|SND_SOC_DAPM_POST_PMD),
	/* PreDrivL/R */
	SND_SOC_DAPM_MIXER("PredriveL Mixer", SND_SOC_NOPM, 0, 0,
			&twl4030_dapm_predrivel_controls[0],
			ARRAY_SIZE(twl4030_dapm_predrivel_controls)),
	SND_SOC_DAPM_PGA_E("PredriveL PGA", SND_SOC_NOPM,
			0, 0, NULL, 0, predrivelpga_event,
			SND_SOC_DAPM_POST_PMU|SND_SOC_DAPM_POST_PMD),
	SND_SOC_DAPM_MIXER("PredriveR Mixer", SND_SOC_NOPM, 0, 0,
			&twl4030_dapm_predriver_controls[0],
			ARRAY_SIZE(twl4030_dapm_predriver_controls)),
	SND_SOC_DAPM_PGA_E("PredriveR PGA", SND_SOC_NOPM,
			0, 0, NULL, 0, predriverpga_event,
			SND_SOC_DAPM_POST_PMU|SND_SOC_DAPM_POST_PMD),
	/* HeadsetL/R */
	SND_SOC_DAPM_MIXER("HeadsetL Mixer", SND_SOC_NOPM, 0, 0,
			&twl4030_dapm_hsol_controls[0],
			ARRAY_SIZE(twl4030_dapm_hsol_controls)),
	SND_SOC_DAPM_PGA_E("HeadsetL PGA", SND_SOC_NOPM,
			0, 0, NULL, 0, headsetlpga_event,
			SND_SOC_DAPM_POST_PMU|SND_SOC_DAPM_POST_PMD),
	SND_SOC_DAPM_MIXER("HeadsetR Mixer", SND_SOC_NOPM, 0, 0,
			&twl4030_dapm_hsor_controls[0],
			ARRAY_SIZE(twl4030_dapm_hsor_controls)),
	SND_SOC_DAPM_PGA_E("HeadsetR PGA", SND_SOC_NOPM,
			0, 0, NULL, 0, headsetrpga_event,
			SND_SOC_DAPM_POST_PMU|SND_SOC_DAPM_POST_PMD),
	/* CarkitL/R */
	SND_SOC_DAPM_MIXER("CarkitL Mixer", SND_SOC_NOPM, 0, 0,
			&twl4030_dapm_carkitl_controls[0],
			ARRAY_SIZE(twl4030_dapm_carkitl_controls)),
	SND_SOC_DAPM_PGA_E("CarkitL PGA", SND_SOC_NOPM,
			0, 0, NULL, 0, carkitlpga_event,
			SND_SOC_DAPM_POST_PMU|SND_SOC_DAPM_POST_PMD),
	SND_SOC_DAPM_MIXER("CarkitR Mixer", SND_SOC_NOPM, 0, 0,
			&twl4030_dapm_carkitr_controls[0],
			ARRAY_SIZE(twl4030_dapm_carkitr_controls)),
	SND_SOC_DAPM_PGA_E("CarkitR PGA", SND_SOC_NOPM,
			0, 0, NULL, 0, carkitrpga_event,
			SND_SOC_DAPM_POST_PMU|SND_SOC_DAPM_POST_PMD),

	/* Output MUX controls */
	/* HandsfreeL/R */
	SND_SOC_DAPM_MUX("HandsfreeL Mux", SND_SOC_NOPM, 0, 0,
		&twl4030_dapm_handsfreel_control),
	SND_SOC_DAPM_SWITCH("HandsfreeL", SND_SOC_NOPM, 0, 0,
			&twl4030_dapm_handsfreelmute_control),
	SND_SOC_DAPM_PGA_E("HandsfreeL PGA", SND_SOC_NOPM,
			0, 0, NULL, 0, handsfreelpga_event,
			SND_SOC_DAPM_POST_PMU|SND_SOC_DAPM_POST_PMD),
	SND_SOC_DAPM_MUX("HandsfreeR Mux", SND_SOC_NOPM, 5, 0,
		&twl4030_dapm_handsfreer_control),
	SND_SOC_DAPM_SWITCH("HandsfreeR", SND_SOC_NOPM, 0, 0,
			&twl4030_dapm_handsfreermute_control),
	SND_SOC_DAPM_PGA_E("HandsfreeR PGA", SND_SOC_NOPM,
			0, 0, NULL, 0, handsfreerpga_event,
			SND_SOC_DAPM_POST_PMU|SND_SOC_DAPM_POST_PMD),
	/* Vibra */
	SND_SOC_DAPM_MUX_E("Vibra Mux", TWL4030_REG_VIBRA_CTL, 0, 0,
			   &twl4030_dapm_vibra_control, vibramux_event,
			   SND_SOC_DAPM_PRE_PMU),
	SND_SOC_DAPM_MUX("Vibra Route", SND_SOC_NOPM, 0, 0,
		&twl4030_dapm_vibrapath_control),

	/* Introducing four virtual ADC, since TWL4030 have four channel for
	   capture */
	SND_SOC_DAPM_ADC("ADC Virtual Left1", "Left Front Capture",
		SND_SOC_NOPM, 0, 0),
	SND_SOC_DAPM_ADC("ADC Virtual Right1", "Right Front Capture",
		SND_SOC_NOPM, 0, 0),
	SND_SOC_DAPM_ADC("ADC Virtual Left2", "Left Rear Capture",
		SND_SOC_NOPM, 0, 0),
	SND_SOC_DAPM_ADC("ADC Virtual Right2", "Right Rear Capture",
		SND_SOC_NOPM, 0, 0),

	/* Analog/Digital mic path selection.
	   TX1 Left/Right: either analog Left/Right or Digimic0
	   TX2 Left/Right: either analog Left/Right or Digimic1 */
	SND_SOC_DAPM_MUX("TX1 Capture Route", SND_SOC_NOPM, 0, 0,
		&twl4030_dapm_micpathtx1_control),
	SND_SOC_DAPM_MUX("TX2 Capture Route", SND_SOC_NOPM, 0, 0,
		&twl4030_dapm_micpathtx2_control),

	/* Analog input mixers for the capture amplifiers */
	SND_SOC_DAPM_MIXER("Analog Left",
		TWL4030_REG_ANAMICL, 4, 0,
		&twl4030_dapm_analoglmic_controls[0],
		ARRAY_SIZE(twl4030_dapm_analoglmic_controls)),
	SND_SOC_DAPM_MIXER("Analog Right",
		TWL4030_REG_ANAMICR, 4, 0,
		&twl4030_dapm_analogrmic_controls[0],
		ARRAY_SIZE(twl4030_dapm_analogrmic_controls)),

	SND_SOC_DAPM_PGA("ADC Physical Left",
		TWL4030_REG_AVADC_CTL, 3, 0, NULL, 0),
	SND_SOC_DAPM_PGA("ADC Physical Right",
		TWL4030_REG_AVADC_CTL, 1, 0, NULL, 0),

	SND_SOC_DAPM_PGA_E("Digimic0 Enable",
		TWL4030_REG_ADCMICSEL, 1, 0, NULL, 0,
		digimic_event, SND_SOC_DAPM_POST_PMU),
	SND_SOC_DAPM_PGA_E("Digimic1 Enable",
		TWL4030_REG_ADCMICSEL, 3, 0, NULL, 0,
		digimic_event, SND_SOC_DAPM_POST_PMU),

	SND_SOC_DAPM_SUPPLY("micbias1 select", TWL4030_REG_MICBIAS_CTL, 5, 0,
			    NULL, 0),
	SND_SOC_DAPM_SUPPLY("micbias2 select", TWL4030_REG_MICBIAS_CTL, 6, 0,
			    NULL, 0),

	SND_SOC_DAPM_MICBIAS("Mic Bias 1", TWL4030_REG_MICBIAS_CTL, 0, 0),
	SND_SOC_DAPM_MICBIAS("Mic Bias 2", TWL4030_REG_MICBIAS_CTL, 1, 0),
	SND_SOC_DAPM_MICBIAS("Headset Mic Bias", TWL4030_REG_MICBIAS_CTL, 2, 0),

};

static const struct snd_soc_dapm_route intercon[] = {
	{"Digital L1 Playback Mixer", NULL, "DAC Left1"},
	{"Digital R1 Playback Mixer", NULL, "DAC Right1"},
	{"Digital L2 Playback Mixer", NULL, "DAC Left2"},
	{"Digital R2 Playback Mixer", NULL, "DAC Right2"},
	{"Digital Voice Playback Mixer", NULL, "DAC Voice"},

	/* Supply for the digital part (APLL) */
	{"Digital Voice Playback Mixer", NULL, "APLL Enable"},

	{"DAC Left1", NULL, "AIF Enable"},
	{"DAC Right1", NULL, "AIF Enable"},
	{"DAC Left2", NULL, "AIF Enable"},
	{"DAC Right1", NULL, "AIF Enable"},

	{"Digital R2 Playback Mixer", NULL, "AIF Enable"},
	{"Digital L2 Playback Mixer", NULL, "AIF Enable"},

	{"Analog L1 Playback Mixer", NULL, "Digital L1 Playback Mixer"},
	{"Analog R1 Playback Mixer", NULL, "Digital R1 Playback Mixer"},
	{"Analog L2 Playback Mixer", NULL, "Digital L2 Playback Mixer"},
	{"Analog R2 Playback Mixer", NULL, "Digital R2 Playback Mixer"},
	{"Analog Voice Playback Mixer", NULL, "Digital Voice Playback Mixer"},

	/* Internal playback routings */
	/* Earpiece */
	{"Earpiece Mixer", "Voice", "Analog Voice Playback Mixer"},
	{"Earpiece Mixer", "AudioL1", "Analog L1 Playback Mixer"},
	{"Earpiece Mixer", "AudioL2", "Analog L2 Playback Mixer"},
	{"Earpiece Mixer", "AudioR1", "Analog R1 Playback Mixer"},
	{"Earpiece PGA", NULL, "Earpiece Mixer"},
	/* PreDrivL */
	{"PredriveL Mixer", "Voice", "Analog Voice Playback Mixer"},
	{"PredriveL Mixer", "AudioL1", "Analog L1 Playback Mixer"},
	{"PredriveL Mixer", "AudioL2", "Analog L2 Playback Mixer"},
	{"PredriveL Mixer", "AudioR2", "Analog R2 Playback Mixer"},
	{"PredriveL PGA", NULL, "PredriveL Mixer"},
	/* PreDrivR */
	{"PredriveR Mixer", "Voice", "Analog Voice Playback Mixer"},
	{"PredriveR Mixer", "AudioR1", "Analog R1 Playback Mixer"},
	{"PredriveR Mixer", "AudioR2", "Analog R2 Playback Mixer"},
	{"PredriveR Mixer", "AudioL2", "Analog L2 Playback Mixer"},
	{"PredriveR PGA", NULL, "PredriveR Mixer"},
	/* HeadsetL */
	{"HeadsetL Mixer", "Voice", "Analog Voice Playback Mixer"},
	{"HeadsetL Mixer", "AudioL1", "Analog L1 Playback Mixer"},
	{"HeadsetL Mixer", "AudioL2", "Analog L2 Playback Mixer"},
	{"HeadsetL PGA", NULL, "HeadsetL Mixer"},
	/* HeadsetR */
	{"HeadsetR Mixer", "Voice", "Analog Voice Playback Mixer"},
	{"HeadsetR Mixer", "AudioR1", "Analog R1 Playback Mixer"},
	{"HeadsetR Mixer", "AudioR2", "Analog R2 Playback Mixer"},
	{"HeadsetR PGA", NULL, "HeadsetR Mixer"},
	/* CarkitL */
	{"CarkitL Mixer", "Voice", "Analog Voice Playback Mixer"},
	{"CarkitL Mixer", "AudioL1", "Analog L1 Playback Mixer"},
	{"CarkitL Mixer", "AudioL2", "Analog L2 Playback Mixer"},
	{"CarkitL PGA", NULL, "CarkitL Mixer"},
	/* CarkitR */
	{"CarkitR Mixer", "Voice", "Analog Voice Playback Mixer"},
	{"CarkitR Mixer", "AudioR1", "Analog R1 Playback Mixer"},
	{"CarkitR Mixer", "AudioR2", "Analog R2 Playback Mixer"},
	{"CarkitR PGA", NULL, "CarkitR Mixer"},
	/* HandsfreeL */
	{"HandsfreeL Mux", "Voice", "Analog Voice Playback Mixer"},
	{"HandsfreeL Mux", "AudioL1", "Analog L1 Playback Mixer"},
	{"HandsfreeL Mux", "AudioL2", "Analog L2 Playback Mixer"},
	{"HandsfreeL Mux", "AudioR2", "Analog R2 Playback Mixer"},
	{"HandsfreeL", "Switch", "HandsfreeL Mux"},
	{"HandsfreeL PGA", NULL, "HandsfreeL"},
	/* HandsfreeR */
	{"HandsfreeR Mux", "Voice", "Analog Voice Playback Mixer"},
	{"HandsfreeR Mux", "AudioR1", "Analog R1 Playback Mixer"},
	{"HandsfreeR Mux", "AudioR2", "Analog R2 Playback Mixer"},
	{"HandsfreeR Mux", "AudioL2", "Analog L2 Playback Mixer"},
	{"HandsfreeR", "Switch", "HandsfreeR Mux"},
	{"HandsfreeR PGA", NULL, "HandsfreeR"},
	/* Vibra */
	{"Vibra Mux", "AudioL1", "DAC Left1"},
	{"Vibra Mux", "AudioR1", "DAC Right1"},
	{"Vibra Mux", "AudioL2", "DAC Left2"},
	{"Vibra Mux", "AudioR2", "DAC Right2"},

	/* outputs */
	/* Must be always connected (for AIF and APLL) */
	{"Virtual HiFi OUT", NULL, "DAC Left1"},
	{"Virtual HiFi OUT", NULL, "DAC Right1"},
	{"Virtual HiFi OUT", NULL, "DAC Left2"},
	{"Virtual HiFi OUT", NULL, "DAC Right2"},
	/* Must be always connected (for APLL) */
	{"Virtual Voice OUT", NULL, "Digital Voice Playback Mixer"},
	/* Physical outputs */
	{"EARPIECE", NULL, "Earpiece PGA"},
	{"PREDRIVEL", NULL, "PredriveL PGA"},
	{"PREDRIVER", NULL, "PredriveR PGA"},
	{"HSOL", NULL, "HeadsetL PGA"},
	{"HSOR", NULL, "HeadsetR PGA"},
	{"CARKITL", NULL, "CarkitL PGA"},
	{"CARKITR", NULL, "CarkitR PGA"},
	{"HFL", NULL, "HandsfreeL PGA"},
	{"HFR", NULL, "HandsfreeR PGA"},
	{"Vibra Route", "Audio", "Vibra Mux"},
	{"VIBRA", NULL, "Vibra Route"},

	/* Capture path */
	/* Must be always connected (for AIF and APLL) */
	{"ADC Virtual Left1", NULL, "Virtual HiFi IN"},
	{"ADC Virtual Right1", NULL, "Virtual HiFi IN"},
	{"ADC Virtual Left2", NULL, "Virtual HiFi IN"},
	{"ADC Virtual Right2", NULL, "Virtual HiFi IN"},
	/* Physical inputs */
	{"Analog Left", "Main Mic Capture Switch", "MAINMIC"},
	{"Analog Left", "Headset Mic Capture Switch", "HSMIC"},
	{"Analog Left", "AUXL Capture Switch", "AUXL"},
	{"Analog Left", "Carkit Mic Capture Switch", "CARKITMIC"},

	{"Analog Right", "Sub Mic Capture Switch", "SUBMIC"},
	{"Analog Right", "AUXR Capture Switch", "AUXR"},

	{"ADC Physical Left", NULL, "Analog Left"},
	{"ADC Physical Right", NULL, "Analog Right"},

	{"Digimic0 Enable", NULL, "DIGIMIC0"},
	{"Digimic1 Enable", NULL, "DIGIMIC1"},

	{"DIGIMIC0", NULL, "micbias1 select"},
	{"DIGIMIC1", NULL, "micbias2 select"},

	/* TX1 Left capture path */
	{"TX1 Capture Route", "Analog", "ADC Physical Left"},
	{"TX1 Capture Route", "Digimic0", "Digimic0 Enable"},
	/* TX1 Right capture path */
	{"TX1 Capture Route", "Analog", "ADC Physical Right"},
	{"TX1 Capture Route", "Digimic0", "Digimic0 Enable"},
	/* TX2 Left capture path */
	{"TX2 Capture Route", "Analog", "ADC Physical Left"},
	{"TX2 Capture Route", "Digimic1", "Digimic1 Enable"},
	/* TX2 Right capture path */
	{"TX2 Capture Route", "Analog", "ADC Physical Right"},
	{"TX2 Capture Route", "Digimic1", "Digimic1 Enable"},

	{"ADC Virtual Left1", NULL, "TX1 Capture Route"},
	{"ADC Virtual Right1", NULL, "TX1 Capture Route"},
	{"ADC Virtual Left2", NULL, "TX2 Capture Route"},
	{"ADC Virtual Right2", NULL, "TX2 Capture Route"},

	{"ADC Virtual Left1", NULL, "AIF Enable"},
	{"ADC Virtual Right1", NULL, "AIF Enable"},
	{"ADC Virtual Left2", NULL, "AIF Enable"},
	{"ADC Virtual Right2", NULL, "AIF Enable"},

	/* Analog bypass routes */
	{"Right1 Analog Loopback", "Switch", "Analog Right"},
	{"Left1 Analog Loopback", "Switch", "Analog Left"},
	{"Right2 Analog Loopback", "Switch", "Analog Right"},
	{"Left2 Analog Loopback", "Switch", "Analog Left"},
	{"Voice Analog Loopback", "Switch", "Analog Left"},

	/* Supply for the Analog loopbacks */
	{"Right1 Analog Loopback", NULL, "FM Loop Enable"},
	{"Left1 Analog Loopback", NULL, "FM Loop Enable"},
	{"Right2 Analog Loopback", NULL, "FM Loop Enable"},
	{"Left2 Analog Loopback", NULL, "FM Loop Enable"},
	{"Voice Analog Loopback", NULL, "FM Loop Enable"},

	{"Analog R1 Playback Mixer", NULL, "Right1 Analog Loopback"},
	{"Analog L1 Playback Mixer", NULL, "Left1 Analog Loopback"},
	{"Analog R2 Playback Mixer", NULL, "Right2 Analog Loopback"},
	{"Analog L2 Playback Mixer", NULL, "Left2 Analog Loopback"},
	{"Analog Voice Playback Mixer", NULL, "Voice Analog Loopback"},

	/* Digital bypass routes */
	{"Right Digital Loopback", "Volume", "TX1 Capture Route"},
	{"Left Digital Loopback", "Volume", "TX1 Capture Route"},
	{"Voice Digital Loopback", "Volume", "TX2 Capture Route"},

	{"Digital R2 Playback Mixer", NULL, "Right Digital Loopback"},
	{"Digital L2 Playback Mixer", NULL, "Left Digital Loopback"},
	{"Digital Voice Playback Mixer", NULL, "Voice Digital Loopback"},

};

static int twl4030_add_widgets(struct snd_soc_codec *codec)
{
	struct snd_soc_dapm_context *dapm = &codec->dapm;

	snd_soc_dapm_new_controls(dapm, twl4030_dapm_widgets,
				 ARRAY_SIZE(twl4030_dapm_widgets));
	snd_soc_dapm_add_routes(dapm, intercon, ARRAY_SIZE(intercon));

	return 0;
}

static int twl4030_set_bias_level(struct snd_soc_codec *codec,
				  enum snd_soc_bias_level level)
{
	switch (level) {
	case SND_SOC_BIAS_ON:
		break;
	case SND_SOC_BIAS_PREPARE:
		break;
	case SND_SOC_BIAS_STANDBY:
<<<<<<< HEAD
		if (codec->bias_level == SND_SOC_BIAS_OFF)
=======
		if (codec->dapm.bias_level == SND_SOC_BIAS_OFF)
>>>>>>> 3cbea436
			twl4030_codec_enable(codec, 1);
		break;
	case SND_SOC_BIAS_OFF:
		twl4030_codec_enable(codec, 0);
		break;
	}
	codec->dapm.bias_level = level;

	return 0;
}

static void twl4030_constraints(struct twl4030_priv *twl4030,
				struct snd_pcm_substream *mst_substream)
{
	struct snd_pcm_substream *slv_substream;

	/* Pick the stream, which need to be constrained */
	if (mst_substream == twl4030->master_substream)
		slv_substream = twl4030->slave_substream;
	else if (mst_substream == twl4030->slave_substream)
		slv_substream = twl4030->master_substream;
	else /* This should not happen.. */
		return;

	/* Set the constraints according to the already configured stream */
	snd_pcm_hw_constraint_minmax(slv_substream->runtime,
				SNDRV_PCM_HW_PARAM_RATE,
				twl4030->rate,
				twl4030->rate);

	snd_pcm_hw_constraint_minmax(slv_substream->runtime,
				SNDRV_PCM_HW_PARAM_SAMPLE_BITS,
				twl4030->sample_bits,
				twl4030->sample_bits);

	snd_pcm_hw_constraint_minmax(slv_substream->runtime,
				SNDRV_PCM_HW_PARAM_CHANNELS,
				twl4030->channels,
				twl4030->channels);
}

/* In case of 4 channel mode, the RX1 L/R for playback and the TX2 L/R for
 * capture has to be enabled/disabled. */
static void twl4030_tdm_enable(struct snd_soc_codec *codec, int direction,
				int enable)
{
	u8 reg, mask;

	reg = twl4030_read_reg_cache(codec, TWL4030_REG_OPTION);

	if (direction == SNDRV_PCM_STREAM_PLAYBACK)
		mask = TWL4030_ARXL1_VRX_EN | TWL4030_ARXR1_EN;
	else
		mask = TWL4030_ATXL2_VTXL_EN | TWL4030_ATXR2_VTXR_EN;

	if (enable)
		reg |= mask;
	else
		reg &= ~mask;

	twl4030_write(codec, TWL4030_REG_OPTION, reg);
}

static int twl4030_startup(struct snd_pcm_substream *substream,
			   struct snd_soc_dai *dai)
{
	struct snd_soc_pcm_runtime *rtd = substream->private_data;
	struct snd_soc_codec *codec = rtd->codec;
	struct twl4030_priv *twl4030 = snd_soc_codec_get_drvdata(codec);

	snd_pcm_hw_constraint_msbits(substream->runtime, 0, 32, 24);
	if (twl4030->master_substream) {
		twl4030->slave_substream = substream;
		/* The DAI has one configuration for playback and capture, so
		 * if the DAI has been already configured then constrain this
		 * substream to match it. */
		if (twl4030->configured)
			twl4030_constraints(twl4030, twl4030->master_substream);
	} else {
		if (!(twl4030_read_reg_cache(codec, TWL4030_REG_CODEC_MODE) &
			TWL4030_OPTION_1)) {
			/* In option2 4 channel is not supported, set the
			 * constraint for the first stream for channels, the
			 * second stream will 'inherit' this cosntraint */
			snd_pcm_hw_constraint_minmax(substream->runtime,
						SNDRV_PCM_HW_PARAM_CHANNELS,
						2, 2);
		}
		twl4030->master_substream = substream;
	}

	return 0;
}

static void twl4030_shutdown(struct snd_pcm_substream *substream,
			     struct snd_soc_dai *dai)
{
	struct snd_soc_pcm_runtime *rtd = substream->private_data;
	struct snd_soc_codec *codec = rtd->codec;
	struct twl4030_priv *twl4030 = snd_soc_codec_get_drvdata(codec);

	if (twl4030->master_substream == substream)
		twl4030->master_substream = twl4030->slave_substream;

	twl4030->slave_substream = NULL;

	/* If all streams are closed, or the remaining stream has not yet
	 * been configured than set the DAI as not configured. */
	if (!twl4030->master_substream)
		twl4030->configured = 0;
	 else if (!twl4030->master_substream->runtime->channels)
		twl4030->configured = 0;

	 /* If the closing substream had 4 channel, do the necessary cleanup */
	if (substream->runtime->channels == 4)
		twl4030_tdm_enable(codec, substream->stream, 0);
}

static int twl4030_hw_params(struct snd_pcm_substream *substream,
			   struct snd_pcm_hw_params *params,
			   struct snd_soc_dai *dai)
{
	struct snd_soc_pcm_runtime *rtd = substream->private_data;
	struct snd_soc_codec *codec = rtd->codec;
	struct twl4030_priv *twl4030 = snd_soc_codec_get_drvdata(codec);
	u8 mode, old_mode, format, old_format;

	 /* If the substream has 4 channel, do the necessary setup */
	if (params_channels(params) == 4) {
		format = twl4030_read_reg_cache(codec, TWL4030_REG_AUDIO_IF);
		mode = twl4030_read_reg_cache(codec, TWL4030_REG_CODEC_MODE);

		/* Safety check: are we in the correct operating mode and
		 * the interface is in TDM mode? */
		if ((mode & TWL4030_OPTION_1) &&
		    ((format & TWL4030_AIF_FORMAT) == TWL4030_AIF_FORMAT_TDM))
			twl4030_tdm_enable(codec, substream->stream, 1);
		else
			return -EINVAL;
	}

	if (twl4030->configured)
		/* Ignoring hw_params for already configured DAI */
		return 0;

	/* bit rate */
	old_mode = twl4030_read_reg_cache(codec,
			TWL4030_REG_CODEC_MODE) & ~TWL4030_CODECPDZ;
	mode = old_mode & ~TWL4030_APLL_RATE;

	switch (params_rate(params)) {
	case 8000:
		mode |= TWL4030_APLL_RATE_8000;
		break;
	case 11025:
		mode |= TWL4030_APLL_RATE_11025;
		break;
	case 12000:
		mode |= TWL4030_APLL_RATE_12000;
		break;
	case 16000:
		mode |= TWL4030_APLL_RATE_16000;
		break;
	case 22050:
		mode |= TWL4030_APLL_RATE_22050;
		break;
	case 24000:
		mode |= TWL4030_APLL_RATE_24000;
		break;
	case 32000:
		mode |= TWL4030_APLL_RATE_32000;
		break;
	case 44100:
		mode |= TWL4030_APLL_RATE_44100;
		break;
	case 48000:
		mode |= TWL4030_APLL_RATE_48000;
		break;
	case 96000:
		mode |= TWL4030_APLL_RATE_96000;
		break;
	default:
		printk(KERN_ERR "TWL4030 hw params: unknown rate %d\n",
			params_rate(params));
		return -EINVAL;
	}

	/* sample size */
	old_format = twl4030_read_reg_cache(codec, TWL4030_REG_AUDIO_IF);
	format = old_format;
	format &= ~TWL4030_DATA_WIDTH;
	switch (params_format(params)) {
	case SNDRV_PCM_FORMAT_S16_LE:
		format |= TWL4030_DATA_WIDTH_16S_16W;
		break;
	case SNDRV_PCM_FORMAT_S32_LE:
		format |= TWL4030_DATA_WIDTH_32S_24W;
		break;
	default:
		printk(KERN_ERR "TWL4030 hw params: unknown format %d\n",
			params_format(params));
		return -EINVAL;
	}

	if (format != old_format || mode != old_mode) {
		if (twl4030->codec_powered) {
			/*
			 * If the codec is powered, than we need to toggle the
			 * codec power.
			 */
			twl4030_codec_enable(codec, 0);
			twl4030_write(codec, TWL4030_REG_CODEC_MODE, mode);
			twl4030_write(codec, TWL4030_REG_AUDIO_IF, format);
			twl4030_codec_enable(codec, 1);
		} else {
			twl4030_write(codec, TWL4030_REG_CODEC_MODE, mode);
			twl4030_write(codec, TWL4030_REG_AUDIO_IF, format);
		}
	}

	/* Store the important parameters for the DAI configuration and set
	 * the DAI as configured */
	twl4030->configured = 1;
	twl4030->rate = params_rate(params);
	twl4030->sample_bits = hw_param_interval(params,
					SNDRV_PCM_HW_PARAM_SAMPLE_BITS)->min;
	twl4030->channels = params_channels(params);

	/* If both playback and capture streams are open, and one of them
	 * is setting the hw parameters right now (since we are here), set
	 * constraints to the other stream to match the current one. */
	if (twl4030->slave_substream)
		twl4030_constraints(twl4030, substream);

	return 0;
}

static int twl4030_set_dai_sysclk(struct snd_soc_dai *codec_dai,
		int clk_id, unsigned int freq, int dir)
{
	struct snd_soc_codec *codec = codec_dai->codec;
	struct twl4030_priv *twl4030 = snd_soc_codec_get_drvdata(codec);

	switch (freq) {
	case 19200000:
	case 26000000:
	case 38400000:
		break;
	default:
		dev_err(codec->dev, "Unsupported APLL mclk: %u\n", freq);
		return -EINVAL;
	}

	if ((freq / 1000) != twl4030->sysclk) {
		dev_err(codec->dev,
			"Mismatch in APLL mclk: %u (configured: %u)\n",
			freq, twl4030->sysclk * 1000);
		return -EINVAL;
	}

	return 0;
}

static int twl4030_set_dai_fmt(struct snd_soc_dai *codec_dai,
			     unsigned int fmt)
{
	struct snd_soc_codec *codec = codec_dai->codec;
	struct twl4030_priv *twl4030 = snd_soc_codec_get_drvdata(codec);
	u8 old_format, format;

	/* get format */
	old_format = twl4030_read_reg_cache(codec, TWL4030_REG_AUDIO_IF);
	format = old_format;

	/* set master/slave audio interface */
	switch (fmt & SND_SOC_DAIFMT_MASTER_MASK) {
	case SND_SOC_DAIFMT_CBM_CFM:
		format &= ~(TWL4030_AIF_SLAVE_EN);
		format &= ~(TWL4030_CLK256FS_EN);
		break;
	case SND_SOC_DAIFMT_CBS_CFS:
		format |= TWL4030_AIF_SLAVE_EN;
		format |= TWL4030_CLK256FS_EN;
		break;
	default:
		return -EINVAL;
	}

	/* interface format */
	format &= ~TWL4030_AIF_FORMAT;
	switch (fmt & SND_SOC_DAIFMT_FORMAT_MASK) {
	case SND_SOC_DAIFMT_I2S:
		format |= TWL4030_AIF_FORMAT_CODEC;
		break;
	case SND_SOC_DAIFMT_DSP_A:
		format |= TWL4030_AIF_FORMAT_TDM;
		break;
	default:
		return -EINVAL;
	}

	if (format != old_format) {
		if (twl4030->codec_powered) {
			/*
			 * If the codec is powered, than we need to toggle the
			 * codec power.
			 */
			twl4030_codec_enable(codec, 0);
			twl4030_write(codec, TWL4030_REG_AUDIO_IF, format);
			twl4030_codec_enable(codec, 1);
		} else {
			twl4030_write(codec, TWL4030_REG_AUDIO_IF, format);
		}
	}

	return 0;
}

static int twl4030_set_tristate(struct snd_soc_dai *dai, int tristate)
{
	struct snd_soc_codec *codec = dai->codec;
	u8 reg = twl4030_read_reg_cache(codec, TWL4030_REG_AUDIO_IF);

	if (tristate)
		reg |= TWL4030_AIF_TRI_EN;
	else
		reg &= ~TWL4030_AIF_TRI_EN;

	return twl4030_write(codec, TWL4030_REG_AUDIO_IF, reg);
}

/* In case of voice mode, the RX1 L(VRX) for downlink and the TX2 L/R
 * (VTXL, VTXR) for uplink has to be enabled/disabled. */
static void twl4030_voice_enable(struct snd_soc_codec *codec, int direction,
				int enable)
{
	u8 reg, mask;

	reg = twl4030_read_reg_cache(codec, TWL4030_REG_OPTION);

	if (direction == SNDRV_PCM_STREAM_PLAYBACK)
		mask = TWL4030_ARXL1_VRX_EN;
	else
		mask = TWL4030_ATXL2_VTXL_EN | TWL4030_ATXR2_VTXR_EN;

	if (enable)
		reg |= mask;
	else
		reg &= ~mask;

	twl4030_write(codec, TWL4030_REG_OPTION, reg);
}

static int twl4030_voice_startup(struct snd_pcm_substream *substream,
		struct snd_soc_dai *dai)
{
	struct snd_soc_pcm_runtime *rtd = substream->private_data;
	struct snd_soc_codec *codec = rtd->codec;
	struct twl4030_priv *twl4030 = snd_soc_codec_get_drvdata(codec);
	u8 mode;

	/* If the system master clock is not 26MHz, the voice PCM interface is
	 * not avilable.
	 */
	if (twl4030->sysclk != 26000) {
		dev_err(codec->dev, "The board is configured for %u Hz, while"
			"the Voice interface needs 26MHz APLL mclk\n",
			twl4030->sysclk * 1000);
		return -EINVAL;
	}

	/* If the codec mode is not option2, the voice PCM interface is not
	 * avilable.
	 */
	mode = twl4030_read_reg_cache(codec, TWL4030_REG_CODEC_MODE)
		& TWL4030_OPT_MODE;

	if (mode != TWL4030_OPTION_2) {
		printk(KERN_ERR "TWL4030 voice startup: "
			"the codec mode is not option2\n");
		return -EINVAL;
	}

	return 0;
}

static void twl4030_voice_shutdown(struct snd_pcm_substream *substream,
				struct snd_soc_dai *dai)
{
	struct snd_soc_pcm_runtime *rtd = substream->private_data;
	struct snd_soc_codec *codec = rtd->codec;

	/* Enable voice digital filters */
	twl4030_voice_enable(codec, substream->stream, 0);
}

static int twl4030_voice_hw_params(struct snd_pcm_substream *substream,
		struct snd_pcm_hw_params *params, struct snd_soc_dai *dai)
{
	struct snd_soc_pcm_runtime *rtd = substream->private_data;
	struct snd_soc_codec *codec = rtd->codec;
	struct twl4030_priv *twl4030 = snd_soc_codec_get_drvdata(codec);
	u8 old_mode, mode;

	/* Enable voice digital filters */
	twl4030_voice_enable(codec, substream->stream, 1);

	/* bit rate */
	old_mode = twl4030_read_reg_cache(codec, TWL4030_REG_CODEC_MODE)
		& ~(TWL4030_CODECPDZ);
	mode = old_mode;

	switch (params_rate(params)) {
	case 8000:
		mode &= ~(TWL4030_SEL_16K);
		break;
	case 16000:
		mode |= TWL4030_SEL_16K;
		break;
	default:
		printk(KERN_ERR "TWL4030 voice hw params: unknown rate %d\n",
			params_rate(params));
		return -EINVAL;
	}

	if (mode != old_mode) {
		if (twl4030->codec_powered) {
			/*
			 * If the codec is powered, than we need to toggle the
			 * codec power.
			 */
			twl4030_codec_enable(codec, 0);
			twl4030_write(codec, TWL4030_REG_CODEC_MODE, mode);
			twl4030_codec_enable(codec, 1);
		} else {
			twl4030_write(codec, TWL4030_REG_CODEC_MODE, mode);
		}
	}

	return 0;
}

static int twl4030_voice_set_dai_sysclk(struct snd_soc_dai *codec_dai,
		int clk_id, unsigned int freq, int dir)
{
	struct snd_soc_codec *codec = codec_dai->codec;
	struct twl4030_priv *twl4030 = snd_soc_codec_get_drvdata(codec);

	if (freq != 26000000) {
		dev_err(codec->dev, "Unsupported APLL mclk: %u, the Voice"
			"interface needs 26MHz APLL mclk\n", freq);
		return -EINVAL;
	}
	if ((freq / 1000) != twl4030->sysclk) {
		dev_err(codec->dev,
			"Mismatch in APLL mclk: %u (configured: %u)\n",
			freq, twl4030->sysclk * 1000);
		return -EINVAL;
	}
	return 0;
}

static int twl4030_voice_set_dai_fmt(struct snd_soc_dai *codec_dai,
		unsigned int fmt)
{
	struct snd_soc_codec *codec = codec_dai->codec;
	struct twl4030_priv *twl4030 = snd_soc_codec_get_drvdata(codec);
	u8 old_format, format;

	/* get format */
	old_format = twl4030_read_reg_cache(codec, TWL4030_REG_VOICE_IF);
	format = old_format;

	/* set master/slave audio interface */
	switch (fmt & SND_SOC_DAIFMT_MASTER_MASK) {
	case SND_SOC_DAIFMT_CBM_CFM:
		format &= ~(TWL4030_VIF_SLAVE_EN);
		break;
	case SND_SOC_DAIFMT_CBS_CFS:
		format |= TWL4030_VIF_SLAVE_EN;
		break;
	default:
		return -EINVAL;
	}

	/* clock inversion */
	switch (fmt & SND_SOC_DAIFMT_INV_MASK) {
	case SND_SOC_DAIFMT_IB_NF:
		format &= ~(TWL4030_VIF_FORMAT);
		break;
	case SND_SOC_DAIFMT_NB_IF:
		format |= TWL4030_VIF_FORMAT;
		break;
	default:
		return -EINVAL;
	}

	if (format != old_format) {
		if (twl4030->codec_powered) {
			/*
			 * If the codec is powered, than we need to toggle the
			 * codec power.
			 */
			twl4030_codec_enable(codec, 0);
			twl4030_write(codec, TWL4030_REG_VOICE_IF, format);
			twl4030_codec_enable(codec, 1);
		} else {
			twl4030_write(codec, TWL4030_REG_VOICE_IF, format);
		}
	}

	return 0;
}

static int twl4030_voice_set_tristate(struct snd_soc_dai *dai, int tristate)
{
	struct snd_soc_codec *codec = dai->codec;
	u8 reg = twl4030_read_reg_cache(codec, TWL4030_REG_VOICE_IF);

	if (tristate)
		reg |= TWL4030_VIF_TRI_EN;
	else
		reg &= ~TWL4030_VIF_TRI_EN;

	return twl4030_write(codec, TWL4030_REG_VOICE_IF, reg);
}

#define TWL4030_RATES	 (SNDRV_PCM_RATE_8000_48000)
#define TWL4030_FORMATS	 (SNDRV_PCM_FMTBIT_S16_LE | SNDRV_PCM_FMTBIT_S32_LE)

static struct snd_soc_dai_ops twl4030_dai_hifi_ops = {
	.startup	= twl4030_startup,
	.shutdown	= twl4030_shutdown,
	.hw_params	= twl4030_hw_params,
	.set_sysclk	= twl4030_set_dai_sysclk,
	.set_fmt	= twl4030_set_dai_fmt,
	.set_tristate	= twl4030_set_tristate,
};

static struct snd_soc_dai_ops twl4030_dai_voice_ops = {
	.startup	= twl4030_voice_startup,
	.shutdown	= twl4030_voice_shutdown,
	.hw_params	= twl4030_voice_hw_params,
	.set_sysclk	= twl4030_voice_set_dai_sysclk,
	.set_fmt	= twl4030_voice_set_dai_fmt,
	.set_tristate	= twl4030_voice_set_tristate,
};

static struct snd_soc_dai_driver twl4030_dai[] = {
{
	.name = "twl4030-hifi",
	.playback = {
		.stream_name = "HiFi Playback",
		.channels_min = 2,
		.channels_max = 4,
		.rates = TWL4030_RATES | SNDRV_PCM_RATE_96000,
		.formats = TWL4030_FORMATS,},
	.capture = {
		.stream_name = "Capture",
		.channels_min = 2,
		.channels_max = 4,
		.rates = TWL4030_RATES,
		.formats = TWL4030_FORMATS,},
	.ops = &twl4030_dai_hifi_ops,
},
{
	.name = "twl4030-voice",
	.playback = {
		.stream_name = "Voice Playback",
		.channels_min = 1,
		.channels_max = 1,
		.rates = SNDRV_PCM_RATE_8000 | SNDRV_PCM_RATE_16000,
		.formats = SNDRV_PCM_FMTBIT_S16_LE,},
	.capture = {
		.stream_name = "Capture",
		.channels_min = 1,
		.channels_max = 2,
		.rates = SNDRV_PCM_RATE_8000 | SNDRV_PCM_RATE_16000,
		.formats = SNDRV_PCM_FMTBIT_S16_LE,},
	.ops = &twl4030_dai_voice_ops,
},
};

static int twl4030_soc_suspend(struct snd_soc_codec *codec, pm_message_t state)
{
	twl4030_set_bias_level(codec, SND_SOC_BIAS_OFF);
	return 0;
}

static int twl4030_soc_resume(struct snd_soc_codec *codec)
{
	twl4030_set_bias_level(codec, SND_SOC_BIAS_STANDBY);
	return 0;
}

static int twl4030_soc_probe(struct snd_soc_codec *codec)
{
	struct twl4030_priv *twl4030;

	twl4030 = kzalloc(sizeof(struct twl4030_priv), GFP_KERNEL);
	if (twl4030 == NULL) {
		printk("Can not allocate memroy\n");
		return -ENOMEM;
	}
	snd_soc_codec_set_drvdata(codec, twl4030);
	/* Set the defaults, and power up the codec */
	twl4030->sysclk = twl4030_codec_get_mclk() / 1000;
<<<<<<< HEAD
	codec->idle_bias_off = 1;
=======
	codec->dapm.idle_bias_off = 1;
>>>>>>> 3cbea436

	twl4030_init_chip(codec);

	snd_soc_add_controls(codec, twl4030_snd_controls,
				ARRAY_SIZE(twl4030_snd_controls));
	twl4030_add_widgets(codec);
	return 0;
}

static int twl4030_soc_remove(struct snd_soc_codec *codec)
{
<<<<<<< HEAD
	/* Reset registers to their chip default before leaving */
	twl4030_reset_registers(codec);
	twl4030_set_bias_level(codec, SND_SOC_BIAS_OFF);
=======
	struct twl4030_priv *twl4030 = snd_soc_codec_get_drvdata(codec);

	/* Reset registers to their chip default before leaving */
	twl4030_reset_registers(codec);
	twl4030_set_bias_level(codec, SND_SOC_BIAS_OFF);
	kfree(twl4030);
>>>>>>> 3cbea436
	return 0;
}

static struct snd_soc_codec_driver soc_codec_dev_twl4030 = {
	.probe = twl4030_soc_probe,
	.remove = twl4030_soc_remove,
	.suspend = twl4030_soc_suspend,
	.resume = twl4030_soc_resume,
	.read = twl4030_read_reg_cache,
	.write = twl4030_write,
	.set_bias_level = twl4030_set_bias_level,
	.reg_cache_size = sizeof(twl4030_reg),
	.reg_word_size = sizeof(u8),
	.reg_cache_default = twl4030_reg,
};

static int __devinit twl4030_codec_probe(struct platform_device *pdev)
{
	struct twl4030_codec_audio_data *pdata = pdev->dev.platform_data;

	if (!pdata) {
		dev_err(&pdev->dev, "platform_data is missing\n");
		return -EINVAL;
	}

	return snd_soc_register_codec(&pdev->dev, &soc_codec_dev_twl4030,
			twl4030_dai, ARRAY_SIZE(twl4030_dai));
}

static int __devexit twl4030_codec_remove(struct platform_device *pdev)
{
<<<<<<< HEAD
	struct twl4030_priv *twl4030 = dev_get_drvdata(&pdev->dev);

	snd_soc_unregister_codec(&pdev->dev);
	kfree(twl4030);
=======
	snd_soc_unregister_codec(&pdev->dev);
>>>>>>> 3cbea436
	return 0;
}

MODULE_ALIAS("platform:twl4030-codec");

static struct platform_driver twl4030_codec_driver = {
	.probe		= twl4030_codec_probe,
	.remove		= __devexit_p(twl4030_codec_remove),
	.driver		= {
		.name	= "twl4030-codec",
		.owner	= THIS_MODULE,
	},
};

static int __init twl4030_modinit(void)
{
	return platform_driver_register(&twl4030_codec_driver);
}
module_init(twl4030_modinit);

static void __exit twl4030_exit(void)
{
	platform_driver_unregister(&twl4030_codec_driver);
}
module_exit(twl4030_exit);

MODULE_DESCRIPTION("ASoC TWL4030 codec driver");
MODULE_AUTHOR("Steve Sakoman");
MODULE_LICENSE("GPL");<|MERGE_RESOLUTION|>--- conflicted
+++ resolved
@@ -230,8 +230,6 @@
 						    value, reg);
 	}
 	return 0;
-<<<<<<< HEAD
-=======
 }
 
 static inline void twl4030_wait_ms(int time)
@@ -242,7 +240,6 @@
 	} else {
 		msleep(time);
 	}
->>>>>>> 3cbea436
 }
 
 static void twl4030_codec_enable(struct snd_soc_codec *codec, int enable)
@@ -719,7 +716,6 @@
 		/* Enable AIF */
 		/* enable the PLL before we use it to clock the DAI */
 		twl4030_apll_enable(w->codec, 1);
-<<<<<<< HEAD
 
 		twl4030_write(w->codec, TWL4030_REG_AUDIO_IF,
 						audio_if | TWL4030_AIF_EN);
@@ -734,22 +730,6 @@
 	return 0;
 }
 
-=======
-
-		twl4030_write(w->codec, TWL4030_REG_AUDIO_IF,
-						audio_if | TWL4030_AIF_EN);
-		break;
-	case SND_SOC_DAPM_POST_PMD:
-		/* disable the DAI before we stop it's source PLL */
-		twl4030_write(w->codec, TWL4030_REG_AUDIO_IF,
-						audio_if &  ~TWL4030_AIF_EN);
-		twl4030_apll_enable(w->codec, 0);
-		break;
-	}
-	return 0;
-}
-
->>>>>>> 3cbea436
 static void headset_ramp(struct snd_soc_codec *codec, int ramp)
 {
 	struct twl4030_codec_audio_data *pdata = codec->dev->platform_data;
@@ -869,11 +849,7 @@
 	struct twl4030_priv *twl4030 = snd_soc_codec_get_drvdata(w->codec);
 
 	if (twl4030->digimic_delay)
-<<<<<<< HEAD
-		mdelay(twl4030->digimic_delay);
-=======
 		twl4030_wait_ms(twl4030->digimic_delay);
->>>>>>> 3cbea436
 	return 0;
 }
 
@@ -1677,11 +1653,7 @@
 	case SND_SOC_BIAS_PREPARE:
 		break;
 	case SND_SOC_BIAS_STANDBY:
-<<<<<<< HEAD
-		if (codec->bias_level == SND_SOC_BIAS_OFF)
-=======
 		if (codec->dapm.bias_level == SND_SOC_BIAS_OFF)
->>>>>>> 3cbea436
 			twl4030_codec_enable(codec, 1);
 		break;
 	case SND_SOC_BIAS_OFF:
@@ -2289,11 +2261,7 @@
 	snd_soc_codec_set_drvdata(codec, twl4030);
 	/* Set the defaults, and power up the codec */
 	twl4030->sysclk = twl4030_codec_get_mclk() / 1000;
-<<<<<<< HEAD
-	codec->idle_bias_off = 1;
-=======
 	codec->dapm.idle_bias_off = 1;
->>>>>>> 3cbea436
 
 	twl4030_init_chip(codec);
 
@@ -2305,18 +2273,12 @@
 
 static int twl4030_soc_remove(struct snd_soc_codec *codec)
 {
-<<<<<<< HEAD
-	/* Reset registers to their chip default before leaving */
-	twl4030_reset_registers(codec);
-	twl4030_set_bias_level(codec, SND_SOC_BIAS_OFF);
-=======
 	struct twl4030_priv *twl4030 = snd_soc_codec_get_drvdata(codec);
 
 	/* Reset registers to their chip default before leaving */
 	twl4030_reset_registers(codec);
 	twl4030_set_bias_level(codec, SND_SOC_BIAS_OFF);
 	kfree(twl4030);
->>>>>>> 3cbea436
 	return 0;
 }
 
@@ -2348,14 +2310,7 @@
 
 static int __devexit twl4030_codec_remove(struct platform_device *pdev)
 {
-<<<<<<< HEAD
-	struct twl4030_priv *twl4030 = dev_get_drvdata(&pdev->dev);
-
 	snd_soc_unregister_codec(&pdev->dev);
-	kfree(twl4030);
-=======
-	snd_soc_unregister_codec(&pdev->dev);
->>>>>>> 3cbea436
 	return 0;
 }
 
