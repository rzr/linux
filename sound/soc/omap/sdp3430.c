/*
 * sdp3430.c  --  SoC audio for TI OMAP3430 SDP
 *
 * Author: Misael Lopez Cruz <x0052729@ti.com>
 *
 * Based on:
 * Author: Steve Sakoman <steve@sakoman.com>
 *
 * This program is free software; you can redistribute it and/or
 * modify it under the terms of the GNU General Public License
 * version 2 as published by the Free Software Foundation.
 *
 * This program is distributed in the hope that it will be useful, but
 * WITHOUT ANY WARRANTY; without even the implied warranty of
 * MERCHANTABILITY or FITNESS FOR A PARTICULAR PURPOSE.  See the GNU
 * General Public License for more details.
 *
 * You should have received a copy of the GNU General Public License
 * along with this program; if not, write to the Free Software
 * Foundation, Inc., 51 Franklin St, Fifth Floor, Boston, MA
 * 02110-1301 USA
 *
 */

#include <linux/clk.h>
#include <linux/platform_device.h>
#include <linux/i2c/twl.h>
#include <sound/core.h>
#include <sound/pcm.h>
#include <sound/soc.h>
#include <sound/jack.h>

#include <asm/mach-types.h>
#include <mach/hardware.h>
#include <mach/gpio.h>
#include <plat/mcbsp.h>

/* Register descriptions for twl4030 codec part */
#include <linux/mfd/twl4030-codec.h>

#include "omap-mcbsp.h"
#include "omap-pcm.h"

/* TWL4030 PMBR1 Register */
#define TWL4030_INTBR_PMBR1		0x0D
/* TWL4030 PMBR1 Register GPIO6 mux bit */
#define TWL4030_GPIO6_PWM0_MUTE(value)	(value << 2)

static struct snd_soc_card snd_soc_sdp3430;

static int sdp3430_hw_params(struct snd_pcm_substream *substream,
	struct snd_pcm_hw_params *params)
{
	struct snd_soc_pcm_runtime *rtd = substream->private_data;
	struct snd_soc_dai *codec_dai = rtd->codec_dai;
	struct snd_soc_dai *cpu_dai = rtd->cpu_dai;
	int ret;

	/* Set codec DAI configuration */
	ret = snd_soc_dai_set_fmt(codec_dai,
				  SND_SOC_DAIFMT_I2S |
				  SND_SOC_DAIFMT_NB_NF |
				  SND_SOC_DAIFMT_CBM_CFM);
	if (ret < 0) {
		printk(KERN_ERR "can't set codec DAI configuration\n");
		return ret;
	}

	/* Set cpu DAI configuration */
	ret = snd_soc_dai_set_fmt(cpu_dai,
				  SND_SOC_DAIFMT_I2S |
				  SND_SOC_DAIFMT_NB_NF |
				  SND_SOC_DAIFMT_CBM_CFM);
	if (ret < 0) {
		printk(KERN_ERR "can't set cpu DAI configuration\n");
		return ret;
	}

	/* Set the codec system clock for DAC and ADC */
	ret = snd_soc_dai_set_sysclk(codec_dai, 0, 26000000,
					    SND_SOC_CLOCK_IN);
	if (ret < 0) {
		printk(KERN_ERR "can't set codec system clock\n");
		return ret;
	}

	return 0;
}

static struct snd_soc_ops sdp3430_ops = {
	.hw_params = sdp3430_hw_params,
};

static int sdp3430_hw_voice_params(struct snd_pcm_substream *substream,
	struct snd_pcm_hw_params *params)
{
	struct snd_soc_pcm_runtime *rtd = substream->private_data;
	struct snd_soc_dai *codec_dai = rtd->codec_dai;
	struct snd_soc_dai *cpu_dai = rtd->cpu_dai;
	int ret;

	/* Set codec DAI configuration */
	ret = snd_soc_dai_set_fmt(codec_dai,
				SND_SOC_DAIFMT_DSP_A |
				SND_SOC_DAIFMT_IB_NF |
				SND_SOC_DAIFMT_CBM_CFM);
	if (ret) {
		printk(KERN_ERR "can't set codec DAI configuration\n");
		return ret;
	}

	/* Set cpu DAI configuration */
	ret = snd_soc_dai_set_fmt(cpu_dai,
				SND_SOC_DAIFMT_DSP_A |
				SND_SOC_DAIFMT_IB_NF |
				SND_SOC_DAIFMT_CBM_CFM);
	if (ret < 0) {
		printk(KERN_ERR "can't set cpu DAI configuration\n");
		return ret;
	}

	/* Set the codec system clock for DAC and ADC */
	ret = snd_soc_dai_set_sysclk(codec_dai, 0, 26000000,
					    SND_SOC_CLOCK_IN);
	if (ret < 0) {
		printk(KERN_ERR "can't set codec system clock\n");
		return ret;
	}

	return 0;
}

static struct snd_soc_ops sdp3430_voice_ops = {
	.hw_params = sdp3430_hw_voice_params,
};

/* Headset jack */
static struct snd_soc_jack hs_jack;

/* Headset jack detection DAPM pins */
static struct snd_soc_jack_pin hs_jack_pins[] = {
	{
		.pin = "Headset Mic",
		.mask = SND_JACK_MICROPHONE,
	},
	{
		.pin = "Headset Stereophone",
		.mask = SND_JACK_HEADPHONE,
	},
};

/* Headset jack detection gpios */
static struct snd_soc_jack_gpio hs_jack_gpios[] = {
	{
		.gpio = (OMAP_MAX_GPIO_LINES + 2),
		.name = "hsdet-gpio",
		.report = SND_JACK_HEADSET,
		.debounce_time = 200,
	},
};

/* SDP3430 machine DAPM */
static const struct snd_soc_dapm_widget sdp3430_twl4030_dapm_widgets[] = {
	SND_SOC_DAPM_MIC("Ext Mic", NULL),
	SND_SOC_DAPM_SPK("Ext Spk", NULL),
	SND_SOC_DAPM_MIC("Headset Mic", NULL),
	SND_SOC_DAPM_HP("Headset Stereophone", NULL),
};

static const struct snd_soc_dapm_route audio_map[] = {
	/* External Mics: MAINMIC, SUBMIC with bias*/
	{"MAINMIC", NULL, "Mic Bias 1"},
	{"SUBMIC", NULL, "Mic Bias 2"},
	{"Mic Bias 1", NULL, "Ext Mic"},
	{"Mic Bias 2", NULL, "Ext Mic"},

	/* External Speakers: HFL, HFR */
	{"Ext Spk", NULL, "HFL"},
	{"Ext Spk", NULL, "HFR"},

	/* Headset Mic: HSMIC with bias */
	{"HSMIC", NULL, "Headset Mic Bias"},
	{"Headset Mic Bias", NULL, "Headset Mic"},

	/* Headset Stereophone (Headphone): HSOL, HSOR */
	{"Headset Stereophone", NULL, "HSOL"},
	{"Headset Stereophone", NULL, "HSOR"},
};

static int sdp3430_twl4030_init(struct snd_soc_pcm_runtime *rtd)
{
	struct snd_soc_codec *codec = rtd->codec;
<<<<<<< HEAD
=======
	struct snd_soc_dapm_context *dapm = &codec->dapm;
>>>>>>> 3cbea436
	int ret;

	/* Add SDP3430 specific widgets */
	ret = snd_soc_dapm_new_controls(dapm, sdp3430_twl4030_dapm_widgets,
				ARRAY_SIZE(sdp3430_twl4030_dapm_widgets));
	if (ret)
		return ret;

	/* Set up SDP3430 specific audio path audio_map */
	snd_soc_dapm_add_routes(dapm, audio_map, ARRAY_SIZE(audio_map));

	/* SDP3430 connected pins */
	snd_soc_dapm_enable_pin(dapm, "Ext Mic");
	snd_soc_dapm_enable_pin(dapm, "Ext Spk");
	snd_soc_dapm_disable_pin(dapm, "Headset Mic");
	snd_soc_dapm_disable_pin(dapm, "Headset Stereophone");

	/* TWL4030 not connected pins */
	snd_soc_dapm_nc_pin(dapm, "AUXL");
	snd_soc_dapm_nc_pin(dapm, "AUXR");
	snd_soc_dapm_nc_pin(dapm, "CARKITMIC");
	snd_soc_dapm_nc_pin(dapm, "DIGIMIC0");
	snd_soc_dapm_nc_pin(dapm, "DIGIMIC1");

	snd_soc_dapm_nc_pin(dapm, "OUTL");
	snd_soc_dapm_nc_pin(dapm, "OUTR");
	snd_soc_dapm_nc_pin(dapm, "EARPIECE");
	snd_soc_dapm_nc_pin(dapm, "PREDRIVEL");
	snd_soc_dapm_nc_pin(dapm, "PREDRIVER");
	snd_soc_dapm_nc_pin(dapm, "CARKITL");
	snd_soc_dapm_nc_pin(dapm, "CARKITR");

	ret = snd_soc_dapm_sync(dapm);
	if (ret)
		return ret;

	/* Headset jack detection */
	ret = snd_soc_jack_new(codec, "Headset Jack",
				SND_JACK_HEADSET, &hs_jack);
	if (ret)
		return ret;

	ret = snd_soc_jack_add_pins(&hs_jack, ARRAY_SIZE(hs_jack_pins),
				hs_jack_pins);
	if (ret)
		return ret;

	ret = snd_soc_jack_add_gpios(&hs_jack, ARRAY_SIZE(hs_jack_gpios),
				hs_jack_gpios);

	return ret;
}

static int sdp3430_twl4030_voice_init(struct snd_soc_pcm_runtime *rtd)
{
	struct snd_soc_codec *codec = rtd->codec;
	unsigned short reg;

	/* Enable voice interface */
	reg = codec->driver->read(codec, TWL4030_REG_VOICE_IF);
	reg |= TWL4030_VIF_DIN_EN | TWL4030_VIF_DOUT_EN | TWL4030_VIF_EN;
	codec->driver->write(codec, TWL4030_REG_VOICE_IF, reg);

	return 0;
}


/* Digital audio interface glue - connects codec <--> CPU */
static struct snd_soc_dai_link sdp3430_dai[] = {
	{
		.name = "TWL4030 I2S",
		.stream_name = "TWL4030 Audio",
		.cpu_dai_name = "omap-mcbsp-dai.1",
		.codec_dai_name = "twl4030-hifi",
		.platform_name = "omap-pcm-audio",
		.codec_name = "twl4030-codec",
		.init = sdp3430_twl4030_init,
		.ops = &sdp3430_ops,
	},
	{
		.name = "TWL4030 PCM",
		.stream_name = "TWL4030 Voice",
		.cpu_dai_name = "omap-mcbsp-dai.2",
		.codec_dai_name = "twl4030-voice",
		.platform_name = "omap-pcm-audio",
		.codec_name = "twl4030-codec",
		.init = sdp3430_twl4030_voice_init,
		.ops = &sdp3430_voice_ops,
	},
};

/* Audio machine driver */
static struct snd_soc_card snd_soc_sdp3430 = {
	.name = "SDP3430",
	.dai_link = sdp3430_dai,
	.num_links = ARRAY_SIZE(sdp3430_dai),
};

static struct platform_device *sdp3430_snd_device;

static int __init sdp3430_soc_init(void)
{
	int ret;
	u8 pin_mux;

	if (!machine_is_omap_3430sdp())
		return -ENODEV;
	printk(KERN_INFO "SDP3430 SoC init\n");

	sdp3430_snd_device = platform_device_alloc("soc-audio", -1);
	if (!sdp3430_snd_device) {
		printk(KERN_ERR "Platform device allocation failed\n");
		return -ENOMEM;
	}

	platform_set_drvdata(sdp3430_snd_device, &snd_soc_sdp3430);

	/* Set TWL4030 GPIO6 as EXTMUTE signal */
	twl_i2c_read_u8(TWL4030_MODULE_INTBR, &pin_mux,
						TWL4030_INTBR_PMBR1);
	pin_mux &= ~TWL4030_GPIO6_PWM0_MUTE(0x03);
	pin_mux |= TWL4030_GPIO6_PWM0_MUTE(0x02);
	twl_i2c_write_u8(TWL4030_MODULE_INTBR, pin_mux,
						TWL4030_INTBR_PMBR1);

	ret = platform_device_add(sdp3430_snd_device);
	if (ret)
		goto err1;

	return 0;

err1:
	printk(KERN_ERR "Unable to add platform device\n");
	platform_device_put(sdp3430_snd_device);

	return ret;
}
module_init(sdp3430_soc_init);

static void __exit sdp3430_soc_exit(void)
{
	snd_soc_jack_free_gpios(&hs_jack, ARRAY_SIZE(hs_jack_gpios),
				hs_jack_gpios);

	platform_device_unregister(sdp3430_snd_device);
}
module_exit(sdp3430_soc_exit);

MODULE_AUTHOR("Misael Lopez Cruz <x0052729@ti.com>");
MODULE_DESCRIPTION("ALSA SoC SDP3430");
MODULE_LICENSE("GPL");
<|MERGE_RESOLUTION|>--- conflicted
+++ resolved
@@ -190,10 +190,7 @@
 static int sdp3430_twl4030_init(struct snd_soc_pcm_runtime *rtd)
 {
 	struct snd_soc_codec *codec = rtd->codec;
-<<<<<<< HEAD
-=======
 	struct snd_soc_dapm_context *dapm = &codec->dapm;
->>>>>>> 3cbea436
 	int ret;
 
 	/* Add SDP3430 specific widgets */
