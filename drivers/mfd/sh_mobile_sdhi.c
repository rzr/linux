/*
 * SuperH Mobile SDHI
 *
 * Copyright (C) 2009 Magnus Damm
 *
 * This program is free software; you can redistribute it and/or modify
 * it under the terms of the GNU General Public License version 2 as
 * published by the Free Software Foundation.
 *
 * Based on "Compaq ASIC3 support":
 *
 * Copyright 2001 Compaq Computer Corporation.
 * Copyright 2004-2005 Phil Blundell
 * Copyright 2007-2008 OpenedHand Ltd.
 *
 * Authors: Phil Blundell <pb@handhelds.org>,
 *	    Samuel Ortiz <sameo@openedhand.com>
 *
 */

#include <linux/kernel.h>
#include <linux/clk.h>
#include <linux/slab.h>
#include <linux/platform_device.h>
#include <linux/mmc/host.h>
#include <linux/mfd/core.h>
#include <linux/mfd/tmio.h>
#include <linux/mfd/sh_mobile_sdhi.h>
#include <linux/sh_dma.h>

struct sh_mobile_sdhi {
	struct clk *clk;
	struct tmio_mmc_data mmc_data;
	struct mfd_cell cell_mmc;
	struct sh_dmae_slave param_tx;
	struct sh_dmae_slave param_rx;
	struct tmio_mmc_dma dma_priv;
};

static struct resource sh_mobile_sdhi_resources[] = {
	{
		.start = 0x000,
		.end   = 0x1ff,
		.flags = IORESOURCE_MEM,
	},
	{
		.start = 0,
		.end   = 0,
		.flags = IORESOURCE_IRQ,
	},
};

static struct mfd_cell sh_mobile_sdhi_cell = {
	.name          = "tmio-mmc",
	.num_resources = ARRAY_SIZE(sh_mobile_sdhi_resources),
	.resources     = sh_mobile_sdhi_resources,
};

static void sh_mobile_sdhi_set_pwr(struct platform_device *tmio, int state)
{
	struct platform_device *pdev = to_platform_device(tmio->dev.parent);
	struct sh_mobile_sdhi_info *p = pdev->dev.platform_data;

	if (p && p->set_pwr)
		p->set_pwr(pdev, state);
}

static int sh_mobile_sdhi_get_cd(struct platform_device *tmio)
{
	struct platform_device *pdev = to_platform_device(tmio->dev.parent);
	struct sh_mobile_sdhi_info *p = pdev->dev.platform_data;

	if (p && p->get_cd)
		return p->get_cd(pdev);
	else
		return -ENOSYS;
}

static int __devinit sh_mobile_sdhi_probe(struct platform_device *pdev)
{
	struct sh_mobile_sdhi *priv;
	struct tmio_mmc_data *mmc_data;
	struct sh_mobile_sdhi_info *p = pdev->dev.platform_data;
	struct resource *mem;
	char clk_name[8];
	int ret, irq;

	mem = platform_get_resource(pdev, IORESOURCE_MEM, 0);
	if (!mem)
		dev_err(&pdev->dev, "missing MEM resource\n");

	irq = platform_get_irq(pdev, 0);
	if (irq < 0)
		dev_err(&pdev->dev, "missing IRQ resource\n");

	if (!mem || (irq < 0))
		return -EINVAL;

	priv = kzalloc(sizeof(struct sh_mobile_sdhi), GFP_KERNEL);
	if (priv == NULL) {
		dev_err(&pdev->dev, "kzalloc failed\n");
		return -ENOMEM;
	}

	mmc_data = &priv->mmc_data;

	snprintf(clk_name, sizeof(clk_name), "sdhi%d", pdev->id);
	priv->clk = clk_get(&pdev->dev, clk_name);
	if (IS_ERR(priv->clk)) {
		dev_err(&pdev->dev, "cannot get clock \"%s\"\n", clk_name);
		ret = PTR_ERR(priv->clk);
		kfree(priv);
		return ret;
	}

	clk_enable(priv->clk);

	mmc_data->hclk = clk_get_rate(priv->clk);
	mmc_data->set_pwr = sh_mobile_sdhi_set_pwr;
	mmc_data->get_cd = sh_mobile_sdhi_get_cd;
	mmc_data->capabilities = MMC_CAP_MMC_HIGHSPEED;
	if (p) {
		mmc_data->flags = p->tmio_flags;
		mmc_data->ocr_mask = p->tmio_ocr_mask;
		mmc_data->capabilities |= p->tmio_caps;
	}

	/*
	 * All SDHI blocks support 2-byte and larger block sizes in 4-bit
	 * bus width mode.
	 */
	mmc_data->flags |= TMIO_MMC_BLKSZ_2BYTES;

<<<<<<< HEAD
=======
	/*
	 * All SDHI blocks support SDIO IRQ signalling.
	 */
	mmc_data->flags |= TMIO_MMC_SDIO_IRQ;

>>>>>>> 3cbea436
	if (p && p->dma_slave_tx >= 0 && p->dma_slave_rx >= 0) {
		priv->param_tx.slave_id = p->dma_slave_tx;
		priv->param_rx.slave_id = p->dma_slave_rx;
		priv->dma_priv.chan_priv_tx = &priv->param_tx;
		priv->dma_priv.chan_priv_rx = &priv->param_rx;
<<<<<<< HEAD
=======
		priv->dma_priv.alignment_shift = 1; /* 2-byte alignment */
>>>>>>> 3cbea436
		mmc_data->dma = &priv->dma_priv;
	}

	memcpy(&priv->cell_mmc, &sh_mobile_sdhi_cell, sizeof(priv->cell_mmc));
	priv->cell_mmc.driver_data = mmc_data;
	priv->cell_mmc.platform_data = &priv->cell_mmc;
	priv->cell_mmc.data_size = sizeof(priv->cell_mmc);

	platform_set_drvdata(pdev, priv);

	ret = mfd_add_devices(&pdev->dev, pdev->id,
			      &priv->cell_mmc, 1, mem, irq);
	if (ret) {
		clk_disable(priv->clk);
		clk_put(priv->clk);
		kfree(priv);
	}

	return ret;
}

static int sh_mobile_sdhi_remove(struct platform_device *pdev)
{
	struct sh_mobile_sdhi *priv = platform_get_drvdata(pdev);

	mfd_remove_devices(&pdev->dev);
	clk_disable(priv->clk);
	clk_put(priv->clk);
	kfree(priv);

	return 0;
}

static struct platform_driver sh_mobile_sdhi_driver = {
	.driver		= {
		.name	= "sh_mobile_sdhi",
		.owner	= THIS_MODULE,
	},
	.probe		= sh_mobile_sdhi_probe,
	.remove		= __devexit_p(sh_mobile_sdhi_remove),
};

static int __init sh_mobile_sdhi_init(void)
{
	return platform_driver_register(&sh_mobile_sdhi_driver);
}

static void __exit sh_mobile_sdhi_exit(void)
{
	platform_driver_unregister(&sh_mobile_sdhi_driver);
}

module_init(sh_mobile_sdhi_init);
module_exit(sh_mobile_sdhi_exit);

MODULE_DESCRIPTION("SuperH Mobile SDHI driver");
MODULE_AUTHOR("Magnus Damm");
MODULE_LICENSE("GPL v2");<|MERGE_RESOLUTION|>--- conflicted
+++ resolved
@@ -131,23 +131,17 @@
 	 */
 	mmc_data->flags |= TMIO_MMC_BLKSZ_2BYTES;
 
-<<<<<<< HEAD
-=======
 	/*
 	 * All SDHI blocks support SDIO IRQ signalling.
 	 */
 	mmc_data->flags |= TMIO_MMC_SDIO_IRQ;
 
->>>>>>> 3cbea436
 	if (p && p->dma_slave_tx >= 0 && p->dma_slave_rx >= 0) {
 		priv->param_tx.slave_id = p->dma_slave_tx;
 		priv->param_rx.slave_id = p->dma_slave_rx;
 		priv->dma_priv.chan_priv_tx = &priv->param_tx;
 		priv->dma_priv.chan_priv_rx = &priv->param_rx;
-<<<<<<< HEAD
-=======
 		priv->dma_priv.alignment_shift = 1; /* 2-byte alignment */
->>>>>>> 3cbea436
 		mmc_data->dma = &priv->dma_priv;
 	}
 
