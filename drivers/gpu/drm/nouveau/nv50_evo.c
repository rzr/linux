/*
 * Copyright 2010 Red Hat Inc.
 *
 * Permission is hereby granted, free of charge, to any person obtaining a
 * copy of this software and associated documentation files (the "Software"),
 * to deal in the Software without restriction, including without limitation
 * the rights to use, copy, modify, merge, publish, distribute, sublicense,
 * and/or sell copies of the Software, and to permit persons to whom the
 * Software is furnished to do so, subject to the following conditions:
 *
 * The above copyright notice and this permission notice shall be included in
 * all copies or substantial portions of the Software.
 *
 * THE SOFTWARE IS PROVIDED "AS IS", WITHOUT WARRANTY OF ANY KIND, EXPRESS OR
 * IMPLIED, INCLUDING BUT NOT LIMITED TO THE WARRANTIES OF MERCHANTABILITY,
 * FITNESS FOR A PARTICULAR PURPOSE AND NONINFRINGEMENT.  IN NO EVENT SHALL
 * THE COPYRIGHT HOLDER(S) OR AUTHOR(S) BE LIABLE FOR ANY CLAIM, DAMAGES OR
 * OTHER LIABILITY, WHETHER IN AN ACTION OF CONTRACT, TORT OR OTHERWISE,
 * ARISING FROM, OUT OF OR IN CONNECTION WITH THE SOFTWARE OR THE USE OR
 * OTHER DEALINGS IN THE SOFTWARE.
 *
 * Authors: Ben Skeggs
 */

#include "drmP.h"

#include "nouveau_drv.h"
#include "nouveau_dma.h"
#include "nouveau_ramht.h"
#include "nv50_display.h"

static void
nv50_evo_channel_del(struct nouveau_channel **pevo)
{
	struct nouveau_channel *evo = *pevo;

	if (!evo)
		return;
	*pevo = NULL;

	nouveau_gpuobj_channel_takedown(evo);
	nouveau_bo_unmap(evo->pushbuf_bo);
	nouveau_bo_ref(NULL, &evo->pushbuf_bo);

	if (evo->user)
		iounmap(evo->user);

	kfree(evo);
}

void
nv50_evo_dmaobj_init(struct nouveau_gpuobj *obj, u32 memtype, u64 base, u64 size)
{
	struct drm_nouveau_private *dev_priv = obj->dev->dev_private;
	u32 flags5;

	if (dev_priv->chipset < 0xc0) {
		/* not supported on 0x50, specified in format mthd */
		if (dev_priv->chipset == 0x50)
			memtype = 0;
		flags5 = 0x00010000;
	} else {
		if (memtype & 0x80000000)
			flags5 = 0x00000000; /* large pages */
		else
			flags5 = 0x00020000;
	}

	nv50_gpuobj_dma_init(obj, 0, 0x3d, base, size, NV_MEM_TARGET_VRAM,
			     NV_MEM_ACCESS_RW, (memtype >> 8) & 0xff, 0);
	nv_wo32(obj, 0x14, flags5);
	dev_priv->engine.instmem.flush(obj->dev);
}

int
nv50_evo_dmaobj_new(struct nouveau_channel *evo, u32 handle, u32 memtype,
		    u64 base, u64 size, struct nouveau_gpuobj **pobj)
{
	struct nv50_display *disp = nv50_display(evo->dev);
	struct nouveau_gpuobj *obj = NULL;
	int ret;

	ret = nouveau_gpuobj_new(evo->dev, disp->master, 6*4, 32, 0, &obj);
	if (ret)
		return ret;
	obj->engine = NVOBJ_ENGINE_DISPLAY;

	nv50_evo_dmaobj_init(obj, memtype, base, size);

	ret = nouveau_ramht_insert(evo, handle, obj);
	if (ret)
		goto out;

	if (pobj)
		nouveau_gpuobj_ref(obj, pobj);
out:
	nouveau_gpuobj_ref(NULL, &obj);
	return ret;
}

static int
nv50_evo_channel_new(struct drm_device *dev, int chid,
		     struct nouveau_channel **pevo)
{
	struct nv50_display *disp = nv50_display(dev);
	struct nouveau_channel *evo;
	int ret;

	evo = kzalloc(sizeof(struct nouveau_channel), GFP_KERNEL);
	if (!evo)
		return -ENOMEM;
	*pevo = evo;

	evo->id = chid;
	evo->dev = dev;
	evo->user_get = 4;
	evo->user_put = 0;

	ret = nouveau_bo_new(dev, NULL, 4096, 0, TTM_PL_FLAG_VRAM, 0, 0,
			     &evo->pushbuf_bo);
	if (ret == 0)
		ret = nouveau_bo_pin(evo->pushbuf_bo, TTM_PL_FLAG_VRAM);
	if (ret) {
		NV_ERROR(dev, "Error creating EVO DMA push buffer: %d\n", ret);
		nv50_evo_channel_del(pevo);
		return ret;
	}

	ret = nouveau_bo_map(evo->pushbuf_bo);
	if (ret) {
		NV_ERROR(dev, "Error mapping EVO DMA push buffer: %d\n", ret);
		nv50_evo_channel_del(pevo);
		return ret;
	}

	evo->user = ioremap(pci_resource_start(dev->pdev, 0) +
			    NV50_PDISPLAY_USER(evo->id), PAGE_SIZE);
	if (!evo->user) {
		NV_ERROR(dev, "Error mapping EVO control regs.\n");
		nv50_evo_channel_del(pevo);
		return -ENOMEM;
	}

	/* bind primary evo channel's ramht to the channel */
	if (disp->master && evo != disp->master)
		nouveau_ramht_ref(disp->master->ramht, &evo->ramht, NULL);

	return 0;
}

static int
nv50_evo_channel_init(struct nouveau_channel *evo)
{
	struct drm_device *dev = evo->dev;
	int id = evo->id, ret, i;
	u64 pushbuf = evo->pushbuf_bo->bo.mem.start << PAGE_SHIFT;
	u32 tmp;

	tmp = nv_rd32(dev, NV50_PDISPLAY_EVO_CTRL(id));
	if ((tmp & 0x009f0000) == 0x00020000)
		nv_wr32(dev, NV50_PDISPLAY_EVO_CTRL(id), tmp | 0x00800000);

	tmp = nv_rd32(dev, NV50_PDISPLAY_EVO_CTRL(id));
	if ((tmp & 0x003f0000) == 0x00030000)
		nv_wr32(dev, NV50_PDISPLAY_EVO_CTRL(id), tmp | 0x00600000);

	/* initialise fifo */
	nv_wr32(dev, NV50_PDISPLAY_EVO_DMA_CB(id), pushbuf >> 8 |
		     NV50_PDISPLAY_EVO_DMA_CB_LOCATION_VRAM |
		     NV50_PDISPLAY_EVO_DMA_CB_VALID);
	nv_wr32(dev, NV50_PDISPLAY_EVO_UNK2(id), 0x00010000);
	nv_wr32(dev, NV50_PDISPLAY_EVO_HASH_TAG(id), id);
	nv_mask(dev, NV50_PDISPLAY_EVO_CTRL(id), NV50_PDISPLAY_EVO_CTRL_DMA,
		     NV50_PDISPLAY_EVO_CTRL_DMA_ENABLED);

	nv_wr32(dev, NV50_PDISPLAY_USER_PUT(id), 0x00000000);
	nv_wr32(dev, NV50_PDISPLAY_EVO_CTRL(id), 0x01000003 |
		     NV50_PDISPLAY_EVO_CTRL_DMA_ENABLED);
	if (!nv_wait(dev, NV50_PDISPLAY_EVO_CTRL(id), 0x80000000, 0x00000000)) {
		NV_ERROR(dev, "EvoCh %d init timeout: 0x%08x\n", id,
			 nv_rd32(dev, NV50_PDISPLAY_EVO_CTRL(id)));
		return -EBUSY;
	}

	/* enable error reporting on the channel */
	nv_mask(dev, 0x610028, 0x00000000, 0x00010001 << id);

	evo->dma.max = (4096/4) - 2;
	evo->dma.put = 0;
	evo->dma.cur = evo->dma.put;
	evo->dma.free = evo->dma.max - evo->dma.cur;

	ret = RING_SPACE(evo, NOUVEAU_DMA_SKIPS);
	if (ret)
		return ret;

	for (i = 0; i < NOUVEAU_DMA_SKIPS; i++)
		OUT_RING(evo, 0);

	return 0;
}

static void
nv50_evo_channel_fini(struct nouveau_channel *evo)
{
	struct drm_device *dev = evo->dev;
	int id = evo->id;

	nv_mask(dev, 0x610028, 0x00010001 << id, 0x00000000);
	nv_mask(dev, NV50_PDISPLAY_EVO_CTRL(id), 0x00001010, 0x00001000);
	nv_wr32(dev, NV50_PDISPLAY_INTR_0, (1 << id));
	nv_mask(dev, NV50_PDISPLAY_EVO_CTRL(id), 0x00000003, 0x00000000);
	if (!nv_wait(dev, NV50_PDISPLAY_EVO_CTRL(id), 0x001e0000, 0x00000000)) {
		NV_ERROR(dev, "EvoCh %d takedown timeout: 0x%08x\n", id,
			 nv_rd32(dev, NV50_PDISPLAY_EVO_CTRL(id)));
	}
}

static void
nv50_evo_destroy(struct drm_device *dev)
{
	struct nv50_display *disp = nv50_display(dev);
	int i;

	for (i = 0; i < 2; i++) {
		if (disp->crtc[i].sem.bo) {
			nouveau_bo_unmap(disp->crtc[i].sem.bo);
			nouveau_bo_ref(NULL, &disp->crtc[i].sem.bo);
		}
		nv50_evo_channel_del(&disp->crtc[i].sync);
	}
	nouveau_gpuobj_ref(NULL, &disp->ntfy);
	nv50_evo_channel_del(&disp->master);
}

static int
nv50_evo_create(struct drm_device *dev)
{
	struct drm_nouveau_private *dev_priv = dev->dev_private;
	struct nv50_display *disp = nv50_display(dev);
	struct nouveau_gpuobj *ramht = NULL;
	struct nouveau_channel *evo;
	int ret, i, j;

	/* create primary evo channel, the one we use for modesetting
	 * purporses
	 */
	ret = nv50_evo_channel_new(dev, 0, &disp->master);
	if (ret)
		return ret;
	evo = disp->master;

	/* setup object management on it, any other evo channel will
	 * use this also as there's no per-channel support on the
	 * hardware
	 */
	ret = nouveau_gpuobj_new(dev, NULL, 32768, 65536,
				 NVOBJ_FLAG_ZERO_ALLOC, &evo->ramin);
	if (ret) {
		NV_ERROR(dev, "Error allocating EVO channel memory: %d\n", ret);
		goto err;
	}

	ret = drm_mm_init(&evo->ramin_heap, 0, 32768);
	if (ret) {
		NV_ERROR(dev, "Error initialising EVO PRAMIN heap: %d\n", ret);
		goto err;
	}

	ret = nouveau_gpuobj_new(dev, evo, 4096, 16, 0, &ramht);
	if (ret) {
		NV_ERROR(dev, "Unable to allocate EVO RAMHT: %d\n", ret);
		goto err;
	}

	ret = nouveau_ramht_new(dev, ramht, &evo->ramht);
	nouveau_gpuobj_ref(NULL, &ramht);
	if (ret)
		goto err;

	/* not sure exactly what this is..
	 *
	 * the first dword of the structure is used by nvidia to wait on
	 * full completion of an EVO "update" command.
	 *
	 * method 0x8c on the master evo channel will fill a lot more of
	 * this structure with some undefined info
	 */
	ret = nouveau_gpuobj_new(dev, disp->master, 0x1000, 0,
				 NVOBJ_FLAG_ZERO_ALLOC, &disp->ntfy);
	if (ret)
		goto err;

	ret = nv50_evo_dmaobj_new(disp->master, NvEvoSync, 0x0000,
				  disp->ntfy->vinst, disp->ntfy->size, NULL);
	if (ret)
		goto err;

	/* create some default objects for the scanout memtypes we support */
	ret = nv50_evo_dmaobj_new(disp->master, NvEvoVRAM, 0x0000,
				  0, dev_priv->vram_size, NULL);
	if (ret)
		goto err;

	ret = nv50_evo_dmaobj_new(disp->master, NvEvoVRAM_LP, 0x80000000,
				  0, dev_priv->vram_size, NULL);
	if (ret)
		goto err;

<<<<<<< HEAD
		ret = nv50_evo_dmaobj_new(evo, 0x3d, NvEvoVRAM_LP, 0, 0x19,
					  0, dev_priv->vram_size, 0x00000000);
		if (ret) {
			nv50_evo_channel_del(&dev_priv->evo);
			return ret;
		}
	} else {
		ret = nv50_evo_dmaobj_new(evo, 0x3d, NvEvoFB16, 0x70, 0x19,
					  0, 0xffffffff, 0x00010000);
		if (ret) {
			nv50_evo_channel_del(&dev_priv->evo);
			return ret;
		}
=======
	ret = nv50_evo_dmaobj_new(disp->master, NvEvoFB32, 0x80000000 |
				  (dev_priv->chipset < 0xc0 ? 0x7a00 : 0xfe00),
				  0, dev_priv->vram_size, NULL);
	if (ret)
		goto err;
>>>>>>> 0ce790e7

	ret = nv50_evo_dmaobj_new(disp->master, NvEvoFB16, 0x80000000 |
				  (dev_priv->chipset < 0xc0 ? 0x7000 : 0xfe00),
				  0, dev_priv->vram_size, NULL);
	if (ret)
		goto err;

	/* create "display sync" channels and other structures we need
	 * to implement page flipping
	 */
	for (i = 0; i < 2; i++) {
		struct nv50_display_crtc *dispc = &disp->crtc[i];
		u64 offset;

		ret = nv50_evo_channel_new(dev, 1 + i, &dispc->sync);
		if (ret)
			goto err;

		ret = nouveau_bo_new(dev, NULL, 4096, 0x1000, TTM_PL_FLAG_VRAM,
				     0, 0x0000, &dispc->sem.bo);
		if (!ret) {
			offset = dispc->sem.bo->bo.mem.start << PAGE_SHIFT;

			ret = nouveau_bo_pin(dispc->sem.bo, TTM_PL_FLAG_VRAM);
			if (!ret)
				ret = nouveau_bo_map(dispc->sem.bo);
			if (ret)
				nouveau_bo_ref(NULL, &dispc->sem.bo);
		}

		if (ret)
			goto err;

		ret = nv50_evo_dmaobj_new(dispc->sync, NvEvoSync, 0x0000,
					  offset, 4096, NULL);
		if (ret)
			goto err;

		ret = nv50_evo_dmaobj_new(dispc->sync, NvEvoVRAM_LP, 0x80000000,
					  0, dev_priv->vram_size, NULL);
		if (ret)
			goto err;

		ret = nv50_evo_dmaobj_new(dispc->sync, NvEvoFB32, 0x80000000 |
					  (dev_priv->chipset < 0xc0 ?
					  0x7a00 : 0xfe00),
					  0, dev_priv->vram_size, NULL);
		if (ret)
			goto err;

		ret = nv50_evo_dmaobj_new(dispc->sync, NvEvoFB16, 0x80000000 |
					  (dev_priv->chipset < 0xc0 ?
					  0x7000 : 0xfe00),
					  0, dev_priv->vram_size, NULL);
		if (ret)
			goto err;

		for (j = 0; j < 4096; j += 4)
			nouveau_bo_wr32(dispc->sem.bo, j / 4, 0x74b1e000);
		dispc->sem.offset = 0;
	}

	return 0;

err:
	nv50_evo_destroy(dev);
	return ret;
}

int
nv50_evo_init(struct drm_device *dev)
{
	struct nv50_display *disp = nv50_display(dev);
	int ret, i;

	if (!disp->master) {
		ret = nv50_evo_create(dev);
		if (ret)
			return ret;
	}

	ret = nv50_evo_channel_init(disp->master);
	if (ret)
		return ret;

	for (i = 0; i < 2; i++) {
		ret = nv50_evo_channel_init(disp->crtc[i].sync);
		if (ret)
			return ret;
	}

	return 0;
}

void
nv50_evo_fini(struct drm_device *dev)
{
	struct nv50_display *disp = nv50_display(dev);
	int i;

	for (i = 0; i < 2; i++) {
		if (disp->crtc[i].sync)
			nv50_evo_channel_fini(disp->crtc[i].sync);
	}

	if (disp->master)
		nv50_evo_channel_fini(disp->master);

	nv50_evo_destroy(dev);
}<|MERGE_RESOLUTION|>--- conflicted
+++ resolved
@@ -307,27 +307,11 @@
 	if (ret)
 		goto err;
 
-<<<<<<< HEAD
-		ret = nv50_evo_dmaobj_new(evo, 0x3d, NvEvoVRAM_LP, 0, 0x19,
-					  0, dev_priv->vram_size, 0x00000000);
-		if (ret) {
-			nv50_evo_channel_del(&dev_priv->evo);
-			return ret;
-		}
-	} else {
-		ret = nv50_evo_dmaobj_new(evo, 0x3d, NvEvoFB16, 0x70, 0x19,
-					  0, 0xffffffff, 0x00010000);
-		if (ret) {
-			nv50_evo_channel_del(&dev_priv->evo);
-			return ret;
-		}
-=======
 	ret = nv50_evo_dmaobj_new(disp->master, NvEvoFB32, 0x80000000 |
 				  (dev_priv->chipset < 0xc0 ? 0x7a00 : 0xfe00),
 				  0, dev_priv->vram_size, NULL);
 	if (ret)
 		goto err;
->>>>>>> 0ce790e7
 
 	ret = nv50_evo_dmaobj_new(disp->master, NvEvoFB16, 0x80000000 |
 				  (dev_priv->chipset < 0xc0 ? 0x7000 : 0xfe00),
