/*
 * Copyright 2007-8 Advanced Micro Devices, Inc.
 * Copyright 2008 Red Hat Inc.
 *
 * Permission is hereby granted, free of charge, to any person obtaining a
 * copy of this software and associated documentation files (the "Software"),
 * to deal in the Software without restriction, including without limitation
 * the rights to use, copy, modify, merge, publish, distribute, sublicense,
 * and/or sell copies of the Software, and to permit persons to whom the
 * Software is furnished to do so, subject to the following conditions:
 *
 * The above copyright notice and this permission notice shall be included in
 * all copies or substantial portions of the Software.
 *
 * THE SOFTWARE IS PROVIDED "AS IS", WITHOUT WARRANTY OF ANY KIND, EXPRESS OR
 * IMPLIED, INCLUDING BUT NOT LIMITED TO THE WARRANTIES OF MERCHANTABILITY,
 * FITNESS FOR A PARTICULAR PURPOSE AND NONINFRINGEMENT.  IN NO EVENT SHALL
 * THE COPYRIGHT HOLDER(S) OR AUTHOR(S) BE LIABLE FOR ANY CLAIM, DAMAGES OR
 * OTHER LIABILITY, WHETHER IN AN ACTION OF CONTRACT, TORT OR OTHERWISE,
 * ARISING FROM, OUT OF OR IN CONNECTION WITH THE SOFTWARE OR THE USE OR
 * OTHER DEALINGS IN THE SOFTWARE.
 *
 * Authors: Dave Airlie
 *          Alex Deucher
 */
#include "drmP.h"
#include "radeon_drm.h"
#include "radeon.h"

#include "atom.h"
#include "atom-bits.h"
#include "drm_dp_helper.h"

/* move these to drm_dp_helper.c/h */
#define DP_LINK_CONFIGURATION_SIZE 9
#define DP_LINK_STATUS_SIZE	   6
#define DP_DPCD_SIZE	           8

static char *voltage_names[] = {
        "0.4V", "0.6V", "0.8V", "1.2V"
};
static char *pre_emph_names[] = {
        "0dB", "3.5dB", "6dB", "9.5dB"
};

static const int dp_clocks[] = {
	54000,  /* 1 lane, 1.62 Ghz */
	90000,  /* 1 lane, 2.70 Ghz */
	108000, /* 2 lane, 1.62 Ghz */
	180000, /* 2 lane, 2.70 Ghz */
	216000, /* 4 lane, 1.62 Ghz */
	360000, /* 4 lane, 2.70 Ghz */
};

static const int num_dp_clocks = sizeof(dp_clocks) / sizeof(int);

/* common helper functions */
static int dp_lanes_for_mode_clock(u8 dpcd[DP_DPCD_SIZE], int mode_clock)
{
	int i;
	u8 max_link_bw;
	u8 max_lane_count;

	if (!dpcd)
		return 0;

	max_link_bw = dpcd[DP_MAX_LINK_RATE];
	max_lane_count = dpcd[DP_MAX_LANE_COUNT] & DP_MAX_LANE_COUNT_MASK;

	switch (max_link_bw) {
	case DP_LINK_BW_1_62:
	default:
		for (i = 0; i < num_dp_clocks; i++) {
			if (i % 2)
				continue;
			switch (max_lane_count) {
			case 1:
				if (i > 1)
					return 0;
				break;
			case 2:
				if (i > 3)
					return 0;
				break;
			case 4:
			default:
				break;
			}
			if (dp_clocks[i] > mode_clock) {
				if (i < 2)
					return 1;
				else if (i < 4)
					return 2;
				else
					return 4;
			}
		}
		break;
	case DP_LINK_BW_2_7:
		for (i = 0; i < num_dp_clocks; i++) {
			switch (max_lane_count) {
			case 1:
				if (i > 1)
					return 0;
				break;
			case 2:
				if (i > 3)
					return 0;
				break;
			case 4:
			default:
				break;
			}
			if (dp_clocks[i] > mode_clock) {
				if (i < 2)
					return 1;
				else if (i < 4)
					return 2;
				else
					return 4;
			}
		}
		break;
	}

	return 0;
}

static int dp_link_clock_for_mode_clock(u8 dpcd[DP_DPCD_SIZE], int mode_clock)
{
	int i;
	u8 max_link_bw;
	u8 max_lane_count;

	if (!dpcd)
		return 0;

	max_link_bw = dpcd[DP_MAX_LINK_RATE];
	max_lane_count = dpcd[DP_MAX_LANE_COUNT] & DP_MAX_LANE_COUNT_MASK;

	switch (max_link_bw) {
	case DP_LINK_BW_1_62:
	default:
		for (i = 0; i < num_dp_clocks; i++) {
			if (i % 2)
				continue;
			switch (max_lane_count) {
			case 1:
				if (i > 1)
					return 0;
				break;
			case 2:
				if (i > 3)
					return 0;
				break;
			case 4:
			default:
				break;
			}
			if (dp_clocks[i] > mode_clock)
				return 162000;
		}
		break;
	case DP_LINK_BW_2_7:
		for (i = 0; i < num_dp_clocks; i++) {
			switch (max_lane_count) {
			case 1:
				if (i > 1)
					return 0;
				break;
			case 2:
				if (i > 3)
					return 0;
				break;
			case 4:
			default:
				break;
			}
			if (dp_clocks[i] > mode_clock)
				return (i % 2) ? 270000 : 162000;
		}
	}

	return 0;
}

int dp_mode_valid(u8 dpcd[DP_DPCD_SIZE], int mode_clock)
{
	int lanes = dp_lanes_for_mode_clock(dpcd, mode_clock);
	int bw = dp_lanes_for_mode_clock(dpcd, mode_clock);

	if ((lanes == 0) || (bw == 0))
		return MODE_CLOCK_HIGH;

	return MODE_OK;
}

static u8 dp_link_status(u8 link_status[DP_LINK_STATUS_SIZE], int r)
{
	return link_status[r - DP_LANE0_1_STATUS];
}

static u8 dp_get_lane_status(u8 link_status[DP_LINK_STATUS_SIZE],
			     int lane)
{
	int i = DP_LANE0_1_STATUS + (lane >> 1);
	int s = (lane & 1) * 4;
	u8 l = dp_link_status(link_status, i);
	return (l >> s) & 0xf;
}

static bool dp_clock_recovery_ok(u8 link_status[DP_LINK_STATUS_SIZE],
				 int lane_count)
{
	int lane;
	u8 lane_status;

	for (lane = 0; lane < lane_count; lane++) {
		lane_status = dp_get_lane_status(link_status, lane);
		if ((lane_status & DP_LANE_CR_DONE) == 0)
			return false;
	}
	return true;
}

static bool dp_channel_eq_ok(u8 link_status[DP_LINK_STATUS_SIZE],
			     int lane_count)
{
	u8 lane_align;
	u8 lane_status;
	int lane;

	lane_align = dp_link_status(link_status,
				    DP_LANE_ALIGN_STATUS_UPDATED);
	if ((lane_align & DP_INTERLANE_ALIGN_DONE) == 0)
		return false;
	for (lane = 0; lane < lane_count; lane++) {
		lane_status = dp_get_lane_status(link_status, lane);
		if ((lane_status & DP_CHANNEL_EQ_BITS) != DP_CHANNEL_EQ_BITS)
			return false;
	}
	return true;
}

static u8 dp_get_adjust_request_voltage(uint8_t link_status[DP_LINK_STATUS_SIZE],
					int lane)

{
	int i = DP_ADJUST_REQUEST_LANE0_1 + (lane >> 1);
	int s = ((lane & 1) ?
		 DP_ADJUST_VOLTAGE_SWING_LANE1_SHIFT :
		 DP_ADJUST_VOLTAGE_SWING_LANE0_SHIFT);
	u8 l = dp_link_status(link_status, i);

	return ((l >> s) & 0x3) << DP_TRAIN_VOLTAGE_SWING_SHIFT;
}

static u8 dp_get_adjust_request_pre_emphasis(uint8_t link_status[DP_LINK_STATUS_SIZE],
					     int lane)
{
	int i = DP_ADJUST_REQUEST_LANE0_1 + (lane >> 1);
	int s = ((lane & 1) ?
		 DP_ADJUST_PRE_EMPHASIS_LANE1_SHIFT :
		 DP_ADJUST_PRE_EMPHASIS_LANE0_SHIFT);
	u8 l = dp_link_status(link_status, i);

	return ((l >> s) & 0x3) << DP_TRAIN_PRE_EMPHASIS_SHIFT;
}

/* XXX fix me -- chip specific */
#define DP_VOLTAGE_MAX         DP_TRAIN_VOLTAGE_SWING_1200
static u8 dp_pre_emphasis_max(u8 voltage_swing)
{
	switch (voltage_swing & DP_TRAIN_VOLTAGE_SWING_MASK) {
	case DP_TRAIN_VOLTAGE_SWING_400:
		return DP_TRAIN_PRE_EMPHASIS_6;
	case DP_TRAIN_VOLTAGE_SWING_600:
		return DP_TRAIN_PRE_EMPHASIS_6;
	case DP_TRAIN_VOLTAGE_SWING_800:
		return DP_TRAIN_PRE_EMPHASIS_3_5;
	case DP_TRAIN_VOLTAGE_SWING_1200:
	default:
		return DP_TRAIN_PRE_EMPHASIS_0;
	}
}

static void dp_get_adjust_train(u8 link_status[DP_LINK_STATUS_SIZE],
				int lane_count,
				u8 train_set[4])
{
	u8 v = 0;
	u8 p = 0;
	int lane;

	for (lane = 0; lane < lane_count; lane++) {
		u8 this_v = dp_get_adjust_request_voltage(link_status, lane);
		u8 this_p = dp_get_adjust_request_pre_emphasis(link_status, lane);

		DRM_DEBUG("requested signal parameters: lane %d voltage %s pre_emph %s\n",
			  lane,
			  voltage_names[this_v >> DP_TRAIN_VOLTAGE_SWING_SHIFT],
			  pre_emph_names[this_p >> DP_TRAIN_PRE_EMPHASIS_SHIFT]);

		if (this_v > v)
			v = this_v;
		if (this_p > p)
			p = this_p;
	}

	if (v >= DP_VOLTAGE_MAX)
		v = DP_VOLTAGE_MAX | DP_TRAIN_MAX_SWING_REACHED;

	if (p >= dp_pre_emphasis_max(v))
		p = dp_pre_emphasis_max(v) | DP_TRAIN_MAX_PRE_EMPHASIS_REACHED;

	DRM_DEBUG("using signal parameters: voltage %s pre_emph %s\n",
		  voltage_names[(v & DP_TRAIN_VOLTAGE_SWING_MASK) >> DP_TRAIN_VOLTAGE_SWING_SHIFT],
		  pre_emph_names[(p & DP_TRAIN_PRE_EMPHASIS_MASK) >> DP_TRAIN_PRE_EMPHASIS_SHIFT]);

	for (lane = 0; lane < 4; lane++)
		train_set[lane] = v | p;
}


/* radeon aux chan functions */
bool radeon_process_aux_ch(struct radeon_i2c_chan *chan, u8 *req_bytes,
			   int num_bytes, u8 *read_byte,
			   u8 read_buf_len, u8 delay)
{
	struct drm_device *dev = chan->dev;
	struct radeon_device *rdev = dev->dev_private;
	PROCESS_AUX_CHANNEL_TRANSACTION_PS_ALLOCATION args;
	int index = GetIndexIntoMasterTable(COMMAND, ProcessAuxChannelTransaction);
	unsigned char *base;
	int retry_count = 0;

	memset(&args, 0, sizeof(args));

	base = (unsigned char *)rdev->mode_info.atom_context->scratch;

retry:
	memcpy(base, req_bytes, num_bytes);

	args.lpAuxRequest = 0;
	args.lpDataOut = 16;
	args.ucDataOutLen = 0;
	args.ucChannelID = chan->rec.i2c_id;
	args.ucDelay = delay / 10;

	atom_execute_table(rdev->mode_info.atom_context, index, (uint32_t *)&args);

	if (args.ucReplyStatus && !args.ucDataOutLen) {
<<<<<<< HEAD
		if (args.ucReplyStatus == 0x20 && retry_count < 10)
=======
		if (args.ucReplyStatus == 0x20 && retry_count++ < 10)
>>>>>>> 6679ee18
			goto retry;
		DRM_DEBUG("failed to get auxch %02x%02x %02x %02x 0x%02x %02x after %d retries\n",
			  req_bytes[1], req_bytes[0], req_bytes[2], req_bytes[3],
			  chan->rec.i2c_id, args.ucReplyStatus, retry_count);
		return false;
	}

	if (args.ucDataOutLen && read_byte && read_buf_len) {
		if (read_buf_len < args.ucDataOutLen) {
			DRM_ERROR("Buffer to small for return answer %d %d\n",
				  read_buf_len, args.ucDataOutLen);
			return false;
		}
		{
			int len = min(read_buf_len, args.ucDataOutLen);
			memcpy(read_byte, base + 16, len);
		}
	}
	return true;
}

bool radeon_dp_aux_native_write(struct radeon_connector *radeon_connector, uint16_t address,
				uint8_t send_bytes, uint8_t *send)
{
	struct radeon_connector_atom_dig *dig_connector = radeon_connector->con_priv;
	u8 msg[20];
	u8 msg_len, dp_msg_len;
	bool ret;

	dp_msg_len = 4;
	msg[0] = address;
	msg[1] = address >> 8;
	msg[2] = AUX_NATIVE_WRITE << 4;
	dp_msg_len += send_bytes;
	msg[3] = (dp_msg_len << 4) | (send_bytes - 1);

	if (send_bytes > 16)
		return false;

	memcpy(&msg[4], send, send_bytes);
	msg_len = 4 + send_bytes;
	ret = radeon_process_aux_ch(dig_connector->dp_i2c_bus, msg, msg_len, NULL, 0, 0);
	return ret;
}

bool radeon_dp_aux_native_read(struct radeon_connector *radeon_connector, uint16_t address,
			       uint8_t delay, uint8_t expected_bytes,
			       uint8_t *read_p)
{
	struct radeon_connector_atom_dig *dig_connector = radeon_connector->con_priv;
	u8 msg[20];
	u8 msg_len, dp_msg_len;
	bool ret = false;
	msg_len = 4;
	dp_msg_len = 4;
	msg[0] = address;
	msg[1] = address >> 8;
	msg[2] = AUX_NATIVE_READ << 4;
	msg[3] = (dp_msg_len) << 4;
	msg[3] |= expected_bytes - 1;

	ret = radeon_process_aux_ch(dig_connector->dp_i2c_bus, msg, msg_len, read_p, expected_bytes, delay);
	return ret;
}

/* radeon dp functions */
static u8 radeon_dp_encoder_service(struct radeon_device *rdev, int action, int dp_clock,
				    uint8_t ucconfig, uint8_t lane_num)
{
	DP_ENCODER_SERVICE_PARAMETERS args;
	int index = GetIndexIntoMasterTable(COMMAND, DPEncoderService);

	memset(&args, 0, sizeof(args));
	args.ucLinkClock = dp_clock / 10;
	args.ucConfig = ucconfig;
	args.ucAction = action;
	args.ucLaneNum = lane_num;
	args.ucStatus = 0;

	atom_execute_table(rdev->mode_info.atom_context, index, (uint32_t *)&args);
	return args.ucStatus;
}

u8 radeon_dp_getsinktype(struct radeon_connector *radeon_connector)
{
	struct radeon_connector_atom_dig *dig_connector = radeon_connector->con_priv;
	struct drm_device *dev = radeon_connector->base.dev;
	struct radeon_device *rdev = dev->dev_private;

	return radeon_dp_encoder_service(rdev, ATOM_DP_ACTION_GET_SINK_TYPE, 0,
					 dig_connector->dp_i2c_bus->rec.i2c_id, 0);
}

bool radeon_dp_getdpcd(struct radeon_connector *radeon_connector)
{
	struct radeon_connector_atom_dig *dig_connector = radeon_connector->con_priv;
	u8 msg[25];
	int ret;

	ret = radeon_dp_aux_native_read(radeon_connector, DP_DPCD_REV, 0, 8, msg);
	if (ret) {
		memcpy(dig_connector->dpcd, msg, 8);
		{
			int i;
			DRM_DEBUG("DPCD: ");
			for (i = 0; i < 8; i++)
				DRM_DEBUG("%02x ", msg[i]);
			DRM_DEBUG("\n");
		}
		return true;
	}
	dig_connector->dpcd[0] = 0;
	return false;
}

void radeon_dp_set_link_config(struct drm_connector *connector,
			       struct drm_display_mode *mode)
{
	struct radeon_connector *radeon_connector;
	struct radeon_connector_atom_dig *dig_connector;

	if ((connector->connector_type != DRM_MODE_CONNECTOR_DisplayPort) &&
	    (connector->connector_type != DRM_MODE_CONNECTOR_eDP))
		return;

	radeon_connector = to_radeon_connector(connector);
	if (!radeon_connector->con_priv)
		return;
	dig_connector = radeon_connector->con_priv;

	dig_connector->dp_clock =
		dp_link_clock_for_mode_clock(dig_connector->dpcd, mode->clock);
	dig_connector->dp_lane_count =
		dp_lanes_for_mode_clock(dig_connector->dpcd, mode->clock);
}

int radeon_dp_mode_valid_helper(struct radeon_connector *radeon_connector,
				struct drm_display_mode *mode)
{
	struct radeon_connector_atom_dig *dig_connector = radeon_connector->con_priv;

	return dp_mode_valid(dig_connector->dpcd, mode->clock);
}

static bool atom_dp_get_link_status(struct radeon_connector *radeon_connector,
				    u8 link_status[DP_LINK_STATUS_SIZE])
{
	int ret;
	ret = radeon_dp_aux_native_read(radeon_connector, DP_LANE0_1_STATUS, 100,
					DP_LINK_STATUS_SIZE, link_status);
	if (!ret) {
		DRM_ERROR("displayport link status failed\n");
		return false;
	}

	DRM_DEBUG("link status %02x %02x %02x %02x %02x %02x\n",
		  link_status[0], link_status[1], link_status[2],
		  link_status[3], link_status[4], link_status[5]);
	return true;
}

bool radeon_dp_needs_link_train(struct radeon_connector *radeon_connector)
{
	struct radeon_connector_atom_dig *dig_connector = radeon_connector->con_priv;
	u8 link_status[DP_LINK_STATUS_SIZE];

	if (!atom_dp_get_link_status(radeon_connector, link_status))
		return false;
	if (dp_channel_eq_ok(link_status, dig_connector->dp_lane_count))
		return false;
	return true;
}

static void dp_set_power(struct radeon_connector *radeon_connector, u8 power_state)
{
	struct radeon_connector_atom_dig *dig_connector = radeon_connector->con_priv;

	if (dig_connector->dpcd[0] >= 0x11) {
		radeon_dp_aux_native_write(radeon_connector, DP_SET_POWER, 1,
					   &power_state);
	}
}

static void dp_set_downspread(struct radeon_connector *radeon_connector, u8 downspread)
{
	radeon_dp_aux_native_write(radeon_connector, DP_DOWNSPREAD_CTRL, 1,
				   &downspread);
}

static void dp_set_link_bw_lanes(struct radeon_connector *radeon_connector,
				 u8 link_configuration[DP_LINK_CONFIGURATION_SIZE])
{
	radeon_dp_aux_native_write(radeon_connector, DP_LINK_BW_SET, 2,
				   link_configuration);
}

static void dp_update_dpvs_emph(struct radeon_connector *radeon_connector,
				struct drm_encoder *encoder,
				u8 train_set[4])
{
	struct radeon_connector_atom_dig *dig_connector = radeon_connector->con_priv;
	int i;

	for (i = 0; i < dig_connector->dp_lane_count; i++)
		atombios_dig_transmitter_setup(encoder,
					       ATOM_TRANSMITTER_ACTION_SETUP_VSEMPH,
					       i, train_set[i]);

	radeon_dp_aux_native_write(radeon_connector, DP_TRAINING_LANE0_SET,
				   dig_connector->dp_lane_count, train_set);
}

static void dp_set_training(struct radeon_connector *radeon_connector,
			    u8 training)
{
	radeon_dp_aux_native_write(radeon_connector, DP_TRAINING_PATTERN_SET,
				   1, &training);
}

void dp_link_train(struct drm_encoder *encoder,
		   struct drm_connector *connector)
{
	struct drm_device *dev = encoder->dev;
	struct radeon_device *rdev = dev->dev_private;
	struct radeon_encoder *radeon_encoder = to_radeon_encoder(encoder);
	struct radeon_encoder_atom_dig *dig;
	struct radeon_connector *radeon_connector;
	struct radeon_connector_atom_dig *dig_connector;
	int enc_id = 0;
	bool clock_recovery, channel_eq;
	u8 link_status[DP_LINK_STATUS_SIZE];
	u8 link_configuration[DP_LINK_CONFIGURATION_SIZE];
	u8 tries, voltage;
	u8 train_set[4];
	int i;

	if ((connector->connector_type != DRM_MODE_CONNECTOR_DisplayPort) &&
	    (connector->connector_type != DRM_MODE_CONNECTOR_eDP))
		return;

	if (!radeon_encoder->enc_priv)
		return;
	dig = radeon_encoder->enc_priv;

	radeon_connector = to_radeon_connector(connector);
	if (!radeon_connector->con_priv)
		return;
	dig_connector = radeon_connector->con_priv;

	if (dig->dig_encoder)
		enc_id |= ATOM_DP_CONFIG_DIG2_ENCODER;
	else
		enc_id |= ATOM_DP_CONFIG_DIG1_ENCODER;
	if (dig_connector->linkb)
		enc_id |= ATOM_DP_CONFIG_LINK_B;
	else
		enc_id |= ATOM_DP_CONFIG_LINK_A;

	memset(link_configuration, 0, DP_LINK_CONFIGURATION_SIZE);
	if (dig_connector->dp_clock == 270000)
		link_configuration[0] = DP_LINK_BW_2_7;
	else
		link_configuration[0] = DP_LINK_BW_1_62;
	link_configuration[1] = dig_connector->dp_lane_count;
	if (dig_connector->dpcd[0] >= 0x11)
		link_configuration[1] |= DP_LANE_COUNT_ENHANCED_FRAME_EN;

	/* power up the sink */
	dp_set_power(radeon_connector, DP_SET_POWER_D0);
	/* disable the training pattern on the sink */
	dp_set_training(radeon_connector, DP_TRAINING_PATTERN_DISABLE);
	/* set link bw and lanes on the sink */
	dp_set_link_bw_lanes(radeon_connector, link_configuration);
	/* disable downspread on the sink */
	dp_set_downspread(radeon_connector, 0);
	/* start training on the source */
	radeon_dp_encoder_service(rdev, ATOM_DP_ACTION_TRAINING_START,
				  dig_connector->dp_clock, enc_id, 0);
	/* set training pattern 1 on the source */
	radeon_dp_encoder_service(rdev, ATOM_DP_ACTION_TRAINING_PATTERN_SEL,
				  dig_connector->dp_clock, enc_id, 0);

	/* set initial vs/emph */
	memset(train_set, 0, 4);
	udelay(400);
	/* set training pattern 1 on the sink */
	dp_set_training(radeon_connector, DP_TRAINING_PATTERN_1);

	dp_update_dpvs_emph(radeon_connector, encoder, train_set);

	/* clock recovery loop */
	clock_recovery = false;
	tries = 0;
	voltage = 0xff;
	for (;;) {
		udelay(100);
		if (!atom_dp_get_link_status(radeon_connector, link_status))
			break;

		if (dp_clock_recovery_ok(link_status, dig_connector->dp_lane_count)) {
			clock_recovery = true;
			break;
		}

		for (i = 0; i < dig_connector->dp_lane_count; i++) {
			if ((train_set[i] & DP_TRAIN_MAX_SWING_REACHED) == 0)
				break;
		}
		if (i == dig_connector->dp_lane_count) {
			DRM_ERROR("clock recovery reached max voltage\n");
			break;
		}

		if ((train_set[0] & DP_TRAIN_VOLTAGE_SWING_MASK) == voltage) {
			++tries;
			if (tries == 5) {
				DRM_ERROR("clock recovery tried 5 times\n");
				break;
			}
		} else
			tries = 0;

		voltage = train_set[0] & DP_TRAIN_VOLTAGE_SWING_MASK;

		/* Compute new train_set as requested by sink */
		dp_get_adjust_train(link_status, dig_connector->dp_lane_count, train_set);
		dp_update_dpvs_emph(radeon_connector, encoder, train_set);
	}
	if (!clock_recovery)
		DRM_ERROR("clock recovery failed\n");
	else
		DRM_DEBUG("clock recovery at voltage %d pre-emphasis %d\n",
			  train_set[0] & DP_TRAIN_VOLTAGE_SWING_MASK,
			  (train_set[0] & DP_TRAIN_PRE_EMPHASIS_MASK) >>
			  DP_TRAIN_PRE_EMPHASIS_SHIFT);


	/* set training pattern 2 on the sink */
	dp_set_training(radeon_connector, DP_TRAINING_PATTERN_2);
	/* set training pattern 2 on the source */
	radeon_dp_encoder_service(rdev, ATOM_DP_ACTION_TRAINING_PATTERN_SEL,
				  dig_connector->dp_clock, enc_id, 1);

	/* channel equalization loop */
	tries = 0;
	channel_eq = false;
	for (;;) {
		udelay(400);
		if (!atom_dp_get_link_status(radeon_connector, link_status))
			break;

		if (dp_channel_eq_ok(link_status, dig_connector->dp_lane_count)) {
			channel_eq = true;
			break;
		}

		/* Try 5 times */
		if (tries > 5) {
			DRM_ERROR("channel eq failed: 5 tries\n");
			break;
		}

		/* Compute new train_set as requested by sink */
		dp_get_adjust_train(link_status, dig_connector->dp_lane_count, train_set);
		dp_update_dpvs_emph(radeon_connector, encoder, train_set);

		tries++;
	}

	if (!channel_eq)
		DRM_ERROR("channel eq failed\n");
	else
		DRM_DEBUG("channel eq at voltage %d pre-emphasis %d\n",
			  train_set[0] & DP_TRAIN_VOLTAGE_SWING_MASK,
			  (train_set[0] & DP_TRAIN_PRE_EMPHASIS_MASK)
			  >> DP_TRAIN_PRE_EMPHASIS_SHIFT);

	/* disable the training pattern on the sink */
	dp_set_training(radeon_connector, DP_TRAINING_PATTERN_DISABLE);

	radeon_dp_encoder_service(rdev, ATOM_DP_ACTION_TRAINING_COMPLETE,
				  dig_connector->dp_clock, enc_id, 0);
}

int radeon_dp_i2c_aux_ch(struct i2c_adapter *adapter, int mode,
			 uint8_t write_byte, uint8_t *read_byte)
{
	struct i2c_algo_dp_aux_data *algo_data = adapter->algo_data;
	struct radeon_i2c_chan *auxch = (struct radeon_i2c_chan *)adapter;
	int ret = 0;
	uint16_t address = algo_data->address;
	uint8_t msg[5];
	uint8_t reply[2];
	int msg_len, dp_msg_len;
	int reply_bytes;

	/* Set up the command byte */
	if (mode & MODE_I2C_READ)
		msg[2] = AUX_I2C_READ << 4;
	else
		msg[2] = AUX_I2C_WRITE << 4;

	if (!(mode & MODE_I2C_STOP))
		msg[2] |= AUX_I2C_MOT << 4;

	msg[0] = address;
	msg[1] = address >> 8;

	reply_bytes = 1;

	msg_len = 4;
	dp_msg_len = 3;
	switch (mode) {
	case MODE_I2C_WRITE:
		msg[4] = write_byte;
		msg_len++;
		dp_msg_len += 2;
		break;
	case MODE_I2C_READ:
		dp_msg_len += 1;
		break;
	default:
		break;
	}

	msg[3] = (dp_msg_len) << 4;
	ret = radeon_process_aux_ch(auxch, msg, msg_len, reply, reply_bytes, 0);

	if (ret) {
		if (read_byte)
			*read_byte = reply[0];
		return reply_bytes;
	}
	return -EREMOTEIO;
}
<|MERGE_RESOLUTION|>--- conflicted
+++ resolved
@@ -350,11 +350,7 @@
 	atom_execute_table(rdev->mode_info.atom_context, index, (uint32_t *)&args);
 
 	if (args.ucReplyStatus && !args.ucDataOutLen) {
-<<<<<<< HEAD
-		if (args.ucReplyStatus == 0x20 && retry_count < 10)
-=======
 		if (args.ucReplyStatus == 0x20 && retry_count++ < 10)
->>>>>>> 6679ee18
 			goto retry;
 		DRM_DEBUG("failed to get auxch %02x%02x %02x %02x 0x%02x %02x after %d retries\n",
 			  req_bytes[1], req_bytes[0], req_bytes[2], req_bytes[3],
