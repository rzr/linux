--- conflicted
+++ resolved
@@ -1136,8 +1136,6 @@
 	return ret;
 }
 
-<<<<<<< HEAD
-=======
 bool vmw_kms_validate_mode_vram(struct vmw_private *dev_priv,
 				uint32_t pitch,
 				uint32_t height)
@@ -1145,7 +1143,6 @@
 	return ((u64) pitch * (u64) height) < (u64) dev_priv->vram_size;
 }
 
->>>>>>> 45f53cc9
 u32 vmw_get_vblank_counter(struct drm_device *dev, int crtc)
 {
 	return 0;
