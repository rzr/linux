--- conflicted
+++ resolved
@@ -2376,8 +2376,6 @@
 		if (mode->clock * 3 > 27000 * 4)
 			return MODE_CLOCK_HIGH;
 	}
-
-	drm_mode_set_crtcinfo(adjusted_mode, 0);
 	return true;
 }
 
@@ -2892,71 +2890,6 @@
 	}
 }
 
-static void pineview_update_wm(struct drm_device *dev,  int planea_clock,
-			  int planeb_clock, int sr_hdisplay, int pixel_size)
-{
-	struct drm_i915_private *dev_priv = dev->dev_private;
-	u32 reg;
-	unsigned long wm;
-	struct cxsr_latency *latency;
-	int sr_clock;
-
-	latency = intel_get_cxsr_latency(IS_PINEVIEW_G(dev), dev_priv->is_ddr3, 
-					 dev_priv->fsb_freq, dev_priv->mem_freq);
-	if (!latency) {
-		DRM_DEBUG_KMS("Unknown FSB/MEM found, disable CxSR\n");
-		pineview_disable_cxsr(dev);
-		return;
-	}
-
-	if (!planea_clock || !planeb_clock) {
-		sr_clock = planea_clock ? planea_clock : planeb_clock;
-
-		/* Display SR */
-		wm = intel_calculate_wm(sr_clock, &pineview_display_wm,
-					pixel_size, latency->display_sr);
-		reg = I915_READ(DSPFW1);
-		reg &= ~DSPFW_SR_MASK;
-		reg |= wm << DSPFW_SR_SHIFT;
-		I915_WRITE(DSPFW1, reg);
-		DRM_DEBUG_KMS("DSPFW1 register is %x\n", reg);
-
-		/* cursor SR */
-		wm = intel_calculate_wm(sr_clock, &pineview_cursor_wm,
-					pixel_size, latency->cursor_sr);
-		reg = I915_READ(DSPFW3);
-		reg &= ~DSPFW_CURSOR_SR_MASK;
-		reg |= (wm & 0x3f) << DSPFW_CURSOR_SR_SHIFT;
-		I915_WRITE(DSPFW3, reg);
-
-		/* Display HPLL off SR */
-		wm = intel_calculate_wm(sr_clock, &pineview_display_hplloff_wm,
-					pixel_size, latency->display_hpll_disable);
-		reg = I915_READ(DSPFW3);
-		reg &= ~DSPFW_HPLL_SR_MASK;
-		reg |= wm & DSPFW_HPLL_SR_MASK;
-		I915_WRITE(DSPFW3, reg);
-
-		/* cursor HPLL off SR */
-		wm = intel_calculate_wm(sr_clock, &pineview_cursor_hplloff_wm,
-					pixel_size, latency->cursor_hpll_disable);
-		reg = I915_READ(DSPFW3);
-		reg &= ~DSPFW_HPLL_CURSOR_MASK;
-		reg |= (wm & 0x3f) << DSPFW_HPLL_CURSOR_SHIFT;
-		I915_WRITE(DSPFW3, reg);
-		DRM_DEBUG_KMS("DSPFW3 register is %x\n", reg);
-
-		/* activate cxsr */
-		reg = I915_READ(DSPFW3);
-		reg |= PINEVIEW_SELF_REFRESH_EN;
-		I915_WRITE(DSPFW3, reg);
-		DRM_DEBUG_KMS("Self-refresh is enabled\n");
-	} else {
-		pineview_disable_cxsr(dev);
-		DRM_DEBUG_KMS("Self-refresh is disabled\n");
-	}
-}
-
 static void g4x_update_wm(struct drm_device *dev,  int planea_clock,
 			  int planeb_clock, int sr_hdisplay, int pixel_size)
 {
@@ -3821,10 +3754,7 @@
 			if (dev_priv->lvds_dither) {
 				if (HAS_PCH_SPLIT(dev)) {
 					pipeconf |= PIPE_ENABLE_DITHER;
-<<<<<<< HEAD
-=======
 					pipeconf &= ~PIPE_DITHER_TYPE_MASK;
->>>>>>> 772320e8
 					pipeconf |= PIPE_DITHER_TYPE_ST01;
 				} else
 					lvds |= LVDS_ENABLE_DITHER;
@@ -4786,11 +4716,7 @@
 	struct drm_gem_object *obj;
 	struct intel_crtc *intel_crtc = to_intel_crtc(crtc);
 	struct intel_unpin_work *work;
-<<<<<<< HEAD
-	unsigned long flags;
-=======
 	unsigned long flags, offset;
->>>>>>> 772320e8
 	int pipesrc_reg = (intel_crtc->pipe == 0) ? PIPEASRC : PIPEBSRC;
 	int ret, pipesrc;
 	u32 flip_mask;
@@ -4856,35 +4782,24 @@
 	if (IS_GEN3(dev))
 		while (I915_READ(ISR) & flip_mask)
 			;
-<<<<<<< HEAD
-=======
 
 	/* Offset into the new buffer for cases of shared fbs between CRTCs */
 	offset = obj_priv->gtt_offset;
 	offset += (crtc->y * fb->pitch) + (crtc->x * (fb->bits_per_pixel) / 8);
->>>>>>> 772320e8
 
 	BEGIN_LP_RING(4);
 	if (IS_I965G(dev)) {
 		OUT_RING(MI_DISPLAY_FLIP |
 			 MI_DISPLAY_FLIP_PLANE(intel_crtc->plane));
 		OUT_RING(fb->pitch);
-<<<<<<< HEAD
-		OUT_RING(obj_priv->gtt_offset | obj_priv->tiling_mode);
-=======
 		OUT_RING(offset | obj_priv->tiling_mode);
->>>>>>> 772320e8
 		pipesrc = I915_READ(pipesrc_reg); 
 		OUT_RING(pipesrc & 0x0fff0fff);
 	} else {
 		OUT_RING(MI_DISPLAY_FLIP_I915 |
 			 MI_DISPLAY_FLIP_PLANE(intel_crtc->plane));
 		OUT_RING(fb->pitch);
-<<<<<<< HEAD
-		OUT_RING(obj_priv->gtt_offset);
-=======
 		OUT_RING(offset);
->>>>>>> 772320e8
 		OUT_RING(MI_NOOP);
 	}
 	ADVANCE_LP_RING();
@@ -5613,8 +5528,6 @@
 			dev_priv->display.get_fifo_size = i845_get_fifo_size;
 		else
 			dev_priv->display.get_fifo_size = i830_get_fifo_size;
-<<<<<<< HEAD
-=======
 	}
 }
 
@@ -5675,7 +5588,6 @@
 		    (d->subsystem_device == q->subsystem_device ||
 		     q->subsystem_device == PCI_ANY_ID))
 			q->hook(dev);
->>>>>>> 772320e8
 	}
 }
 
