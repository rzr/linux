#include <linux/kernel.h>
#include <linux/module.h>
#include <linux/irq.h>
#include <linux/spinlock.h>
#include <linux/device.h>
#include <linux/err.h>
#include <linux/debugfs.h>
#include <linux/seq_file.h>
#include <linux/gpio.h>


/* Optional implementation infrastructure for GPIO interfaces.
 *
 * Platforms may want to use this if they tend to use very many GPIOs
 * that aren't part of a System-On-Chip core; or across I2C/SPI/etc.
 *
 * When kernel footprint or instruction count is an issue, simpler
 * implementations may be preferred.  The GPIO programming interface
 * allows for inlining speed-critical get/set operations for common
 * cases, so that access to SOC-integrated GPIOs can sometimes cost
 * only an instruction or two per bit.
 */


/* When debugging, extend minimal trust to callers and platform code.
 * Also emit diagnostic messages that may help initial bringup, when
 * board setup or driver bugs are most common.
 *
 * Otherwise, minimize overhead in what may be bitbanging codepaths.
 */
#ifdef	DEBUG
#define	extra_checks	1
#else
#define	extra_checks	0
#endif

/* gpio_lock prevents conflicts during gpio_desc[] table updates.
 * While any GPIO is requested, its gpio_chip is not removable;
 * each GPIO's "requested" flag serves as a lock and refcount.
 */
static DEFINE_SPINLOCK(gpio_lock);

struct gpio_desc {
	struct gpio_chip	*chip;
	unsigned long		flags;
/* flag symbols are bit numbers */
#define FLAG_REQUESTED	0
#define FLAG_IS_OUT	1
#define FLAG_RESERVED	2
#define FLAG_EXPORT	3	/* protected by sysfs_lock */
#define FLAG_SYSFS	4	/* exported via /sys/class/gpio/control */

#ifdef CONFIG_DEBUG_FS
	const char		*label;
#endif
};
static struct gpio_desc gpio_desc[ARCH_NR_GPIOS];

static inline void desc_set_label(struct gpio_desc *d, const char *label)
{
#ifdef CONFIG_DEBUG_FS
	d->label = label;
#endif
}

/* Warn when drivers omit gpio_request() calls -- legal but ill-advised
 * when setting direction, and otherwise illegal.  Until board setup code
 * and drivers use explicit requests everywhere (which won't happen when
 * those calls have no teeth) we can't avoid autorequesting.  This nag
 * message should motivate switching to explicit requests... so should
 * the weaker cleanup after faults, compared to gpio_request().
 */
static int gpio_ensure_requested(struct gpio_desc *desc, unsigned offset)
{
	if (test_and_set_bit(FLAG_REQUESTED, &desc->flags) == 0) {
		struct gpio_chip *chip = desc->chip;
		int gpio = chip->base + offset;

		if (!try_module_get(chip->owner)) {
			pr_err("GPIO-%d: module can't be gotten \n", gpio);
			clear_bit(FLAG_REQUESTED, &desc->flags);
			/* lose */
			return -EIO;
		}
		pr_warning("GPIO-%d autorequested\n", gpio);
		desc_set_label(desc, "[auto]");
		/* caller must chip->request() w/o spinlock */
		if (chip->request)
			return 1;
	}
	return 0;
}

/* caller holds gpio_lock *OR* gpio is marked as requested */
static inline struct gpio_chip *gpio_to_chip(unsigned gpio)
{
	return gpio_desc[gpio].chip;
}

/* dynamic allocation of GPIOs, e.g. on a hotplugged device */
static int gpiochip_find_base(int ngpio)
{
	int i;
	int spare = 0;
	int base = -ENOSPC;

	for (i = ARCH_NR_GPIOS - 1; i >= 0 ; i--) {
		struct gpio_desc *desc = &gpio_desc[i];
		struct gpio_chip *chip = desc->chip;

		if (!chip && !test_bit(FLAG_RESERVED, &desc->flags)) {
			spare++;
			if (spare == ngpio) {
				base = i;
				break;
			}
		} else {
			spare = 0;
			if (chip)
				i -= chip->ngpio - 1;
		}
	}

	if (gpio_is_valid(base))
		pr_debug("%s: found new base at %d\n", __func__, base);
	return base;
}

/**
 * gpiochip_reserve() - reserve range of gpios to use with platform code only
 * @start: starting gpio number
 * @ngpio: number of gpios to reserve
 * Context: platform init, potentially before irqs or kmalloc will work
 *
 * Returns a negative errno if any gpio within the range is already reserved
 * or registered, else returns zero as a success code.  Use this function
 * to mark a range of gpios as unavailable for dynamic gpio number allocation,
 * for example because its driver support is not yet loaded.
 */
int __init gpiochip_reserve(int start, int ngpio)
{
	int ret = 0;
	unsigned long flags;
	int i;

	if (!gpio_is_valid(start) || !gpio_is_valid(start + ngpio - 1))
		return -EINVAL;

	spin_lock_irqsave(&gpio_lock, flags);

	for (i = start; i < start + ngpio; i++) {
		struct gpio_desc *desc = &gpio_desc[i];

		if (desc->chip || test_bit(FLAG_RESERVED, &desc->flags)) {
			ret = -EBUSY;
			goto err;
		}

		set_bit(FLAG_RESERVED, &desc->flags);
	}

	pr_debug("%s: reserved gpios from %d to %d\n",
		 __func__, start, start + ngpio - 1);
err:
	spin_unlock_irqrestore(&gpio_lock, flags);

	return ret;
}

#ifdef CONFIG_GPIO_SYSFS

/* lock protects against unexport_gpio() being called while
 * sysfs files are active.
 */
static DEFINE_MUTEX(sysfs_lock);

/*
 * /sys/class/gpio/gpioN... only for GPIOs that are exported
 *   /direction
 *      * MAY BE OMITTED if kernel won't allow direction changes
 *      * is read/write as "in" or "out"
 *      * may also be written as "high" or "low", initializing
 *        output value as specified ("out" implies "low")
 *   /value
 *      * always readable, subject to hardware behavior
 *      * may be writable, as zero/nonzero
 *
 * REVISIT there will likely be an attribute for configuring async
 * notifications, e.g. to specify polling interval or IRQ trigger type
 * that would for example trigger a poll() on the "value".
 */

static ssize_t gpio_direction_show(struct device *dev,
		struct device_attribute *attr, char *buf)
{
	const struct gpio_desc	*desc = dev_get_drvdata(dev);
	ssize_t			status;

	mutex_lock(&sysfs_lock);

	if (!test_bit(FLAG_EXPORT, &desc->flags))
		status = -EIO;
	else
		status = sprintf(buf, "%s\n",
			test_bit(FLAG_IS_OUT, &desc->flags)
				? "out" : "in");

	mutex_unlock(&sysfs_lock);
	return status;
}

static ssize_t gpio_direction_store(struct device *dev,
		struct device_attribute *attr, const char *buf, size_t size)
{
	const struct gpio_desc	*desc = dev_get_drvdata(dev);
	unsigned		gpio = desc - gpio_desc;
	ssize_t			status;

	mutex_lock(&sysfs_lock);

	if (!test_bit(FLAG_EXPORT, &desc->flags))
		status = -EIO;
	else if (sysfs_streq(buf, "high"))
		status = gpio_direction_output(gpio, 1);
	else if (sysfs_streq(buf, "out") || sysfs_streq(buf, "low"))
		status = gpio_direction_output(gpio, 0);
	else if (sysfs_streq(buf, "in"))
		status = gpio_direction_input(gpio);
	else
		status = -EINVAL;

	mutex_unlock(&sysfs_lock);
	return status ? : size;
}

static const DEVICE_ATTR(direction, 0644,
		gpio_direction_show, gpio_direction_store);

static ssize_t gpio_value_show(struct device *dev,
		struct device_attribute *attr, char *buf)
{
	const struct gpio_desc	*desc = dev_get_drvdata(dev);
	unsigned		gpio = desc - gpio_desc;
	ssize_t			status;

	mutex_lock(&sysfs_lock);

	if (!test_bit(FLAG_EXPORT, &desc->flags))
		status = -EIO;
	else
		status = sprintf(buf, "%d\n", !!gpio_get_value_cansleep(gpio));

	mutex_unlock(&sysfs_lock);
	return status;
}

static ssize_t gpio_value_store(struct device *dev,
		struct device_attribute *attr, const char *buf, size_t size)
{
	const struct gpio_desc	*desc = dev_get_drvdata(dev);
	unsigned		gpio = desc - gpio_desc;
	ssize_t			status;

	mutex_lock(&sysfs_lock);

	if (!test_bit(FLAG_EXPORT, &desc->flags))
		status = -EIO;
	else if (!test_bit(FLAG_IS_OUT, &desc->flags))
		status = -EPERM;
	else {
		long		value;

		status = strict_strtol(buf, 0, &value);
		if (status == 0) {
			gpio_set_value_cansleep(gpio, value != 0);
			status = size;
		}
	}

	mutex_unlock(&sysfs_lock);
	return status;
}

static /*const*/ DEVICE_ATTR(value, 0644,
		gpio_value_show, gpio_value_store);

static const struct attribute *gpio_attrs[] = {
	&dev_attr_direction.attr,
	&dev_attr_value.attr,
	NULL,
};

static const struct attribute_group gpio_attr_group = {
	.attrs = (struct attribute **) gpio_attrs,
};

/*
 * /sys/class/gpio/gpiochipN/
 *   /base ... matching gpio_chip.base (N)
 *   /label ... matching gpio_chip.label
 *   /ngpio ... matching gpio_chip.ngpio
 */

static ssize_t chip_base_show(struct device *dev,
			       struct device_attribute *attr, char *buf)
{
	const struct gpio_chip	*chip = dev_get_drvdata(dev);

	return sprintf(buf, "%d\n", chip->base);
}
static DEVICE_ATTR(base, 0444, chip_base_show, NULL);

static ssize_t chip_label_show(struct device *dev,
			       struct device_attribute *attr, char *buf)
{
	const struct gpio_chip	*chip = dev_get_drvdata(dev);

	return sprintf(buf, "%s\n", chip->label ? : "");
}
static DEVICE_ATTR(label, 0444, chip_label_show, NULL);

static ssize_t chip_ngpio_show(struct device *dev,
			       struct device_attribute *attr, char *buf)
{
	const struct gpio_chip	*chip = dev_get_drvdata(dev);

	return sprintf(buf, "%u\n", chip->ngpio);
}
static DEVICE_ATTR(ngpio, 0444, chip_ngpio_show, NULL);

static const struct attribute *gpiochip_attrs[] = {
	&dev_attr_base.attr,
	&dev_attr_label.attr,
	&dev_attr_ngpio.attr,
	NULL,
};

static const struct attribute_group gpiochip_attr_group = {
	.attrs = (struct attribute **) gpiochip_attrs,
};

/*
 * /sys/class/gpio/export ... write-only
 *	integer N ... number of GPIO to export (full access)
 * /sys/class/gpio/unexport ... write-only
 *	integer N ... number of GPIO to unexport
 */
static ssize_t export_store(struct class *class, const char *buf, size_t len)
{
	long	gpio;
	int	status;

	status = strict_strtol(buf, 0, &gpio);
	if (status < 0)
		goto done;

	/* No extra locking here; FLAG_SYSFS just signifies that the
	 * request and export were done by on behalf of userspace, so
	 * they may be undone on its behalf too.
	 */

	status = gpio_request(gpio, "sysfs");
	if (status < 0)
		goto done;

	status = gpio_export(gpio, true);
	if (status < 0)
		gpio_free(gpio);
	else
		set_bit(FLAG_SYSFS, &gpio_desc[gpio].flags);

done:
	if (status)
		pr_debug("%s: status %d\n", __func__, status);
	return status ? : len;
}

static ssize_t unexport_store(struct class *class, const char *buf, size_t len)
{
	long	gpio;
	int	status;

	status = strict_strtol(buf, 0, &gpio);
	if (status < 0)
		goto done;

	status = -EINVAL;

	/* reject bogus commands (gpio_unexport ignores them) */
	if (!gpio_is_valid(gpio))
		goto done;

	/* No extra locking here; FLAG_SYSFS just signifies that the
	 * request and export were done by on behalf of userspace, so
	 * they may be undone on its behalf too.
	 */
	if (test_and_clear_bit(FLAG_SYSFS, &gpio_desc[gpio].flags)) {
		status = 0;
		gpio_free(gpio);
	}
done:
	if (status)
		pr_debug("%s: status %d\n", __func__, status);
	return status ? : len;
}

static struct class_attribute gpio_class_attrs[] = {
	__ATTR(export, 0200, NULL, export_store),
	__ATTR(unexport, 0200, NULL, unexport_store),
	__ATTR_NULL,
};

static struct class gpio_class = {
	.name =		"gpio",
	.owner =	THIS_MODULE,

	.class_attrs =	gpio_class_attrs,
};


/**
 * gpio_export - export a GPIO through sysfs
 * @gpio: gpio to make available, already requested
 * @direction_may_change: true if userspace may change gpio direction
 * Context: arch_initcall or later
 *
 * When drivers want to make a GPIO accessible to userspace after they
 * have requested it -- perhaps while debugging, or as part of their
 * public interface -- they may use this routine.  If the GPIO can
 * change direction (some can't) and the caller allows it, userspace
 * will see "direction" sysfs attribute which may be used to change
 * the gpio's direction.  A "value" attribute will always be provided.
 *
 * Returns zero on success, else an error.
 */
int gpio_export(unsigned gpio, bool direction_may_change)
{
	unsigned long		flags;
	struct gpio_desc	*desc;
	int			status = -EINVAL;

	/* can't export until sysfs is available ... */
	if (!gpio_class.p) {
		pr_debug("%s: called too early!\n", __func__);
		return -ENOENT;
	}

	if (!gpio_is_valid(gpio))
		goto done;

	mutex_lock(&sysfs_lock);

	spin_lock_irqsave(&gpio_lock, flags);
	desc = &gpio_desc[gpio];
	if (test_bit(FLAG_REQUESTED, &desc->flags)
			&& !test_bit(FLAG_EXPORT, &desc->flags)) {
		status = 0;
		if (!desc->chip->direction_input
				|| !desc->chip->direction_output)
			direction_may_change = false;
	}
	spin_unlock_irqrestore(&gpio_lock, flags);

	if (status == 0) {
		struct device	*dev;

		dev = device_create(&gpio_class, desc->chip->dev, MKDEV(0, 0),
					desc, "gpio%d", gpio);
		if (dev) {
			if (direction_may_change)
				status = sysfs_create_group(&dev->kobj,
						&gpio_attr_group);
			else
				status = device_create_file(dev,
						&dev_attr_value);
			if (status != 0)
				device_unregister(dev);
		} else
			status = -ENODEV;
		if (status == 0)
			set_bit(FLAG_EXPORT, &desc->flags);
	}

	mutex_unlock(&sysfs_lock);

done:
	if (status)
		pr_debug("%s: gpio%d status %d\n", __func__, gpio, status);

	return status;
}
EXPORT_SYMBOL_GPL(gpio_export);

static int match_export(struct device *dev, void *data)
{
	return dev_get_drvdata(dev) == data;
}

/**
 * gpio_unexport - reverse effect of gpio_export()
 * @gpio: gpio to make unavailable
 *
 * This is implicit on gpio_free().
 */
void gpio_unexport(unsigned gpio)
{
	struct gpio_desc	*desc;
	int			status = -EINVAL;

	if (!gpio_is_valid(gpio))
		goto done;

	mutex_lock(&sysfs_lock);

	desc = &gpio_desc[gpio];
	if (test_bit(FLAG_EXPORT, &desc->flags)) {
		struct device	*dev = NULL;

		dev = class_find_device(&gpio_class, NULL, desc, match_export);
		if (dev) {
			clear_bit(FLAG_EXPORT, &desc->flags);
			put_device(dev);
			device_unregister(dev);
			status = 0;
		} else
			status = -ENODEV;
	}

	mutex_unlock(&sysfs_lock);
done:
	if (status)
		pr_debug("%s: gpio%d status %d\n", __func__, gpio, status);
}
EXPORT_SYMBOL_GPL(gpio_unexport);

static int gpiochip_export(struct gpio_chip *chip)
{
	int		status;
	struct device	*dev;

	/* Many systems register gpio chips for SOC support very early,
	 * before driver model support is available.  In those cases we
	 * export this later, in gpiolib_sysfs_init() ... here we just
	 * verify that _some_ field of gpio_class got initialized.
	 */
	if (!gpio_class.p)
		return 0;

	/* use chip->base for the ID; it's already known to be unique */
	mutex_lock(&sysfs_lock);
	dev = device_create(&gpio_class, chip->dev, MKDEV(0, 0), chip,
				"gpiochip%d", chip->base);
	if (dev) {
		status = sysfs_create_group(&dev->kobj,
				&gpiochip_attr_group);
	} else
		status = -ENODEV;
	chip->exported = (status == 0);
	mutex_unlock(&sysfs_lock);

	if (status) {
		unsigned long	flags;
		unsigned	gpio;

		spin_lock_irqsave(&gpio_lock, flags);
		gpio = chip->base;
		while (gpio_desc[gpio].chip == chip)
			gpio_desc[gpio++].chip = NULL;
		spin_unlock_irqrestore(&gpio_lock, flags);

		pr_debug("%s: chip %s status %d\n", __func__,
				chip->label, status);
	}

	return status;
}

static void gpiochip_unexport(struct gpio_chip *chip)
{
	int			status;
	struct device		*dev;

	mutex_lock(&sysfs_lock);
	dev = class_find_device(&gpio_class, NULL, chip, match_export);
	if (dev) {
		put_device(dev);
		device_unregister(dev);
		chip->exported = 0;
		status = 0;
	} else
		status = -ENODEV;
	mutex_unlock(&sysfs_lock);

	if (status)
		pr_debug("%s: chip %s status %d\n", __func__,
				chip->label, status);
}

static int __init gpiolib_sysfs_init(void)
{
	int		status;
	unsigned long	flags;
	unsigned	gpio;

	status = class_register(&gpio_class);
	if (status < 0)
		return status;

	/* Scan and register the gpio_chips which registered very
	 * early (e.g. before the class_register above was called).
	 *
	 * We run before arch_initcall() so chip->dev nodes can have
	 * registered, and so arch_initcall() can always gpio_export().
	 */
	spin_lock_irqsave(&gpio_lock, flags);
	for (gpio = 0; gpio < ARCH_NR_GPIOS; gpio++) {
		struct gpio_chip	*chip;

		chip = gpio_desc[gpio].chip;
		if (!chip || chip->exported)
			continue;

		spin_unlock_irqrestore(&gpio_lock, flags);
		status = gpiochip_export(chip);
		spin_lock_irqsave(&gpio_lock, flags);
	}
	spin_unlock_irqrestore(&gpio_lock, flags);


	return status;
}
postcore_initcall(gpiolib_sysfs_init);

#else
static inline int gpiochip_export(struct gpio_chip *chip)
{
	return 0;
}

static inline void gpiochip_unexport(struct gpio_chip *chip)
{
}

#endif /* CONFIG_GPIO_SYSFS */

/**
 * gpiochip_add() - register a gpio_chip
 * @chip: the chip to register, with chip->base initialized
 * Context: potentially before irqs or kmalloc will work
 *
 * Returns a negative errno if the chip can't be registered, such as
 * because the chip->base is invalid or already associated with a
 * different chip.  Otherwise it returns zero as a success code.
 *
 * When gpiochip_add() is called very early during boot, so that GPIOs
 * can be freely used, the chip->dev device must be registered before
 * the gpio framework's arch_initcall().  Otherwise sysfs initialization
 * for GPIOs will fail rudely.
 *
 * If chip->base is negative, this requests dynamic assignment of
 * a range of valid GPIOs.
 */
int gpiochip_add(struct gpio_chip *chip)
{
	unsigned long	flags;
	int		status = 0;
	unsigned	id;
	int		base = chip->base;

	if ((!gpio_is_valid(base) || !gpio_is_valid(base + chip->ngpio - 1))
			&& base >= 0) {
		status = -EINVAL;
		goto fail;
	}

	spin_lock_irqsave(&gpio_lock, flags);

	if (base < 0) {
		base = gpiochip_find_base(chip->ngpio);
		if (base < 0) {
			status = base;
			goto unlock;
		}
		chip->base = base;
	}

	/* these GPIO numbers must not be managed by another gpio_chip */
	for (id = base; id < base + chip->ngpio; id++) {
		if (gpio_desc[id].chip != NULL) {
			status = -EBUSY;
			break;
		}
	}
	if (status == 0) {
		for (id = base; id < base + chip->ngpio; id++) {
			gpio_desc[id].chip = chip;

			/* REVISIT:  most hardware initializes GPIOs as
			 * inputs (often with pullups enabled) so power
			 * usage is minimized.  Linux code should set the
			 * gpio direction first thing; but until it does,
			 * we may expose the wrong direction in sysfs.
			 */
			gpio_desc[id].flags = !chip->direction_input
				? (1 << FLAG_IS_OUT)
				: 0;
		}
	}

unlock:
	spin_unlock_irqrestore(&gpio_lock, flags);
	if (status == 0)
		status = gpiochip_export(chip);
fail:
	/* failures here can mean systems won't boot... */
	if (status)
		pr_err("gpiochip_add: gpios %d..%d (%s) not registered\n",
			chip->base, chip->base + chip->ngpio - 1,
			chip->label ? : "generic");
	return status;
}
EXPORT_SYMBOL_GPL(gpiochip_add);

/**
 * gpiochip_remove() - unregister a gpio_chip
 * @chip: the chip to unregister
 *
 * A gpio_chip with any GPIOs still requested may not be removed.
 */
int gpiochip_remove(struct gpio_chip *chip)
{
	unsigned long	flags;
	int		status = 0;
	unsigned	id;

	spin_lock_irqsave(&gpio_lock, flags);

	for (id = chip->base; id < chip->base + chip->ngpio; id++) {
		if (test_bit(FLAG_REQUESTED, &gpio_desc[id].flags)) {
			status = -EBUSY;
			break;
		}
	}
	if (status == 0) {
		for (id = chip->base; id < chip->base + chip->ngpio; id++)
			gpio_desc[id].chip = NULL;
	}

	spin_unlock_irqrestore(&gpio_lock, flags);

	if (status == 0)
		gpiochip_unexport(chip);

	return status;
}
EXPORT_SYMBOL_GPL(gpiochip_remove);


/* These "optional" allocation calls help prevent drivers from stomping
 * on each other, and help provide better diagnostics in debugfs.
 * They're called even less than the "set direction" calls.
 */
int gpio_request(unsigned gpio, const char *label)
{
	struct gpio_desc	*desc;
	struct gpio_chip	*chip;
	int			status = -EINVAL;
	unsigned long		flags;

	spin_lock_irqsave(&gpio_lock, flags);

	if (!gpio_is_valid(gpio))
		goto done;
	desc = &gpio_desc[gpio];
	chip = desc->chip;
	if (chip == NULL)
		goto done;

	if (!try_module_get(chip->owner))
		goto done;

	/* NOTE:  gpio_request() can be called in early boot,
	 * before IRQs are enabled, for non-sleeping (SOC) GPIOs.
	 */

	if (test_and_set_bit(FLAG_REQUESTED, &desc->flags) == 0) {
		desc_set_label(desc, label ? : "?");
		status = 0;
	} else {
		status = -EBUSY;
		module_put(chip->owner);
	}

	if (chip->request) {
		/* chip->request may sleep */
		spin_unlock_irqrestore(&gpio_lock, flags);
		status = chip->request(chip, gpio - chip->base);
		spin_lock_irqsave(&gpio_lock, flags);

		if (status < 0) {
			desc_set_label(desc, NULL);
			module_put(chip->owner);
			clear_bit(FLAG_REQUESTED, &desc->flags);
		}
	}

done:
	if (status)
		pr_debug("gpio_request: gpio-%d (%s) status %d\n",
			gpio, label ? : "?", status);
	spin_unlock_irqrestore(&gpio_lock, flags);
	return status;
}
EXPORT_SYMBOL_GPL(gpio_request);

void gpio_free(unsigned gpio)
{
	unsigned long		flags;
	struct gpio_desc	*desc;
	struct gpio_chip	*chip;
<<<<<<< HEAD
=======

	might_sleep();
>>>>>>> 0173a326

	if (!gpio_is_valid(gpio)) {
		WARN_ON(extra_checks);
		return;
	}

	gpio_unexport(gpio);

	spin_lock_irqsave(&gpio_lock, flags);

	desc = &gpio_desc[gpio];
	chip = desc->chip;
	if (chip && test_bit(FLAG_REQUESTED, &desc->flags)) {
		if (chip->free) {
			spin_unlock_irqrestore(&gpio_lock, flags);
			might_sleep_if(extra_checks && chip->can_sleep);
			chip->free(chip, gpio - chip->base);
			spin_lock_irqsave(&gpio_lock, flags);
		}
		desc_set_label(desc, NULL);
		module_put(desc->chip->owner);
		clear_bit(FLAG_REQUESTED, &desc->flags);
	} else
		WARN_ON(extra_checks);

	spin_unlock_irqrestore(&gpio_lock, flags);
}
EXPORT_SYMBOL_GPL(gpio_free);


/**
 * gpiochip_is_requested - return string iff signal was requested
 * @chip: controller managing the signal
 * @offset: of signal within controller's 0..(ngpio - 1) range
 *
 * Returns NULL if the GPIO is not currently requested, else a string.
 * If debugfs support is enabled, the string returned is the label passed
 * to gpio_request(); otherwise it is a meaningless constant.
 *
 * This function is for use by GPIO controller drivers.  The label can
 * help with diagnostics, and knowing that the signal is used as a GPIO
 * can help avoid accidentally multiplexing it to another controller.
 */
const char *gpiochip_is_requested(struct gpio_chip *chip, unsigned offset)
{
	unsigned gpio = chip->base + offset;

	if (!gpio_is_valid(gpio) || gpio_desc[gpio].chip != chip)
		return NULL;
	if (test_bit(FLAG_REQUESTED, &gpio_desc[gpio].flags) == 0)
		return NULL;
#ifdef CONFIG_DEBUG_FS
	return gpio_desc[gpio].label;
#else
	return "?";
#endif
}
EXPORT_SYMBOL_GPL(gpiochip_is_requested);


/* Drivers MUST set GPIO direction before making get/set calls.  In
 * some cases this is done in early boot, before IRQs are enabled.
 *
 * As a rule these aren't called more than once (except for drivers
 * using the open-drain emulation idiom) so these are natural places
 * to accumulate extra debugging checks.  Note that we can't (yet)
 * rely on gpio_request() having been called beforehand.
 */

int gpio_direction_input(unsigned gpio)
{
	unsigned long		flags;
	struct gpio_chip	*chip;
	struct gpio_desc	*desc = &gpio_desc[gpio];
	int			status = -EINVAL;

	spin_lock_irqsave(&gpio_lock, flags);

	if (!gpio_is_valid(gpio))
		goto fail;
	chip = desc->chip;
	if (!chip || !chip->get || !chip->direction_input)
		goto fail;
	gpio -= chip->base;
	if (gpio >= chip->ngpio)
		goto fail;
	status = gpio_ensure_requested(desc, gpio);
	if (status < 0)
		goto fail;

	/* now we know the gpio is valid and chip won't vanish */

	spin_unlock_irqrestore(&gpio_lock, flags);

	might_sleep_if(extra_checks && chip->can_sleep);

	if (status) {
		status = chip->request(chip, gpio);
		if (status < 0) {
			pr_debug("GPIO-%d: chip request fail, %d\n",
				chip->base + gpio, status);
			/* and it's not available to anyone else ...
			 * gpio_request() is the fully clean solution.
			 */
			goto lose;
		}
	}

	status = chip->direction_input(chip, gpio);
	if (status == 0)
		clear_bit(FLAG_IS_OUT, &desc->flags);
lose:
	return status;
fail:
	spin_unlock_irqrestore(&gpio_lock, flags);
	if (status)
		pr_debug("%s: gpio-%d status %d\n",
			__func__, gpio, status);
	return status;
}
EXPORT_SYMBOL_GPL(gpio_direction_input);

int gpio_direction_output(unsigned gpio, int value)
{
	unsigned long		flags;
	struct gpio_chip	*chip;
	struct gpio_desc	*desc = &gpio_desc[gpio];
	int			status = -EINVAL;

	spin_lock_irqsave(&gpio_lock, flags);

	if (!gpio_is_valid(gpio))
		goto fail;
	chip = desc->chip;
	if (!chip || !chip->set || !chip->direction_output)
		goto fail;
	gpio -= chip->base;
	if (gpio >= chip->ngpio)
		goto fail;
	status = gpio_ensure_requested(desc, gpio);
	if (status < 0)
		goto fail;

	/* now we know the gpio is valid and chip won't vanish */

	spin_unlock_irqrestore(&gpio_lock, flags);

	might_sleep_if(extra_checks && chip->can_sleep);

	if (status) {
		status = chip->request(chip, gpio);
		if (status < 0) {
			pr_debug("GPIO-%d: chip request fail, %d\n",
				chip->base + gpio, status);
			/* and it's not available to anyone else ...
			 * gpio_request() is the fully clean solution.
			 */
			goto lose;
		}
	}

	status = chip->direction_output(chip, gpio, value);
	if (status == 0)
		set_bit(FLAG_IS_OUT, &desc->flags);
lose:
	return status;
fail:
	spin_unlock_irqrestore(&gpio_lock, flags);
	if (status)
		pr_debug("%s: gpio-%d status %d\n",
			__func__, gpio, status);
	return status;
}
EXPORT_SYMBOL_GPL(gpio_direction_output);


/* I/O calls are only valid after configuration completed; the relevant
 * "is this a valid GPIO" error checks should already have been done.
 *
 * "Get" operations are often inlinable as reading a pin value register,
 * and masking the relevant bit in that register.
 *
 * When "set" operations are inlinable, they involve writing that mask to
 * one register to set a low value, or a different register to set it high.
 * Otherwise locking is needed, so there may be little value to inlining.
 *
 *------------------------------------------------------------------------
 *
 * IMPORTANT!!!  The hot paths -- get/set value -- assume that callers
 * have requested the GPIO.  That can include implicit requesting by
 * a direction setting call.  Marking a gpio as requested locks its chip
 * in memory, guaranteeing that these table lookups need no more locking
 * and that gpiochip_remove() will fail.
 *
 * REVISIT when debugging, consider adding some instrumentation to ensure
 * that the GPIO was actually requested.
 */

/**
 * __gpio_get_value() - return a gpio's value
 * @gpio: gpio whose value will be returned
 * Context: any
 *
 * This is used directly or indirectly to implement gpio_get_value().
 * It returns the zero or nonzero value provided by the associated
 * gpio_chip.get() method; or zero if no such method is provided.
 */
int __gpio_get_value(unsigned gpio)
{
	struct gpio_chip	*chip;

	chip = gpio_to_chip(gpio);
	WARN_ON(extra_checks && chip->can_sleep);
	return chip->get ? chip->get(chip, gpio - chip->base) : 0;
}
EXPORT_SYMBOL_GPL(__gpio_get_value);

/**
 * __gpio_set_value() - assign a gpio's value
 * @gpio: gpio whose value will be assigned
 * @value: value to assign
 * Context: any
 *
 * This is used directly or indirectly to implement gpio_set_value().
 * It invokes the associated gpio_chip.set() method.
 */
void __gpio_set_value(unsigned gpio, int value)
{
	struct gpio_chip	*chip;

	chip = gpio_to_chip(gpio);
	WARN_ON(extra_checks && chip->can_sleep);
	chip->set(chip, gpio - chip->base, value);
}
EXPORT_SYMBOL_GPL(__gpio_set_value);

/**
 * __gpio_cansleep() - report whether gpio value access will sleep
 * @gpio: gpio in question
 * Context: any
 *
 * This is used directly or indirectly to implement gpio_cansleep().  It
 * returns nonzero if access reading or writing the GPIO value can sleep.
 */
int __gpio_cansleep(unsigned gpio)
{
	struct gpio_chip	*chip;

	/* only call this on GPIOs that are valid! */
	chip = gpio_to_chip(gpio);

	return chip->can_sleep;
}
EXPORT_SYMBOL_GPL(__gpio_cansleep);

/**
 * __gpio_to_irq() - return the IRQ corresponding to a GPIO
 * @gpio: gpio whose IRQ will be returned (already requested)
 * Context: any
 *
 * This is used directly or indirectly to implement gpio_to_irq().
 * It returns the number of the IRQ signaled by this (input) GPIO,
 * or a negative errno.
 */
int __gpio_to_irq(unsigned gpio)
{
	struct gpio_chip	*chip;

	chip = gpio_to_chip(gpio);
	return chip->to_irq ? chip->to_irq(chip, gpio - chip->base) : -ENXIO;
}
EXPORT_SYMBOL_GPL(__gpio_to_irq);



/* There's no value in making it easy to inline GPIO calls that may sleep.
 * Common examples include ones connected to I2C or SPI chips.
 */

int gpio_get_value_cansleep(unsigned gpio)
{
	struct gpio_chip	*chip;

	might_sleep_if(extra_checks);
	chip = gpio_to_chip(gpio);
	return chip->get ? chip->get(chip, gpio - chip->base) : 0;
}
EXPORT_SYMBOL_GPL(gpio_get_value_cansleep);

void gpio_set_value_cansleep(unsigned gpio, int value)
{
	struct gpio_chip	*chip;

	might_sleep_if(extra_checks);
	chip = gpio_to_chip(gpio);
	chip->set(chip, gpio - chip->base, value);
}
EXPORT_SYMBOL_GPL(gpio_set_value_cansleep);


#ifdef CONFIG_DEBUG_FS

static void gpiolib_dbg_show(struct seq_file *s, struct gpio_chip *chip)
{
	unsigned		i;
	unsigned		gpio = chip->base;
	struct gpio_desc	*gdesc = &gpio_desc[gpio];
	int			is_out;

	for (i = 0; i < chip->ngpio; i++, gpio++, gdesc++) {
		if (!test_bit(FLAG_REQUESTED, &gdesc->flags))
			continue;

		is_out = test_bit(FLAG_IS_OUT, &gdesc->flags);
		seq_printf(s, " gpio-%-3d (%-12s) %s %s",
			gpio, gdesc->label,
			is_out ? "out" : "in ",
			chip->get
				? (chip->get(chip, i) ? "hi" : "lo")
				: "?  ");

		if (!is_out) {
			int		irq = gpio_to_irq(gpio);
			struct irq_desc	*desc = irq_to_desc(irq);

			/* This races with request_irq(), set_irq_type(),
			 * and set_irq_wake() ... but those are "rare".
			 *
			 * More significantly, trigger type flags aren't
			 * currently maintained by genirq.
			 */
			if (irq >= 0 && desc->action) {
				char *trigger;

				switch (desc->status & IRQ_TYPE_SENSE_MASK) {
				case IRQ_TYPE_NONE:
					trigger = "(default)";
					break;
				case IRQ_TYPE_EDGE_FALLING:
					trigger = "edge-falling";
					break;
				case IRQ_TYPE_EDGE_RISING:
					trigger = "edge-rising";
					break;
				case IRQ_TYPE_EDGE_BOTH:
					trigger = "edge-both";
					break;
				case IRQ_TYPE_LEVEL_HIGH:
					trigger = "level-high";
					break;
				case IRQ_TYPE_LEVEL_LOW:
					trigger = "level-low";
					break;
				default:
					trigger = "?trigger?";
					break;
				}

				seq_printf(s, " irq-%d %s%s",
					irq, trigger,
					(desc->status & IRQ_WAKEUP)
						? " wakeup" : "");
			}
		}

		seq_printf(s, "\n");
	}
}

static int gpiolib_show(struct seq_file *s, void *unused)
{
	struct gpio_chip	*chip = NULL;
	unsigned		gpio;
	int			started = 0;

	/* REVISIT this isn't locked against gpio_chip removal ... */

	for (gpio = 0; gpio_is_valid(gpio); gpio++) {
		struct device *dev;

		if (chip == gpio_desc[gpio].chip)
			continue;
		chip = gpio_desc[gpio].chip;
		if (!chip)
			continue;

		seq_printf(s, "%sGPIOs %d-%d",
				started ? "\n" : "",
				chip->base, chip->base + chip->ngpio - 1);
		dev = chip->dev;
		if (dev)
			seq_printf(s, ", %s/%s",
				dev->bus ? dev->bus->name : "no-bus",
				dev->bus_id);
		if (chip->label)
			seq_printf(s, ", %s", chip->label);
		if (chip->can_sleep)
			seq_printf(s, ", can sleep");
		seq_printf(s, ":\n");

		started = 1;
		if (chip->dbg_show)
			chip->dbg_show(s, chip);
		else
			gpiolib_dbg_show(s, chip);
	}
	return 0;
}

static int gpiolib_open(struct inode *inode, struct file *file)
{
	return single_open(file, gpiolib_show, NULL);
}

static struct file_operations gpiolib_operations = {
	.open		= gpiolib_open,
	.read		= seq_read,
	.llseek		= seq_lseek,
	.release	= single_release,
};

static int __init gpiolib_debugfs_init(void)
{
	/* /sys/kernel/debug/gpio */
	(void) debugfs_create_file("gpio", S_IFREG | S_IRUGO,
				NULL, NULL, &gpiolib_operations);
	return 0;
}
subsys_initcall(gpiolib_debugfs_init);

#endif	/* DEBUG_FS */<|MERGE_RESOLUTION|>--- conflicted
+++ resolved
@@ -818,11 +818,8 @@
 	unsigned long		flags;
 	struct gpio_desc	*desc;
 	struct gpio_chip	*chip;
-<<<<<<< HEAD
-=======
 
 	might_sleep();
->>>>>>> 0173a326
 
 	if (!gpio_is_valid(gpio)) {
 		WARN_ON(extra_checks);
