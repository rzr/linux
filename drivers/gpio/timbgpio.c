--- conflicted
+++ resolved
@@ -111,13 +111,8 @@
  */
 static void timbgpio_irq_disable(struct irq_data *d)
 {
-<<<<<<< HEAD
-	struct timbgpio *tgpio = get_irq_chip_data(irq);
-	int offset = irq - tgpio->irq_base;
-=======
 	struct timbgpio *tgpio = irq_data_get_irq_chip_data(d);
 	int offset = d->irq - tgpio->irq_base;
->>>>>>> 3cbea436
 	unsigned long flags;
 
 	spin_lock_irqsave(&tgpio->lock, flags);
@@ -128,13 +123,8 @@
 
 static void timbgpio_irq_enable(struct irq_data *d)
 {
-<<<<<<< HEAD
-	struct timbgpio *tgpio = get_irq_chip_data(irq);
-	int offset = irq - tgpio->irq_base;
-=======
 	struct timbgpio *tgpio = irq_data_get_irq_chip_data(d);
 	int offset = d->irq - tgpio->irq_base;
->>>>>>> 3cbea436
 	unsigned long flags;
 
 	spin_lock_irqsave(&tgpio->lock, flags);
