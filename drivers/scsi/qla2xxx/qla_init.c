--- conflicted
+++ resolved
@@ -2930,10 +2930,7 @@
 	fcport->flags &= ~(FCF_LOGIN_NEEDED | FCF_ASYNC_SENT);
 
 	qla2x00_iidma_fcport(vha, fcport);
-<<<<<<< HEAD
-=======
 	qla24xx_update_fcport_fcp_prio(vha, fcport);
->>>>>>> 3cbea436
 	qla2x00_reg_remote_port(vha, fcport);
 	atomic_set(&fcport->state, FCS_ONLINE);
 }
@@ -3894,11 +3891,7 @@
 	list_for_each_entry(vha, &base_vha->hw->vp_list, list) {
 		atomic_inc(&vha->vref_count);
 		list_for_each_entry(fcport, &vha->vp_fcports, list) {
-<<<<<<< HEAD
-			if (fcport && fcport->drport &&
-=======
 			if (fcport->drport &&
->>>>>>> 3cbea436
 			    atomic_read(&fcport->state) != FCS_UNCONFIGURED) {
 				spin_unlock_irqrestore(&ha->vport_slock, flags);
 
@@ -3912,8 +3905,6 @@
 	spin_unlock_irqrestore(&ha->vport_slock, flags);
 }
 
-<<<<<<< HEAD
-=======
 /*
 * qla82xx_quiescent_state_cleanup
 * Description: This function will block the new I/Os
@@ -3946,16 +3937,11 @@
 	qla2x00_eh_wait_for_pending_commands(vha, 0, 0, WAIT_HOST);
 }
 
->>>>>>> 3cbea436
 void
 qla2x00_abort_isp_cleanup(scsi_qla_host_t *vha)
 {
 	struct qla_hw_data *ha = vha->hw;
-<<<<<<< HEAD
-	struct scsi_qla_host *vp, *base_vha = pci_get_drvdata(ha->pdev);
-=======
 	struct scsi_qla_host *vp;
->>>>>>> 3cbea436
 	unsigned long flags;
 
 	vha->flags.online = 0;
@@ -3976,11 +3962,7 @@
 		qla2x00_mark_all_devices_lost(vha, 0);
 
 		spin_lock_irqsave(&ha->vport_slock, flags);
-<<<<<<< HEAD
-		list_for_each_entry(vp, &base_vha->hw->vp_list, list) {
-=======
 		list_for_each_entry(vp, &ha->vp_list, list) {
->>>>>>> 3cbea436
 			atomic_inc(&vp->vref_count);
 			spin_unlock_irqrestore(&ha->vport_slock, flags);
 
@@ -5494,11 +5476,7 @@
  *	the tag (priority) value is returned.
  *
  * Input:
-<<<<<<< HEAD
- *	ha = adapter block po
-=======
  *	vha = scsi host structure pointer.
->>>>>>> 3cbea436
  *	fcport = port structure pointer.
  *
  * Return:
@@ -5592,11 +5570,7 @@
  *	Activates fcp priority for the logged in fc port
  *
  * Input:
-<<<<<<< HEAD
- *	ha = adapter block pointer.
-=======
  *	vha = scsi host structure pointer.
->>>>>>> 3cbea436
  *	fcp = port structure pointer.
  *
  * Return:
@@ -5606,42 +5580,24 @@
  *	Kernel context.
  */
 int
-<<<<<<< HEAD
-qla24xx_update_fcport_fcp_prio(scsi_qla_host_t *ha, fc_port_t *fcport)
-=======
 qla24xx_update_fcport_fcp_prio(scsi_qla_host_t *vha, fc_port_t *fcport)
->>>>>>> 3cbea436
 {
 	int ret;
 	uint8_t priority;
 	uint16_t mb[5];
 
-<<<<<<< HEAD
-	if (atomic_read(&fcport->state) == FCS_UNCONFIGURED ||
-		fcport->port_type != FCT_TARGET ||
-		fcport->loop_id == FC_NO_LOOP_ID)
-		return QLA_FUNCTION_FAILED;
-
-	priority = qla24xx_get_fcp_prio(ha, fcport);
-	ret = qla24xx_set_fcp_prio(ha, fcport->loop_id, priority, mb);
-=======
 	if (fcport->port_type != FCT_TARGET ||
 	    fcport->loop_id == FC_NO_LOOP_ID)
 		return QLA_FUNCTION_FAILED;
 
 	priority = qla24xx_get_fcp_prio(vha, fcport);
 	ret = qla24xx_set_fcp_prio(vha, fcport->loop_id, priority, mb);
->>>>>>> 3cbea436
 	if (ret == QLA_SUCCESS)
 		fcport->fcp_prio = priority;
 	else
 		DEBUG2(printk(KERN_WARNING
 			"scsi(%ld): Unable to activate fcp priority, "
-<<<<<<< HEAD
-			" ret=0x%x\n", ha->host_no, ret));
-=======
 			" ret=0x%x\n", vha->host_no, ret));
->>>>>>> 3cbea436
 
 	return  ret;
 }
