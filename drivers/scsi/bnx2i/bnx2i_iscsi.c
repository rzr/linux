/*
 * bnx2i_iscsi.c: Broadcom NetXtreme II iSCSI driver.
 *
 * Copyright (c) 2006 - 2010 Broadcom Corporation
 * Copyright (c) 2007, 2008 Red Hat, Inc.  All rights reserved.
 * Copyright (c) 2007, 2008 Mike Christie
 *
 * This program is free software; you can redistribute it and/or modify
 * it under the terms of the GNU General Public License as published by
 * the Free Software Foundation.
 *
 * Written by: Anil Veerabhadrappa (anilgv@broadcom.com)
 * Maintained by: Eddie Wai (eddie.wai@broadcom.com)
 */

#include <linux/slab.h>
#include <scsi/scsi_tcq.h>
#include <scsi/libiscsi.h>
#include "bnx2i.h"

struct scsi_transport_template *bnx2i_scsi_xport_template;
struct iscsi_transport bnx2i_iscsi_transport;
static struct scsi_host_template bnx2i_host_template;

/*
 * Global endpoint resource info
 */
static DEFINE_SPINLOCK(bnx2i_resc_lock); /* protects global resources */


static int bnx2i_adapter_ready(struct bnx2i_hba *hba)
{
	int retval = 0;

	if (!hba || !test_bit(ADAPTER_STATE_UP, &hba->adapter_state) ||
	    test_bit(ADAPTER_STATE_GOING_DOWN, &hba->adapter_state) ||
	    test_bit(ADAPTER_STATE_LINK_DOWN, &hba->adapter_state))
		retval = -EPERM;
	return retval;
}

/**
 * bnx2i_get_write_cmd_bd_idx - identifies various BD bookmarks
 * @cmd:		iscsi cmd struct pointer
 * @buf_off:		absolute buffer offset
 * @start_bd_off:	u32 pointer to return the offset within the BD
 *			indicated by 'start_bd_idx' on which 'buf_off' falls
 * @start_bd_idx:	index of the BD on which 'buf_off' falls
 *
 * identifies & marks various bd info for scsi command's imm data,
 * unsolicited data and the first solicited data seq.
 */
static void bnx2i_get_write_cmd_bd_idx(struct bnx2i_cmd *cmd, u32 buf_off,
				       u32 *start_bd_off, u32 *start_bd_idx)
{
	struct iscsi_bd *bd_tbl = cmd->io_tbl.bd_tbl;
	u32 cur_offset = 0;
	u32 cur_bd_idx = 0;

	if (buf_off) {
		while (buf_off >= (cur_offset + bd_tbl->buffer_length)) {
			cur_offset += bd_tbl->buffer_length;
			cur_bd_idx++;
			bd_tbl++;
		}
	}

	*start_bd_off = buf_off - cur_offset;
	*start_bd_idx = cur_bd_idx;
}

/**
 * bnx2i_setup_write_cmd_bd_info - sets up BD various information
 * @task:	transport layer's cmd struct pointer
 *
 * identifies & marks various bd info for scsi command's immediate data,
 * unsolicited data and first solicited data seq which includes BD start
 * index & BD buf off. his function takes into account iscsi parameter such
 * as immediate data and unsolicited data is support on this connection.
 */
static void bnx2i_setup_write_cmd_bd_info(struct iscsi_task *task)
{
	struct bnx2i_cmd *cmd = task->dd_data;
	u32 start_bd_offset;
	u32 start_bd_idx;
	u32 buffer_offset = 0;
	u32 cmd_len = cmd->req.total_data_transfer_length;

	/* if ImmediateData is turned off & IntialR2T is turned on,
	 * there will be no immediate or unsolicited data, just return.
	 */
	if (!iscsi_task_has_unsol_data(task) && !task->imm_count)
		return;

	/* Immediate data */
	buffer_offset += task->imm_count;
	if (task->imm_count == cmd_len)
		return;

	if (iscsi_task_has_unsol_data(task)) {
		bnx2i_get_write_cmd_bd_idx(cmd, buffer_offset,
					   &start_bd_offset, &start_bd_idx);
		cmd->req.ud_buffer_offset = start_bd_offset;
		cmd->req.ud_start_bd_index = start_bd_idx;
		buffer_offset += task->unsol_r2t.data_length;
	}

	if (buffer_offset != cmd_len) {
		bnx2i_get_write_cmd_bd_idx(cmd, buffer_offset,
					   &start_bd_offset, &start_bd_idx);
		if ((start_bd_offset > task->conn->session->first_burst) ||
		    (start_bd_idx > scsi_sg_count(cmd->scsi_cmd))) {
			int i = 0;

			iscsi_conn_printk(KERN_ALERT, task->conn,
					  "bnx2i- error, buf offset 0x%x "
					  "bd_valid %d use_sg %d\n",
					  buffer_offset, cmd->io_tbl.bd_valid,
					  scsi_sg_count(cmd->scsi_cmd));
			for (i = 0; i < cmd->io_tbl.bd_valid; i++)
				iscsi_conn_printk(KERN_ALERT, task->conn,
						  "bnx2i err, bd[%d]: len %x\n",
						  i, cmd->io_tbl.bd_tbl[i].\
						  buffer_length);
		}
		cmd->req.sd_buffer_offset = start_bd_offset;
		cmd->req.sd_start_bd_index = start_bd_idx;
	}
}



/**
 * bnx2i_map_scsi_sg - maps IO buffer and prepares the BD table
 * @hba:	adapter instance
 * @cmd:	iscsi cmd struct pointer
 *
 * map SG list
 */
static int bnx2i_map_scsi_sg(struct bnx2i_hba *hba, struct bnx2i_cmd *cmd)
{
	struct scsi_cmnd *sc = cmd->scsi_cmd;
	struct iscsi_bd *bd = cmd->io_tbl.bd_tbl;
	struct scatterlist *sg;
	int byte_count = 0;
	int bd_count = 0;
	int sg_count;
	int sg_len;
	u64 addr;
	int i;

	BUG_ON(scsi_sg_count(sc) > ISCSI_MAX_BDS_PER_CMD);

	sg_count = scsi_dma_map(sc);

	scsi_for_each_sg(sc, sg, sg_count, i) {
		sg_len = sg_dma_len(sg);
		addr = (u64) sg_dma_address(sg);
		bd[bd_count].buffer_addr_lo = addr & 0xffffffff;
		bd[bd_count].buffer_addr_hi = addr >> 32;
		bd[bd_count].buffer_length = sg_len;
		bd[bd_count].flags = 0;
		if (bd_count == 0)
			bd[bd_count].flags = ISCSI_BD_FIRST_IN_BD_CHAIN;

		byte_count += sg_len;
		bd_count++;
	}

	if (bd_count)
		bd[bd_count - 1].flags |= ISCSI_BD_LAST_IN_BD_CHAIN;

	BUG_ON(byte_count != scsi_bufflen(sc));
	return bd_count;
}

/**
 * bnx2i_iscsi_map_sg_list - maps SG list
 * @cmd:	iscsi cmd struct pointer
 *
 * creates BD list table for the command
 */
static void bnx2i_iscsi_map_sg_list(struct bnx2i_cmd *cmd)
{
	int bd_count;

	bd_count  = bnx2i_map_scsi_sg(cmd->conn->hba, cmd);
	if (!bd_count) {
		struct iscsi_bd *bd = cmd->io_tbl.bd_tbl;

		bd[0].buffer_addr_lo = bd[0].buffer_addr_hi = 0;
		bd[0].buffer_length = bd[0].flags = 0;
	}
	cmd->io_tbl.bd_valid = bd_count;
}


/**
 * bnx2i_iscsi_unmap_sg_list - unmaps SG list
 * @cmd:	iscsi cmd struct pointer
 *
 * unmap IO buffers and invalidate the BD table
 */
void bnx2i_iscsi_unmap_sg_list(struct bnx2i_cmd *cmd)
{
	struct scsi_cmnd *sc = cmd->scsi_cmd;

	if (cmd->io_tbl.bd_valid && sc) {
		scsi_dma_unmap(sc);
		cmd->io_tbl.bd_valid = 0;
	}
}

static void bnx2i_setup_cmd_wqe_template(struct bnx2i_cmd *cmd)
{
	memset(&cmd->req, 0x00, sizeof(cmd->req));
	cmd->req.op_code = 0xFF;
	cmd->req.bd_list_addr_lo = (u32) cmd->io_tbl.bd_tbl_dma;
	cmd->req.bd_list_addr_hi =
		(u32) ((u64) cmd->io_tbl.bd_tbl_dma >> 32);

}


/**
 * bnx2i_bind_conn_to_iscsi_cid - bind conn structure to 'iscsi_cid'
 * @hba:	pointer to adapter instance
 * @conn:	pointer to iscsi connection
 * @iscsi_cid:	iscsi context ID, range 0 - (MAX_CONN - 1)
 *
 * update iscsi cid table entry with connection pointer. This enables
 *	driver to quickly get hold of connection structure pointer in
 *	completion/interrupt thread using iscsi context ID
 */
static int bnx2i_bind_conn_to_iscsi_cid(struct bnx2i_hba *hba,
					struct bnx2i_conn *bnx2i_conn,
					u32 iscsi_cid)
{
	if (hba && hba->cid_que.conn_cid_tbl[iscsi_cid]) {
		iscsi_conn_printk(KERN_ALERT, bnx2i_conn->cls_conn->dd_data,
				 "conn bind - entry #%d not free\n", iscsi_cid);
		return -EBUSY;
	}

	hba->cid_que.conn_cid_tbl[iscsi_cid] = bnx2i_conn;
	return 0;
}


/**
 * bnx2i_get_conn_from_id - maps an iscsi cid to corresponding conn ptr
 * @hba:	pointer to adapter instance
 * @iscsi_cid:	iscsi context ID, range 0 - (MAX_CONN - 1)
 */
struct bnx2i_conn *bnx2i_get_conn_from_id(struct bnx2i_hba *hba,
					  u16 iscsi_cid)
{
	if (!hba->cid_que.conn_cid_tbl) {
		printk(KERN_ERR "bnx2i: ERROR - missing conn<->cid table\n");
		return NULL;

	} else if (iscsi_cid >= hba->max_active_conns) {
		printk(KERN_ERR "bnx2i: wrong cid #%d\n", iscsi_cid);
		return NULL;
	}
	return hba->cid_que.conn_cid_tbl[iscsi_cid];
}


/**
 * bnx2i_alloc_iscsi_cid - allocates a iscsi_cid from free pool
 * @hba:	pointer to adapter instance
 */
static u32 bnx2i_alloc_iscsi_cid(struct bnx2i_hba *hba)
{
	int idx;

	if (!hba->cid_que.cid_free_cnt)
		return -1;

	idx = hba->cid_que.cid_q_cons_idx;
	hba->cid_que.cid_q_cons_idx++;
	if (hba->cid_que.cid_q_cons_idx == hba->cid_que.cid_q_max_idx)
		hba->cid_que.cid_q_cons_idx = 0;

	hba->cid_que.cid_free_cnt--;
	return hba->cid_que.cid_que[idx];
}


/**
 * bnx2i_free_iscsi_cid - returns tcp port to free list
 * @hba: 		pointer to adapter instance
 * @iscsi_cid:		iscsi context ID to free
 */
static void bnx2i_free_iscsi_cid(struct bnx2i_hba *hba, u16 iscsi_cid)
{
	int idx;

	if (iscsi_cid == (u16) -1)
		return;

	hba->cid_que.cid_free_cnt++;

	idx = hba->cid_que.cid_q_prod_idx;
	hba->cid_que.cid_que[idx] = iscsi_cid;
	hba->cid_que.conn_cid_tbl[iscsi_cid] = NULL;
	hba->cid_que.cid_q_prod_idx++;
	if (hba->cid_que.cid_q_prod_idx == hba->cid_que.cid_q_max_idx)
		hba->cid_que.cid_q_prod_idx = 0;
}


/**
 * bnx2i_setup_free_cid_que - sets up free iscsi cid queue
 * @hba:	pointer to adapter instance
 *
 * allocates memory for iscsi cid queue & 'cid - conn ptr' mapping table,
 * 	and initialize table attributes
 */
static int bnx2i_setup_free_cid_que(struct bnx2i_hba *hba)
{
	int mem_size;
	int i;

	mem_size = hba->max_active_conns * sizeof(u32);
	mem_size = (mem_size + (PAGE_SIZE - 1)) & PAGE_MASK;

	hba->cid_que.cid_que_base = kmalloc(mem_size, GFP_KERNEL);
	if (!hba->cid_que.cid_que_base)
		return -ENOMEM;

	mem_size = hba->max_active_conns * sizeof(struct bnx2i_conn *);
	mem_size = (mem_size + (PAGE_SIZE - 1)) & PAGE_MASK;
	hba->cid_que.conn_cid_tbl = kmalloc(mem_size, GFP_KERNEL);
	if (!hba->cid_que.conn_cid_tbl) {
		kfree(hba->cid_que.cid_que_base);
		hba->cid_que.cid_que_base = NULL;
		return -ENOMEM;
	}

	hba->cid_que.cid_que = (u32 *)hba->cid_que.cid_que_base;
	hba->cid_que.cid_q_prod_idx = 0;
	hba->cid_que.cid_q_cons_idx = 0;
	hba->cid_que.cid_q_max_idx = hba->max_active_conns;
	hba->cid_que.cid_free_cnt = hba->max_active_conns;

	for (i = 0; i < hba->max_active_conns; i++) {
		hba->cid_que.cid_que[i] = i;
		hba->cid_que.conn_cid_tbl[i] = NULL;
	}
	return 0;
}


/**
 * bnx2i_release_free_cid_que - releases 'iscsi_cid' queue resources
 * @hba:	pointer to adapter instance
 */
static void bnx2i_release_free_cid_que(struct bnx2i_hba *hba)
{
	kfree(hba->cid_que.cid_que_base);
	hba->cid_que.cid_que_base = NULL;

	kfree(hba->cid_que.conn_cid_tbl);
	hba->cid_que.conn_cid_tbl = NULL;
}


/**
 * bnx2i_alloc_ep - allocates ep structure from global pool
 * @hba:	pointer to adapter instance
 *
 * routine allocates a free endpoint structure from global pool and
 *	a tcp port to be used for this connection.  Global resource lock,
 *	'bnx2i_resc_lock' is held while accessing shared global data structures
 */
static struct iscsi_endpoint *bnx2i_alloc_ep(struct bnx2i_hba *hba)
{
	struct iscsi_endpoint *ep;
	struct bnx2i_endpoint *bnx2i_ep;

	ep = iscsi_create_endpoint(sizeof(*bnx2i_ep));
	if (!ep) {
		printk(KERN_ERR "bnx2i: Could not allocate ep\n");
		return NULL;
	}

	bnx2i_ep = ep->dd_data;
	bnx2i_ep->cls_ep = ep;
	INIT_LIST_HEAD(&bnx2i_ep->link);
	bnx2i_ep->state = EP_STATE_IDLE;
	bnx2i_ep->ep_iscsi_cid = (u16) -1;
	bnx2i_ep->hba = hba;
	bnx2i_ep->hba_age = hba->age;
	hba->ofld_conns_active++;
	init_waitqueue_head(&bnx2i_ep->ofld_wait);
	return ep;
}


/**
 * bnx2i_free_ep - free endpoint
 * @ep:		pointer to iscsi endpoint structure
 */
static void bnx2i_free_ep(struct iscsi_endpoint *ep)
{
	struct bnx2i_endpoint *bnx2i_ep = ep->dd_data;
	unsigned long flags;

	spin_lock_irqsave(&bnx2i_resc_lock, flags);
	bnx2i_ep->state = EP_STATE_IDLE;
	bnx2i_ep->hba->ofld_conns_active--;

	if (bnx2i_ep->ep_iscsi_cid != (u16) -1)
		bnx2i_free_iscsi_cid(bnx2i_ep->hba, bnx2i_ep->ep_iscsi_cid);

	if (bnx2i_ep->conn) {
		bnx2i_ep->conn->ep = NULL;
		bnx2i_ep->conn = NULL;
	}

	bnx2i_ep->hba = NULL;
	spin_unlock_irqrestore(&bnx2i_resc_lock, flags);
	iscsi_destroy_endpoint(ep);
}


/**
 * bnx2i_alloc_bdt - allocates buffer descriptor (BD) table for the command
 * @hba:	adapter instance pointer
 * @session:	iscsi session pointer
 * @cmd:	iscsi command structure
 */
static int bnx2i_alloc_bdt(struct bnx2i_hba *hba, struct iscsi_session *session,
			   struct bnx2i_cmd *cmd)
{
	struct io_bdt *io = &cmd->io_tbl;
	struct iscsi_bd *bd;

	io->bd_tbl = dma_alloc_coherent(&hba->pcidev->dev,
					ISCSI_MAX_BDS_PER_CMD * sizeof(*bd),
					&io->bd_tbl_dma, GFP_KERNEL);
	if (!io->bd_tbl) {
		iscsi_session_printk(KERN_ERR, session, "Could not "
				     "allocate bdt.\n");
		return -ENOMEM;
	}
	io->bd_valid = 0;
	return 0;
}

/**
 * bnx2i_destroy_cmd_pool - destroys iscsi command pool and release BD table
 * @hba:	adapter instance pointer
 * @session:	iscsi session pointer
 * @cmd:	iscsi command structure
 */
static void bnx2i_destroy_cmd_pool(struct bnx2i_hba *hba,
				   struct iscsi_session *session)
{
	int i;

	for (i = 0; i < session->cmds_max; i++) {
		struct iscsi_task *task = session->cmds[i];
		struct bnx2i_cmd *cmd = task->dd_data;

		if (cmd->io_tbl.bd_tbl)
			dma_free_coherent(&hba->pcidev->dev,
					  ISCSI_MAX_BDS_PER_CMD *
					  sizeof(struct iscsi_bd),
					  cmd->io_tbl.bd_tbl,
					  cmd->io_tbl.bd_tbl_dma);
	}

}


/**
 * bnx2i_setup_cmd_pool - sets up iscsi command pool for the session
 * @hba:	adapter instance pointer
 * @session:	iscsi session pointer
 */
static int bnx2i_setup_cmd_pool(struct bnx2i_hba *hba,
				struct iscsi_session *session)
{
	int i;

	for (i = 0; i < session->cmds_max; i++) {
		struct iscsi_task *task = session->cmds[i];
		struct bnx2i_cmd *cmd = task->dd_data;

		task->hdr = &cmd->hdr;
		task->hdr_max = sizeof(struct iscsi_hdr);

		if (bnx2i_alloc_bdt(hba, session, cmd))
			goto free_bdts;
	}

	return 0;

free_bdts:
	bnx2i_destroy_cmd_pool(hba, session);
	return -ENOMEM;
}


/**
 * bnx2i_setup_mp_bdt - allocate BD table resources
 * @hba:	pointer to adapter structure
 *
 * Allocate memory for dummy buffer and associated BD
 * table to be used by middle path (MP) requests
 */
static int bnx2i_setup_mp_bdt(struct bnx2i_hba *hba)
{
	int rc = 0;
	struct iscsi_bd *mp_bdt;
	u64 addr;

	hba->mp_bd_tbl = dma_alloc_coherent(&hba->pcidev->dev, PAGE_SIZE,
					    &hba->mp_bd_dma, GFP_KERNEL);
	if (!hba->mp_bd_tbl) {
		printk(KERN_ERR "unable to allocate Middle Path BDT\n");
		rc = -1;
		goto out;
	}

	hba->dummy_buffer = dma_alloc_coherent(&hba->pcidev->dev, PAGE_SIZE,
					       &hba->dummy_buf_dma, GFP_KERNEL);
	if (!hba->dummy_buffer) {
		printk(KERN_ERR "unable to alloc Middle Path Dummy Buffer\n");
		dma_free_coherent(&hba->pcidev->dev, PAGE_SIZE,
				  hba->mp_bd_tbl, hba->mp_bd_dma);
		hba->mp_bd_tbl = NULL;
		rc = -1;
		goto out;
	}

	mp_bdt = (struct iscsi_bd *) hba->mp_bd_tbl;
	addr = (unsigned long) hba->dummy_buf_dma;
	mp_bdt->buffer_addr_lo = addr & 0xffffffff;
	mp_bdt->buffer_addr_hi = addr >> 32;
	mp_bdt->buffer_length = PAGE_SIZE;
	mp_bdt->flags = ISCSI_BD_LAST_IN_BD_CHAIN |
			ISCSI_BD_FIRST_IN_BD_CHAIN;
out:
	return rc;
}


/**
 * bnx2i_free_mp_bdt - releases ITT back to free pool
 * @hba:	pointer to adapter instance
 *
 * free MP dummy buffer and associated BD table
 */
static void bnx2i_free_mp_bdt(struct bnx2i_hba *hba)
{
	if (hba->mp_bd_tbl) {
		dma_free_coherent(&hba->pcidev->dev, PAGE_SIZE,
				  hba->mp_bd_tbl, hba->mp_bd_dma);
		hba->mp_bd_tbl = NULL;
	}
	if (hba->dummy_buffer) {
		dma_free_coherent(&hba->pcidev->dev, PAGE_SIZE,
				  hba->dummy_buffer, hba->dummy_buf_dma);
		hba->dummy_buffer = NULL;
	}
		return;
}

/**
 * bnx2i_drop_session - notifies iscsid of connection error.
 * @hba:	adapter instance pointer
 * @session:	iscsi session pointer
 *
 * This notifies iscsid that there is a error, so it can initiate
 * recovery.
 *
 * This relies on caller using the iscsi class iterator so the object
 * is refcounted and does not disapper from under us.
 */
void bnx2i_drop_session(struct iscsi_cls_session *cls_session)
{
	iscsi_session_failure(cls_session->dd_data, ISCSI_ERR_CONN_FAILED);
}

/**
 * bnx2i_ep_destroy_list_add - add an entry to EP destroy list
 * @hba:	pointer to adapter instance
 * @ep:		pointer to endpoint (transport indentifier) structure
 *
 * EP destroy queue manager
 */
static int bnx2i_ep_destroy_list_add(struct bnx2i_hba *hba,
				     struct bnx2i_endpoint *ep)
{
	write_lock_bh(&hba->ep_rdwr_lock);
	list_add_tail(&ep->link, &hba->ep_destroy_list);
	write_unlock_bh(&hba->ep_rdwr_lock);
	return 0;
}

/**
 * bnx2i_ep_destroy_list_del - add an entry to EP destroy list
 *
 * @hba: 		pointer to adapter instance
 * @ep: 		pointer to endpoint (transport indentifier) structure
 *
 * EP destroy queue manager
 */
static int bnx2i_ep_destroy_list_del(struct bnx2i_hba *hba,
				     struct bnx2i_endpoint *ep)
{
	write_lock_bh(&hba->ep_rdwr_lock);
	list_del_init(&ep->link);
	write_unlock_bh(&hba->ep_rdwr_lock);

	return 0;
}

/**
 * bnx2i_ep_ofld_list_add - add an entry to ep offload pending list
 * @hba:	pointer to adapter instance
 * @ep:		pointer to endpoint (transport indentifier) structure
 *
 * pending conn offload completion queue manager
 */
static int bnx2i_ep_ofld_list_add(struct bnx2i_hba *hba,
				  struct bnx2i_endpoint *ep)
{
	write_lock_bh(&hba->ep_rdwr_lock);
	list_add_tail(&ep->link, &hba->ep_ofld_list);
	write_unlock_bh(&hba->ep_rdwr_lock);
	return 0;
}

/**
 * bnx2i_ep_ofld_list_del - add an entry to ep offload pending list
 * @hba: 		pointer to adapter instance
 * @ep: 		pointer to endpoint (transport indentifier) structure
 *
 * pending conn offload completion queue manager
 */
static int bnx2i_ep_ofld_list_del(struct bnx2i_hba *hba,
				  struct bnx2i_endpoint *ep)
{
	write_lock_bh(&hba->ep_rdwr_lock);
	list_del_init(&ep->link);
	write_unlock_bh(&hba->ep_rdwr_lock);
	return 0;
}


/**
 * bnx2i_find_ep_in_ofld_list - find iscsi_cid in pending list of endpoints
 *
 * @hba: 		pointer to adapter instance
 * @iscsi_cid:		iscsi context ID to find
 *
 */
struct bnx2i_endpoint *
bnx2i_find_ep_in_ofld_list(struct bnx2i_hba *hba, u32 iscsi_cid)
{
	struct list_head *list;
	struct list_head *tmp;
	struct bnx2i_endpoint *ep;

	read_lock_bh(&hba->ep_rdwr_lock);
	list_for_each_safe(list, tmp, &hba->ep_ofld_list) {
		ep = (struct bnx2i_endpoint *)list;

		if (ep->ep_iscsi_cid == iscsi_cid)
			break;
		ep = NULL;
	}
	read_unlock_bh(&hba->ep_rdwr_lock);

	if (!ep)
		printk(KERN_ERR "l5 cid %d not found\n", iscsi_cid);
	return ep;
}

/**
 * bnx2i_find_ep_in_destroy_list - find iscsi_cid in destroy list
 * @hba: 		pointer to adapter instance
 * @iscsi_cid:		iscsi context ID to find
 *
 */
struct bnx2i_endpoint *
bnx2i_find_ep_in_destroy_list(struct bnx2i_hba *hba, u32 iscsi_cid)
{
	struct list_head *list;
	struct list_head *tmp;
	struct bnx2i_endpoint *ep;

	read_lock_bh(&hba->ep_rdwr_lock);
	list_for_each_safe(list, tmp, &hba->ep_destroy_list) {
		ep = (struct bnx2i_endpoint *)list;

		if (ep->ep_iscsi_cid == iscsi_cid)
			break;
		ep = NULL;
	}
	read_unlock_bh(&hba->ep_rdwr_lock);

	if (!ep)
		printk(KERN_ERR "l5 cid %d not found\n", iscsi_cid);

	return ep;
}

/**
 * bnx2i_ep_active_list_add - add an entry to ep active list
 * @hba:	pointer to adapter instance
 * @ep:		pointer to endpoint (transport indentifier) structure
 *
 * current active conn queue manager
 */
static void bnx2i_ep_active_list_add(struct bnx2i_hba *hba,
				     struct bnx2i_endpoint *ep)
{
	write_lock_bh(&hba->ep_rdwr_lock);
	list_add_tail(&ep->link, &hba->ep_active_list);
	write_unlock_bh(&hba->ep_rdwr_lock);
}


/**
 * bnx2i_ep_active_list_del - deletes an entry to ep active list
 * @hba:	pointer to adapter instance
 * @ep:		pointer to endpoint (transport indentifier) structure
 *
 * current active conn queue manager
 */
static void bnx2i_ep_active_list_del(struct bnx2i_hba *hba,
				     struct bnx2i_endpoint *ep)
{
	write_lock_bh(&hba->ep_rdwr_lock);
	list_del_init(&ep->link);
	write_unlock_bh(&hba->ep_rdwr_lock);
}


/**
 * bnx2i_setup_host_queue_size - assigns shost->can_queue param
 * @hba:	pointer to adapter instance
 * @shost:	scsi host pointer
 *
 * Initializes 'can_queue' parameter based on how many outstanding commands
 * 	the device can handle. Each device 5708/5709/57710 has different
 *	capabilities
 */
static void bnx2i_setup_host_queue_size(struct bnx2i_hba *hba,
					struct Scsi_Host *shost)
{
	if (test_bit(BNX2I_NX2_DEV_5708, &hba->cnic_dev_type))
		shost->can_queue = ISCSI_MAX_CMDS_PER_HBA_5708;
	else if (test_bit(BNX2I_NX2_DEV_5709, &hba->cnic_dev_type))
		shost->can_queue = ISCSI_MAX_CMDS_PER_HBA_5709;
	else if (test_bit(BNX2I_NX2_DEV_57710, &hba->cnic_dev_type))
		shost->can_queue = ISCSI_MAX_CMDS_PER_HBA_57710;
	else
		shost->can_queue = ISCSI_MAX_CMDS_PER_HBA_5708;
}


/**
 * bnx2i_alloc_hba - allocate and init adapter instance
 * @cnic:	cnic device pointer
 *
 * allocate & initialize adapter structure and call other
 *	support routines to do per adapter initialization
 */
struct bnx2i_hba *bnx2i_alloc_hba(struct cnic_dev *cnic)
{
	struct Scsi_Host *shost;
	struct bnx2i_hba *hba;

	shost = iscsi_host_alloc(&bnx2i_host_template, sizeof(*hba), 0);
	if (!shost)
		return NULL;
	shost->dma_boundary = cnic->pcidev->dma_mask;
	shost->transportt = bnx2i_scsi_xport_template;
	shost->max_id = ISCSI_MAX_CONNS_PER_HBA;
	shost->max_channel = 0;
	shost->max_lun = 512;
	shost->max_cmd_len = 16;

	hba = iscsi_host_priv(shost);
	hba->shost = shost;
	hba->netdev = cnic->netdev;
	/* Get PCI related information and update hba struct members */
	hba->pcidev = cnic->pcidev;
	pci_dev_get(hba->pcidev);
	hba->pci_did = hba->pcidev->device;
	hba->pci_vid = hba->pcidev->vendor;
	hba->pci_sdid = hba->pcidev->subsystem_device;
	hba->pci_svid = hba->pcidev->subsystem_vendor;
	hba->pci_func = PCI_FUNC(hba->pcidev->devfn);
	hba->pci_devno = PCI_SLOT(hba->pcidev->devfn);

	bnx2i_identify_device(hba);
	bnx2i_setup_host_queue_size(hba, shost);

	if (test_bit(BNX2I_NX2_DEV_5709, &hba->cnic_dev_type)) {
		hba->regview = ioremap_nocache(hba->netdev->base_addr,
					       BNX2_MQ_CONFIG2);
		if (!hba->regview)
			goto ioreg_map_err;
	} else if (test_bit(BNX2I_NX2_DEV_57710, &hba->cnic_dev_type)) {
		hba->regview = ioremap_nocache(hba->netdev->base_addr, 4096);
		if (!hba->regview)
			goto ioreg_map_err;
	}

	if (bnx2i_setup_mp_bdt(hba))
		goto mp_bdt_mem_err;

	INIT_LIST_HEAD(&hba->ep_ofld_list);
	INIT_LIST_HEAD(&hba->ep_active_list);
	INIT_LIST_HEAD(&hba->ep_destroy_list);
	rwlock_init(&hba->ep_rdwr_lock);

	hba->mtu_supported = BNX2I_MAX_MTU_SUPPORTED;

	/* different values for 5708/5709/57710 */
	hba->max_active_conns = ISCSI_MAX_CONNS_PER_HBA;

	if (bnx2i_setup_free_cid_que(hba))
		goto cid_que_err;

	/* SQ/RQ/CQ size can be changed via sysfx interface */
	if (test_bit(BNX2I_NX2_DEV_57710, &hba->cnic_dev_type)) {
		if (sq_size && sq_size <= BNX2I_5770X_SQ_WQES_MAX)
			hba->max_sqes = sq_size;
		else
			hba->max_sqes = BNX2I_5770X_SQ_WQES_DEFAULT;
	} else {	/* 5706/5708/5709 */
		if (sq_size && sq_size <= BNX2I_570X_SQ_WQES_MAX)
			hba->max_sqes = sq_size;
		else
			hba->max_sqes = BNX2I_570X_SQ_WQES_DEFAULT;
	}

	hba->max_rqes = rq_size;
	hba->max_cqes = hba->max_sqes + rq_size;
	if (test_bit(BNX2I_NX2_DEV_57710, &hba->cnic_dev_type)) {
		if (hba->max_cqes > BNX2I_5770X_CQ_WQES_MAX)
			hba->max_cqes = BNX2I_5770X_CQ_WQES_MAX;
	} else if (hba->max_cqes > BNX2I_570X_CQ_WQES_MAX)
		hba->max_cqes = BNX2I_570X_CQ_WQES_MAX;

	hba->num_ccell = hba->max_sqes / 2;

	spin_lock_init(&hba->lock);
	mutex_init(&hba->net_dev_lock);
	init_waitqueue_head(&hba->eh_wait);
	if (test_bit(BNX2I_NX2_DEV_57710, &hba->cnic_dev_type)) {
		hba->hba_shutdown_tmo = 20 * HZ;
		hba->conn_teardown_tmo = 20 * HZ;
		hba->conn_ctx_destroy_tmo = 6 * HZ;
	} else {	/* 5706/5708/5709 */
		hba->hba_shutdown_tmo = 20 * HZ;
		hba->conn_teardown_tmo = 10 * HZ;
		hba->conn_ctx_destroy_tmo = 2 * HZ;
	}

	if (iscsi_host_add(shost, &hba->pcidev->dev))
		goto free_dump_mem;
	return hba;

free_dump_mem:
	bnx2i_release_free_cid_que(hba);
cid_que_err:
	bnx2i_free_mp_bdt(hba);
mp_bdt_mem_err:
	if (hba->regview) {
		iounmap(hba->regview);
		hba->regview = NULL;
	}
ioreg_map_err:
	pci_dev_put(hba->pcidev);
	scsi_host_put(shost);
	return NULL;
}

/**
 * bnx2i_free_hba- releases hba structure and resources held by the adapter
 * @hba:	pointer to adapter instance
 *
 * free adapter structure and call various cleanup routines.
 */
void bnx2i_free_hba(struct bnx2i_hba *hba)
{
	struct Scsi_Host *shost = hba->shost;

	iscsi_host_remove(shost);
	INIT_LIST_HEAD(&hba->ep_ofld_list);
	INIT_LIST_HEAD(&hba->ep_active_list);
	INIT_LIST_HEAD(&hba->ep_destroy_list);
	pci_dev_put(hba->pcidev);

	if (hba->regview) {
		iounmap(hba->regview);
		hba->regview = NULL;
	}
	bnx2i_free_mp_bdt(hba);
	bnx2i_release_free_cid_que(hba);
	iscsi_host_free(shost);
}

/**
 * bnx2i_conn_free_login_resources - free DMA resources used for login process
 * @hba:		pointer to adapter instance
 * @bnx2i_conn:		iscsi connection pointer
 *
 * Login related resources, mostly BDT & payload DMA memory is freed
 */
static void bnx2i_conn_free_login_resources(struct bnx2i_hba *hba,
					    struct bnx2i_conn *bnx2i_conn)
{
	if (bnx2i_conn->gen_pdu.resp_bd_tbl) {
		dma_free_coherent(&hba->pcidev->dev, PAGE_SIZE,
				  bnx2i_conn->gen_pdu.resp_bd_tbl,
				  bnx2i_conn->gen_pdu.resp_bd_dma);
		bnx2i_conn->gen_pdu.resp_bd_tbl = NULL;
	}

	if (bnx2i_conn->gen_pdu.req_bd_tbl) {
		dma_free_coherent(&hba->pcidev->dev, PAGE_SIZE,
				  bnx2i_conn->gen_pdu.req_bd_tbl,
				  bnx2i_conn->gen_pdu.req_bd_dma);
		bnx2i_conn->gen_pdu.req_bd_tbl = NULL;
	}

	if (bnx2i_conn->gen_pdu.resp_buf) {
		dma_free_coherent(&hba->pcidev->dev,
				  ISCSI_DEF_MAX_RECV_SEG_LEN,
				  bnx2i_conn->gen_pdu.resp_buf,
				  bnx2i_conn->gen_pdu.resp_dma_addr);
		bnx2i_conn->gen_pdu.resp_buf = NULL;
	}

	if (bnx2i_conn->gen_pdu.req_buf) {
		dma_free_coherent(&hba->pcidev->dev,
				  ISCSI_DEF_MAX_RECV_SEG_LEN,
				  bnx2i_conn->gen_pdu.req_buf,
				  bnx2i_conn->gen_pdu.req_dma_addr);
		bnx2i_conn->gen_pdu.req_buf = NULL;
	}
}

/**
 * bnx2i_conn_alloc_login_resources - alloc DMA resources for login/nop.
 * @hba:		pointer to adapter instance
 * @bnx2i_conn:		iscsi connection pointer
 *
 * Mgmt task DNA resources are allocated in this routine.
 */
static int bnx2i_conn_alloc_login_resources(struct bnx2i_hba *hba,
					    struct bnx2i_conn *bnx2i_conn)
{
	/* Allocate memory for login request/response buffers */
	bnx2i_conn->gen_pdu.req_buf =
		dma_alloc_coherent(&hba->pcidev->dev,
				   ISCSI_DEF_MAX_RECV_SEG_LEN,
				   &bnx2i_conn->gen_pdu.req_dma_addr,
				   GFP_KERNEL);
	if (bnx2i_conn->gen_pdu.req_buf == NULL)
		goto login_req_buf_failure;

	bnx2i_conn->gen_pdu.req_buf_size = 0;
	bnx2i_conn->gen_pdu.req_wr_ptr = bnx2i_conn->gen_pdu.req_buf;

	bnx2i_conn->gen_pdu.resp_buf =
		dma_alloc_coherent(&hba->pcidev->dev,
				   ISCSI_DEF_MAX_RECV_SEG_LEN,
				   &bnx2i_conn->gen_pdu.resp_dma_addr,
				   GFP_KERNEL);
	if (bnx2i_conn->gen_pdu.resp_buf == NULL)
		goto login_resp_buf_failure;

	bnx2i_conn->gen_pdu.resp_buf_size = ISCSI_DEF_MAX_RECV_SEG_LEN;
	bnx2i_conn->gen_pdu.resp_wr_ptr = bnx2i_conn->gen_pdu.resp_buf;

	bnx2i_conn->gen_pdu.req_bd_tbl =
		dma_alloc_coherent(&hba->pcidev->dev, PAGE_SIZE,
				   &bnx2i_conn->gen_pdu.req_bd_dma, GFP_KERNEL);
	if (bnx2i_conn->gen_pdu.req_bd_tbl == NULL)
		goto login_req_bd_tbl_failure;

	bnx2i_conn->gen_pdu.resp_bd_tbl =
		dma_alloc_coherent(&hba->pcidev->dev, PAGE_SIZE,
				   &bnx2i_conn->gen_pdu.resp_bd_dma,
				   GFP_KERNEL);
	if (bnx2i_conn->gen_pdu.resp_bd_tbl == NULL)
		goto login_resp_bd_tbl_failure;

	return 0;

login_resp_bd_tbl_failure:
	dma_free_coherent(&hba->pcidev->dev, PAGE_SIZE,
			  bnx2i_conn->gen_pdu.req_bd_tbl,
			  bnx2i_conn->gen_pdu.req_bd_dma);
	bnx2i_conn->gen_pdu.req_bd_tbl = NULL;

login_req_bd_tbl_failure:
	dma_free_coherent(&hba->pcidev->dev, ISCSI_DEF_MAX_RECV_SEG_LEN,
			  bnx2i_conn->gen_pdu.resp_buf,
			  bnx2i_conn->gen_pdu.resp_dma_addr);
	bnx2i_conn->gen_pdu.resp_buf = NULL;
login_resp_buf_failure:
	dma_free_coherent(&hba->pcidev->dev, ISCSI_DEF_MAX_RECV_SEG_LEN,
			  bnx2i_conn->gen_pdu.req_buf,
			  bnx2i_conn->gen_pdu.req_dma_addr);
	bnx2i_conn->gen_pdu.req_buf = NULL;
login_req_buf_failure:
	iscsi_conn_printk(KERN_ERR, bnx2i_conn->cls_conn->dd_data,
			  "login resource alloc failed!!\n");
	return -ENOMEM;

}


/**
 * bnx2i_iscsi_prep_generic_pdu_bd - prepares BD table.
 * @bnx2i_conn:		iscsi connection pointer
 *
 * Allocates buffers and BD tables before shipping requests to cnic
 *	for PDUs prepared by 'iscsid' daemon
 */
static void bnx2i_iscsi_prep_generic_pdu_bd(struct bnx2i_conn *bnx2i_conn)
{
	struct iscsi_bd *bd_tbl;

	bd_tbl = (struct iscsi_bd *) bnx2i_conn->gen_pdu.req_bd_tbl;

	bd_tbl->buffer_addr_hi =
		(u32) ((u64) bnx2i_conn->gen_pdu.req_dma_addr >> 32);
	bd_tbl->buffer_addr_lo = (u32) bnx2i_conn->gen_pdu.req_dma_addr;
	bd_tbl->buffer_length = bnx2i_conn->gen_pdu.req_wr_ptr -
				bnx2i_conn->gen_pdu.req_buf;
	bd_tbl->reserved0 = 0;
	bd_tbl->flags = ISCSI_BD_LAST_IN_BD_CHAIN |
			ISCSI_BD_FIRST_IN_BD_CHAIN;

	bd_tbl = (struct iscsi_bd  *) bnx2i_conn->gen_pdu.resp_bd_tbl;
	bd_tbl->buffer_addr_hi = (u64) bnx2i_conn->gen_pdu.resp_dma_addr >> 32;
	bd_tbl->buffer_addr_lo = (u32) bnx2i_conn->gen_pdu.resp_dma_addr;
	bd_tbl->buffer_length = ISCSI_DEF_MAX_RECV_SEG_LEN;
	bd_tbl->reserved0 = 0;
	bd_tbl->flags = ISCSI_BD_LAST_IN_BD_CHAIN |
			ISCSI_BD_FIRST_IN_BD_CHAIN;
}


/**
 * bnx2i_iscsi_send_generic_request - called to send mgmt tasks.
 * @task:	transport layer task pointer
 *
 * called to transmit PDUs prepared by the 'iscsid' daemon. iSCSI login,
 *	Nop-out and Logout requests flow through this path.
 */
static int bnx2i_iscsi_send_generic_request(struct iscsi_task *task)
{
	struct bnx2i_cmd *cmd = task->dd_data;
	struct bnx2i_conn *bnx2i_conn = cmd->conn;
	int rc = 0;
	char *buf;
	int data_len;

	bnx2i_iscsi_prep_generic_pdu_bd(bnx2i_conn);
	switch (task->hdr->opcode & ISCSI_OPCODE_MASK) {
	case ISCSI_OP_LOGIN:
		bnx2i_send_iscsi_login(bnx2i_conn, task);
		break;
	case ISCSI_OP_NOOP_OUT:
		data_len = bnx2i_conn->gen_pdu.req_buf_size;
		buf = bnx2i_conn->gen_pdu.req_buf;
		if (data_len)
			rc = bnx2i_send_iscsi_nopout(bnx2i_conn, task,
						     buf, data_len, 1);
		else
			rc = bnx2i_send_iscsi_nopout(bnx2i_conn, task,
						     NULL, 0, 1);
		break;
	case ISCSI_OP_LOGOUT:
		rc = bnx2i_send_iscsi_logout(bnx2i_conn, task);
		break;
	case ISCSI_OP_SCSI_TMFUNC:
		rc = bnx2i_send_iscsi_tmf(bnx2i_conn, task);
		break;
	default:
		iscsi_conn_printk(KERN_ALERT, bnx2i_conn->cls_conn->dd_data,
				  "send_gen: unsupported op 0x%x\n",
				  task->hdr->opcode);
	}
	return rc;
}


/**********************************************************************
 *		SCSI-ML Interface
 **********************************************************************/

/**
 * bnx2i_cpy_scsi_cdb - copies LUN & CDB fields in required format to sq wqe
 * @sc:		SCSI-ML command pointer
 * @cmd:	iscsi cmd pointer
 */
static void bnx2i_cpy_scsi_cdb(struct scsi_cmnd *sc, struct bnx2i_cmd *cmd)
{
	u32 dword;
	int lpcnt;
	u8 *srcp;
	u32 *dstp;
	u32 scsi_lun[2];

	int_to_scsilun(sc->device->lun, (struct scsi_lun *) scsi_lun);
	cmd->req.lun[0] = be32_to_cpu(scsi_lun[0]);
	cmd->req.lun[1] = be32_to_cpu(scsi_lun[1]);

	lpcnt = cmd->scsi_cmd->cmd_len / sizeof(dword);
	srcp = (u8 *) sc->cmnd;
	dstp = (u32 *) cmd->req.cdb;
	while (lpcnt--) {
		memcpy(&dword, (const void *) srcp, 4);
		*dstp = cpu_to_be32(dword);
		srcp += 4;
		dstp++;
	}
	if (sc->cmd_len & 0x3) {
		dword = (u32) srcp[0] | ((u32) srcp[1] << 8);
		*dstp = cpu_to_be32(dword);
	}
}

static void bnx2i_cleanup_task(struct iscsi_task *task)
{
	struct iscsi_conn *conn = task->conn;
	struct bnx2i_conn *bnx2i_conn = conn->dd_data;
	struct bnx2i_hba *hba = bnx2i_conn->hba;

	/*
	 * mgmt task or cmd was never sent to us to transmit.
	 */
	if (!task->sc || task->state == ISCSI_TASK_PENDING)
		return;
	/*
	 * need to clean-up task context to claim dma buffers
	 */
	if (task->state == ISCSI_TASK_ABRT_TMF) {
		bnx2i_send_cmd_cleanup_req(hba, task->dd_data);

		spin_unlock_bh(&conn->session->lock);
		wait_for_completion_timeout(&bnx2i_conn->cmd_cleanup_cmpl,
				msecs_to_jiffies(ISCSI_CMD_CLEANUP_TIMEOUT));
		spin_lock_bh(&conn->session->lock);
	}
	bnx2i_iscsi_unmap_sg_list(task->dd_data);
}

/**
 * bnx2i_mtask_xmit - transmit mtask to chip for further processing
 * @conn:	transport layer conn structure pointer
 * @task:	transport layer command structure pointer
 */
static int
bnx2i_mtask_xmit(struct iscsi_conn *conn, struct iscsi_task *task)
{
	struct bnx2i_conn *bnx2i_conn = conn->dd_data;
	struct bnx2i_cmd *cmd = task->dd_data;

	memset(bnx2i_conn->gen_pdu.req_buf, 0, ISCSI_DEF_MAX_RECV_SEG_LEN);

	bnx2i_setup_cmd_wqe_template(cmd);
	bnx2i_conn->gen_pdu.req_buf_size = task->data_count;
	if (task->data_count) {
		memcpy(bnx2i_conn->gen_pdu.req_buf, task->data,
		       task->data_count);
		bnx2i_conn->gen_pdu.req_wr_ptr =
			bnx2i_conn->gen_pdu.req_buf + task->data_count;
	}
	cmd->conn = conn->dd_data;
	cmd->scsi_cmd = NULL;
	return bnx2i_iscsi_send_generic_request(task);
}

/**
 * bnx2i_task_xmit - transmit iscsi command to chip for further processing
 * @task:	transport layer command structure pointer
 *
 * maps SG buffers and send request to chip/firmware in the form of SQ WQE
 */
static int bnx2i_task_xmit(struct iscsi_task *task)
{
	struct iscsi_conn *conn = task->conn;
	struct iscsi_session *session = conn->session;
	struct Scsi_Host *shost = iscsi_session_to_shost(session->cls_session);
	struct bnx2i_hba *hba = iscsi_host_priv(shost);
	struct bnx2i_conn *bnx2i_conn = conn->dd_data;
	struct scsi_cmnd *sc = task->sc;
	struct bnx2i_cmd *cmd = task->dd_data;
	struct iscsi_cmd *hdr = (struct iscsi_cmd *) task->hdr;

	/*
	 * If there is no scsi_cmnd this must be a mgmt task
	 */
	if (!sc)
		return bnx2i_mtask_xmit(conn, task);

	bnx2i_setup_cmd_wqe_template(cmd);
	cmd->req.op_code = ISCSI_OP_SCSI_CMD;
	cmd->conn = bnx2i_conn;
	cmd->scsi_cmd = sc;
	cmd->req.total_data_transfer_length = scsi_bufflen(sc);
	cmd->req.cmd_sn = be32_to_cpu(hdr->cmdsn);

	bnx2i_iscsi_map_sg_list(cmd);
	bnx2i_cpy_scsi_cdb(sc, cmd);

	cmd->req.op_attr = ISCSI_ATTR_SIMPLE;
	if (sc->sc_data_direction == DMA_TO_DEVICE) {
		cmd->req.op_attr |= ISCSI_CMD_REQUEST_WRITE;
		cmd->req.itt = task->itt |
			(ISCSI_TASK_TYPE_WRITE << ISCSI_CMD_REQUEST_TYPE_SHIFT);
		bnx2i_setup_write_cmd_bd_info(task);
	} else {
		if (scsi_bufflen(sc))
			cmd->req.op_attr |= ISCSI_CMD_REQUEST_READ;
		cmd->req.itt = task->itt |
			(ISCSI_TASK_TYPE_READ << ISCSI_CMD_REQUEST_TYPE_SHIFT);
	}

	cmd->req.num_bds = cmd->io_tbl.bd_valid;
	if (!cmd->io_tbl.bd_valid) {
		cmd->req.bd_list_addr_lo = (u32) hba->mp_bd_dma;
		cmd->req.bd_list_addr_hi = (u32) ((u64) hba->mp_bd_dma >> 32);
		cmd->req.num_bds = 1;
	}

	bnx2i_send_iscsi_scsicmd(bnx2i_conn, cmd);
	return 0;
}

/**
 * bnx2i_session_create - create a new iscsi session
 * @cmds_max:		max commands supported
 * @qdepth:		scsi queue depth to support
 * @initial_cmdsn:	initial iscsi CMDSN to be used for this session
 *
 * Creates a new iSCSI session instance on given device.
 */
static struct iscsi_cls_session *
bnx2i_session_create(struct iscsi_endpoint *ep,
		     uint16_t cmds_max, uint16_t qdepth,
		     uint32_t initial_cmdsn)
{
	struct Scsi_Host *shost;
	struct iscsi_cls_session *cls_session;
	struct bnx2i_hba *hba;
	struct bnx2i_endpoint *bnx2i_ep;

	if (!ep) {
		printk(KERN_ERR "bnx2i: missing ep.\n");
		return NULL;
	}

	bnx2i_ep = ep->dd_data;
	shost = bnx2i_ep->hba->shost;
	hba = iscsi_host_priv(shost);
	if (bnx2i_adapter_ready(hba))
		return NULL;

	/*
	 * user can override hw limit as long as it is within
	 * the min/max.
	 */
	if (cmds_max > hba->max_sqes)
		cmds_max = hba->max_sqes;
	else if (cmds_max < BNX2I_SQ_WQES_MIN)
		cmds_max = BNX2I_SQ_WQES_MIN;

	cls_session = iscsi_session_setup(&bnx2i_iscsi_transport, shost,
					  cmds_max, 0, sizeof(struct bnx2i_cmd),
					  initial_cmdsn, ISCSI_MAX_TARGET);
	if (!cls_session)
		return NULL;

	if (bnx2i_setup_cmd_pool(hba, cls_session->dd_data))
		goto session_teardown;
	return cls_session;

session_teardown:
	iscsi_session_teardown(cls_session);
	return NULL;
}


/**
 * bnx2i_session_destroy - destroys iscsi session
 * @cls_session:	pointer to iscsi cls session
 *
 * Destroys previously created iSCSI session instance and releases
 *	all resources held by it
 */
static void bnx2i_session_destroy(struct iscsi_cls_session *cls_session)
{
	struct iscsi_session *session = cls_session->dd_data;
	struct Scsi_Host *shost = iscsi_session_to_shost(cls_session);
	struct bnx2i_hba *hba = iscsi_host_priv(shost);

	bnx2i_destroy_cmd_pool(hba, session);
	iscsi_session_teardown(cls_session);
}


/**
 * bnx2i_conn_create - create iscsi connection instance
 * @cls_session:	pointer to iscsi cls session
 * @cid:		iscsi cid as per rfc (not NX2's CID terminology)
 *
 * Creates a new iSCSI connection instance for a given session
 */
static struct iscsi_cls_conn *
bnx2i_conn_create(struct iscsi_cls_session *cls_session, uint32_t cid)
{
	struct Scsi_Host *shost = iscsi_session_to_shost(cls_session);
	struct bnx2i_hba *hba = iscsi_host_priv(shost);
	struct bnx2i_conn *bnx2i_conn;
	struct iscsi_cls_conn *cls_conn;
	struct iscsi_conn *conn;

	cls_conn = iscsi_conn_setup(cls_session, sizeof(*bnx2i_conn),
				    cid);
	if (!cls_conn)
		return NULL;
	conn = cls_conn->dd_data;

	bnx2i_conn = conn->dd_data;
	bnx2i_conn->cls_conn = cls_conn;
	bnx2i_conn->hba = hba;
	/* 'ep' ptr will be assigned in bind() call */
	bnx2i_conn->ep = NULL;
	init_completion(&bnx2i_conn->cmd_cleanup_cmpl);

	if (bnx2i_conn_alloc_login_resources(hba, bnx2i_conn)) {
		iscsi_conn_printk(KERN_ALERT, conn,
				  "conn_new: login resc alloc failed!!\n");
		goto free_conn;
	}

	return cls_conn;

free_conn:
	iscsi_conn_teardown(cls_conn);
	return NULL;
}

/**
 * bnx2i_conn_bind - binds iscsi sess, conn and ep objects together
 * @cls_session:	pointer to iscsi cls session
 * @cls_conn:		pointer to iscsi cls conn
 * @transport_fd:	64-bit EP handle
 * @is_leading:		leading connection on this session?
 *
 * Binds together iSCSI session instance, iSCSI connection instance
 *	and the TCP connection. This routine returns error code if
 *	TCP connection does not belong on the device iSCSI sess/conn
 *	is bound
 */
static int bnx2i_conn_bind(struct iscsi_cls_session *cls_session,
			   struct iscsi_cls_conn *cls_conn,
			   uint64_t transport_fd, int is_leading)
{
	struct iscsi_conn *conn = cls_conn->dd_data;
	struct bnx2i_conn *bnx2i_conn = conn->dd_data;
	struct Scsi_Host *shost = iscsi_session_to_shost(cls_session);
	struct bnx2i_hba *hba = iscsi_host_priv(shost);
	struct bnx2i_endpoint *bnx2i_ep;
	struct iscsi_endpoint *ep;
	int ret_code;

	ep = iscsi_lookup_endpoint(transport_fd);
	if (!ep)
		return -EINVAL;
	/*
	 * Forcefully terminate all in progress connection recovery at the
	 * earliest, either in bind(), send_pdu(LOGIN), or conn_start()
	 */
	if (bnx2i_adapter_ready(hba))
		return -EIO;

	bnx2i_ep = ep->dd_data;
	if ((bnx2i_ep->state == EP_STATE_TCP_FIN_RCVD) ||
	    (bnx2i_ep->state == EP_STATE_TCP_RST_RCVD))
		/* Peer disconnect via' FIN or RST */
		return -EINVAL;

	if (iscsi_conn_bind(cls_session, cls_conn, is_leading))
		return -EINVAL;

	if (bnx2i_ep->hba != hba) {
		/* Error - TCP connection does not belong to this device
		 */
		iscsi_conn_printk(KERN_ALERT, cls_conn->dd_data,
				  "conn bind, ep=0x%p (%s) does not",
				  bnx2i_ep, bnx2i_ep->hba->netdev->name);
		iscsi_conn_printk(KERN_ALERT, cls_conn->dd_data,
				  "belong to hba (%s)\n",
				  hba->netdev->name);
		return -EEXIST;
	}
	bnx2i_ep->conn = bnx2i_conn;
	bnx2i_conn->ep = bnx2i_ep;
	bnx2i_conn->iscsi_conn_cid = bnx2i_ep->ep_iscsi_cid;
	bnx2i_conn->fw_cid = bnx2i_ep->ep_cid;

	ret_code = bnx2i_bind_conn_to_iscsi_cid(hba, bnx2i_conn,
						bnx2i_ep->ep_iscsi_cid);

	/* 5706/5708/5709 FW takes RQ as full when initiated, but for 57710
	 * driver needs to explicitly replenish RQ index during setup.
	 */
	if (test_bit(BNX2I_NX2_DEV_57710, &bnx2i_ep->hba->cnic_dev_type))
		bnx2i_put_rq_buf(bnx2i_conn, 0);

	bnx2i_arm_cq_event_coalescing(bnx2i_conn->ep, CNIC_ARM_CQE);
	return ret_code;
}


/**
 * bnx2i_conn_destroy - destroy iscsi connection instance & release resources
 * @cls_conn:	pointer to iscsi cls conn
 *
 * Destroy an iSCSI connection instance and release memory resources held by
 *	this connection
 */
static void bnx2i_conn_destroy(struct iscsi_cls_conn *cls_conn)
{
	struct iscsi_conn *conn = cls_conn->dd_data;
	struct bnx2i_conn *bnx2i_conn = conn->dd_data;
	struct Scsi_Host *shost;
	struct bnx2i_hba *hba;

	shost = iscsi_session_to_shost(iscsi_conn_to_session(cls_conn));
	hba = iscsi_host_priv(shost);

	bnx2i_conn_free_login_resources(hba, bnx2i_conn);
	iscsi_conn_teardown(cls_conn);
}


/**
 * bnx2i_conn_get_param - return iscsi connection parameter to caller
 * @cls_conn:	pointer to iscsi cls conn
 * @param:	parameter type identifier
 * @buf: 	buffer pointer
 *
 * returns iSCSI connection parameters
 */
static int bnx2i_conn_get_param(struct iscsi_cls_conn *cls_conn,
				enum iscsi_param param, char *buf)
{
	struct iscsi_conn *conn = cls_conn->dd_data;
	struct bnx2i_conn *bnx2i_conn = conn->dd_data;
	int len = 0;

	if (!(bnx2i_conn && bnx2i_conn->ep && bnx2i_conn->ep->hba))
		goto out;

	switch (param) {
	case ISCSI_PARAM_CONN_PORT:
		mutex_lock(&bnx2i_conn->ep->hba->net_dev_lock);
		if (bnx2i_conn->ep->cm_sk)
			len = sprintf(buf, "%hu\n",
				      bnx2i_conn->ep->cm_sk->dst_port);
		mutex_unlock(&bnx2i_conn->ep->hba->net_dev_lock);
		break;
	case ISCSI_PARAM_CONN_ADDRESS:
<<<<<<< HEAD
		if (bnx2i_conn->ep)
			len = sprintf(buf, "%pI4\n",
				      &bnx2i_conn->ep->cm_sk->dst_ip);
=======
		mutex_lock(&bnx2i_conn->ep->hba->net_dev_lock);
		if (bnx2i_conn->ep->cm_sk)
			len = sprintf(buf, "%pI4\n",
				      &bnx2i_conn->ep->cm_sk->dst_ip);
		mutex_unlock(&bnx2i_conn->ep->hba->net_dev_lock);
>>>>>>> 3cbea436
		break;
	default:
		return iscsi_conn_get_param(cls_conn, param, buf);
	}
out:
	return len;
}

/**
 * bnx2i_host_get_param - returns host (adapter) related parameters
 * @shost:	scsi host pointer
 * @param:	parameter type identifier
 * @buf:	buffer pointer
 */
static int bnx2i_host_get_param(struct Scsi_Host *shost,
				enum iscsi_host_param param, char *buf)
{
	struct bnx2i_hba *hba = iscsi_host_priv(shost);
	int len = 0;

	switch (param) {
	case ISCSI_HOST_PARAM_HWADDRESS:
		len = sysfs_format_mac(buf, hba->cnic->mac_addr, 6);
		break;
	case ISCSI_HOST_PARAM_NETDEV_NAME:
		len = sprintf(buf, "%s\n", hba->netdev->name);
		break;
	case ISCSI_HOST_PARAM_IPADDRESS: {
		struct list_head *active_list = &hba->ep_active_list;

		read_lock_bh(&hba->ep_rdwr_lock);
		if (!list_empty(&hba->ep_active_list)) {
			struct bnx2i_endpoint *bnx2i_ep;
			struct cnic_sock *csk;

			bnx2i_ep = list_first_entry(active_list,
						    struct bnx2i_endpoint,
						    link);
			csk = bnx2i_ep->cm_sk;
			if (test_bit(SK_F_IPV6, &csk->flags))
				len = sprintf(buf, "%pI6\n", csk->src_ip);
			else
				len = sprintf(buf, "%pI4\n", csk->src_ip);
		}
		read_unlock_bh(&hba->ep_rdwr_lock);
		break;
	}
	default:
		return iscsi_host_get_param(shost, param, buf);
	}
	return len;
}

/**
 * bnx2i_conn_start - completes iscsi connection migration to FFP
 * @cls_conn:	pointer to iscsi cls conn
 *
 * last call in FFP migration to handover iscsi conn to the driver
 */
static int bnx2i_conn_start(struct iscsi_cls_conn *cls_conn)
{
	struct iscsi_conn *conn = cls_conn->dd_data;
	struct bnx2i_conn *bnx2i_conn = conn->dd_data;

	bnx2i_conn->ep->state = EP_STATE_ULP_UPDATE_START;
	bnx2i_update_iscsi_conn(conn);

	/*
	 * this should normally not sleep for a long time so it should
	 * not disrupt the caller.
	 */
	bnx2i_conn->ep->ofld_timer.expires = 1 * HZ + jiffies;
	bnx2i_conn->ep->ofld_timer.function = bnx2i_ep_ofld_timer;
	bnx2i_conn->ep->ofld_timer.data = (unsigned long) bnx2i_conn->ep;
	add_timer(&bnx2i_conn->ep->ofld_timer);
	/* update iSCSI context for this conn, wait for CNIC to complete */
	wait_event_interruptible(bnx2i_conn->ep->ofld_wait,
			bnx2i_conn->ep->state != EP_STATE_ULP_UPDATE_START);

	if (signal_pending(current))
		flush_signals(current);
	del_timer_sync(&bnx2i_conn->ep->ofld_timer);

	iscsi_conn_start(cls_conn);
	return 0;
}


/**
 * bnx2i_conn_get_stats - returns iSCSI stats
 * @cls_conn:	pointer to iscsi cls conn
 * @stats:	pointer to iscsi statistic struct
 */
static void bnx2i_conn_get_stats(struct iscsi_cls_conn *cls_conn,
				 struct iscsi_stats *stats)
{
	struct iscsi_conn *conn = cls_conn->dd_data;

	stats->txdata_octets = conn->txdata_octets;
	stats->rxdata_octets = conn->rxdata_octets;
	stats->scsicmd_pdus = conn->scsicmd_pdus_cnt;
	stats->dataout_pdus = conn->dataout_pdus_cnt;
	stats->scsirsp_pdus = conn->scsirsp_pdus_cnt;
	stats->datain_pdus = conn->datain_pdus_cnt;
	stats->r2t_pdus = conn->r2t_pdus_cnt;
	stats->tmfcmd_pdus = conn->tmfcmd_pdus_cnt;
	stats->tmfrsp_pdus = conn->tmfrsp_pdus_cnt;
	stats->custom_length = 3;
	strcpy(stats->custom[2].desc, "eh_abort_cnt");
	stats->custom[2].value = conn->eh_abort_cnt;
	stats->digest_err = 0;
	stats->timeout_err = 0;
	stats->custom_length = 0;
}


/**
 * bnx2i_check_route - checks if target IP route belongs to one of NX2 devices
 * @dst_addr:	target IP address
 *
 * check if route resolves to BNX2 device
 */
static struct bnx2i_hba *bnx2i_check_route(struct sockaddr *dst_addr)
{
	struct sockaddr_in *desti = (struct sockaddr_in *) dst_addr;
	struct bnx2i_hba *hba;
	struct cnic_dev *cnic = NULL;

	hba = get_adapter_list_head();
	if (hba && hba->cnic)
		cnic = hba->cnic->cm_select_dev(desti, CNIC_ULP_ISCSI);
	if (!cnic) {
		printk(KERN_ALERT "bnx2i: no route,"
		       "can't connect using cnic\n");
		goto no_nx2_route;
	}
	hba = bnx2i_find_hba_for_cnic(cnic);
	if (!hba)
		goto no_nx2_route;

	if (bnx2i_adapter_ready(hba)) {
		printk(KERN_ALERT "bnx2i: check route, hba not found\n");
		goto no_nx2_route;
	}
	if (hba->netdev->mtu > hba->mtu_supported) {
		printk(KERN_ALERT "bnx2i: %s network i/f mtu is set to %d\n",
				  hba->netdev->name, hba->netdev->mtu);
		printk(KERN_ALERT "bnx2i: iSCSI HBA can support mtu of %d\n",
				  hba->mtu_supported);
		goto no_nx2_route;
	}
	return hba;
no_nx2_route:
	return NULL;
}


/**
 * bnx2i_tear_down_conn - tear down iscsi/tcp connection and free resources
 * @hba:	pointer to adapter instance
 * @ep:		endpoint (transport indentifier) structure
 *
 * destroys cm_sock structure and on chip iscsi context
 */
static int bnx2i_tear_down_conn(struct bnx2i_hba *hba,
				 struct bnx2i_endpoint *ep)
{
	if (test_bit(BNX2I_CNIC_REGISTERED, &hba->reg_with_cnic) && ep->cm_sk)
		hba->cnic->cm_destroy(ep->cm_sk);

	if (test_bit(BNX2I_NX2_DEV_57710, &hba->cnic_dev_type) &&
	    ep->state == EP_STATE_DISCONN_TIMEDOUT) {
		if (ep->conn && ep->conn->cls_conn &&
		    ep->conn->cls_conn->dd_data) {
			struct iscsi_conn *conn = ep->conn->cls_conn->dd_data;

			/* Must suspend all rx queue activity for this ep */
			set_bit(ISCSI_SUSPEND_BIT, &conn->suspend_rx);
		}
		/* CONN_DISCONNECT timeout may or may not be an issue depending
		 * on what transcribed in TCP layer, different targets behave
		 * differently
		 */
		printk(KERN_ALERT "bnx2i (%s): - WARN - CONN_DISCON timed out, "
				  "please submit GRC Dump, NW/PCIe trace, "
				  "driver msgs to developers for analysis\n",
				  hba->netdev->name);
	}

	ep->state = EP_STATE_CLEANUP_START;
	init_timer(&ep->ofld_timer);
	ep->ofld_timer.expires = hba->conn_ctx_destroy_tmo + jiffies;
	ep->ofld_timer.function = bnx2i_ep_ofld_timer;
	ep->ofld_timer.data = (unsigned long) ep;
	add_timer(&ep->ofld_timer);

	bnx2i_ep_destroy_list_add(hba, ep);

	/* destroy iSCSI context, wait for it to complete */
	if (bnx2i_send_conn_destroy(hba, ep))
		ep->state = EP_STATE_CLEANUP_CMPL;

	wait_event_interruptible(ep->ofld_wait,
				 (ep->state != EP_STATE_CLEANUP_START));

	if (signal_pending(current))
		flush_signals(current);
	del_timer_sync(&ep->ofld_timer);

	bnx2i_ep_destroy_list_del(hba, ep);

	if (ep->state != EP_STATE_CLEANUP_CMPL)
		/* should never happen */
		printk(KERN_ALERT "bnx2i - conn destroy failed\n");

	return 0;
}


/**
 * bnx2i_ep_connect - establish TCP connection to target portal
 * @shost:		scsi host
 * @dst_addr:		target IP address
 * @non_blocking:	blocking or non-blocking call
 *
 * this routine initiates the TCP/IP connection by invoking Option-2 i/f
 *	with l5_core and the CNIC. This is a multi-step process of resolving
 *	route to target, create a iscsi connection context, handshaking with
 *	CNIC module to create/initialize the socket struct and finally
 *	sending down option-2 request to complete TCP 3-way handshake
 */
static struct iscsi_endpoint *bnx2i_ep_connect(struct Scsi_Host *shost,
					       struct sockaddr *dst_addr,
					       int non_blocking)
{
	u32 iscsi_cid = BNX2I_CID_RESERVED;
	struct sockaddr_in *desti = (struct sockaddr_in *) dst_addr;
	struct sockaddr_in6 *desti6;
	struct bnx2i_endpoint *bnx2i_ep;
	struct bnx2i_hba *hba;
	struct cnic_dev *cnic;
	struct cnic_sockaddr saddr;
	struct iscsi_endpoint *ep;
	int rc = 0;

	if (shost) {
		/* driver is given scsi host to work with */
		hba = iscsi_host_priv(shost);
	} else
		/*
		 * check if the given destination can be reached through
		 * a iscsi capable NetXtreme2 device
		 */
		hba = bnx2i_check_route(dst_addr);

<<<<<<< HEAD
	if (!hba || test_bit(ADAPTER_STATE_GOING_DOWN, &hba->adapter_state)) {
=======
	if (!hba) {
>>>>>>> 3cbea436
		rc = -EINVAL;
		goto nohba;
	}
	mutex_lock(&hba->net_dev_lock);

	if (bnx2i_adapter_ready(hba) || !hba->cid_que.cid_free_cnt) {
		rc = -EPERM;
		goto check_busy;
	}
	cnic = hba->cnic;
	mutex_lock(&hba->net_dev_lock);
	ep = bnx2i_alloc_ep(hba);
	if (!ep) {
		rc = -ENOMEM;
		goto check_busy;
	}
	bnx2i_ep = ep->dd_data;

<<<<<<< HEAD
	if (bnx2i_adapter_ready(hba)) {
		rc = -EPERM;
		goto net_if_down;
	}

=======
>>>>>>> 3cbea436
	bnx2i_ep->num_active_cmds = 0;
	iscsi_cid = bnx2i_alloc_iscsi_cid(hba);
	if (iscsi_cid == -1) {
		printk(KERN_ALERT "bnx2i (%s): alloc_ep - unable to allocate "
			"iscsi cid\n", hba->netdev->name);
		rc = -ENOMEM;
		bnx2i_free_ep(ep);
		goto check_busy;
	}
	bnx2i_ep->hba_age = hba->age;

	rc = bnx2i_alloc_qp_resc(hba, bnx2i_ep);
	if (rc != 0) {
		printk(KERN_ALERT "bnx2i (%s): ep_conn - alloc QP resc error"
			"\n", hba->netdev->name);
		rc = -ENOMEM;
		goto qp_resc_err;
	}

	bnx2i_ep->ep_iscsi_cid = (u16)iscsi_cid;
	bnx2i_ep->state = EP_STATE_OFLD_START;
	bnx2i_ep_ofld_list_add(hba, bnx2i_ep);

	init_timer(&bnx2i_ep->ofld_timer);
	bnx2i_ep->ofld_timer.expires = 2 * HZ + jiffies;
	bnx2i_ep->ofld_timer.function = bnx2i_ep_ofld_timer;
	bnx2i_ep->ofld_timer.data = (unsigned long) bnx2i_ep;
	add_timer(&bnx2i_ep->ofld_timer);

	if (bnx2i_send_conn_ofld_req(hba, bnx2i_ep)) {
		if (bnx2i_ep->state == EP_STATE_OFLD_FAILED_CID_BUSY) {
			printk(KERN_ALERT "bnx2i (%s): iscsi cid %d is busy\n",
				hba->netdev->name, bnx2i_ep->ep_iscsi_cid);
			rc = -EBUSY;
		} else
			rc = -ENOSPC;
		printk(KERN_ALERT "bnx2i (%s): unable to send conn offld kwqe"
			"\n", hba->netdev->name);
		bnx2i_ep_ofld_list_del(hba, bnx2i_ep);
		goto conn_failed;
	}

	/* Wait for CNIC hardware to setup conn context and return 'cid' */
	wait_event_interruptible(bnx2i_ep->ofld_wait,
				 bnx2i_ep->state != EP_STATE_OFLD_START);

	if (signal_pending(current))
		flush_signals(current);
	del_timer_sync(&bnx2i_ep->ofld_timer);

	bnx2i_ep_ofld_list_del(hba, bnx2i_ep);

	if (bnx2i_ep->state != EP_STATE_OFLD_COMPL) {
		if (bnx2i_ep->state == EP_STATE_OFLD_FAILED_CID_BUSY) {
			printk(KERN_ALERT "bnx2i (%s): iscsi cid %d is busy\n",
				hba->netdev->name, bnx2i_ep->ep_iscsi_cid);
			rc = -EBUSY;
		} else
			rc = -ENOSPC;
		goto conn_failed;
	}

	rc = cnic->cm_create(cnic, CNIC_ULP_ISCSI, bnx2i_ep->ep_cid,
			     iscsi_cid, &bnx2i_ep->cm_sk, bnx2i_ep);
	if (rc) {
		rc = -EINVAL;
		/* Need to terminate and cleanup the connection */
		goto release_ep;
	}

	bnx2i_ep->cm_sk->rcv_buf = 256 * 1024;
	bnx2i_ep->cm_sk->snd_buf = 256 * 1024;
	clear_bit(SK_TCP_TIMESTAMP, &bnx2i_ep->cm_sk->tcp_flags);

	memset(&saddr, 0, sizeof(saddr));
	if (dst_addr->sa_family == AF_INET) {
		desti = (struct sockaddr_in *) dst_addr;
		saddr.remote.v4 = *desti;
		saddr.local.v4.sin_family = desti->sin_family;
	} else if (dst_addr->sa_family == AF_INET6) {
		desti6 = (struct sockaddr_in6 *) dst_addr;
		saddr.remote.v6 = *desti6;
		saddr.local.v6.sin6_family = desti6->sin6_family;
	}

	bnx2i_ep->timestamp = jiffies;
	bnx2i_ep->state = EP_STATE_CONNECT_START;
	if (!test_bit(BNX2I_CNIC_REGISTERED, &hba->reg_with_cnic)) {
		rc = -EINVAL;
		goto conn_failed;
	} else
		rc = cnic->cm_connect(bnx2i_ep->cm_sk, &saddr);
	if (rc)
		goto release_ep;

	bnx2i_ep_active_list_add(hba, bnx2i_ep);

	if (bnx2i_map_ep_dbell_regs(bnx2i_ep))
		goto del_active_ep;

	mutex_unlock(&hba->net_dev_lock);
	return ep;

del_active_ep:
	bnx2i_ep_active_list_del(hba, bnx2i_ep);
release_ep:
	if (bnx2i_tear_down_conn(hba, bnx2i_ep)) {
		mutex_unlock(&hba->net_dev_lock);
		return ERR_PTR(rc);
	}
conn_failed:
	bnx2i_free_qp_resc(hba, bnx2i_ep);
qp_resc_err:
	bnx2i_free_ep(ep);
check_busy:
	mutex_unlock(&hba->net_dev_lock);
nohba:
<<<<<<< HEAD
	bnx2i_unreg_dev_all();
=======
>>>>>>> 3cbea436
	return ERR_PTR(rc);
}


/**
 * bnx2i_ep_poll - polls for TCP connection establishement
 * @ep:			TCP connection (endpoint) handle
 * @timeout_ms:		timeout value in milli secs
 *
 * polls for TCP connect request to complete
 */
static int bnx2i_ep_poll(struct iscsi_endpoint *ep, int timeout_ms)
{
	struct bnx2i_endpoint *bnx2i_ep;
	int rc = 0;

	bnx2i_ep = ep->dd_data;
	if ((bnx2i_ep->state == EP_STATE_IDLE) ||
	    (bnx2i_ep->state == EP_STATE_CONNECT_FAILED) ||
	    (bnx2i_ep->state == EP_STATE_OFLD_FAILED))
		return -1;
	if (bnx2i_ep->state == EP_STATE_CONNECT_COMPL)
		return 1;

	rc = wait_event_interruptible_timeout(bnx2i_ep->ofld_wait,
					      ((bnx2i_ep->state ==
						EP_STATE_OFLD_FAILED) ||
					       (bnx2i_ep->state ==
						EP_STATE_CONNECT_FAILED) ||
					       (bnx2i_ep->state ==
						EP_STATE_CONNECT_COMPL)),
					      msecs_to_jiffies(timeout_ms));
	if (bnx2i_ep->state == EP_STATE_OFLD_FAILED)
		rc = -1;

	if (rc > 0)
		return 1;
	else if (!rc)
		return 0;	/* timeout */
	else
		return rc;
}


/**
 * bnx2i_ep_tcp_conn_active - check EP state transition
 * @ep:		endpoint pointer
 *
 * check if underlying TCP connection is active
 */
static int bnx2i_ep_tcp_conn_active(struct bnx2i_endpoint *bnx2i_ep)
{
	int ret;
	int cnic_dev_10g = 0;

	if (test_bit(BNX2I_NX2_DEV_57710, &bnx2i_ep->hba->cnic_dev_type))
		cnic_dev_10g = 1;

	switch (bnx2i_ep->state) {
	case EP_STATE_CONNECT_FAILED:
	case EP_STATE_CLEANUP_FAILED:
	case EP_STATE_OFLD_FAILED:
	case EP_STATE_DISCONN_TIMEDOUT:
		ret = 0;
		break;
	case EP_STATE_CONNECT_START:
	case EP_STATE_CONNECT_COMPL:
	case EP_STATE_ULP_UPDATE_START:
	case EP_STATE_ULP_UPDATE_COMPL:
	case EP_STATE_TCP_FIN_RCVD:
	case EP_STATE_LOGOUT_SENT:
	case EP_STATE_LOGOUT_RESP_RCVD:
	case EP_STATE_ULP_UPDATE_FAILED:
		ret = 1;
		break;
	case EP_STATE_TCP_RST_RCVD:
		if (cnic_dev_10g)
			ret = 0;
		else
			ret = 1;
		break;
	default:
		ret = 0;
	}

	return ret;
}


/*
 * bnx2i_hw_ep_disconnect - executes TCP connection teardown process in the hw
 * @ep:		TCP connection (bnx2i endpoint) handle
 *
 * executes  TCP connection teardown process
 */
int bnx2i_hw_ep_disconnect(struct bnx2i_endpoint *bnx2i_ep)
{
	struct bnx2i_hba *hba = bnx2i_ep->hba;
	struct cnic_dev *cnic;
	struct iscsi_session *session = NULL;
	struct iscsi_conn *conn = NULL;
	int ret = 0;
	int close = 0;
	int close_ret = 0;

	if (!hba)
		return 0;

	cnic = hba->cnic;
	if (!cnic)
		return 0;

<<<<<<< HEAD
	if (bnx2i_ep->state == EP_STATE_IDLE)
=======
	if (bnx2i_ep->state == EP_STATE_IDLE ||
	    bnx2i_ep->state == EP_STATE_DISCONN_TIMEDOUT)
>>>>>>> 3cbea436
		return 0;

	if (!bnx2i_ep_tcp_conn_active(bnx2i_ep))
		goto destroy_conn;

	if (bnx2i_ep->conn) {
		conn = bnx2i_ep->conn->cls_conn->dd_data;
		session = conn->session;
	}

	init_timer(&bnx2i_ep->ofld_timer);
	bnx2i_ep->ofld_timer.expires = hba->conn_teardown_tmo + jiffies;
	bnx2i_ep->ofld_timer.function = bnx2i_ep_ofld_timer;
	bnx2i_ep->ofld_timer.data = (unsigned long) bnx2i_ep;
	add_timer(&bnx2i_ep->ofld_timer);

	if (!test_bit(BNX2I_CNIC_REGISTERED, &hba->reg_with_cnic))
		goto out;

	if (session) {
		spin_lock_bh(&session->lock);
		if (bnx2i_ep->state != EP_STATE_TCP_FIN_RCVD) {
			if (session->state == ISCSI_STATE_LOGGING_OUT) {
				if (bnx2i_ep->state == EP_STATE_LOGOUT_SENT) {
					/* Logout sent, but no resp */
<<<<<<< HEAD
					printk(KERN_ALERT "bnx2i - WARNING "
						"logout response was not "
						"received!\n");
=======
					printk(KERN_ALERT "bnx2i (%s): WARNING"
						" logout response was not "
						"received!\n",
						bnx2i_ep->hba->netdev->name);
>>>>>>> 3cbea436
				} else if (bnx2i_ep->state ==
					   EP_STATE_LOGOUT_RESP_RCVD)
					close = 1;
			}
		} else
			close = 1;

		spin_unlock_bh(&session->lock);
	}

	bnx2i_ep->state = EP_STATE_DISCONN_START;

	if (close)
		close_ret = cnic->cm_close(bnx2i_ep->cm_sk);
	else
		close_ret = cnic->cm_abort(bnx2i_ep->cm_sk);

<<<<<<< HEAD
	/* No longer allow CFC delete if cm_close/abort fails the request */
	if (close_ret)
		printk(KERN_ALERT "bnx2i: %s close/abort(%d) returned %d\n",
=======
	if (close_ret)
		printk(KERN_ALERT "bnx2i (%s): close/abort(%d) returned %d\n",
>>>>>>> 3cbea436
			bnx2i_ep->hba->netdev->name, close, close_ret);
	else
		/* wait for option-2 conn teardown */
		wait_event_interruptible(bnx2i_ep->ofld_wait,
				 bnx2i_ep->state != EP_STATE_DISCONN_START);

	if (signal_pending(current))
		flush_signals(current);
	del_timer_sync(&bnx2i_ep->ofld_timer);

destroy_conn:
	bnx2i_ep_active_list_del(hba, bnx2i_ep);
	if (bnx2i_tear_down_conn(hba, bnx2i_ep))
<<<<<<< HEAD
		ret = -EINVAL;
=======
		return -EINVAL;
>>>>>>> 3cbea436
out:
	bnx2i_ep->state = EP_STATE_IDLE;
	return ret;
}


/**
 * bnx2i_ep_disconnect - executes TCP connection teardown process
 * @ep:		TCP connection (iscsi endpoint) handle
 *
 * executes  TCP connection teardown process
 */
static void bnx2i_ep_disconnect(struct iscsi_endpoint *ep)
{
	struct bnx2i_endpoint *bnx2i_ep;
	struct bnx2i_conn *bnx2i_conn = NULL;
	struct iscsi_conn *conn = NULL;
	struct bnx2i_hba *hba;

	bnx2i_ep = ep->dd_data;

	/* driver should not attempt connection cleanup until TCP_CONNECT
	 * completes either successfully or fails. Timeout is 9-secs, so
	 * wait for it to complete
	 */
	while ((bnx2i_ep->state == EP_STATE_CONNECT_START) &&
		!time_after(jiffies, bnx2i_ep->timestamp + (12 * HZ)))
		msleep(250);

	if (bnx2i_ep->conn) {
		bnx2i_conn = bnx2i_ep->conn;
		conn = bnx2i_conn->cls_conn->dd_data;
		iscsi_suspend_queue(conn);
	}
	hba = bnx2i_ep->hba;

	mutex_lock(&hba->net_dev_lock);

<<<<<<< HEAD
	if (bnx2i_ep->state == EP_STATE_IDLE)
		goto return_bnx2i_ep;

	if (!test_bit(ADAPTER_STATE_UP, &hba->adapter_state))
		goto free_resc;

	if (bnx2i_ep->hba_age != hba->age)
		goto free_resc;

=======
	if (bnx2i_ep->state == EP_STATE_DISCONN_TIMEDOUT)
		goto out;

	if (bnx2i_ep->state == EP_STATE_IDLE)
		goto free_resc;

	if (!test_bit(ADAPTER_STATE_UP, &hba->adapter_state) ||
	    (bnx2i_ep->hba_age != hba->age)) {
		bnx2i_ep_active_list_del(hba, bnx2i_ep);
		goto free_resc;
	}

>>>>>>> 3cbea436
	/* Do all chip cleanup here */
	if (bnx2i_hw_ep_disconnect(bnx2i_ep)) {
		mutex_unlock(&hba->net_dev_lock);
		return;
	}
free_resc:
	bnx2i_free_qp_resc(hba, bnx2i_ep);

	if (bnx2i_conn)
		bnx2i_conn->ep = NULL;

	bnx2i_free_ep(ep);
<<<<<<< HEAD
	mutex_unlock(&hba->net_dev_lock);
	if (!hba->ofld_conns_active)
		bnx2i_unreg_dev_all();
=======
out:
	mutex_unlock(&hba->net_dev_lock);
>>>>>>> 3cbea436

	wake_up_interruptible(&hba->eh_wait);
}


/**
 * bnx2i_nl_set_path - ISCSI_UEVENT_PATH_UPDATE user message handler
 * @buf:	pointer to buffer containing iscsi path message
 *
 */
static int bnx2i_nl_set_path(struct Scsi_Host *shost, struct iscsi_path *params)
{
	struct bnx2i_hba *hba = iscsi_host_priv(shost);
	char *buf = (char *) params;
	u16 len = sizeof(*params);

	/* handled by cnic driver */
	hba->cnic->iscsi_nl_msg_recv(hba->cnic, ISCSI_UEVENT_PATH_UPDATE, buf,
				     len);

	return 0;
}


/*
 * 'Scsi_Host_Template' structure and 'iscsi_tranport' structure template
 * used while registering with the scsi host and iSCSI transport module.
 */
static struct scsi_host_template bnx2i_host_template = {
	.module			= THIS_MODULE,
	.name			= "Broadcom Offload iSCSI Initiator",
	.proc_name		= "bnx2i",
	.queuecommand		= iscsi_queuecommand,
	.eh_abort_handler	= iscsi_eh_abort,
	.eh_device_reset_handler = iscsi_eh_device_reset,
	.eh_target_reset_handler = iscsi_eh_recover_target,
	.change_queue_depth	= iscsi_change_queue_depth,
	.can_queue		= 1024,
	.max_sectors		= 127,
	.cmd_per_lun		= 32,
	.this_id		= -1,
	.use_clustering		= ENABLE_CLUSTERING,
	.sg_tablesize		= ISCSI_MAX_BDS_PER_CMD,
	.shost_attrs		= bnx2i_dev_attributes,
};

struct iscsi_transport bnx2i_iscsi_transport = {
	.owner			= THIS_MODULE,
	.name			= "bnx2i",
	.caps			= CAP_RECOVERY_L0 | CAP_HDRDGST |
				  CAP_MULTI_R2T | CAP_DATADGST |
				  CAP_DATA_PATH_OFFLOAD,
	.param_mask		= ISCSI_MAX_RECV_DLENGTH |
				  ISCSI_MAX_XMIT_DLENGTH |
				  ISCSI_HDRDGST_EN |
				  ISCSI_DATADGST_EN |
				  ISCSI_INITIAL_R2T_EN |
				  ISCSI_MAX_R2T |
				  ISCSI_IMM_DATA_EN |
				  ISCSI_FIRST_BURST |
				  ISCSI_MAX_BURST |
				  ISCSI_PDU_INORDER_EN |
				  ISCSI_DATASEQ_INORDER_EN |
				  ISCSI_ERL |
				  ISCSI_CONN_PORT |
				  ISCSI_CONN_ADDRESS |
				  ISCSI_EXP_STATSN |
				  ISCSI_PERSISTENT_PORT |
				  ISCSI_PERSISTENT_ADDRESS |
				  ISCSI_TARGET_NAME | ISCSI_TPGT |
				  ISCSI_USERNAME | ISCSI_PASSWORD |
				  ISCSI_USERNAME_IN | ISCSI_PASSWORD_IN |
				  ISCSI_FAST_ABORT | ISCSI_ABORT_TMO |
				  ISCSI_LU_RESET_TMO | ISCSI_TGT_RESET_TMO |
				  ISCSI_PING_TMO | ISCSI_RECV_TMO |
				  ISCSI_IFACE_NAME | ISCSI_INITIATOR_NAME,
	.host_param_mask	= ISCSI_HOST_HWADDRESS | ISCSI_HOST_IPADDRESS |
				  ISCSI_HOST_NETDEV_NAME,
	.create_session		= bnx2i_session_create,
	.destroy_session	= bnx2i_session_destroy,
	.create_conn		= bnx2i_conn_create,
	.bind_conn		= bnx2i_conn_bind,
	.destroy_conn		= bnx2i_conn_destroy,
	.set_param		= iscsi_set_param,
	.get_conn_param		= bnx2i_conn_get_param,
	.get_session_param	= iscsi_session_get_param,
	.get_host_param		= bnx2i_host_get_param,
	.start_conn		= bnx2i_conn_start,
	.stop_conn		= iscsi_conn_stop,
	.send_pdu		= iscsi_conn_send_pdu,
	.xmit_task		= bnx2i_task_xmit,
	.get_stats		= bnx2i_conn_get_stats,
	/* TCP connect - disconnect - option-2 interface calls */
	.ep_connect		= bnx2i_ep_connect,
	.ep_poll		= bnx2i_ep_poll,
	.ep_disconnect		= bnx2i_ep_disconnect,
	.set_path		= bnx2i_nl_set_path,
	/* Error recovery timeout call */
	.session_recovery_timedout = iscsi_session_recovery_timedout,
	.cleanup_task		= bnx2i_cleanup_task,
};<|MERGE_RESOLUTION|>--- conflicted
+++ resolved
@@ -1481,17 +1481,11 @@
 		mutex_unlock(&bnx2i_conn->ep->hba->net_dev_lock);
 		break;
 	case ISCSI_PARAM_CONN_ADDRESS:
-<<<<<<< HEAD
-		if (bnx2i_conn->ep)
-			len = sprintf(buf, "%pI4\n",
-				      &bnx2i_conn->ep->cm_sk->dst_ip);
-=======
 		mutex_lock(&bnx2i_conn->ep->hba->net_dev_lock);
 		if (bnx2i_conn->ep->cm_sk)
 			len = sprintf(buf, "%pI4\n",
 				      &bnx2i_conn->ep->cm_sk->dst_ip);
 		mutex_unlock(&bnx2i_conn->ep->hba->net_dev_lock);
->>>>>>> 3cbea436
 		break;
 	default:
 		return iscsi_conn_get_param(cls_conn, param, buf);
@@ -1747,11 +1741,7 @@
 		 */
 		hba = bnx2i_check_route(dst_addr);
 
-<<<<<<< HEAD
-	if (!hba || test_bit(ADAPTER_STATE_GOING_DOWN, &hba->adapter_state)) {
-=======
 	if (!hba) {
->>>>>>> 3cbea436
 		rc = -EINVAL;
 		goto nohba;
 	}
@@ -1762,7 +1752,6 @@
 		goto check_busy;
 	}
 	cnic = hba->cnic;
-	mutex_lock(&hba->net_dev_lock);
 	ep = bnx2i_alloc_ep(hba);
 	if (!ep) {
 		rc = -ENOMEM;
@@ -1770,14 +1759,6 @@
 	}
 	bnx2i_ep = ep->dd_data;
 
-<<<<<<< HEAD
-	if (bnx2i_adapter_ready(hba)) {
-		rc = -EPERM;
-		goto net_if_down;
-	}
-
-=======
->>>>>>> 3cbea436
 	bnx2i_ep->num_active_cmds = 0;
 	iscsi_cid = bnx2i_alloc_iscsi_cid(hba);
 	if (iscsi_cid == -1) {
@@ -1895,10 +1876,6 @@
 check_busy:
 	mutex_unlock(&hba->net_dev_lock);
 nohba:
-<<<<<<< HEAD
-	bnx2i_unreg_dev_all();
-=======
->>>>>>> 3cbea436
 	return ERR_PTR(rc);
 }
 
@@ -2011,12 +1988,8 @@
 	if (!cnic)
 		return 0;
 
-<<<<<<< HEAD
-	if (bnx2i_ep->state == EP_STATE_IDLE)
-=======
 	if (bnx2i_ep->state == EP_STATE_IDLE ||
 	    bnx2i_ep->state == EP_STATE_DISCONN_TIMEDOUT)
->>>>>>> 3cbea436
 		return 0;
 
 	if (!bnx2i_ep_tcp_conn_active(bnx2i_ep))
@@ -2042,16 +2015,10 @@
 			if (session->state == ISCSI_STATE_LOGGING_OUT) {
 				if (bnx2i_ep->state == EP_STATE_LOGOUT_SENT) {
 					/* Logout sent, but no resp */
-<<<<<<< HEAD
-					printk(KERN_ALERT "bnx2i - WARNING "
-						"logout response was not "
-						"received!\n");
-=======
 					printk(KERN_ALERT "bnx2i (%s): WARNING"
 						" logout response was not "
 						"received!\n",
 						bnx2i_ep->hba->netdev->name);
->>>>>>> 3cbea436
 				} else if (bnx2i_ep->state ==
 					   EP_STATE_LOGOUT_RESP_RCVD)
 					close = 1;
@@ -2069,14 +2036,8 @@
 	else
 		close_ret = cnic->cm_abort(bnx2i_ep->cm_sk);
 
-<<<<<<< HEAD
-	/* No longer allow CFC delete if cm_close/abort fails the request */
-	if (close_ret)
-		printk(KERN_ALERT "bnx2i: %s close/abort(%d) returned %d\n",
-=======
 	if (close_ret)
 		printk(KERN_ALERT "bnx2i (%s): close/abort(%d) returned %d\n",
->>>>>>> 3cbea436
 			bnx2i_ep->hba->netdev->name, close, close_ret);
 	else
 		/* wait for option-2 conn teardown */
@@ -2090,11 +2051,7 @@
 destroy_conn:
 	bnx2i_ep_active_list_del(hba, bnx2i_ep);
 	if (bnx2i_tear_down_conn(hba, bnx2i_ep))
-<<<<<<< HEAD
-		ret = -EINVAL;
-=======
 		return -EINVAL;
->>>>>>> 3cbea436
 out:
 	bnx2i_ep->state = EP_STATE_IDLE;
 	return ret;
@@ -2133,17 +2090,6 @@
 
 	mutex_lock(&hba->net_dev_lock);
 
-<<<<<<< HEAD
-	if (bnx2i_ep->state == EP_STATE_IDLE)
-		goto return_bnx2i_ep;
-
-	if (!test_bit(ADAPTER_STATE_UP, &hba->adapter_state))
-		goto free_resc;
-
-	if (bnx2i_ep->hba_age != hba->age)
-		goto free_resc;
-
-=======
 	if (bnx2i_ep->state == EP_STATE_DISCONN_TIMEDOUT)
 		goto out;
 
@@ -2156,7 +2102,6 @@
 		goto free_resc;
 	}
 
->>>>>>> 3cbea436
 	/* Do all chip cleanup here */
 	if (bnx2i_hw_ep_disconnect(bnx2i_ep)) {
 		mutex_unlock(&hba->net_dev_lock);
@@ -2169,14 +2114,8 @@
 		bnx2i_conn->ep = NULL;
 
 	bnx2i_free_ep(ep);
-<<<<<<< HEAD
-	mutex_unlock(&hba->net_dev_lock);
-	if (!hba->ofld_conns_active)
-		bnx2i_unreg_dev_all();
-=======
 out:
 	mutex_unlock(&hba->net_dev_lock);
->>>>>>> 3cbea436
 
 	wake_up_interruptible(&hba->eh_wait);
 }
