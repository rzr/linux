/*
 * Copyright(c) 2007 - 2009 Intel Corporation. All rights reserved.
 *
 * This program is free software; you can redistribute it and/or modify it
 * under the terms and conditions of the GNU General Public License,
 * version 2, as published by the Free Software Foundation.
 *
 * This program is distributed in the hope it will be useful, but WITHOUT
 * ANY WARRANTY; without even the implied warranty of MERCHANTABILITY or
 * FITNESS FOR A PARTICULAR PURPOSE.  See the GNU General Public License for
 * more details.
 *
 * You should have received a copy of the GNU General Public License along with
 * this program; if not, write to the Free Software Foundation, Inc.,
 * 51 Franklin St - Fifth Floor, Boston, MA 02110-1301 USA.
 *
 * Maintained at www.Open-FCoE.org
 */

#include <linux/module.h>
#include <linux/version.h>
#include <linux/spinlock.h>
#include <linux/netdevice.h>
#include <linux/etherdevice.h>
#include <linux/ethtool.h>
#include <linux/if_ether.h>
#include <linux/if_vlan.h>
#include <linux/crc32.h>
#include <linux/slab.h>
#include <linux/cpu.h>
#include <linux/fs.h>
#include <linux/sysfs.h>
#include <linux/ctype.h>
#include <scsi/scsi_tcq.h>
#include <scsi/scsicam.h>
#include <scsi/scsi_transport.h>
#include <scsi/scsi_transport_fc.h>
#include <net/rtnetlink.h>

#include <scsi/fc/fc_encaps.h>
#include <scsi/fc/fc_fip.h>

#include <scsi/libfc.h>
#include <scsi/fc_frame.h>
#include <scsi/libfcoe.h>

#include "fcoe.h"

MODULE_AUTHOR("Open-FCoE.org");
MODULE_DESCRIPTION("FCoE");
MODULE_LICENSE("GPL v2");

/* Performance tuning parameters for fcoe */
static unsigned int fcoe_ddp_min;
module_param_named(ddp_min, fcoe_ddp_min, uint, S_IRUGO | S_IWUSR);
MODULE_PARM_DESC(ddp_min, "Minimum I/O size in bytes for "	\
		 "Direct Data Placement (DDP).");

DEFINE_MUTEX(fcoe_config_mutex);

/* fcoe_percpu_clean completion.  Waiter protected by fcoe_create_mutex */
static DECLARE_COMPLETION(fcoe_flush_completion);

/* fcoe host list */
/* must only by accessed under the RTNL mutex */
LIST_HEAD(fcoe_hostlist);
DEFINE_PER_CPU(struct fcoe_percpu_s, fcoe_percpu);

/* Function Prototypes */
static int fcoe_reset(struct Scsi_Host *);
static int fcoe_xmit(struct fc_lport *, struct fc_frame *);
static int fcoe_rcv(struct sk_buff *, struct net_device *,
		    struct packet_type *, struct net_device *);
static int fcoe_percpu_receive_thread(void *);
static void fcoe_clean_pending_queue(struct fc_lport *);
static void fcoe_percpu_clean(struct fc_lport *);
static int fcoe_link_speed_update(struct fc_lport *);
static int fcoe_link_ok(struct fc_lport *);

static struct fc_lport *fcoe_hostlist_lookup(const struct net_device *);
static int fcoe_hostlist_add(const struct fc_lport *);

static void fcoe_check_wait_queue(struct fc_lport *, struct sk_buff *);
static int fcoe_device_notification(struct notifier_block *, ulong, void *);
static void fcoe_dev_setup(void);
static void fcoe_dev_cleanup(void);
static struct fcoe_interface
*fcoe_hostlist_lookup_port(const struct net_device *);

static int fcoe_fip_recv(struct sk_buff *, struct net_device *,
			 struct packet_type *, struct net_device *);

static void fcoe_fip_send(struct fcoe_ctlr *, struct sk_buff *);
static void fcoe_update_src_mac(struct fc_lport *, u8 *);
static u8 *fcoe_get_src_mac(struct fc_lport *);
static void fcoe_destroy_work(struct work_struct *);

static int fcoe_ddp_setup(struct fc_lport *, u16, struct scatterlist *,
			  unsigned int);
static int fcoe_ddp_done(struct fc_lport *, u16);

static int fcoe_cpu_callback(struct notifier_block *, unsigned long, void *);

static int fcoe_create(const char *, struct kernel_param *);
static int fcoe_destroy(const char *, struct kernel_param *);
static int fcoe_enable(const char *, struct kernel_param *);
static int fcoe_disable(const char *, struct kernel_param *);

static struct fc_seq *fcoe_elsct_send(struct fc_lport *,
				      u32 did, struct fc_frame *,
				      unsigned int op,
				      void (*resp)(struct fc_seq *,
						   struct fc_frame *,
						   void *),
				      void *, u32 timeout);
static void fcoe_recv_frame(struct sk_buff *skb);

static void fcoe_get_lesb(struct fc_lport *, struct fc_els_lesb *);

<<<<<<< HEAD
module_param_call(create, fcoe_create, NULL, (void *)FIP_MODE_AUTO, S_IWUSR);
=======
module_param_call(create, fcoe_create, NULL, (void *)FIP_MODE_FABRIC, S_IWUSR);
>>>>>>> 45f53cc9
__MODULE_PARM_TYPE(create, "string");
MODULE_PARM_DESC(create, " Creates fcoe instance on a ethernet interface");
module_param_call(create_vn2vn, fcoe_create, NULL,
		  (void *)FIP_MODE_VN2VN, S_IWUSR);
__MODULE_PARM_TYPE(create_vn2vn, "string");
MODULE_PARM_DESC(create_vn2vn, " Creates a VN_node to VN_node FCoE instance "
		 "on an Ethernet interface");
module_param_call(destroy, fcoe_destroy, NULL, NULL, S_IWUSR);
__MODULE_PARM_TYPE(destroy, "string");
MODULE_PARM_DESC(destroy, " Destroys fcoe instance on a ethernet interface");
module_param_call(enable, fcoe_enable, NULL, NULL, S_IWUSR);
__MODULE_PARM_TYPE(enable, "string");
MODULE_PARM_DESC(enable, " Enables fcoe on a ethernet interface.");
module_param_call(disable, fcoe_disable, NULL, NULL, S_IWUSR);
__MODULE_PARM_TYPE(disable, "string");
MODULE_PARM_DESC(disable, " Disables fcoe on a ethernet interface.");

/* notification function for packets from net device */
static struct notifier_block fcoe_notifier = {
	.notifier_call = fcoe_device_notification,
};

/* notification function for CPU hotplug events */
static struct notifier_block fcoe_cpu_notifier = {
	.notifier_call = fcoe_cpu_callback,
};

static struct scsi_transport_template *fcoe_transport_template;
static struct scsi_transport_template *fcoe_vport_transport_template;

static int fcoe_vport_destroy(struct fc_vport *);
static int fcoe_vport_create(struct fc_vport *, bool disabled);
static int fcoe_vport_disable(struct fc_vport *, bool disable);
static void fcoe_set_vport_symbolic_name(struct fc_vport *);
static void fcoe_set_port_id(struct fc_lport *, u32, struct fc_frame *);

static struct libfc_function_template fcoe_libfc_fcn_templ = {
	.frame_send = fcoe_xmit,
	.ddp_setup = fcoe_ddp_setup,
	.ddp_done = fcoe_ddp_done,
	.elsct_send = fcoe_elsct_send,
	.get_lesb = fcoe_get_lesb,
	.lport_set_port_id = fcoe_set_port_id,
};

struct fc_function_template fcoe_transport_function = {
	.show_host_node_name = 1,
	.show_host_port_name = 1,
	.show_host_supported_classes = 1,
	.show_host_supported_fc4s = 1,
	.show_host_active_fc4s = 1,
	.show_host_maxframe_size = 1,

	.show_host_port_id = 1,
	.show_host_supported_speeds = 1,
	.get_host_speed = fc_get_host_speed,
	.show_host_speed = 1,
	.show_host_port_type = 1,
	.get_host_port_state = fc_get_host_port_state,
	.show_host_port_state = 1,
	.show_host_symbolic_name = 1,

	.dd_fcrport_size = sizeof(struct fc_rport_libfc_priv),
	.show_rport_maxframe_size = 1,
	.show_rport_supported_classes = 1,

	.show_host_fabric_name = 1,
	.show_starget_node_name = 1,
	.show_starget_port_name = 1,
	.show_starget_port_id = 1,
	.set_rport_dev_loss_tmo = fc_set_rport_loss_tmo,
	.show_rport_dev_loss_tmo = 1,
	.get_fc_host_stats = fc_get_host_stats,
	.issue_fc_host_lip = fcoe_reset,

	.terminate_rport_io = fc_rport_terminate_io,

	.vport_create = fcoe_vport_create,
	.vport_delete = fcoe_vport_destroy,
	.vport_disable = fcoe_vport_disable,
	.set_vport_symbolic_name = fcoe_set_vport_symbolic_name,

	.bsg_request = fc_lport_bsg_request,
};

struct fc_function_template fcoe_vport_transport_function = {
	.show_host_node_name = 1,
	.show_host_port_name = 1,
	.show_host_supported_classes = 1,
	.show_host_supported_fc4s = 1,
	.show_host_active_fc4s = 1,
	.show_host_maxframe_size = 1,

	.show_host_port_id = 1,
	.show_host_supported_speeds = 1,
	.get_host_speed = fc_get_host_speed,
	.show_host_speed = 1,
	.show_host_port_type = 1,
	.get_host_port_state = fc_get_host_port_state,
	.show_host_port_state = 1,
	.show_host_symbolic_name = 1,

	.dd_fcrport_size = sizeof(struct fc_rport_libfc_priv),
	.show_rport_maxframe_size = 1,
	.show_rport_supported_classes = 1,

	.show_host_fabric_name = 1,
	.show_starget_node_name = 1,
	.show_starget_port_name = 1,
	.show_starget_port_id = 1,
	.set_rport_dev_loss_tmo = fc_set_rport_loss_tmo,
	.show_rport_dev_loss_tmo = 1,
	.get_fc_host_stats = fc_get_host_stats,
	.issue_fc_host_lip = fcoe_reset,

	.terminate_rport_io = fc_rport_terminate_io,

	.bsg_request = fc_lport_bsg_request,
};

static struct scsi_host_template fcoe_shost_template = {
	.module = THIS_MODULE,
	.name = "FCoE Driver",
	.proc_name = FCOE_NAME,
	.queuecommand = fc_queuecommand,
	.eh_abort_handler = fc_eh_abort,
	.eh_device_reset_handler = fc_eh_device_reset,
	.eh_host_reset_handler = fc_eh_host_reset,
	.slave_alloc = fc_slave_alloc,
	.change_queue_depth = fc_change_queue_depth,
	.change_queue_type = fc_change_queue_type,
	.this_id = -1,
	.cmd_per_lun = 3,
	.can_queue = FCOE_MAX_OUTSTANDING_COMMANDS,
	.use_clustering = ENABLE_CLUSTERING,
	.sg_tablesize = SG_ALL,
	.max_sectors = 0xffff,
};

/**
 * fcoe_interface_setup() - Setup a FCoE interface
 * @fcoe:   The new FCoE interface
 * @netdev: The net device that the fcoe interface is on
 *
 * Returns : 0 for success
 * Locking: must be called with the RTNL mutex held
 */
static int fcoe_interface_setup(struct fcoe_interface *fcoe,
				struct net_device *netdev)
{
	struct fcoe_ctlr *fip = &fcoe->ctlr;
	struct netdev_hw_addr *ha;
	struct net_device *real_dev;
	u8 flogi_maddr[ETH_ALEN];
	const struct net_device_ops *ops;

	fcoe->netdev = netdev;

	/* Let LLD initialize for FCoE */
	ops = netdev->netdev_ops;
	if (ops->ndo_fcoe_enable) {
		if (ops->ndo_fcoe_enable(netdev))
			FCOE_NETDEV_DBG(netdev, "Failed to enable FCoE"
					" specific feature for LLD.\n");
	}

	/* Do not support for bonding device */
	if ((netdev->priv_flags & IFF_MASTER_ALB) ||
	    (netdev->priv_flags & IFF_SLAVE_INACTIVE) ||
	    (netdev->priv_flags & IFF_MASTER_8023AD)) {
		FCOE_NETDEV_DBG(netdev, "Bonded interfaces not supported\n");
		return -EOPNOTSUPP;
	}

	/* look for SAN MAC address, if multiple SAN MACs exist, only
	 * use the first one for SPMA */
	real_dev = (netdev->priv_flags & IFF_802_1Q_VLAN) ?
		vlan_dev_real_dev(netdev) : netdev;
	rcu_read_lock();
	for_each_dev_addr(real_dev, ha) {
		if ((ha->type == NETDEV_HW_ADDR_T_SAN) &&
		    (is_valid_ether_addr(ha->addr))) {
			memcpy(fip->ctl_src_addr, ha->addr, ETH_ALEN);
			fip->spma = 1;
			break;
		}
	}
	rcu_read_unlock();

	/* setup Source Mac Address */
	if (!fip->spma)
		memcpy(fip->ctl_src_addr, netdev->dev_addr, netdev->addr_len);

	/*
	 * Add FCoE MAC address as second unicast MAC address
	 * or enter promiscuous mode if not capable of listening
	 * for multiple unicast MACs.
	 */
	memcpy(flogi_maddr, (u8[6]) FC_FCOE_FLOGI_MAC, ETH_ALEN);
	dev_uc_add(netdev, flogi_maddr);
	if (fip->spma)
		dev_uc_add(netdev, fip->ctl_src_addr);
	if (fip->mode == FIP_MODE_VN2VN) {
		dev_mc_add(netdev, FIP_ALL_VN2VN_MACS);
		dev_mc_add(netdev, FIP_ALL_P2P_MACS);
	} else
		dev_mc_add(netdev, FIP_ALL_ENODE_MACS);

	/*
	 * setup the receive function from ethernet driver
	 * on the ethertype for the given device
	 */
	fcoe->fcoe_packet_type.func = fcoe_rcv;
	fcoe->fcoe_packet_type.type = __constant_htons(ETH_P_FCOE);
	fcoe->fcoe_packet_type.dev = netdev;
	dev_add_pack(&fcoe->fcoe_packet_type);

	fcoe->fip_packet_type.func = fcoe_fip_recv;
	fcoe->fip_packet_type.type = htons(ETH_P_FIP);
	fcoe->fip_packet_type.dev = netdev;
	dev_add_pack(&fcoe->fip_packet_type);

	return 0;
}

/**
 * fcoe_interface_create() - Create a FCoE interface on a net device
 * @netdev: The net device to create the FCoE interface on
 * @fip_mode: The mode to use for FIP
 *
 * Returns: pointer to a struct fcoe_interface or NULL on error
 */
static struct fcoe_interface *fcoe_interface_create(struct net_device *netdev,
						    enum fip_state fip_mode)
{
	struct fcoe_interface *fcoe;
	int err;

	fcoe = kzalloc(sizeof(*fcoe), GFP_KERNEL);
	if (!fcoe) {
		FCOE_NETDEV_DBG(netdev, "Could not allocate fcoe structure\n");
		return NULL;
	}

	dev_hold(netdev);
	kref_init(&fcoe->kref);

	/*
	 * Initialize FIP.
	 */
	fcoe_ctlr_init(&fcoe->ctlr, fip_mode);
	fcoe->ctlr.send = fcoe_fip_send;
	fcoe->ctlr.update_mac = fcoe_update_src_mac;
	fcoe->ctlr.get_src_addr = fcoe_get_src_mac;

	err = fcoe_interface_setup(fcoe, netdev);
	if (err) {
		fcoe_ctlr_destroy(&fcoe->ctlr);
		kfree(fcoe);
		dev_put(netdev);
		return NULL;
	}

	return fcoe;
}

/**
 * fcoe_interface_cleanup() - Clean up a FCoE interface
 * @fcoe: The FCoE interface to be cleaned up
 *
 * Caller must be holding the RTNL mutex
 */
void fcoe_interface_cleanup(struct fcoe_interface *fcoe)
{
	struct net_device *netdev = fcoe->netdev;
	struct fcoe_ctlr *fip = &fcoe->ctlr;
	u8 flogi_maddr[ETH_ALEN];
	const struct net_device_ops *ops;

	/*
	 * Don't listen for Ethernet packets anymore.
	 * synchronize_net() ensures that the packet handlers are not running
	 * on another CPU. dev_remove_pack() would do that, this calls the
	 * unsyncronized version __dev_remove_pack() to avoid multiple delays.
	 */
	__dev_remove_pack(&fcoe->fcoe_packet_type);
	__dev_remove_pack(&fcoe->fip_packet_type);
	synchronize_net();

	/* Delete secondary MAC addresses */
	memcpy(flogi_maddr, (u8[6]) FC_FCOE_FLOGI_MAC, ETH_ALEN);
	dev_uc_del(netdev, flogi_maddr);
	if (fip->spma)
		dev_uc_del(netdev, fip->ctl_src_addr);
	if (fip->mode == FIP_MODE_VN2VN) {
		dev_mc_del(netdev, FIP_ALL_VN2VN_MACS);
		dev_mc_del(netdev, FIP_ALL_P2P_MACS);
	} else
		dev_mc_del(netdev, FIP_ALL_ENODE_MACS);

	/* Tell the LLD we are done w/ FCoE */
	ops = netdev->netdev_ops;
	if (ops->ndo_fcoe_disable) {
		if (ops->ndo_fcoe_disable(netdev))
			FCOE_NETDEV_DBG(netdev, "Failed to disable FCoE"
					" specific feature for LLD.\n");
	}
}

/**
 * fcoe_interface_release() - fcoe_port kref release function
 * @kref: Embedded reference count in an fcoe_interface struct
 */
static void fcoe_interface_release(struct kref *kref)
{
	struct fcoe_interface *fcoe;
	struct net_device *netdev;

	fcoe = container_of(kref, struct fcoe_interface, kref);
	netdev = fcoe->netdev;
	/* tear-down the FCoE controller */
	fcoe_ctlr_destroy(&fcoe->ctlr);
	kfree(fcoe);
	dev_put(netdev);
}

/**
 * fcoe_interface_get() - Get a reference to a FCoE interface
 * @fcoe: The FCoE interface to be held
 */
static inline void fcoe_interface_get(struct fcoe_interface *fcoe)
{
	kref_get(&fcoe->kref);
}

/**
 * fcoe_interface_put() - Put a reference to a FCoE interface
 * @fcoe: The FCoE interface to be released
 */
static inline void fcoe_interface_put(struct fcoe_interface *fcoe)
{
	kref_put(&fcoe->kref, fcoe_interface_release);
}

/**
 * fcoe_fip_recv() - Handler for received FIP frames
 * @skb:      The receive skb
 * @netdev:   The associated net device
 * @ptype:    The packet_type structure which was used to register this handler
 * @orig_dev: The original net_device the the skb was received on.
 *	      (in case dev is a bond)
 *
 * Returns: 0 for success
 */
static int fcoe_fip_recv(struct sk_buff *skb, struct net_device *netdev,
			 struct packet_type *ptype,
			 struct net_device *orig_dev)
{
	struct fcoe_interface *fcoe;

	fcoe = container_of(ptype, struct fcoe_interface, fip_packet_type);
	fcoe_ctlr_recv(&fcoe->ctlr, skb);
	return 0;
}

/**
 * fcoe_fip_send() - Send an Ethernet-encapsulated FIP frame
 * @fip: The FCoE controller
 * @skb: The FIP packet to be sent
 */
static void fcoe_fip_send(struct fcoe_ctlr *fip, struct sk_buff *skb)
{
	skb->dev = fcoe_from_ctlr(fip)->netdev;
	dev_queue_xmit(skb);
}

/**
 * fcoe_update_src_mac() - Update the Ethernet MAC filters
 * @lport: The local port to update the source MAC on
 * @addr:  Unicast MAC address to add
 *
 * Remove any previously-set unicast MAC filter.
 * Add secondary FCoE MAC address filter for our OUI.
 */
static void fcoe_update_src_mac(struct fc_lport *lport, u8 *addr)
{
	struct fcoe_port *port = lport_priv(lport);
	struct fcoe_interface *fcoe = port->fcoe;

	rtnl_lock();
	if (!is_zero_ether_addr(port->data_src_addr))
		dev_uc_del(fcoe->netdev, port->data_src_addr);
	if (!is_zero_ether_addr(addr))
		dev_uc_add(fcoe->netdev, addr);
	memcpy(port->data_src_addr, addr, ETH_ALEN);
	rtnl_unlock();
}

/**
 * fcoe_get_src_mac() - return the Ethernet source address for an lport
 * @lport: libfc lport
 */
static u8 *fcoe_get_src_mac(struct fc_lport *lport)
{
	struct fcoe_port *port = lport_priv(lport);

	return port->data_src_addr;
}

/**
 * fcoe_lport_config() - Set up a local port
 * @lport: The local port to be setup
 *
 * Returns: 0 for success
 */
static int fcoe_lport_config(struct fc_lport *lport)
{
	lport->link_up = 0;
	lport->qfull = 0;
	lport->max_retry_count = 3;
	lport->max_rport_retry_count = 3;
	lport->e_d_tov = 2 * 1000;	/* FC-FS default */
	lport->r_a_tov = 2 * 2 * 1000;
	lport->service_params = (FCP_SPPF_INIT_FCN | FCP_SPPF_RD_XRDY_DIS |
				 FCP_SPPF_RETRY | FCP_SPPF_CONF_COMPL);
	lport->does_npiv = 1;

	fc_lport_init_stats(lport);

	/* lport fc_lport related configuration */
	fc_lport_config(lport);

	/* offload related configuration */
	lport->crc_offload = 0;
	lport->seq_offload = 0;
	lport->lro_enabled = 0;
	lport->lro_xid = 0;
	lport->lso_max = 0;

	return 0;
}

/**
 * fcoe_queue_timer() - The fcoe queue timer
 * @lport: The local port
 *
 * Calls fcoe_check_wait_queue on timeout
 */
static void fcoe_queue_timer(ulong lport)
{
	fcoe_check_wait_queue((struct fc_lport *)lport, NULL);
}

/**
 * fcoe_get_wwn() - Get the world wide name from LLD if it supports it
 * @netdev: the associated net device
 * @wwn: the output WWN
 * @type: the type of WWN (WWPN or WWNN)
 *
 * Returns: 0 for success
 */
static int fcoe_get_wwn(struct net_device *netdev, u64 *wwn, int type)
{
	const struct net_device_ops *ops = netdev->netdev_ops;

	if (ops->ndo_fcoe_get_wwn)
		return ops->ndo_fcoe_get_wwn(netdev, wwn, type);
	return -EINVAL;
}

/**
 * fcoe_netdev_features_change - Updates the lport's offload flags based
 * on the LLD netdev's FCoE feature flags
 */
static void fcoe_netdev_features_change(struct fc_lport *lport,
					struct net_device *netdev)
{
	mutex_lock(&lport->lp_mutex);

	if (netdev->features & NETIF_F_SG)
		lport->sg_supp = 1;
	else
		lport->sg_supp = 0;

	if (netdev->features & NETIF_F_FCOE_CRC) {
		lport->crc_offload = 1;
		FCOE_NETDEV_DBG(netdev, "Supports FCCRC offload\n");
	} else {
		lport->crc_offload = 0;
	}

	if (netdev->features & NETIF_F_FSO) {
		lport->seq_offload = 1;
		lport->lso_max = netdev->gso_max_size;
		FCOE_NETDEV_DBG(netdev, "Supports LSO for max len 0x%x\n",
				lport->lso_max);
	} else {
		lport->seq_offload = 0;
		lport->lso_max = 0;
	}

	if (netdev->fcoe_ddp_xid) {
		lport->lro_enabled = 1;
		lport->lro_xid = netdev->fcoe_ddp_xid;
		FCOE_NETDEV_DBG(netdev, "Supports LRO for max xid 0x%x\n",
				lport->lro_xid);
	} else {
		lport->lro_enabled = 0;
		lport->lro_xid = 0;
	}

	mutex_unlock(&lport->lp_mutex);
}

/**
 * fcoe_netdev_config() - Set up net devive for SW FCoE
 * @lport:  The local port that is associated with the net device
 * @netdev: The associated net device
 *
 * Must be called after fcoe_lport_config() as it will use local port mutex
 *
 * Returns: 0 for success
 */
static int fcoe_netdev_config(struct fc_lport *lport, struct net_device *netdev)
{
	u32 mfs;
	u64 wwnn, wwpn;
	struct fcoe_interface *fcoe;
	struct fcoe_port *port;

	/* Setup lport private data to point to fcoe softc */
	port = lport_priv(lport);
	fcoe = port->fcoe;

	/*
	 * Determine max frame size based on underlying device and optional
	 * user-configured limit.  If the MFS is too low, fcoe_link_ok()
	 * will return 0, so do this first.
	 */
	mfs = netdev->mtu;
	if (netdev->features & NETIF_F_FCOE_MTU) {
		mfs = FCOE_MTU;
		FCOE_NETDEV_DBG(netdev, "Supports FCOE_MTU of %d bytes\n", mfs);
	}
	mfs -= (sizeof(struct fcoe_hdr) + sizeof(struct fcoe_crc_eof));
	if (fc_set_mfs(lport, mfs))
		return -EINVAL;

	/* offload features support */
	fcoe_netdev_features_change(lport, netdev);

	skb_queue_head_init(&port->fcoe_pending_queue);
	port->fcoe_pending_queue_active = 0;
	setup_timer(&port->timer, fcoe_queue_timer, (unsigned long)lport);

	fcoe_link_speed_update(lport);

	if (!lport->vport) {
		if (fcoe_get_wwn(netdev, &wwnn, NETDEV_FCOE_WWNN))
			wwnn = fcoe_wwn_from_mac(fcoe->ctlr.ctl_src_addr, 1, 0);
		fc_set_wwnn(lport, wwnn);
		if (fcoe_get_wwn(netdev, &wwpn, NETDEV_FCOE_WWPN))
			wwpn = fcoe_wwn_from_mac(fcoe->ctlr.ctl_src_addr,
						 2, 0);
		fc_set_wwpn(lport, wwpn);
	}

	return 0;
}

/**
 * fcoe_shost_config() - Set up the SCSI host associated with a local port
 * @lport: The local port
 * @dev:   The device associated with the SCSI host
 *
 * Must be called after fcoe_lport_config() and fcoe_netdev_config()
 *
 * Returns: 0 for success
 */
static int fcoe_shost_config(struct fc_lport *lport, struct device *dev)
{
	int rc = 0;

	/* lport scsi host config */
	lport->host->max_lun = FCOE_MAX_LUN;
	lport->host->max_id = FCOE_MAX_FCP_TARGET;
	lport->host->max_channel = 0;
	lport->host->max_cmd_len = FCOE_MAX_CMD_LEN;

	if (lport->vport)
		lport->host->transportt = fcoe_vport_transport_template;
	else
		lport->host->transportt = fcoe_transport_template;

	/* add the new host to the SCSI-ml */
	rc = scsi_add_host(lport->host, dev);
	if (rc) {
		FCOE_NETDEV_DBG(fcoe_netdev(lport), "fcoe_shost_config: "
				"error on scsi_add_host\n");
		return rc;
	}

	if (!lport->vport)
		fc_host_max_npiv_vports(lport->host) = USHRT_MAX;

	snprintf(fc_host_symbolic_name(lport->host), FC_SYMBOLIC_NAME_SIZE,
		 "%s v%s over %s", FCOE_NAME, FCOE_VERSION,
		 fcoe_netdev(lport)->name);

	return 0;
}

/**
 * fcoe_oem_match() - The match routine for the offloaded exchange manager
 * @fp: The I/O frame
 *
 * This routine will be associated with an exchange manager (EM). When
 * the libfc exchange handling code is looking for an EM to use it will
 * call this routine and pass it the frame that it wishes to send. This
 * routine will return True if the associated EM is to be used and False
 * if the echange code should continue looking for an EM.
 *
 * The offload EM that this routine is associated with will handle any
 * packets that are for SCSI read requests.
 *
 * Returns: True for read types I/O, otherwise returns false.
 */
bool fcoe_oem_match(struct fc_frame *fp)
{
	return fc_fcp_is_read(fr_fsp(fp)) &&
		(fr_fsp(fp)->data_len > fcoe_ddp_min);
}

/**
 * fcoe_em_config() - Allocate and configure an exchange manager
 * @lport: The local port that the new EM will be associated with
 *
 * Returns: 0 on success
 */
static inline int fcoe_em_config(struct fc_lport *lport)
{
	struct fcoe_port *port = lport_priv(lport);
	struct fcoe_interface *fcoe = port->fcoe;
	struct fcoe_interface *oldfcoe = NULL;
	struct net_device *old_real_dev, *cur_real_dev;
	u16 min_xid = FCOE_MIN_XID;
	u16 max_xid = FCOE_MAX_XID;

	/*
	 * Check if need to allocate an em instance for
	 * offload exchange ids to be shared across all VN_PORTs/lport.
	 */
	if (!lport->lro_enabled || !lport->lro_xid ||
	    (lport->lro_xid >= max_xid)) {
		lport->lro_xid = 0;
		goto skip_oem;
	}

	/*
	 * Reuse existing offload em instance in case
	 * it is already allocated on real eth device
	 */
	if (fcoe->netdev->priv_flags & IFF_802_1Q_VLAN)
		cur_real_dev = vlan_dev_real_dev(fcoe->netdev);
	else
		cur_real_dev = fcoe->netdev;

	list_for_each_entry(oldfcoe, &fcoe_hostlist, list) {
		if (oldfcoe->netdev->priv_flags & IFF_802_1Q_VLAN)
			old_real_dev = vlan_dev_real_dev(oldfcoe->netdev);
		else
			old_real_dev = oldfcoe->netdev;

		if (cur_real_dev == old_real_dev) {
			fcoe->oem = oldfcoe->oem;
			break;
		}
	}

	if (fcoe->oem) {
		if (!fc_exch_mgr_add(lport, fcoe->oem, fcoe_oem_match)) {
			printk(KERN_ERR "fcoe_em_config: failed to add "
			       "offload em:%p on interface:%s\n",
			       fcoe->oem, fcoe->netdev->name);
			return -ENOMEM;
		}
	} else {
		fcoe->oem = fc_exch_mgr_alloc(lport, FC_CLASS_3,
					      FCOE_MIN_XID, lport->lro_xid,
					      fcoe_oem_match);
		if (!fcoe->oem) {
			printk(KERN_ERR "fcoe_em_config: failed to allocate "
			       "em for offload exches on interface:%s\n",
			       fcoe->netdev->name);
			return -ENOMEM;
		}
	}

	/*
	 * Exclude offload EM xid range from next EM xid range.
	 */
	min_xid += lport->lro_xid + 1;

skip_oem:
	if (!fc_exch_mgr_alloc(lport, FC_CLASS_3, min_xid, max_xid, NULL)) {
		printk(KERN_ERR "fcoe_em_config: failed to "
		       "allocate em on interface %s\n", fcoe->netdev->name);
		return -ENOMEM;
	}

	return 0;
}

/**
 * fcoe_if_destroy() - Tear down a SW FCoE instance
 * @lport: The local port to be destroyed
 *
 * Locking: must be called with the RTNL mutex held and RTNL mutex
 * needed to be dropped by this function since not dropping RTNL
 * would cause circular locking warning on synchronous fip worker
 * cancelling thru fcoe_interface_put invoked by this function.
 *
 */
static void fcoe_if_destroy(struct fc_lport *lport)
{
	struct fcoe_port *port = lport_priv(lport);
	struct fcoe_interface *fcoe = port->fcoe;
	struct net_device *netdev = fcoe->netdev;

	FCOE_NETDEV_DBG(netdev, "Destroying interface\n");

	/* Logout of the fabric */
	fc_fabric_logoff(lport);

	/* Cleanup the fc_lport */
	fc_lport_destroy(lport);
	fc_fcp_destroy(lport);

	/* Stop the transmit retry timer */
	del_timer_sync(&port->timer);

	/* Free existing transmit skbs */
	fcoe_clean_pending_queue(lport);

	if (!is_zero_ether_addr(port->data_src_addr))
		dev_uc_del(netdev, port->data_src_addr);
	rtnl_unlock();

	/* receives may not be stopped until after this */
	fcoe_interface_put(fcoe);

	/* Free queued packets for the per-CPU receive threads */
	fcoe_percpu_clean(lport);

	/* Detach from the scsi-ml */
	fc_remove_host(lport->host);
	scsi_remove_host(lport->host);

	/* There are no more rports or I/O, free the EM */
	fc_exch_mgr_free(lport);

	/* Free memory used by statistical counters */
	fc_lport_free_stats(lport);

	/* Release the Scsi_Host */
	scsi_host_put(lport->host);
	module_put(THIS_MODULE);
}

/**
 * fcoe_ddp_setup() - Call a LLD's ddp_setup through the net device
 * @lport: The local port to setup DDP for
 * @xid:   The exchange ID for this DDP transfer
 * @sgl:   The scatterlist describing this transfer
 * @sgc:   The number of sg items
 *
 * Returns: 0 if the DDP context was not configured
 */
static int fcoe_ddp_setup(struct fc_lport *lport, u16 xid,
			  struct scatterlist *sgl, unsigned int sgc)
{
	struct net_device *netdev = fcoe_netdev(lport);

	if (netdev->netdev_ops->ndo_fcoe_ddp_setup)
		return netdev->netdev_ops->ndo_fcoe_ddp_setup(netdev,
							      xid, sgl,
							      sgc);

	return 0;
}

/**
 * fcoe_ddp_done() - Call a LLD's ddp_done through the net device
 * @lport: The local port to complete DDP on
 * @xid:   The exchange ID for this DDP transfer
 *
 * Returns: the length of data that have been completed by DDP
 */
static int fcoe_ddp_done(struct fc_lport *lport, u16 xid)
{
	struct net_device *netdev = fcoe_netdev(lport);

	if (netdev->netdev_ops->ndo_fcoe_ddp_done)
		return netdev->netdev_ops->ndo_fcoe_ddp_done(netdev, xid);
	return 0;
}

/**
 * fcoe_if_create() - Create a FCoE instance on an interface
 * @fcoe:   The FCoE interface to create a local port on
 * @parent: The device pointer to be the parent in sysfs for the SCSI host
 * @npiv:   Indicates if the port is a vport or not
 *
 * Creates a fc_lport instance and a Scsi_Host instance and configure them.
 *
 * Returns: The allocated fc_lport or an error pointer
 */
static struct fc_lport *fcoe_if_create(struct fcoe_interface *fcoe,
				       struct device *parent, int npiv)
{
	struct net_device *netdev = fcoe->netdev;
	struct fc_lport *lport = NULL;
	struct fcoe_port *port;
	int rc;
	/*
	 * parent is only a vport if npiv is 1,
	 * but we'll only use vport in that case so go ahead and set it
	 */
	struct fc_vport *vport = dev_to_vport(parent);

	FCOE_NETDEV_DBG(netdev, "Create Interface\n");

	if (!npiv) {
		lport = libfc_host_alloc(&fcoe_shost_template,
					 sizeof(struct fcoe_port));
	} else	{
		lport = libfc_vport_create(vport,
					   sizeof(struct fcoe_port));
	}
	if (!lport) {
		FCOE_NETDEV_DBG(netdev, "Could not allocate host structure\n");
		rc = -ENOMEM;
		goto out;
	}
	port = lport_priv(lport);
	port->lport = lport;
	port->fcoe = fcoe;
	INIT_WORK(&port->destroy_work, fcoe_destroy_work);

	/* configure a fc_lport including the exchange manager */
	rc = fcoe_lport_config(lport);
	if (rc) {
		FCOE_NETDEV_DBG(netdev, "Could not configure lport for the "
				"interface\n");
		goto out_host_put;
	}

	if (npiv) {
		FCOE_NETDEV_DBG(netdev, "Setting vport names, "
				"%16.16llx %16.16llx\n",
				vport->node_name, vport->port_name);
		fc_set_wwnn(lport, vport->node_name);
		fc_set_wwpn(lport, vport->port_name);
	}

	/* configure lport network properties */
	rc = fcoe_netdev_config(lport, netdev);
	if (rc) {
		FCOE_NETDEV_DBG(netdev, "Could not configure netdev for the "
				"interface\n");
		goto out_lp_destroy;
	}

	/* configure lport scsi host properties */
	rc = fcoe_shost_config(lport, parent);
	if (rc) {
		FCOE_NETDEV_DBG(netdev, "Could not configure shost for the "
				"interface\n");
		goto out_lp_destroy;
	}

	/* Initialize the library */
	rc = fcoe_libfc_config(lport, &fcoe->ctlr, &fcoe_libfc_fcn_templ, 1);
	if (rc) {
		FCOE_NETDEV_DBG(netdev, "Could not configure libfc for the "
				"interface\n");
		goto out_lp_destroy;
	}

	if (!npiv) {
		/*
		 * fcoe_em_alloc() and fcoe_hostlist_add() both
		 * need to be atomic with respect to other changes to the
		 * hostlist since fcoe_em_alloc() looks for an existing EM
		 * instance on host list updated by fcoe_hostlist_add().
		 *
		 * This is currently handled through the fcoe_config_mutex
		 * begin held.
		 */

		/* lport exch manager allocation */
		rc = fcoe_em_config(lport);
		if (rc) {
			FCOE_NETDEV_DBG(netdev, "Could not configure the EM "
					"for the interface\n");
			goto out_lp_destroy;
		}
	}

	fcoe_interface_get(fcoe);
	return lport;

out_lp_destroy:
	fc_exch_mgr_free(lport);
out_host_put:
	scsi_host_put(lport->host);
out:
	return ERR_PTR(rc);
}

/**
 * fcoe_if_init() - Initialization routine for fcoe.ko
 *
 * Attaches the SW FCoE transport to the FC transport
 *
 * Returns: 0 on success
 */
static int __init fcoe_if_init(void)
{
	/* attach to scsi transport */
	fcoe_transport_template = fc_attach_transport(&fcoe_transport_function);
	fcoe_vport_transport_template =
		fc_attach_transport(&fcoe_vport_transport_function);

	if (!fcoe_transport_template) {
		printk(KERN_ERR "fcoe: Failed to attach to the FC transport\n");
		return -ENODEV;
	}

	return 0;
}

/**
 * fcoe_if_exit() - Tear down fcoe.ko
 *
 * Detaches the SW FCoE transport from the FC transport
 *
 * Returns: 0 on success
 */
int __exit fcoe_if_exit(void)
{
	fc_release_transport(fcoe_transport_template);
	fc_release_transport(fcoe_vport_transport_template);
	fcoe_transport_template = NULL;
	fcoe_vport_transport_template = NULL;
	return 0;
}

/**
 * fcoe_percpu_thread_create() - Create a receive thread for an online CPU
 * @cpu: The CPU index of the CPU to create a receive thread for
 */
static void fcoe_percpu_thread_create(unsigned int cpu)
{
	struct fcoe_percpu_s *p;
	struct task_struct *thread;

	p = &per_cpu(fcoe_percpu, cpu);

	thread = kthread_create(fcoe_percpu_receive_thread,
				(void *)p, "fcoethread/%d", cpu);

	if (likely(!IS_ERR(thread))) {
		kthread_bind(thread, cpu);
		wake_up_process(thread);

		spin_lock_bh(&p->fcoe_rx_list.lock);
		p->thread = thread;
		spin_unlock_bh(&p->fcoe_rx_list.lock);
	}
}

/**
 * fcoe_percpu_thread_destroy() - Remove the receive thread of a CPU
 * @cpu: The CPU index of the CPU whose receive thread is to be destroyed
 *
 * Destroys a per-CPU Rx thread. Any pending skbs are moved to the
 * current CPU's Rx thread. If the thread being destroyed is bound to
 * the CPU processing this context the skbs will be freed.
 */
static void fcoe_percpu_thread_destroy(unsigned int cpu)
{
	struct fcoe_percpu_s *p;
	struct task_struct *thread;
	struct page *crc_eof;
	struct sk_buff *skb;
#ifdef CONFIG_SMP
	struct fcoe_percpu_s *p0;
	unsigned targ_cpu = get_cpu();
#endif /* CONFIG_SMP */

	FCOE_DBG("Destroying receive thread for CPU %d\n", cpu);

	/* Prevent any new skbs from being queued for this CPU. */
	p = &per_cpu(fcoe_percpu, cpu);
	spin_lock_bh(&p->fcoe_rx_list.lock);
	thread = p->thread;
	p->thread = NULL;
	crc_eof = p->crc_eof_page;
	p->crc_eof_page = NULL;
	p->crc_eof_offset = 0;
	spin_unlock_bh(&p->fcoe_rx_list.lock);

#ifdef CONFIG_SMP
	/*
	 * Don't bother moving the skb's if this context is running
	 * on the same CPU that is having its thread destroyed. This
	 * can easily happen when the module is removed.
	 */
	if (cpu != targ_cpu) {
		p0 = &per_cpu(fcoe_percpu, targ_cpu);
		spin_lock_bh(&p0->fcoe_rx_list.lock);
		if (p0->thread) {
			FCOE_DBG("Moving frames from CPU %d to CPU %d\n",
				 cpu, targ_cpu);

			while ((skb = __skb_dequeue(&p->fcoe_rx_list)) != NULL)
				__skb_queue_tail(&p0->fcoe_rx_list, skb);
			spin_unlock_bh(&p0->fcoe_rx_list.lock);
		} else {
			/*
			 * The targeted CPU is not initialized and cannot accept
			 * new	skbs. Unlock the targeted CPU and drop the skbs
			 * on the CPU that is going offline.
			 */
			while ((skb = __skb_dequeue(&p->fcoe_rx_list)) != NULL)
				kfree_skb(skb);
			spin_unlock_bh(&p0->fcoe_rx_list.lock);
		}
	} else {
		/*
		 * This scenario occurs when the module is being removed
		 * and all threads are being destroyed. skbs will continue
		 * to be shifted from the CPU thread that is being removed
		 * to the CPU thread associated with the CPU that is processing
		 * the module removal. Once there is only one CPU Rx thread it
		 * will reach this case and we will drop all skbs and later
		 * stop the thread.
		 */
		spin_lock_bh(&p->fcoe_rx_list.lock);
		while ((skb = __skb_dequeue(&p->fcoe_rx_list)) != NULL)
			kfree_skb(skb);
		spin_unlock_bh(&p->fcoe_rx_list.lock);
	}
	put_cpu();
#else
	/*
	 * This a non-SMP scenario where the singular Rx thread is
	 * being removed. Free all skbs and stop the thread.
	 */
	spin_lock_bh(&p->fcoe_rx_list.lock);
	while ((skb = __skb_dequeue(&p->fcoe_rx_list)) != NULL)
		kfree_skb(skb);
	spin_unlock_bh(&p->fcoe_rx_list.lock);
#endif

	if (thread)
		kthread_stop(thread);

	if (crc_eof)
		put_page(crc_eof);
}

/**
 * fcoe_cpu_callback() - Handler for CPU hotplug events
 * @nfb:    The callback data block
 * @action: The event triggering the callback
 * @hcpu:   The index of the CPU that the event is for
 *
 * This creates or destroys per-CPU data for fcoe
 *
 * Returns NOTIFY_OK always.
 */
static int fcoe_cpu_callback(struct notifier_block *nfb,
			     unsigned long action, void *hcpu)
{
	unsigned cpu = (unsigned long)hcpu;

	switch (action) {
	case CPU_ONLINE:
	case CPU_ONLINE_FROZEN:
		FCOE_DBG("CPU %x online: Create Rx thread\n", cpu);
		fcoe_percpu_thread_create(cpu);
		break;
	case CPU_DEAD:
	case CPU_DEAD_FROZEN:
		FCOE_DBG("CPU %x offline: Remove Rx thread\n", cpu);
		fcoe_percpu_thread_destroy(cpu);
		break;
	default:
		break;
	}
	return NOTIFY_OK;
}

/**
 * fcoe_rcv() - Receive packets from a net device
 * @skb:    The received packet
 * @netdev: The net device that the packet was received on
 * @ptype:  The packet type context
 * @olddev: The last device net device
 *
 * This routine is called by NET_RX_SOFTIRQ. It receives a packet, builds a
 * FC frame and passes the frame to libfc.
 *
 * Returns: 0 for success
 */
int fcoe_rcv(struct sk_buff *skb, struct net_device *netdev,
	     struct packet_type *ptype, struct net_device *olddev)
{
	struct fc_lport *lport;
	struct fcoe_rcv_info *fr;
	struct fcoe_interface *fcoe;
	struct fc_frame_header *fh;
	struct fcoe_percpu_s *fps;
<<<<<<< HEAD
	struct fcoe_port *port;
=======
>>>>>>> 45f53cc9
	struct ethhdr *eh;
	unsigned int cpu;

	fcoe = container_of(ptype, struct fcoe_interface, fcoe_packet_type);
	lport = fcoe->ctlr.lp;
	if (unlikely(!lport)) {
		FCOE_NETDEV_DBG(netdev, "Cannot find hba structure");
		goto err2;
	}
	if (!lport->link_up)
		goto err2;

	FCOE_NETDEV_DBG(netdev, "skb_info: len:%d data_len:%d head:%p "
			"data:%p tail:%p end:%p sum:%d dev:%s",
			skb->len, skb->data_len, skb->head, skb->data,
			skb_tail_pointer(skb), skb_end_pointer(skb),
			skb->csum, skb->dev ? skb->dev->name : "<NULL>");

<<<<<<< HEAD
	/* check for mac addresses */
	eh = eth_hdr(skb);
	port = lport_priv(lport);
	if (compare_ether_addr(eh->h_dest, port->data_src_addr) &&
	    compare_ether_addr(eh->h_dest, fcoe->ctlr.ctl_src_addr) &&
	    compare_ether_addr(eh->h_dest, (u8[6])FC_FCOE_FLOGI_MAC)) {
		FCOE_NETDEV_DBG(netdev, "wrong destination mac address:%pM\n",
				eh->h_dest);
		goto err;
	}
=======
	eh = eth_hdr(skb);
>>>>>>> 45f53cc9

	if (is_fip_mode(&fcoe->ctlr) &&
	    compare_ether_addr(eh->h_source, fcoe->ctlr.dest_addr)) {
		FCOE_NETDEV_DBG(netdev, "wrong source mac address:%pM\n",
				eh->h_source);
		goto err;
	}

	/*
	 * Check for minimum frame length, and make sure required FCoE
	 * and FC headers are pulled into the linear data area.
	 */
	if (unlikely((skb->len < FCOE_MIN_FRAME) ||
		     !pskb_may_pull(skb, FCOE_HEADER_LEN)))
		goto err;

	skb_set_transport_header(skb, sizeof(struct fcoe_hdr));
	fh = (struct fc_frame_header *) skb_transport_header(skb);

	if (ntoh24(&eh->h_dest[3]) != ntoh24(fh->fh_d_id)) {
		FCOE_NETDEV_DBG(netdev, "FC frame d_id mismatch with MAC:%pM\n",
				eh->h_dest);
		goto err;
	}

	fr = fcoe_dev_from_skb(skb);
	fr->fr_dev = lport;
	fr->ptype = ptype;

	/*
	 * In case the incoming frame's exchange is originated from
	 * the initiator, then received frame's exchange id is ANDed
	 * with fc_cpu_mask bits to get the same cpu on which exchange
	 * was originated, otherwise just use the current cpu.
	 */
	if (ntoh24(fh->fh_f_ctl) & FC_FC_EX_CTX)
		cpu = ntohs(fh->fh_ox_id) & fc_cpu_mask;
	else
		cpu = smp_processor_id();

	fps = &per_cpu(fcoe_percpu, cpu);
	spin_lock_bh(&fps->fcoe_rx_list.lock);
	if (unlikely(!fps->thread)) {
		/*
		 * The targeted CPU is not ready, let's target
		 * the first CPU now. For non-SMP systems this
		 * will check the same CPU twice.
		 */
		FCOE_NETDEV_DBG(netdev, "CPU is online, but no receive thread "
				"ready for incoming skb- using first online "
				"CPU.\n");

		spin_unlock_bh(&fps->fcoe_rx_list.lock);
		cpu = cpumask_first(cpu_online_mask);
		fps = &per_cpu(fcoe_percpu, cpu);
		spin_lock_bh(&fps->fcoe_rx_list.lock);
		if (!fps->thread) {
			spin_unlock_bh(&fps->fcoe_rx_list.lock);
			goto err;
		}
	}

	/*
	 * We now have a valid CPU that we're targeting for
	 * this skb. We also have this receive thread locked,
	 * so we're free to queue skbs into it's queue.
	 */

	/* If this is a SCSI-FCP frame, and this is already executing on the
	 * correct CPU, and the queue for this CPU is empty, then go ahead
	 * and process the frame directly in the softirq context.
	 * This lets us process completions without context switching from the
	 * NET_RX softirq, to our receive processing thread, and then back to
	 * BLOCK softirq context.
	 */
	if (fh->fh_type == FC_TYPE_FCP &&
	    cpu == smp_processor_id() &&
	    skb_queue_empty(&fps->fcoe_rx_list)) {
		spin_unlock_bh(&fps->fcoe_rx_list.lock);
		fcoe_recv_frame(skb);
	} else {
		__skb_queue_tail(&fps->fcoe_rx_list, skb);
		if (fps->fcoe_rx_list.qlen == 1)
			wake_up_process(fps->thread);
		spin_unlock_bh(&fps->fcoe_rx_list.lock);
	}

	return 0;
err:
	per_cpu_ptr(lport->dev_stats, get_cpu())->ErrorFrames++;
	put_cpu();
err2:
	kfree_skb(skb);
	return -1;
}

/**
 * fcoe_start_io() - Start FCoE I/O
 * @skb: The packet to be transmitted
 *
 * This routine is called from the net device to start transmitting
 * FCoE packets.
 *
 * Returns: 0 for success
 */
static inline int fcoe_start_io(struct sk_buff *skb)
{
	struct sk_buff *nskb;
	int rc;

	nskb = skb_clone(skb, GFP_ATOMIC);
	rc = dev_queue_xmit(nskb);
	if (rc != 0)
		return rc;
	kfree_skb(skb);
	return 0;
}

/**
 * fcoe_get_paged_crc_eof() - Allocate a page to be used for the trailer CRC
 * @skb:  The packet to be transmitted
 * @tlen: The total length of the trailer
 *
 * This routine allocates a page for frame trailers. The page is re-used if
 * there is enough room left on it for the current trailer. If there isn't
 * enough buffer left a new page is allocated for the trailer. Reference to
 * the page from this function as well as the skbs using the page fragments
 * ensure that the page is freed at the appropriate time.
 *
 * Returns: 0 for success
 */
static int fcoe_get_paged_crc_eof(struct sk_buff *skb, int tlen)
{
	struct fcoe_percpu_s *fps;
	struct page *page;

	fps = &get_cpu_var(fcoe_percpu);
	page = fps->crc_eof_page;
	if (!page) {
		page = alloc_page(GFP_ATOMIC);
		if (!page) {
			put_cpu_var(fcoe_percpu);
			return -ENOMEM;
		}
		fps->crc_eof_page = page;
		fps->crc_eof_offset = 0;
	}

	get_page(page);
	skb_fill_page_desc(skb, skb_shinfo(skb)->nr_frags, page,
			   fps->crc_eof_offset, tlen);
	skb->len += tlen;
	skb->data_len += tlen;
	skb->truesize += tlen;
	fps->crc_eof_offset += sizeof(struct fcoe_crc_eof);

	if (fps->crc_eof_offset >= PAGE_SIZE) {
		fps->crc_eof_page = NULL;
		fps->crc_eof_offset = 0;
		put_page(page);
	}
	put_cpu_var(fcoe_percpu);
	return 0;
}

/**
 * fcoe_fc_crc() - Calculates the CRC for a given frame
 * @fp: The frame to be checksumed
 *
 * This uses crc32() routine to calculate the CRC for a frame
 *
 * Return: The 32 bit CRC value
 */
u32 fcoe_fc_crc(struct fc_frame *fp)
{
	struct sk_buff *skb = fp_skb(fp);
	struct skb_frag_struct *frag;
	unsigned char *data;
	unsigned long off, len, clen;
	u32 crc;
	unsigned i;

	crc = crc32(~0, skb->data, skb_headlen(skb));

	for (i = 0; i < skb_shinfo(skb)->nr_frags; i++) {
		frag = &skb_shinfo(skb)->frags[i];
		off = frag->page_offset;
		len = frag->size;
		while (len > 0) {
			clen = min(len, PAGE_SIZE - (off & ~PAGE_MASK));
			data = kmap_atomic(frag->page + (off >> PAGE_SHIFT),
					   KM_SKB_DATA_SOFTIRQ);
			crc = crc32(crc, data + (off & ~PAGE_MASK), clen);
			kunmap_atomic(data, KM_SKB_DATA_SOFTIRQ);
			off += clen;
			len -= clen;
		}
	}
	return crc;
}

/**
 * fcoe_xmit() - Transmit a FCoE frame
 * @lport: The local port that the frame is to be transmitted for
 * @fp:	   The frame to be transmitted
 *
 * Return: 0 for success
 */
int fcoe_xmit(struct fc_lport *lport, struct fc_frame *fp)
{
	int wlen;
	u32 crc;
	struct ethhdr *eh;
	struct fcoe_crc_eof *cp;
	struct sk_buff *skb;
	struct fcoe_dev_stats *stats;
	struct fc_frame_header *fh;
	unsigned int hlen;		/* header length implies the version */
	unsigned int tlen;		/* trailer length */
	unsigned int elen;		/* eth header, may include vlan */
	struct fcoe_port *port = lport_priv(lport);
	struct fcoe_interface *fcoe = port->fcoe;
	u8 sof, eof;
	struct fcoe_hdr *hp;

	WARN_ON((fr_len(fp) % sizeof(u32)) != 0);

	fh = fc_frame_header_get(fp);
	skb = fp_skb(fp);
	wlen = skb->len / FCOE_WORD_TO_BYTE;

	if (!lport->link_up) {
		kfree_skb(skb);
		return 0;
	}

	if (unlikely(fh->fh_type == FC_TYPE_ELS) &&
	    fcoe_ctlr_els_send(&fcoe->ctlr, lport, skb))
		return 0;

	sof = fr_sof(fp);
	eof = fr_eof(fp);

	elen = sizeof(struct ethhdr);
	hlen = sizeof(struct fcoe_hdr);
	tlen = sizeof(struct fcoe_crc_eof);
	wlen = (skb->len - tlen + sizeof(crc)) / FCOE_WORD_TO_BYTE;

	/* crc offload */
	if (likely(lport->crc_offload)) {
		skb->ip_summed = CHECKSUM_PARTIAL;
		skb->csum_start = skb_headroom(skb);
		skb->csum_offset = skb->len;
		crc = 0;
	} else {
		skb->ip_summed = CHECKSUM_NONE;
		crc = fcoe_fc_crc(fp);
	}

	/* copy port crc and eof to the skb buff */
	if (skb_is_nonlinear(skb)) {
		skb_frag_t *frag;
		if (fcoe_get_paged_crc_eof(skb, tlen)) {
			kfree_skb(skb);
			return -ENOMEM;
		}
		frag = &skb_shinfo(skb)->frags[skb_shinfo(skb)->nr_frags - 1];
		cp = kmap_atomic(frag->page, KM_SKB_DATA_SOFTIRQ)
			+ frag->page_offset;
	} else {
		cp = (struct fcoe_crc_eof *)skb_put(skb, tlen);
	}

	memset(cp, 0, sizeof(*cp));
	cp->fcoe_eof = eof;
	cp->fcoe_crc32 = cpu_to_le32(~crc);

	if (skb_is_nonlinear(skb)) {
		kunmap_atomic(cp, KM_SKB_DATA_SOFTIRQ);
		cp = NULL;
	}

	/* adjust skb network/transport offsets to match mac/fcoe/port */
	skb_push(skb, elen + hlen);
	skb_reset_mac_header(skb);
	skb_reset_network_header(skb);
	skb->mac_len = elen;
	skb->protocol = htons(ETH_P_FCOE);
	skb->dev = fcoe->netdev;

	/* fill up mac and fcoe headers */
	eh = eth_hdr(skb);
	eh->h_proto = htons(ETH_P_FCOE);
	memcpy(eh->h_dest, fcoe->ctlr.dest_addr, ETH_ALEN);
	if (fcoe->ctlr.map_dest)
		memcpy(eh->h_dest + 3, fh->fh_d_id, 3);

	if (unlikely(fcoe->ctlr.flogi_oxid != FC_XID_UNKNOWN))
		memcpy(eh->h_source, fcoe->ctlr.ctl_src_addr, ETH_ALEN);
	else
		memcpy(eh->h_source, port->data_src_addr, ETH_ALEN);

	hp = (struct fcoe_hdr *)(eh + 1);
	memset(hp, 0, sizeof(*hp));
	if (FC_FCOE_VER)
		FC_FCOE_ENCAPS_VER(hp, FC_FCOE_VER);
	hp->fcoe_sof = sof;

	/* fcoe lso, mss is in max_payload which is non-zero for FCP data */
	if (lport->seq_offload && fr_max_payload(fp)) {
		skb_shinfo(skb)->gso_type = SKB_GSO_FCOE;
		skb_shinfo(skb)->gso_size = fr_max_payload(fp);
	} else {
		skb_shinfo(skb)->gso_type = 0;
		skb_shinfo(skb)->gso_size = 0;
	}
	/* update tx stats: regardless if LLD fails */
	stats = per_cpu_ptr(lport->dev_stats, get_cpu());
	stats->TxFrames++;
	stats->TxWords += wlen;
	put_cpu();

	/* send down to lld */
	fr_dev(fp) = lport;
	if (port->fcoe_pending_queue.qlen)
		fcoe_check_wait_queue(lport, skb);
	else if (fcoe_start_io(skb))
		fcoe_check_wait_queue(lport, skb);

	return 0;
}

/**
 * fcoe_percpu_flush_done() - Indicate per-CPU queue flush completion
 * @skb: The completed skb (argument required by destructor)
 */
static void fcoe_percpu_flush_done(struct sk_buff *skb)
{
	complete(&fcoe_flush_completion);
}

/**
 * fcoe_recv_frame() - process a single received frame
 * @skb: frame to process
 */
static void fcoe_recv_frame(struct sk_buff *skb)
{
	u32 fr_len;
	struct fc_lport *lport;
	struct fcoe_rcv_info *fr;
	struct fcoe_dev_stats *stats;
	struct fc_frame_header *fh;
	struct fcoe_crc_eof crc_eof;
	struct fc_frame *fp;
	struct fcoe_port *port;
	struct fcoe_hdr *hp;

	fr = fcoe_dev_from_skb(skb);
	lport = fr->fr_dev;
	if (unlikely(!lport)) {
		if (skb->destructor != fcoe_percpu_flush_done)
			FCOE_NETDEV_DBG(skb->dev, "NULL lport in skb");
		kfree_skb(skb);
		return;
	}

	FCOE_NETDEV_DBG(skb->dev, "skb_info: len:%d data_len:%d "
			"head:%p data:%p tail:%p end:%p sum:%d dev:%s",
			skb->len, skb->data_len,
			skb->head, skb->data, skb_tail_pointer(skb),
			skb_end_pointer(skb), skb->csum,
			skb->dev ? skb->dev->name : "<NULL>");

	port = lport_priv(lport);
	if (skb_is_nonlinear(skb))
		skb_linearize(skb);	/* not ideal */

	/*
	 * Frame length checks and setting up the header pointers
	 * was done in fcoe_rcv already.
	 */
	hp = (struct fcoe_hdr *) skb_network_header(skb);
	fh = (struct fc_frame_header *) skb_transport_header(skb);

	stats = per_cpu_ptr(lport->dev_stats, get_cpu());
	if (unlikely(FC_FCOE_DECAPS_VER(hp) != FC_FCOE_VER)) {
		if (stats->ErrorFrames < 5)
			printk(KERN_WARNING "fcoe: FCoE version "
			       "mismatch: The frame has "
			       "version %x, but the "
			       "initiator supports version "
			       "%x\n", FC_FCOE_DECAPS_VER(hp),
			       FC_FCOE_VER);
		goto drop;
	}

	skb_pull(skb, sizeof(struct fcoe_hdr));
	fr_len = skb->len - sizeof(struct fcoe_crc_eof);

	stats->RxFrames++;
	stats->RxWords += fr_len / FCOE_WORD_TO_BYTE;

	fp = (struct fc_frame *)skb;
	fc_frame_init(fp);
	fr_dev(fp) = lport;
	fr_sof(fp) = hp->fcoe_sof;

	/* Copy out the CRC and EOF trailer for access */
	if (skb_copy_bits(skb, fr_len, &crc_eof, sizeof(crc_eof)))
		goto drop;
	fr_eof(fp) = crc_eof.fcoe_eof;
	fr_crc(fp) = crc_eof.fcoe_crc32;
	if (pskb_trim(skb, fr_len))
		goto drop;

	/*
	 * We only check CRC if no offload is available and if it is
	 * it's solicited data, in which case, the FCP layer would
	 * check it during the copy.
	 */
	if (lport->crc_offload &&
	    skb->ip_summed == CHECKSUM_UNNECESSARY)
		fr_flags(fp) &= ~FCPHF_CRC_UNCHECKED;
	else
		fr_flags(fp) |= FCPHF_CRC_UNCHECKED;

	fh = fc_frame_header_get(fp);
	if ((fh->fh_r_ctl != FC_RCTL_DD_SOL_DATA ||
	    fh->fh_type != FC_TYPE_FCP) &&
	    (fr_flags(fp) & FCPHF_CRC_UNCHECKED)) {
		if (le32_to_cpu(fr_crc(fp)) !=
		    ~crc32(~0, skb->data, fr_len)) {
			if (stats->InvalidCRCCount < 5)
				printk(KERN_WARNING "fcoe: dropping "
				       "frame with CRC error\n");
			stats->InvalidCRCCount++;
			goto drop;
		}
		fr_flags(fp) &= ~FCPHF_CRC_UNCHECKED;
	}
	put_cpu();
	fc_exch_recv(lport, fp);
	return;

drop:
	stats->ErrorFrames++;
	put_cpu();
	kfree_skb(skb);
}

/**
 * fcoe_percpu_receive_thread() - The per-CPU packet receive thread
 * @arg: The per-CPU context
 *
 * Return: 0 for success
 */
int fcoe_percpu_receive_thread(void *arg)
{
	struct fcoe_percpu_s *p = arg;
	struct sk_buff *skb;

	set_user_nice(current, -20);

	while (!kthread_should_stop()) {

		spin_lock_bh(&p->fcoe_rx_list.lock);
		while ((skb = __skb_dequeue(&p->fcoe_rx_list)) == NULL) {
			set_current_state(TASK_INTERRUPTIBLE);
			spin_unlock_bh(&p->fcoe_rx_list.lock);
			schedule();
			set_current_state(TASK_RUNNING);
			if (kthread_should_stop())
				return 0;
			spin_lock_bh(&p->fcoe_rx_list.lock);
		}
		spin_unlock_bh(&p->fcoe_rx_list.lock);
		fcoe_recv_frame(skb);
	}
	return 0;
}

/**
 * fcoe_check_wait_queue() - Attempt to clear the transmit backlog
 * @lport: The local port whose backlog is to be cleared
 *
 * This empties the wait_queue, dequeues the head of the wait_queue queue
 * and calls fcoe_start_io() for each packet. If all skb have been
 * transmitted it returns the qlen. If an error occurs it restores
 * wait_queue (to try again later) and returns -1.
 *
 * The wait_queue is used when the skb transmit fails. The failed skb
 * will go in the wait_queue which will be emptied by the timer function or
 * by the next skb transmit.
 */
static void fcoe_check_wait_queue(struct fc_lport *lport, struct sk_buff *skb)
{
	struct fcoe_port *port = lport_priv(lport);
	int rc;

	spin_lock_bh(&port->fcoe_pending_queue.lock);

	if (skb)
		__skb_queue_tail(&port->fcoe_pending_queue, skb);

	if (port->fcoe_pending_queue_active)
		goto out;
	port->fcoe_pending_queue_active = 1;

	while (port->fcoe_pending_queue.qlen) {
		/* keep qlen > 0 until fcoe_start_io succeeds */
		port->fcoe_pending_queue.qlen++;
		skb = __skb_dequeue(&port->fcoe_pending_queue);

		spin_unlock_bh(&port->fcoe_pending_queue.lock);
		rc = fcoe_start_io(skb);
		spin_lock_bh(&port->fcoe_pending_queue.lock);

		if (rc) {
			__skb_queue_head(&port->fcoe_pending_queue, skb);
			/* undo temporary increment above */
			port->fcoe_pending_queue.qlen--;
			break;
		}
		/* undo temporary increment above */
		port->fcoe_pending_queue.qlen--;
	}

	if (port->fcoe_pending_queue.qlen < FCOE_LOW_QUEUE_DEPTH)
		lport->qfull = 0;
	if (port->fcoe_pending_queue.qlen && !timer_pending(&port->timer))
		mod_timer(&port->timer, jiffies + 2);
	port->fcoe_pending_queue_active = 0;
out:
	if (port->fcoe_pending_queue.qlen > FCOE_MAX_QUEUE_DEPTH)
		lport->qfull = 1;
	spin_unlock_bh(&port->fcoe_pending_queue.lock);
	return;
}

/**
 * fcoe_dev_setup() - Setup the link change notification interface
 */
static void fcoe_dev_setup(void)
{
	register_netdevice_notifier(&fcoe_notifier);
}

/**
 * fcoe_dev_cleanup() - Cleanup the link change notification interface
 */
static void fcoe_dev_cleanup(void)
{
	unregister_netdevice_notifier(&fcoe_notifier);
}

/**
 * fcoe_device_notification() - Handler for net device events
 * @notifier: The context of the notification
 * @event:    The type of event
 * @ptr:      The net device that the event was on
 *
 * This function is called by the Ethernet driver in case of link change event.
 *
 * Returns: 0 for success
 */
static int fcoe_device_notification(struct notifier_block *notifier,
				    ulong event, void *ptr)
{
	struct fc_lport *lport = NULL;
	struct net_device *netdev = ptr;
	struct fcoe_interface *fcoe;
	struct fcoe_port *port;
	struct fcoe_dev_stats *stats;
	u32 link_possible = 1;
	u32 mfs;
	int rc = NOTIFY_OK;

	list_for_each_entry(fcoe, &fcoe_hostlist, list) {
		if (fcoe->netdev == netdev) {
			lport = fcoe->ctlr.lp;
			break;
		}
	}
	if (!lport) {
		rc = NOTIFY_DONE;
		goto out;
	}

	switch (event) {
	case NETDEV_DOWN:
	case NETDEV_GOING_DOWN:
		link_possible = 0;
		break;
	case NETDEV_UP:
	case NETDEV_CHANGE:
		break;
	case NETDEV_CHANGEMTU:
		if (netdev->features & NETIF_F_FCOE_MTU)
			break;
		mfs = netdev->mtu - (sizeof(struct fcoe_hdr) +
				     sizeof(struct fcoe_crc_eof));
		if (mfs >= FC_MIN_MAX_FRAME)
			fc_set_mfs(lport, mfs);
		break;
	case NETDEV_REGISTER:
		break;
	case NETDEV_UNREGISTER:
		list_del(&fcoe->list);
		port = lport_priv(fcoe->ctlr.lp);
		fcoe_interface_cleanup(fcoe);
		schedule_work(&port->destroy_work);
		goto out;
		break;
	case NETDEV_FEAT_CHANGE:
		fcoe_netdev_features_change(lport, netdev);
		break;
	default:
		FCOE_NETDEV_DBG(netdev, "Unknown event %ld "
				"from netdev netlink\n", event);
	}

	fcoe_link_speed_update(lport);

	if (link_possible && !fcoe_link_ok(lport))
		fcoe_ctlr_link_up(&fcoe->ctlr);
	else if (fcoe_ctlr_link_down(&fcoe->ctlr)) {
		stats = per_cpu_ptr(lport->dev_stats, get_cpu());
		stats->LinkFailureCount++;
		put_cpu();
		fcoe_clean_pending_queue(lport);
	}
out:
	return rc;
}

/**
 * fcoe_if_to_netdev() - Parse a name buffer to get a net device
 * @buffer: The name of the net device
 *
 * Returns: NULL or a ptr to net_device
 */
static struct net_device *fcoe_if_to_netdev(const char *buffer)
{
	char *cp;
	char ifname[IFNAMSIZ + 2];

	if (buffer) {
		strlcpy(ifname, buffer, IFNAMSIZ);
		cp = ifname + strlen(ifname);
		while (--cp >= ifname && *cp == '\n')
			*cp = '\0';
		return dev_get_by_name(&init_net, ifname);
	}
	return NULL;
}

/**
 * fcoe_disable() - Disables a FCoE interface
 * @buffer: The name of the Ethernet interface to be disabled
 * @kp:	    The associated kernel parameter
 *
 * Called from sysfs.
 *
 * Returns: 0 for success
 */
static int fcoe_disable(const char *buffer, struct kernel_param *kp)
{
	struct fcoe_interface *fcoe;
	struct net_device *netdev;
	int rc = 0;

	mutex_lock(&fcoe_config_mutex);
#ifdef CONFIG_FCOE_MODULE
	/*
	 * Make sure the module has been initialized, and is not about to be
	 * removed.  Module paramter sysfs files are writable before the
	 * module_init function is called and after module_exit.
	 */
	if (THIS_MODULE->state != MODULE_STATE_LIVE) {
		rc = -ENODEV;
		goto out_nodev;
	}
#endif

	netdev = fcoe_if_to_netdev(buffer);
	if (!netdev) {
		rc = -ENODEV;
		goto out_nodev;
	}

	if (!rtnl_trylock()) {
		dev_put(netdev);
		mutex_unlock(&fcoe_config_mutex);
		return restart_syscall();
	}

	fcoe = fcoe_hostlist_lookup_port(netdev);
	rtnl_unlock();

	if (fcoe) {
		fcoe_ctlr_link_down(&fcoe->ctlr);
		fcoe_clean_pending_queue(fcoe->ctlr.lp);
	} else
		rc = -ENODEV;

	dev_put(netdev);
out_nodev:
	mutex_unlock(&fcoe_config_mutex);
	return rc;
}

/**
 * fcoe_enable() - Enables a FCoE interface
 * @buffer: The name of the Ethernet interface to be enabled
 * @kp:     The associated kernel parameter
 *
 * Called from sysfs.
 *
 * Returns: 0 for success
 */
static int fcoe_enable(const char *buffer, struct kernel_param *kp)
{
	struct fcoe_interface *fcoe;
	struct net_device *netdev;
	int rc = 0;

	mutex_lock(&fcoe_config_mutex);
#ifdef CONFIG_FCOE_MODULE
	/*
	 * Make sure the module has been initialized, and is not about to be
	 * removed.  Module paramter sysfs files are writable before the
	 * module_init function is called and after module_exit.
	 */
	if (THIS_MODULE->state != MODULE_STATE_LIVE) {
		rc = -ENODEV;
		goto out_nodev;
	}
#endif

	netdev = fcoe_if_to_netdev(buffer);
	if (!netdev) {
		rc = -ENODEV;
		goto out_nodev;
	}

	if (!rtnl_trylock()) {
		dev_put(netdev);
		mutex_unlock(&fcoe_config_mutex);
		return restart_syscall();
	}

	fcoe = fcoe_hostlist_lookup_port(netdev);
	rtnl_unlock();

	if (!fcoe)
		rc = -ENODEV;
	else if (!fcoe_link_ok(fcoe->ctlr.lp))
		fcoe_ctlr_link_up(&fcoe->ctlr);

	dev_put(netdev);
out_nodev:
	mutex_unlock(&fcoe_config_mutex);
	return rc;
}

/**
 * fcoe_destroy() - Destroy a FCoE interface
 * @buffer: The name of the Ethernet interface to be destroyed
 * @kp:	    The associated kernel parameter
 *
 * Called from sysfs.
 *
 * Returns: 0 for success
 */
static int fcoe_destroy(const char *buffer, struct kernel_param *kp)
{
	struct fcoe_interface *fcoe;
	struct net_device *netdev;
	int rc = 0;

	mutex_lock(&fcoe_config_mutex);
#ifdef CONFIG_FCOE_MODULE
	/*
	 * Make sure the module has been initialized, and is not about to be
	 * removed.  Module paramter sysfs files are writable before the
	 * module_init function is called and after module_exit.
	 */
	if (THIS_MODULE->state != MODULE_STATE_LIVE) {
		rc = -ENODEV;
		goto out_nodev;
	}
#endif

	netdev = fcoe_if_to_netdev(buffer);
	if (!netdev) {
		rc = -ENODEV;
		goto out_nodev;
	}

	if (!rtnl_trylock()) {
		dev_put(netdev);
		mutex_unlock(&fcoe_config_mutex);
		return restart_syscall();
	}

	fcoe = fcoe_hostlist_lookup_port(netdev);
	if (!fcoe) {
		rtnl_unlock();
		rc = -ENODEV;
		goto out_putdev;
	}
	fcoe_interface_cleanup(fcoe);
	list_del(&fcoe->list);
	/* RTNL mutex is dropped by fcoe_if_destroy */
	fcoe_if_destroy(fcoe->ctlr.lp);

out_putdev:
	dev_put(netdev);
out_nodev:
	mutex_unlock(&fcoe_config_mutex);
	return rc;
}

/**
 * fcoe_destroy_work() - Destroy a FCoE port in a deferred work context
 * @work: Handle to the FCoE port to be destroyed
 */
static void fcoe_destroy_work(struct work_struct *work)
{
	struct fcoe_port *port;

	port = container_of(work, struct fcoe_port, destroy_work);
	mutex_lock(&fcoe_config_mutex);
	rtnl_lock();
	/* RTNL mutex is dropped by fcoe_if_destroy */
	fcoe_if_destroy(port->lport);
	mutex_unlock(&fcoe_config_mutex);
}

/**
 * fcoe_create() - Create a fcoe interface
 * @buffer: The name of the Ethernet interface to create on
 * @kp:	    The associated kernel param
 *
 * Called from sysfs.
 *
 * Returns: 0 for success
 */
static int fcoe_create(const char *buffer, struct kernel_param *kp)
{
	enum fip_state fip_mode = (enum fip_state)(long)kp->arg;
	int rc;
	struct fcoe_interface *fcoe;
	struct fc_lport *lport;
	struct net_device *netdev;

	mutex_lock(&fcoe_config_mutex);

	if (!rtnl_trylock()) {
		mutex_unlock(&fcoe_config_mutex);
		return restart_syscall();
	}

#ifdef CONFIG_FCOE_MODULE
	/*
	 * Make sure the module has been initialized, and is not about to be
	 * removed.  Module paramter sysfs files are writable before the
	 * module_init function is called and after module_exit.
	 */
	if (THIS_MODULE->state != MODULE_STATE_LIVE) {
		rc = -ENODEV;
		goto out_nomod;
	}
#endif

	if (!try_module_get(THIS_MODULE)) {
		rc = -EINVAL;
		goto out_nomod;
	}

	netdev = fcoe_if_to_netdev(buffer);
	if (!netdev) {
		rc = -ENODEV;
		goto out_nodev;
	}

	/* look for existing lport */
	if (fcoe_hostlist_lookup(netdev)) {
		rc = -EEXIST;
		goto out_putdev;
	}

	fcoe = fcoe_interface_create(netdev, fip_mode);
	if (!fcoe) {
		rc = -ENOMEM;
		goto out_putdev;
	}

	lport = fcoe_if_create(fcoe, &netdev->dev, 0);
	if (IS_ERR(lport)) {
		printk(KERN_ERR "fcoe: Failed to create interface (%s)\n",
		       netdev->name);
		rc = -EIO;
		fcoe_interface_cleanup(fcoe);
		goto out_free;
	}

	/* Make this the "master" N_Port */
	fcoe->ctlr.lp = lport;

	/* add to lports list */
	fcoe_hostlist_add(lport);

	/* start FIP Discovery and FLOGI */
	lport->boot_time = jiffies;
	fc_fabric_login(lport);
	if (!fcoe_link_ok(lport))
		fcoe_ctlr_link_up(&fcoe->ctlr);

	/*
	 * Release from init in fcoe_interface_create(), on success lport
	 * should be holding a reference taken in fcoe_if_create().
	 */
	fcoe_interface_put(fcoe);
	dev_put(netdev);
	rtnl_unlock();
	mutex_unlock(&fcoe_config_mutex);

	return 0;
out_free:
	fcoe_interface_put(fcoe);
out_putdev:
	dev_put(netdev);
out_nodev:
	module_put(THIS_MODULE);
out_nomod:
	rtnl_unlock();
	mutex_unlock(&fcoe_config_mutex);
	return rc;
}

/**
 * fcoe_link_speed_update() - Update the supported and actual link speeds
 * @lport: The local port to update speeds for
 *
 * Returns: 0 if the ethtool query was successful
 *          -1 if the ethtool query failed
 */
int fcoe_link_speed_update(struct fc_lport *lport)
{
	struct fcoe_port *port = lport_priv(lport);
	struct net_device *netdev = port->fcoe->netdev;
	struct ethtool_cmd ecmd = { ETHTOOL_GSET };

	if (!dev_ethtool_get_settings(netdev, &ecmd)) {
		lport->link_supported_speeds &=
			~(FC_PORTSPEED_1GBIT | FC_PORTSPEED_10GBIT);
		if (ecmd.supported & (SUPPORTED_1000baseT_Half |
				      SUPPORTED_1000baseT_Full))
			lport->link_supported_speeds |= FC_PORTSPEED_1GBIT;
		if (ecmd.supported & SUPPORTED_10000baseT_Full)
			lport->link_supported_speeds |=
				FC_PORTSPEED_10GBIT;
		if (ecmd.speed == SPEED_1000)
			lport->link_speed = FC_PORTSPEED_1GBIT;
		if (ecmd.speed == SPEED_10000)
			lport->link_speed = FC_PORTSPEED_10GBIT;

		return 0;
	}
	return -1;
}

/**
 * fcoe_link_ok() - Check if the link is OK for a local port
 * @lport: The local port to check link on
 *
 * Returns: 0 if link is UP and OK, -1 if not
 *
 */
int fcoe_link_ok(struct fc_lport *lport)
{
	struct fcoe_port *port = lport_priv(lport);
	struct net_device *netdev = port->fcoe->netdev;

	if (netif_oper_up(netdev))
		return 0;
	return -1;
}

/**
 * fcoe_percpu_clean() - Clear all pending skbs for an local port
 * @lport: The local port whose skbs are to be cleared
 *
 * Must be called with fcoe_create_mutex held to single-thread completion.
 *
 * This flushes the pending skbs by adding a new skb to each queue and
 * waiting until they are all freed.  This assures us that not only are
 * there no packets that will be handled by the lport, but also that any
 * threads already handling packet have returned.
 */
void fcoe_percpu_clean(struct fc_lport *lport)
{
	struct fcoe_percpu_s *pp;
	struct fcoe_rcv_info *fr;
	struct sk_buff_head *list;
	struct sk_buff *skb, *next;
	struct sk_buff *head;
	unsigned int cpu;

	for_each_possible_cpu(cpu) {
		pp = &per_cpu(fcoe_percpu, cpu);
		spin_lock_bh(&pp->fcoe_rx_list.lock);
		list = &pp->fcoe_rx_list;
		head = list->next;
		for (skb = head; skb != (struct sk_buff *)list;
		     skb = next) {
			next = skb->next;
			fr = fcoe_dev_from_skb(skb);
			if (fr->fr_dev == lport) {
				__skb_unlink(skb, list);
				kfree_skb(skb);
			}
		}

		if (!pp->thread || !cpu_online(cpu)) {
			spin_unlock_bh(&pp->fcoe_rx_list.lock);
			continue;
		}

		skb = dev_alloc_skb(0);
		if (!skb) {
			spin_unlock_bh(&pp->fcoe_rx_list.lock);
			continue;
		}
		skb->destructor = fcoe_percpu_flush_done;

		__skb_queue_tail(&pp->fcoe_rx_list, skb);
		if (pp->fcoe_rx_list.qlen == 1)
			wake_up_process(pp->thread);
		spin_unlock_bh(&pp->fcoe_rx_list.lock);

		wait_for_completion(&fcoe_flush_completion);
	}
}

/**
 * fcoe_clean_pending_queue() - Dequeue a skb and free it
 * @lport: The local port to dequeue a skb on
 */
void fcoe_clean_pending_queue(struct fc_lport *lport)
{
	struct fcoe_port  *port = lport_priv(lport);
	struct sk_buff *skb;

	spin_lock_bh(&port->fcoe_pending_queue.lock);
	while ((skb = __skb_dequeue(&port->fcoe_pending_queue)) != NULL) {
		spin_unlock_bh(&port->fcoe_pending_queue.lock);
		kfree_skb(skb);
		spin_lock_bh(&port->fcoe_pending_queue.lock);
	}
	spin_unlock_bh(&port->fcoe_pending_queue.lock);
}

/**
 * fcoe_reset() - Reset a local port
 * @shost: The SCSI host associated with the local port to be reset
 *
 * Returns: Always 0 (return value required by FC transport template)
 */
int fcoe_reset(struct Scsi_Host *shost)
{
	struct fc_lport *lport = shost_priv(shost);
	fc_lport_reset(lport);
	return 0;
}

/**
 * fcoe_hostlist_lookup_port() - Find the FCoE interface associated with a net device
 * @netdev: The net device used as a key
 *
 * Locking: Must be called with the RNL mutex held.
 *
 * Returns: NULL or the FCoE interface
 */
static struct fcoe_interface *
fcoe_hostlist_lookup_port(const struct net_device *netdev)
{
	struct fcoe_interface *fcoe;

	list_for_each_entry(fcoe, &fcoe_hostlist, list) {
		if (fcoe->netdev == netdev)
			return fcoe;
	}
	return NULL;
}

/**
 * fcoe_hostlist_lookup() - Find the local port associated with a
 *			    given net device
 * @netdev: The netdevice used as a key
 *
 * Locking: Must be called with the RTNL mutex held
 *
 * Returns: NULL or the local port
 */
static struct fc_lport *fcoe_hostlist_lookup(const struct net_device *netdev)
{
	struct fcoe_interface *fcoe;

	fcoe = fcoe_hostlist_lookup_port(netdev);
	return (fcoe) ? fcoe->ctlr.lp : NULL;
}

/**
 * fcoe_hostlist_add() - Add the FCoE interface identified by a local
 *			 port to the hostlist
 * @lport: The local port that identifies the FCoE interface to be added
 *
 * Locking: must be called with the RTNL mutex held
 *
 * Returns: 0 for success
 */
static int fcoe_hostlist_add(const struct fc_lport *lport)
{
	struct fcoe_interface *fcoe;
	struct fcoe_port *port;

	fcoe = fcoe_hostlist_lookup_port(fcoe_netdev(lport));
	if (!fcoe) {
		port = lport_priv(lport);
		fcoe = port->fcoe;
		list_add_tail(&fcoe->list, &fcoe_hostlist);
	}
	return 0;
}

/**
 * fcoe_init() - Initialize fcoe.ko
 *
 * Returns: 0 on success, or a negative value on failure
 */
static int __init fcoe_init(void)
{
	struct fcoe_percpu_s *p;
	unsigned int cpu;
	int rc = 0;

	mutex_lock(&fcoe_config_mutex);

	for_each_possible_cpu(cpu) {
		p = &per_cpu(fcoe_percpu, cpu);
		skb_queue_head_init(&p->fcoe_rx_list);
	}

	for_each_online_cpu(cpu)
		fcoe_percpu_thread_create(cpu);

	/* Initialize per CPU interrupt thread */
	rc = register_hotcpu_notifier(&fcoe_cpu_notifier);
	if (rc)
		goto out_free;

	/* Setup link change notification */
	fcoe_dev_setup();

	rc = fcoe_if_init();
	if (rc)
		goto out_free;

	mutex_unlock(&fcoe_config_mutex);
	return 0;

out_free:
	for_each_online_cpu(cpu) {
		fcoe_percpu_thread_destroy(cpu);
	}
	mutex_unlock(&fcoe_config_mutex);
	return rc;
}
module_init(fcoe_init);

/**
 * fcoe_exit() - Clean up fcoe.ko
 *
 * Returns: 0 on success or a  negative value on failure
 */
static void __exit fcoe_exit(void)
{
	struct fcoe_interface *fcoe, *tmp;
	struct fcoe_port *port;
	unsigned int cpu;

	mutex_lock(&fcoe_config_mutex);

	fcoe_dev_cleanup();

	/* releases the associated fcoe hosts */
	rtnl_lock();
	list_for_each_entry_safe(fcoe, tmp, &fcoe_hostlist, list) {
		list_del(&fcoe->list);
		port = lport_priv(fcoe->ctlr.lp);
		fcoe_interface_cleanup(fcoe);
		schedule_work(&port->destroy_work);
	}
	rtnl_unlock();

	unregister_hotcpu_notifier(&fcoe_cpu_notifier);

	for_each_online_cpu(cpu)
		fcoe_percpu_thread_destroy(cpu);

	mutex_unlock(&fcoe_config_mutex);

	/* flush any asyncronous interface destroys,
	 * this should happen after the netdev notifier is unregistered */
	flush_scheduled_work();
	/* That will flush out all the N_Ports on the hostlist, but now we
	 * may have NPIV VN_Ports scheduled for destruction */
	flush_scheduled_work();

	/* detach from scsi transport
	 * must happen after all destroys are done, therefor after the flush */
	fcoe_if_exit();
}
module_exit(fcoe_exit);

/**
 * fcoe_flogi_resp() - FCoE specific FLOGI and FDISC response handler
 * @seq: active sequence in the FLOGI or FDISC exchange
 * @fp: response frame, or error encoded in a pointer (timeout)
 * @arg: pointer the the fcoe_ctlr structure
 *
 * This handles MAC address management for FCoE, then passes control on to
 * the libfc FLOGI response handler.
 */
static void fcoe_flogi_resp(struct fc_seq *seq, struct fc_frame *fp, void *arg)
{
	struct fcoe_ctlr *fip = arg;
	struct fc_exch *exch = fc_seq_exch(seq);
	struct fc_lport *lport = exch->lp;
	u8 *mac;

	if (IS_ERR(fp))
		goto done;

	mac = fr_cb(fp)->granted_mac;
	if (is_zero_ether_addr(mac)) {
		/* pre-FIP */
		if (fcoe_ctlr_recv_flogi(fip, lport, fp)) {
			fc_frame_free(fp);
			return;
		}
	}
	fcoe_update_src_mac(lport, mac);
done:
	fc_lport_flogi_resp(seq, fp, lport);
}

/**
 * fcoe_logo_resp() - FCoE specific LOGO response handler
 * @seq: active sequence in the LOGO exchange
 * @fp: response frame, or error encoded in a pointer (timeout)
 * @arg: pointer the the fcoe_ctlr structure
 *
 * This handles MAC address management for FCoE, then passes control on to
 * the libfc LOGO response handler.
 */
static void fcoe_logo_resp(struct fc_seq *seq, struct fc_frame *fp, void *arg)
{
	struct fc_lport *lport = arg;
	static u8 zero_mac[ETH_ALEN] = { 0 };

	if (!IS_ERR(fp))
		fcoe_update_src_mac(lport, zero_mac);
	fc_lport_logo_resp(seq, fp, lport);
}

/**
 * fcoe_elsct_send - FCoE specific ELS handler
 *
 * This does special case handling of FIP encapsualted ELS exchanges for FCoE,
 * using FCoE specific response handlers and passing the FIP controller as
 * the argument (the lport is still available from the exchange).
 *
 * Most of the work here is just handed off to the libfc routine.
 */
static struct fc_seq *fcoe_elsct_send(struct fc_lport *lport, u32 did,
				      struct fc_frame *fp, unsigned int op,
				      void (*resp)(struct fc_seq *,
						   struct fc_frame *,
						   void *),
				      void *arg, u32 timeout)
{
	struct fcoe_port *port = lport_priv(lport);
	struct fcoe_interface *fcoe = port->fcoe;
	struct fcoe_ctlr *fip = &fcoe->ctlr;
	struct fc_frame_header *fh = fc_frame_header_get(fp);

	switch (op) {
	case ELS_FLOGI:
	case ELS_FDISC:
		if (lport->point_to_multipoint)
			break;
		return fc_elsct_send(lport, did, fp, op, fcoe_flogi_resp,
				     fip, timeout);
	case ELS_LOGO:
		/* only hook onto fabric logouts, not port logouts */
		if (ntoh24(fh->fh_d_id) != FC_FID_FLOGI)
			break;
		return fc_elsct_send(lport, did, fp, op, fcoe_logo_resp,
				     lport, timeout);
	}
	return fc_elsct_send(lport, did, fp, op, resp, arg, timeout);
}

/**
 * fcoe_vport_create() - create an fc_host/scsi_host for a vport
 * @vport: fc_vport object to create a new fc_host for
 * @disabled: start the new fc_host in a disabled state by default?
 *
 * Returns: 0 for success
 */
static int fcoe_vport_create(struct fc_vport *vport, bool disabled)
{
	struct Scsi_Host *shost = vport_to_shost(vport);
	struct fc_lport *n_port = shost_priv(shost);
	struct fcoe_port *port = lport_priv(n_port);
	struct fcoe_interface *fcoe = port->fcoe;
	struct net_device *netdev = fcoe->netdev;
	struct fc_lport *vn_port;

	mutex_lock(&fcoe_config_mutex);
	vn_port = fcoe_if_create(fcoe, &vport->dev, 1);
	mutex_unlock(&fcoe_config_mutex);

	if (IS_ERR(vn_port)) {
		printk(KERN_ERR "fcoe: fcoe_vport_create(%s) failed\n",
		       netdev->name);
		return -EIO;
	}

	if (disabled) {
		fc_vport_set_state(vport, FC_VPORT_DISABLED);
	} else {
		vn_port->boot_time = jiffies;
		fc_fabric_login(vn_port);
		fc_vport_setlink(vn_port);
	}
	return 0;
}

/**
 * fcoe_vport_destroy() - destroy the fc_host/scsi_host for a vport
 * @vport: fc_vport object that is being destroyed
 *
 * Returns: 0 for success
 */
static int fcoe_vport_destroy(struct fc_vport *vport)
{
	struct Scsi_Host *shost = vport_to_shost(vport);
	struct fc_lport *n_port = shost_priv(shost);
	struct fc_lport *vn_port = vport->dd_data;
	struct fcoe_port *port = lport_priv(vn_port);

	mutex_lock(&n_port->lp_mutex);
	list_del(&vn_port->list);
	mutex_unlock(&n_port->lp_mutex);
	schedule_work(&port->destroy_work);
	return 0;
}

/**
 * fcoe_vport_disable() - change vport state
 * @vport: vport to bring online/offline
 * @disable: should the vport be disabled?
 */
static int fcoe_vport_disable(struct fc_vport *vport, bool disable)
{
	struct fc_lport *lport = vport->dd_data;

	if (disable) {
		fc_vport_set_state(vport, FC_VPORT_DISABLED);
		fc_fabric_logoff(lport);
	} else {
		lport->boot_time = jiffies;
		fc_fabric_login(lport);
		fc_vport_setlink(lport);
	}

	return 0;
}

/**
 * fcoe_vport_set_symbolic_name() - append vport string to symbolic name
 * @vport: fc_vport with a new symbolic name string
 *
 * After generating a new symbolic name string, a new RSPN_ID request is
 * sent to the name server.  There is no response handler, so if it fails
 * for some reason it will not be retried.
 */
static void fcoe_set_vport_symbolic_name(struct fc_vport *vport)
{
	struct fc_lport *lport = vport->dd_data;
	struct fc_frame *fp;
	size_t len;

	snprintf(fc_host_symbolic_name(lport->host), FC_SYMBOLIC_NAME_SIZE,
		 "%s v%s over %s : %s", FCOE_NAME, FCOE_VERSION,
		 fcoe_netdev(lport)->name, vport->symbolic_name);

	if (lport->state != LPORT_ST_READY)
		return;

	len = strnlen(fc_host_symbolic_name(lport->host), 255);
	fp = fc_frame_alloc(lport,
			    sizeof(struct fc_ct_hdr) +
			    sizeof(struct fc_ns_rspn) + len);
	if (!fp)
		return;
	lport->tt.elsct_send(lport, FC_FID_DIR_SERV, fp, FC_NS_RSPN_ID,
			     NULL, NULL, 3 * lport->r_a_tov);
}

/**
 * fcoe_get_lesb() - Fill the FCoE Link Error Status Block
 * @lport: the local port
 * @fc_lesb: the link error status block
 */
static void fcoe_get_lesb(struct fc_lport *lport,
			 struct fc_els_lesb *fc_lesb)
{
	unsigned int cpu;
	u32 lfc, vlfc, mdac;
	struct fcoe_dev_stats *devst;
	struct fcoe_fc_els_lesb *lesb;
	struct rtnl_link_stats64 temp;
	struct net_device *netdev = fcoe_netdev(lport);

	lfc = 0;
	vlfc = 0;
	mdac = 0;
	lesb = (struct fcoe_fc_els_lesb *)fc_lesb;
	memset(lesb, 0, sizeof(*lesb));
	for_each_possible_cpu(cpu) {
		devst = per_cpu_ptr(lport->dev_stats, cpu);
		lfc += devst->LinkFailureCount;
		vlfc += devst->VLinkFailureCount;
		mdac += devst->MissDiscAdvCount;
	}
	lesb->lesb_link_fail = htonl(lfc);
	lesb->lesb_vlink_fail = htonl(vlfc);
	lesb->lesb_miss_fka = htonl(mdac);
	lesb->lesb_fcs_error = htonl(dev_get_stats(netdev, &temp)->rx_crc_errors);
}

/**
 * fcoe_set_port_id() - Callback from libfc when Port_ID is set.
 * @lport: the local port
 * @port_id: the port ID
 * @fp: the received frame, if any, that caused the port_id to be set.
 *
 * This routine handles the case where we received a FLOGI and are
 * entering point-to-point mode.  We need to call fcoe_ctlr_recv_flogi()
 * so it can set the non-mapped mode and gateway address.
 *
 * The FLOGI LS_ACC is handled by fcoe_flogi_resp().
 */
static void fcoe_set_port_id(struct fc_lport *lport,
			     u32 port_id, struct fc_frame *fp)
{
	struct fcoe_port *port = lport_priv(lport);
	struct fcoe_interface *fcoe = port->fcoe;

	if (fp && fc_frame_payload_op(fp) == ELS_FLOGI)
		fcoe_ctlr_recv_flogi(&fcoe->ctlr, lport, fp);
}<|MERGE_RESOLUTION|>--- conflicted
+++ resolved
@@ -117,11 +117,7 @@
 
 static void fcoe_get_lesb(struct fc_lport *, struct fc_els_lesb *);
 
-<<<<<<< HEAD
-module_param_call(create, fcoe_create, NULL, (void *)FIP_MODE_AUTO, S_IWUSR);
-=======
 module_param_call(create, fcoe_create, NULL, (void *)FIP_MODE_FABRIC, S_IWUSR);
->>>>>>> 45f53cc9
 __MODULE_PARM_TYPE(create, "string");
 MODULE_PARM_DESC(create, " Creates fcoe instance on a ethernet interface");
 module_param_call(create_vn2vn, fcoe_create, NULL,
@@ -1247,10 +1243,6 @@
 	struct fcoe_interface *fcoe;
 	struct fc_frame_header *fh;
 	struct fcoe_percpu_s *fps;
-<<<<<<< HEAD
-	struct fcoe_port *port;
-=======
->>>>>>> 45f53cc9
 	struct ethhdr *eh;
 	unsigned int cpu;
 
@@ -1269,20 +1261,7 @@
 			skb_tail_pointer(skb), skb_end_pointer(skb),
 			skb->csum, skb->dev ? skb->dev->name : "<NULL>");
 
-<<<<<<< HEAD
-	/* check for mac addresses */
 	eh = eth_hdr(skb);
-	port = lport_priv(lport);
-	if (compare_ether_addr(eh->h_dest, port->data_src_addr) &&
-	    compare_ether_addr(eh->h_dest, fcoe->ctlr.ctl_src_addr) &&
-	    compare_ether_addr(eh->h_dest, (u8[6])FC_FCOE_FLOGI_MAC)) {
-		FCOE_NETDEV_DBG(netdev, "wrong destination mac address:%pM\n",
-				eh->h_dest);
-		goto err;
-	}
-=======
-	eh = eth_hdr(skb);
->>>>>>> 45f53cc9
 
 	if (is_fip_mode(&fcoe->ctlr) &&
 	    compare_ether_addr(eh->h_source, fcoe->ctlr.dest_addr)) {
