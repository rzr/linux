/*******************************************************************
 * This file is part of the Emulex Linux Device Driver for         *
 * Fibre Channel Host Bus Adapters.                                *
 * Copyright (C) 2004-2009 Emulex.  All rights reserved.           *
 * EMULEX and SLI are trademarks of Emulex.                        *
 * www.emulex.com                                                  *
 * Portions Copyright (C) 2004-2005 Christoph Hellwig              *
 *                                                                 *
 * This program is free software; you can redistribute it and/or   *
 * modify it under the terms of version 2 of the GNU General       *
 * Public License as published by the Free Software Foundation.    *
 * This program is distributed in the hope that it will be useful. *
 * ALL EXPRESS OR IMPLIED CONDITIONS, REPRESENTATIONS AND          *
 * WARRANTIES, INCLUDING ANY IMPLIED WARRANTY OF MERCHANTABILITY,  *
 * FITNESS FOR A PARTICULAR PURPOSE, OR NON-INFRINGEMENT, ARE      *
 * DISCLAIMED, EXCEPT TO THE EXTENT THAT SUCH DISCLAIMERS ARE HELD *
 * TO BE LEGALLY INVALID.  See the GNU General Public License for  *
 * more details, a copy of which can be found in the file COPYING  *
 * included with this package.                                     *
 *******************************************************************/
/* See Fibre Channel protocol T11 FC-LS for details */
#include <linux/blkdev.h>
#include <linux/pci.h>
#include <linux/slab.h>
#include <linux/interrupt.h>

#include <scsi/scsi.h>
#include <scsi/scsi_device.h>
#include <scsi/scsi_host.h>
#include <scsi/scsi_transport_fc.h>

#include "lpfc_hw4.h"
#include "lpfc_hw.h"
#include "lpfc_sli.h"
#include "lpfc_sli4.h"
#include "lpfc_nl.h"
#include "lpfc_disc.h"
#include "lpfc_scsi.h"
#include "lpfc.h"
#include "lpfc_logmsg.h"
#include "lpfc_crtn.h"
#include "lpfc_vport.h"
#include "lpfc_debugfs.h"

static int lpfc_els_retry(struct lpfc_hba *, struct lpfc_iocbq *,
			  struct lpfc_iocbq *);
static void lpfc_cmpl_fabric_iocb(struct lpfc_hba *, struct lpfc_iocbq *,
			struct lpfc_iocbq *);
static void lpfc_fabric_abort_vport(struct lpfc_vport *vport);
static int lpfc_issue_els_fdisc(struct lpfc_vport *vport,
				struct lpfc_nodelist *ndlp, uint8_t retry);
static int lpfc_issue_fabric_iocb(struct lpfc_hba *phba,
				  struct lpfc_iocbq *iocb);

static int lpfc_max_els_tries = 3;

/**
 * lpfc_els_chk_latt - Check host link attention event for a vport
 * @vport: pointer to a host virtual N_Port data structure.
 *
 * This routine checks whether there is an outstanding host link
 * attention event during the discovery process with the @vport. It is done
 * by reading the HBA's Host Attention (HA) register. If there is any host
 * link attention events during this @vport's discovery process, the @vport
 * shall be marked as FC_ABORT_DISCOVERY, a host link attention clear shall
 * be issued if the link state is not already in host link cleared state,
 * and a return code shall indicate whether the host link attention event
 * had happened.
 *
 * Note that, if either the host link is in state LPFC_LINK_DOWN or @vport
 * state in LPFC_VPORT_READY, the request for checking host link attention
 * event will be ignored and a return code shall indicate no host link
 * attention event had happened.
 *
 * Return codes
 *   0 - no host link attention event happened
 *   1 - host link attention event happened
 **/
int
lpfc_els_chk_latt(struct lpfc_vport *vport)
{
	struct Scsi_Host *shost = lpfc_shost_from_vport(vport);
	struct lpfc_hba  *phba = vport->phba;
	uint32_t ha_copy;

	if (vport->port_state >= LPFC_VPORT_READY ||
	    phba->link_state == LPFC_LINK_DOWN ||
	    phba->sli_rev > LPFC_SLI_REV3)
		return 0;

	/* Read the HBA Host Attention Register */
	ha_copy = readl(phba->HAregaddr);

	if (!(ha_copy & HA_LATT))
		return 0;

	/* Pending Link Event during Discovery */
	lpfc_printf_vlog(vport, KERN_ERR, LOG_DISCOVERY,
			 "0237 Pending Link Event during "
			 "Discovery: State x%x\n",
			 phba->pport->port_state);

	/* CLEAR_LA should re-enable link attention events and
	 * we should then imediately take a LATT event. The
	 * LATT processing should call lpfc_linkdown() which
	 * will cleanup any left over in-progress discovery
	 * events.
	 */
	spin_lock_irq(shost->host_lock);
	vport->fc_flag |= FC_ABORT_DISCOVERY;
	spin_unlock_irq(shost->host_lock);

	if (phba->link_state != LPFC_CLEAR_LA)
		lpfc_issue_clear_la(phba, vport);

	return 1;
}

/**
 * lpfc_prep_els_iocb - Allocate and prepare a lpfc iocb data structure
 * @vport: pointer to a host virtual N_Port data structure.
 * @expectRsp: flag indicating whether response is expected.
 * @cmdSize: size of the ELS command.
 * @retry: number of retries to the command IOCB when it fails.
 * @ndlp: pointer to a node-list data structure.
 * @did: destination identifier.
 * @elscmd: the ELS command code.
 *
 * This routine is used for allocating a lpfc-IOCB data structure from
 * the driver lpfc-IOCB free-list and prepare the IOCB with the parameters
 * passed into the routine for discovery state machine to issue an Extended
 * Link Service (ELS) commands. It is a generic lpfc-IOCB allocation
 * and preparation routine that is used by all the discovery state machine
 * routines and the ELS command-specific fields will be later set up by
 * the individual discovery machine routines after calling this routine
 * allocating and preparing a generic IOCB data structure. It fills in the
 * Buffer Descriptor Entries (BDEs), allocates buffers for both command
 * payload and response payload (if expected). The reference count on the
 * ndlp is incremented by 1 and the reference to the ndlp is put into
 * context1 of the IOCB data structure for this IOCB to hold the ndlp
 * reference for the command's callback function to access later.
 *
 * Return code
 *   Pointer to the newly allocated/prepared els iocb data structure
 *   NULL - when els iocb data structure allocation/preparation failed
 **/
struct lpfc_iocbq *
lpfc_prep_els_iocb(struct lpfc_vport *vport, uint8_t expectRsp,
		   uint16_t cmdSize, uint8_t retry,
		   struct lpfc_nodelist *ndlp, uint32_t did,
		   uint32_t elscmd)
{
	struct lpfc_hba  *phba = vport->phba;
	struct lpfc_iocbq *elsiocb;
	struct lpfc_dmabuf *pcmd, *prsp, *pbuflist;
	struct ulp_bde64 *bpl;
	IOCB_t *icmd;


	if (!lpfc_is_link_up(phba))
		return NULL;

	/* Allocate buffer for  command iocb */
	elsiocb = lpfc_sli_get_iocbq(phba);

	if (elsiocb == NULL)
		return NULL;

	/*
	 * If this command is for fabric controller and HBA running
	 * in FIP mode send FLOGI, FDISC and LOGO as FIP frames.
	 */
	if ((did == Fabric_DID) &&
		(phba->hba_flag & HBA_FIP_SUPPORT) &&
		((elscmd == ELS_CMD_FLOGI) ||
		 (elscmd == ELS_CMD_FDISC) ||
		 (elscmd == ELS_CMD_LOGO)))
		switch (elscmd) {
		case ELS_CMD_FLOGI:
		elsiocb->iocb_flag |=
			((LPFC_ELS_ID_FLOGI << LPFC_FIP_ELS_ID_SHIFT)
					& LPFC_FIP_ELS_ID_MASK);
		break;
		case ELS_CMD_FDISC:
		elsiocb->iocb_flag |=
			((LPFC_ELS_ID_FDISC << LPFC_FIP_ELS_ID_SHIFT)
					& LPFC_FIP_ELS_ID_MASK);
		break;
		case ELS_CMD_LOGO:
		elsiocb->iocb_flag |=
			((LPFC_ELS_ID_LOGO << LPFC_FIP_ELS_ID_SHIFT)
					& LPFC_FIP_ELS_ID_MASK);
		break;
		}
	else
		elsiocb->iocb_flag &= ~LPFC_FIP_ELS_ID_MASK;

	icmd = &elsiocb->iocb;

	/* fill in BDEs for command */
	/* Allocate buffer for command payload */
	pcmd = kmalloc(sizeof(struct lpfc_dmabuf), GFP_KERNEL);
	if (pcmd)
		pcmd->virt = lpfc_mbuf_alloc(phba, MEM_PRI, &pcmd->phys);
	if (!pcmd || !pcmd->virt)
		goto els_iocb_free_pcmb_exit;

	INIT_LIST_HEAD(&pcmd->list);

	/* Allocate buffer for response payload */
	if (expectRsp) {
		prsp = kmalloc(sizeof(struct lpfc_dmabuf), GFP_KERNEL);
		if (prsp)
			prsp->virt = lpfc_mbuf_alloc(phba, MEM_PRI,
						     &prsp->phys);
		if (!prsp || !prsp->virt)
			goto els_iocb_free_prsp_exit;
		INIT_LIST_HEAD(&prsp->list);
	} else
		prsp = NULL;

	/* Allocate buffer for Buffer ptr list */
	pbuflist = kmalloc(sizeof(struct lpfc_dmabuf), GFP_KERNEL);
	if (pbuflist)
		pbuflist->virt = lpfc_mbuf_alloc(phba, MEM_PRI,
						 &pbuflist->phys);
	if (!pbuflist || !pbuflist->virt)
		goto els_iocb_free_pbuf_exit;

	INIT_LIST_HEAD(&pbuflist->list);

	icmd->un.elsreq64.bdl.addrHigh = putPaddrHigh(pbuflist->phys);
	icmd->un.elsreq64.bdl.addrLow = putPaddrLow(pbuflist->phys);
	icmd->un.elsreq64.bdl.bdeFlags = BUFF_TYPE_BLP_64;
	icmd->un.elsreq64.remoteID = did;	/* DID */
	if (expectRsp) {
		icmd->un.elsreq64.bdl.bdeSize = (2 * sizeof(struct ulp_bde64));
		icmd->ulpCommand = CMD_ELS_REQUEST64_CR;
		icmd->ulpTimeout = phba->fc_ratov * 2;
	} else {
		icmd->un.elsreq64.bdl.bdeSize = sizeof(struct ulp_bde64);
		icmd->ulpCommand = CMD_XMIT_ELS_RSP64_CX;
	}
	icmd->ulpBdeCount = 1;
	icmd->ulpLe = 1;
	icmd->ulpClass = CLASS3;

	if (phba->sli3_options & LPFC_SLI3_NPIV_ENABLED) {
		icmd->un.elsreq64.myID = vport->fc_myDID;

		/* For ELS_REQUEST64_CR, use the VPI by default */
		icmd->ulpContext = vport->vpi + phba->vpi_base;
		icmd->ulpCt_h = 0;
		/* The CT field must be 0=INVALID_RPI for the ECHO cmd */
		if (elscmd == ELS_CMD_ECHO)
			icmd->ulpCt_l = 0; /* context = invalid RPI */
		else
			icmd->ulpCt_l = 1; /* context = VPI */
	}

	bpl = (struct ulp_bde64 *) pbuflist->virt;
	bpl->addrLow = le32_to_cpu(putPaddrLow(pcmd->phys));
	bpl->addrHigh = le32_to_cpu(putPaddrHigh(pcmd->phys));
	bpl->tus.f.bdeSize = cmdSize;
	bpl->tus.f.bdeFlags = 0;
	bpl->tus.w = le32_to_cpu(bpl->tus.w);

	if (expectRsp) {
		bpl++;
		bpl->addrLow = le32_to_cpu(putPaddrLow(prsp->phys));
		bpl->addrHigh = le32_to_cpu(putPaddrHigh(prsp->phys));
		bpl->tus.f.bdeSize = FCELSSIZE;
		bpl->tus.f.bdeFlags = BUFF_TYPE_BDE_64;
		bpl->tus.w = le32_to_cpu(bpl->tus.w);
	}

	/* prevent preparing iocb with NULL ndlp reference */
	elsiocb->context1 = lpfc_nlp_get(ndlp);
	if (!elsiocb->context1)
		goto els_iocb_free_pbuf_exit;
	elsiocb->context2 = pcmd;
	elsiocb->context3 = pbuflist;
	elsiocb->retry = retry;
	elsiocb->vport = vport;
	elsiocb->drvrTimeout = (phba->fc_ratov << 1) + LPFC_DRVR_TIMEOUT;

	if (prsp) {
		list_add(&prsp->list, &pcmd->list);
	}
	if (expectRsp) {
		/* Xmit ELS command <elsCmd> to remote NPORT <did> */
		lpfc_printf_vlog(vport, KERN_INFO, LOG_ELS,
				 "0116 Xmit ELS command x%x to remote "
				 "NPORT x%x I/O tag: x%x, port state: x%x\n",
				 elscmd, did, elsiocb->iotag,
				 vport->port_state);
	} else {
		/* Xmit ELS response <elsCmd> to remote NPORT <did> */
		lpfc_printf_vlog(vport, KERN_INFO, LOG_ELS,
				 "0117 Xmit ELS response x%x to remote "
				 "NPORT x%x I/O tag: x%x, size: x%x\n",
				 elscmd, ndlp->nlp_DID, elsiocb->iotag,
				 cmdSize);
	}
	return elsiocb;

els_iocb_free_pbuf_exit:
	if (expectRsp)
		lpfc_mbuf_free(phba, prsp->virt, prsp->phys);
	kfree(pbuflist);

els_iocb_free_prsp_exit:
	lpfc_mbuf_free(phba, pcmd->virt, pcmd->phys);
	kfree(prsp);

els_iocb_free_pcmb_exit:
	kfree(pcmd);
	lpfc_sli_release_iocbq(phba, elsiocb);
	return NULL;
}

/**
 * lpfc_issue_fabric_reglogin - Issue fabric registration login for a vport
 * @vport: pointer to a host virtual N_Port data structure.
 *
 * This routine issues a fabric registration login for a @vport. An
 * active ndlp node with Fabric_DID must already exist for this @vport.
 * The routine invokes two mailbox commands to carry out fabric registration
 * login through the HBA firmware: the first mailbox command requests the
 * HBA to perform link configuration for the @vport; and the second mailbox
 * command requests the HBA to perform the actual fabric registration login
 * with the @vport.
 *
 * Return code
 *   0 - successfully issued fabric registration login for @vport
 *   -ENXIO -- failed to issue fabric registration login for @vport
 **/
int
lpfc_issue_fabric_reglogin(struct lpfc_vport *vport)
{
	struct lpfc_hba  *phba = vport->phba;
	LPFC_MBOXQ_t *mbox;
	struct lpfc_dmabuf *mp;
	struct lpfc_nodelist *ndlp;
	struct serv_parm *sp;
	int rc;
	int err = 0;

	sp = &phba->fc_fabparam;
	ndlp = lpfc_findnode_did(vport, Fabric_DID);
	if (!ndlp || !NLP_CHK_NODE_ACT(ndlp)) {
		err = 1;
		goto fail;
	}

	mbox = mempool_alloc(phba->mbox_mem_pool, GFP_KERNEL);
	if (!mbox) {
		err = 2;
		goto fail;
	}

	vport->port_state = LPFC_FABRIC_CFG_LINK;
	lpfc_config_link(phba, mbox);
	mbox->mbox_cmpl = lpfc_sli_def_mbox_cmpl;
	mbox->vport = vport;

	rc = lpfc_sli_issue_mbox(phba, mbox, MBX_NOWAIT);
	if (rc == MBX_NOT_FINISHED) {
		err = 3;
		goto fail_free_mbox;
	}

	mbox = mempool_alloc(phba->mbox_mem_pool, GFP_KERNEL);
	if (!mbox) {
		err = 4;
		goto fail;
	}
	rc = lpfc_reg_rpi(phba, vport->vpi, Fabric_DID, (uint8_t *)sp, mbox,
			  ndlp->nlp_rpi);
	if (rc) {
		err = 5;
		goto fail_free_mbox;
	}

	mbox->mbox_cmpl = lpfc_mbx_cmpl_fabric_reg_login;
	mbox->vport = vport;
	/* increment the reference count on ndlp to hold reference
	 * for the callback routine.
	 */
	mbox->context2 = lpfc_nlp_get(ndlp);

	rc = lpfc_sli_issue_mbox(phba, mbox, MBX_NOWAIT);
	if (rc == MBX_NOT_FINISHED) {
		err = 6;
		goto fail_issue_reg_login;
	}

	return 0;

fail_issue_reg_login:
	/* decrement the reference count on ndlp just incremented
	 * for the failed mbox command.
	 */
	lpfc_nlp_put(ndlp);
	mp = (struct lpfc_dmabuf *) mbox->context1;
	lpfc_mbuf_free(phba, mp->virt, mp->phys);
	kfree(mp);
fail_free_mbox:
	mempool_free(mbox, phba->mbox_mem_pool);

fail:
	lpfc_vport_set_state(vport, FC_VPORT_FAILED);
	lpfc_printf_vlog(vport, KERN_ERR, LOG_ELS,
		"0249 Cannot issue Register Fabric login: Err %d\n", err);
	return -ENXIO;
}

/**
 * lpfc_issue_reg_vfi - Register VFI for this vport's fabric login
 * @vport: pointer to a host virtual N_Port data structure.
 *
 * This routine issues a REG_VFI mailbox for the vfi, vpi, fcfi triplet for
 * the @vport. This mailbox command is necessary for FCoE only.
 *
 * Return code
 *   0 - successfully issued REG_VFI for @vport
 *   A failure code otherwise.
 **/
static int
lpfc_issue_reg_vfi(struct lpfc_vport *vport)
{
	struct lpfc_hba  *phba = vport->phba;
	LPFC_MBOXQ_t *mboxq;
	struct lpfc_nodelist *ndlp;
	struct serv_parm *sp;
	struct lpfc_dmabuf *dmabuf;
	int rc = 0;

	sp = &phba->fc_fabparam;
	ndlp = lpfc_findnode_did(vport, Fabric_DID);
	if (!ndlp || !NLP_CHK_NODE_ACT(ndlp)) {
		rc = -ENODEV;
		goto fail;
	}

	dmabuf = kzalloc(sizeof(struct lpfc_dmabuf), GFP_KERNEL);
	if (!dmabuf) {
		rc = -ENOMEM;
		goto fail;
	}
	dmabuf->virt = lpfc_mbuf_alloc(phba, MEM_PRI, &dmabuf->phys);
	if (!dmabuf->virt) {
		rc = -ENOMEM;
		goto fail_free_dmabuf;
	}
	mboxq = mempool_alloc(phba->mbox_mem_pool, GFP_KERNEL);
	if (!mboxq) {
		rc = -ENOMEM;
		goto fail_free_coherent;
	}
	vport->port_state = LPFC_FABRIC_CFG_LINK;
	memcpy(dmabuf->virt, &phba->fc_fabparam, sizeof(vport->fc_sparam));
	lpfc_reg_vfi(mboxq, vport, dmabuf->phys);
	mboxq->mbox_cmpl = lpfc_mbx_cmpl_reg_vfi;
	mboxq->vport = vport;
	mboxq->context1 = dmabuf;
	rc = lpfc_sli_issue_mbox(phba, mboxq, MBX_NOWAIT);
	if (rc == MBX_NOT_FINISHED) {
		rc = -ENXIO;
		goto fail_free_mbox;
	}
	return 0;

fail_free_mbox:
	mempool_free(mboxq, phba->mbox_mem_pool);
fail_free_coherent:
	lpfc_mbuf_free(phba, dmabuf->virt, dmabuf->phys);
fail_free_dmabuf:
	kfree(dmabuf);
fail:
	lpfc_vport_set_state(vport, FC_VPORT_FAILED);
	lpfc_printf_vlog(vport, KERN_ERR, LOG_ELS,
		"0289 Issue Register VFI failed: Err %d\n", rc);
	return rc;
}

/**
 * lpfc_cmpl_els_flogi_fabric - Completion function for flogi to a fabric port
 * @vport: pointer to a host virtual N_Port data structure.
 * @ndlp: pointer to a node-list data structure.
 * @sp: pointer to service parameter data structure.
 * @irsp: pointer to the IOCB within the lpfc response IOCB.
 *
 * This routine is invoked by the lpfc_cmpl_els_flogi() completion callback
 * function to handle the completion of a Fabric Login (FLOGI) into a fabric
 * port in a fabric topology. It properly sets up the parameters to the @ndlp
 * from the IOCB response. It also check the newly assigned N_Port ID to the
 * @vport against the previously assigned N_Port ID. If it is different from
 * the previously assigned Destination ID (DID), the lpfc_unreg_rpi() routine
 * is invoked on all the remaining nodes with the @vport to unregister the
 * Remote Port Indicators (RPIs). Finally, the lpfc_issue_fabric_reglogin()
 * is invoked to register login to the fabric.
 *
 * Return code
 *   0 - Success (currently, always return 0)
 **/
static int
lpfc_cmpl_els_flogi_fabric(struct lpfc_vport *vport, struct lpfc_nodelist *ndlp,
			   struct serv_parm *sp, IOCB_t *irsp)
{
	struct Scsi_Host *shost = lpfc_shost_from_vport(vport);
	struct lpfc_hba  *phba = vport->phba;
	struct lpfc_nodelist *np;
	struct lpfc_nodelist *next_np;

	spin_lock_irq(shost->host_lock);
	vport->fc_flag |= FC_FABRIC;
	spin_unlock_irq(shost->host_lock);

	phba->fc_edtov = be32_to_cpu(sp->cmn.e_d_tov);
	if (sp->cmn.edtovResolution)	/* E_D_TOV ticks are in nanoseconds */
		phba->fc_edtov = (phba->fc_edtov + 999999) / 1000000;

	phba->fc_edtovResol = sp->cmn.edtovResolution;
	phba->fc_ratov = (be32_to_cpu(sp->cmn.w2.r_a_tov) + 999) / 1000;

	if (phba->fc_topology == LPFC_TOPOLOGY_LOOP) {
		spin_lock_irq(shost->host_lock);
		vport->fc_flag |= FC_PUBLIC_LOOP;
		spin_unlock_irq(shost->host_lock);
	}

	vport->fc_myDID = irsp->un.ulpWord[4] & Mask_DID;
	memcpy(&ndlp->nlp_portname, &sp->portName, sizeof(struct lpfc_name));
	memcpy(&ndlp->nlp_nodename, &sp->nodeName, sizeof(struct lpfc_name));
	ndlp->nlp_class_sup = 0;
	if (sp->cls1.classValid)
		ndlp->nlp_class_sup |= FC_COS_CLASS1;
	if (sp->cls2.classValid)
		ndlp->nlp_class_sup |= FC_COS_CLASS2;
	if (sp->cls3.classValid)
		ndlp->nlp_class_sup |= FC_COS_CLASS3;
	if (sp->cls4.classValid)
		ndlp->nlp_class_sup |= FC_COS_CLASS4;
	ndlp->nlp_maxframe = ((sp->cmn.bbRcvSizeMsb & 0x0F) << 8) |
				sp->cmn.bbRcvSizeLsb;
	memcpy(&phba->fc_fabparam, sp, sizeof(struct serv_parm));

	if (phba->sli3_options & LPFC_SLI3_NPIV_ENABLED) {
		if (sp->cmn.response_multiple_NPort) {
			lpfc_printf_vlog(vport, KERN_WARNING,
					 LOG_ELS | LOG_VPORT,
					 "1816 FLOGI NPIV supported, "
					 "response data 0x%x\n",
					 sp->cmn.response_multiple_NPort);
			phba->link_flag |= LS_NPIV_FAB_SUPPORTED;
		} else {
			/* Because we asked f/w for NPIV it still expects us
			to call reg_vnpid atleast for the physcial host */
			lpfc_printf_vlog(vport, KERN_WARNING,
					 LOG_ELS | LOG_VPORT,
					 "1817 Fabric does not support NPIV "
					 "- configuring single port mode.\n");
			phba->link_flag &= ~LS_NPIV_FAB_SUPPORTED;
		}
	}

	if ((vport->fc_prevDID != vport->fc_myDID) &&
		!(vport->fc_flag & FC_VPORT_NEEDS_REG_VPI)) {

		/* If our NportID changed, we need to ensure all
		 * remaining NPORTs get unreg_login'ed.
		 */
		list_for_each_entry_safe(np, next_np,
					&vport->fc_nodes, nlp_listp) {
			if (!NLP_CHK_NODE_ACT(np))
				continue;
			if ((np->nlp_state != NLP_STE_NPR_NODE) ||
				   !(np->nlp_flag & NLP_NPR_ADISC))
				continue;
			spin_lock_irq(shost->host_lock);
			np->nlp_flag &= ~NLP_NPR_ADISC;
			spin_unlock_irq(shost->host_lock);
			lpfc_unreg_rpi(vport, np);
		}
		lpfc_cleanup_pending_mbox(vport);

		if (phba->sli_rev == LPFC_SLI_REV4)
			lpfc_sli4_unreg_all_rpis(vport);

		if (phba->sli3_options & LPFC_SLI3_NPIV_ENABLED) {
			lpfc_mbx_unreg_vpi(vport);
			spin_lock_irq(shost->host_lock);
			vport->fc_flag |= FC_VPORT_NEEDS_REG_VPI;
			spin_unlock_irq(shost->host_lock);
		}
		/*
		 * If VPI is unreged, driver need to do INIT_VPI
		 * before re-registering
		 */
		if (phba->sli_rev == LPFC_SLI_REV4) {
			spin_lock_irq(shost->host_lock);
			vport->fc_flag |= FC_VPORT_NEEDS_INIT_VPI;
			spin_unlock_irq(shost->host_lock);
		}
	} else if ((phba->sli_rev == LPFC_SLI_REV4) &&
		!(vport->fc_flag & FC_VPORT_NEEDS_REG_VPI)) {
			/*
			 * Driver needs to re-reg VPI in order for f/w
			 * to update the MAC address.
			 */
			lpfc_register_new_vport(phba, vport, ndlp);
			return 0;
	}

	if (phba->sli_rev < LPFC_SLI_REV4) {
		lpfc_nlp_set_state(vport, ndlp, NLP_STE_REG_LOGIN_ISSUE);
		if (phba->sli3_options & LPFC_SLI3_NPIV_ENABLED &&
		    vport->fc_flag & FC_VPORT_NEEDS_REG_VPI)
			lpfc_register_new_vport(phba, vport, ndlp);
		else
			lpfc_issue_fabric_reglogin(vport);
	} else {
		ndlp->nlp_type |= NLP_FABRIC;
		lpfc_nlp_set_state(vport, ndlp, NLP_STE_UNMAPPED_NODE);
		if ((!(vport->fc_flag & FC_VPORT_NEEDS_REG_VPI)) &&
			(vport->vpi_state & LPFC_VPI_REGISTERED)) {
			lpfc_start_fdiscs(phba);
			lpfc_do_scr_ns_plogi(phba, vport);
		} else if (vport->fc_flag & FC_VFI_REGISTERED)
			lpfc_issue_init_vpi(vport);
		else
			lpfc_issue_reg_vfi(vport);
	}
	return 0;
}
/**
 * lpfc_cmpl_els_flogi_nport - Completion function for flogi to an N_Port
 * @vport: pointer to a host virtual N_Port data structure.
 * @ndlp: pointer to a node-list data structure.
 * @sp: pointer to service parameter data structure.
 *
 * This routine is invoked by the lpfc_cmpl_els_flogi() completion callback
 * function to handle the completion of a Fabric Login (FLOGI) into an N_Port
 * in a point-to-point topology. First, the @vport's N_Port Name is compared
 * with the received N_Port Name: if the @vport's N_Port Name is greater than
 * the received N_Port Name lexicographically, this node shall assign local
 * N_Port ID (PT2PT_LocalID: 1) and remote N_Port ID (PT2PT_RemoteID: 2) and
 * will send out Port Login (PLOGI) with the N_Port IDs assigned. Otherwise,
 * this node shall just wait for the remote node to issue PLOGI and assign
 * N_Port IDs.
 *
 * Return code
 *   0 - Success
 *   -ENXIO - Fail
 **/
static int
lpfc_cmpl_els_flogi_nport(struct lpfc_vport *vport, struct lpfc_nodelist *ndlp,
			  struct serv_parm *sp)
{
	struct Scsi_Host *shost = lpfc_shost_from_vport(vport);
	struct lpfc_hba  *phba = vport->phba;
	LPFC_MBOXQ_t *mbox;
	int rc;

	spin_lock_irq(shost->host_lock);
	vport->fc_flag &= ~(FC_FABRIC | FC_PUBLIC_LOOP);
	spin_unlock_irq(shost->host_lock);

	phba->fc_edtov = FF_DEF_EDTOV;
	phba->fc_ratov = FF_DEF_RATOV;
	rc = memcmp(&vport->fc_portname, &sp->portName,
		    sizeof(vport->fc_portname));
	if (rc >= 0) {
		/* This side will initiate the PLOGI */
		spin_lock_irq(shost->host_lock);
		vport->fc_flag |= FC_PT2PT_PLOGI;
		spin_unlock_irq(shost->host_lock);

		/*
		 * N_Port ID cannot be 0, set our to LocalID the other
		 * side will be RemoteID.
		 */

		/* not equal */
		if (rc)
			vport->fc_myDID = PT2PT_LocalID;

		mbox = mempool_alloc(phba->mbox_mem_pool, GFP_KERNEL);
		if (!mbox)
			goto fail;

		lpfc_config_link(phba, mbox);

		mbox->mbox_cmpl = lpfc_sli_def_mbox_cmpl;
		mbox->vport = vport;
		rc = lpfc_sli_issue_mbox(phba, mbox, MBX_NOWAIT);
		if (rc == MBX_NOT_FINISHED) {
			mempool_free(mbox, phba->mbox_mem_pool);
			goto fail;
		}
		/* Decrement ndlp reference count indicating that ndlp can be
		 * safely released when other references to it are done.
		 */
		lpfc_nlp_put(ndlp);

		ndlp = lpfc_findnode_did(vport, PT2PT_RemoteID);
		if (!ndlp) {
			/*
			 * Cannot find existing Fabric ndlp, so allocate a
			 * new one
			 */
			ndlp = mempool_alloc(phba->nlp_mem_pool, GFP_KERNEL);
			if (!ndlp)
				goto fail;
			lpfc_nlp_init(vport, ndlp, PT2PT_RemoteID);
		} else if (!NLP_CHK_NODE_ACT(ndlp)) {
			ndlp = lpfc_enable_node(vport, ndlp,
						NLP_STE_UNUSED_NODE);
			if(!ndlp)
				goto fail;
		}

		memcpy(&ndlp->nlp_portname, &sp->portName,
		       sizeof(struct lpfc_name));
		memcpy(&ndlp->nlp_nodename, &sp->nodeName,
		       sizeof(struct lpfc_name));
		/* Set state will put ndlp onto node list if not already done */
		lpfc_nlp_set_state(vport, ndlp, NLP_STE_NPR_NODE);
		spin_lock_irq(shost->host_lock);
		ndlp->nlp_flag |= NLP_NPR_2B_DISC;
		spin_unlock_irq(shost->host_lock);
	} else
		/* This side will wait for the PLOGI, decrement ndlp reference
		 * count indicating that ndlp can be released when other
		 * references to it are done.
		 */
		lpfc_nlp_put(ndlp);

	/* If we are pt2pt with another NPort, force NPIV off! */
	phba->sli3_options &= ~LPFC_SLI3_NPIV_ENABLED;

	spin_lock_irq(shost->host_lock);
	vport->fc_flag |= FC_PT2PT;
	spin_unlock_irq(shost->host_lock);

	/* Start discovery - this should just do CLEAR_LA */
	lpfc_disc_start(vport);
	return 0;
fail:
	return -ENXIO;
}

/**
 * lpfc_cmpl_els_flogi - Completion callback function for flogi
 * @phba: pointer to lpfc hba data structure.
 * @cmdiocb: pointer to lpfc command iocb data structure.
 * @rspiocb: pointer to lpfc response iocb data structure.
 *
 * This routine is the top-level completion callback function for issuing
 * a Fabric Login (FLOGI) command. If the response IOCB reported error,
 * the lpfc_els_retry() routine shall be invoked to retry the FLOGI. If
 * retry has been made (either immediately or delayed with lpfc_els_retry()
 * returning 1), the command IOCB will be released and function returned.
 * If the retry attempt has been given up (possibly reach the maximum
 * number of retries), one additional decrement of ndlp reference shall be
 * invoked before going out after releasing the command IOCB. This will
 * actually release the remote node (Note, lpfc_els_free_iocb() will also
 * invoke one decrement of ndlp reference count). If no error reported in
 * the IOCB status, the command Port ID field is used to determine whether
 * this is a point-to-point topology or a fabric topology: if the Port ID
 * field is assigned, it is a fabric topology; otherwise, it is a
 * point-to-point topology. The routine lpfc_cmpl_els_flogi_fabric() or
 * lpfc_cmpl_els_flogi_nport() shall be invoked accordingly to handle the
 * specific topology completion conditions.
 **/
static void
lpfc_cmpl_els_flogi(struct lpfc_hba *phba, struct lpfc_iocbq *cmdiocb,
		    struct lpfc_iocbq *rspiocb)
{
	struct lpfc_vport *vport = cmdiocb->vport;
	struct Scsi_Host  *shost = lpfc_shost_from_vport(vport);
	IOCB_t *irsp = &rspiocb->iocb;
	struct lpfc_nodelist *ndlp = cmdiocb->context1;
	struct lpfc_dmabuf *pcmd = cmdiocb->context2, *prsp;
	struct serv_parm *sp;
	uint16_t fcf_index;
	int rc;

	/* Check to see if link went down during discovery */
	if (lpfc_els_chk_latt(vport)) {
		/* One additional decrement on node reference count to
		 * trigger the release of the node
		 */
		lpfc_nlp_put(ndlp);
		goto out;
	}

	lpfc_debugfs_disc_trc(vport, LPFC_DISC_TRC_ELS_CMD,
		"FLOGI cmpl:      status:x%x/x%x state:x%x",
		irsp->ulpStatus, irsp->un.ulpWord[4],
		vport->port_state);

	if (irsp->ulpStatus) {
		/*
		 * In case of FIP mode, perform roundrobin FCF failover
		 * due to new FCF discovery
		 */
		if ((phba->hba_flag & HBA_FIP_SUPPORT) &&
		    (phba->fcf.fcf_flag & FCF_DISCOVERY) &&
		    (irsp->ulpStatus != IOSTAT_LOCAL_REJECT) &&
		    (irsp->un.ulpWord[4] != IOERR_SLI_ABORTED)) {
			lpfc_printf_log(phba, KERN_WARNING, LOG_FIP | LOG_ELS,
					"2611 FLOGI failed on FCF (x%x), "
					"status:x%x/x%x, tmo:x%x, perform "
					"roundrobin FCF failover\n",
					phba->fcf.current_rec.fcf_indx,
					irsp->ulpStatus, irsp->un.ulpWord[4],
					irsp->ulpTimeout);
			fcf_index = lpfc_sli4_fcf_rr_next_index_get(phba);
			rc = lpfc_sli4_fcf_rr_next_proc(vport, fcf_index);
			if (rc)
				goto out;
		}

		/* FLOGI failure */
		lpfc_printf_vlog(vport, KERN_ERR, LOG_ELS,
				"2858 FLOGI failure Status:x%x/x%x TMO:x%x\n",
				irsp->ulpStatus, irsp->un.ulpWord[4],
				irsp->ulpTimeout);

		/* Check for retry */
		if (lpfc_els_retry(phba, cmdiocb, rspiocb))
			goto out;

		/* FLOGI failure */
		lpfc_printf_vlog(vport, KERN_ERR, LOG_ELS,
				 "0100 FLOGI failure Status:x%x/x%x TMO:x%x\n",
				 irsp->ulpStatus, irsp->un.ulpWord[4],
				 irsp->ulpTimeout);

		/* FLOGI failed, so there is no fabric */
		spin_lock_irq(shost->host_lock);
		vport->fc_flag &= ~(FC_FABRIC | FC_PUBLIC_LOOP);
		spin_unlock_irq(shost->host_lock);

		/* If private loop, then allow max outstanding els to be
		 * LPFC_MAX_DISC_THREADS (32). Scanning in the case of no
		 * alpa map would take too long otherwise.
		 */
		if (phba->alpa_map[0] == 0) {
			vport->cfg_discovery_threads = LPFC_MAX_DISC_THREADS;
			if ((phba->sli_rev == LPFC_SLI_REV4) &&
			    (!(vport->fc_flag & FC_VFI_REGISTERED) ||
			     (vport->fc_prevDID != vport->fc_myDID))) {
				if (vport->fc_flag & FC_VFI_REGISTERED)
					lpfc_sli4_unreg_all_rpis(vport);
				lpfc_issue_reg_vfi(vport);
				lpfc_nlp_put(ndlp);
				goto out;
			}
		}
<<<<<<< HEAD

		/* FLOGI failure */
		lpfc_printf_vlog(vport, KERN_ERR, LOG_ELS,
				 "0100 FLOGI failure Status:x%x/x%x TMO:x%x\n",
				 irsp->ulpStatus, irsp->un.ulpWord[4],
				 irsp->ulpTimeout);
=======
>>>>>>> 3cbea436
		goto flogifail;
	}
	spin_lock_irq(shost->host_lock);
	vport->fc_flag &= ~FC_VPORT_CVL_RCVD;
	vport->fc_flag &= ~FC_VPORT_LOGO_RCVD;
	spin_unlock_irq(shost->host_lock);

	/*
	 * The FLogI succeeded.  Sync the data for the CPU before
	 * accessing it.
	 */
	prsp = list_get_first(&pcmd->list, struct lpfc_dmabuf, list);

	sp = prsp->virt + sizeof(uint32_t);

	/* FLOGI completes successfully */
	lpfc_printf_vlog(vport, KERN_INFO, LOG_ELS,
			 "0101 FLOGI completes successfully "
			 "Data: x%x x%x x%x x%x\n",
			 irsp->un.ulpWord[4], sp->cmn.e_d_tov,
			 sp->cmn.w2.r_a_tov, sp->cmn.edtovResolution);

	if (vport->port_state == LPFC_FLOGI) {
		/*
		 * If Common Service Parameters indicate Nport
		 * we are point to point, if Fport we are Fabric.
		 */
		if (sp->cmn.fPort)
			rc = lpfc_cmpl_els_flogi_fabric(vport, ndlp, sp, irsp);
<<<<<<< HEAD
		else if (!(phba->hba_flag & HBA_FCOE_SUPPORT))
=======
		else if (!(phba->hba_flag & HBA_FCOE_MODE))
>>>>>>> 3cbea436
			rc = lpfc_cmpl_els_flogi_nport(vport, ndlp, sp);
		else {
			lpfc_printf_vlog(vport, KERN_ERR,
				LOG_FIP | LOG_ELS,
				"2831 FLOGI response with cleared Fabric "
				"bit fcf_index 0x%x "
				"Switch Name %02x%02x%02x%02x%02x%02x%02x%02x "
				"Fabric Name "
				"%02x%02x%02x%02x%02x%02x%02x%02x\n",
				phba->fcf.current_rec.fcf_indx,
				phba->fcf.current_rec.switch_name[0],
				phba->fcf.current_rec.switch_name[1],
				phba->fcf.current_rec.switch_name[2],
				phba->fcf.current_rec.switch_name[3],
				phba->fcf.current_rec.switch_name[4],
				phba->fcf.current_rec.switch_name[5],
				phba->fcf.current_rec.switch_name[6],
				phba->fcf.current_rec.switch_name[7],
				phba->fcf.current_rec.fabric_name[0],
				phba->fcf.current_rec.fabric_name[1],
				phba->fcf.current_rec.fabric_name[2],
				phba->fcf.current_rec.fabric_name[3],
				phba->fcf.current_rec.fabric_name[4],
				phba->fcf.current_rec.fabric_name[5],
				phba->fcf.current_rec.fabric_name[6],
				phba->fcf.current_rec.fabric_name[7]);
			lpfc_nlp_put(ndlp);
			spin_lock_irq(&phba->hbalock);
			phba->fcf.fcf_flag &= ~FCF_DISCOVERY;
			phba->hba_flag &= ~(FCF_RR_INPROG | HBA_DEVLOSS_TMO);
			spin_unlock_irq(&phba->hbalock);
<<<<<<< HEAD
			goto out;
		}
		if (!rc) {
			/* Mark the FCF discovery process done */
			if (phba->hba_flag & HBA_FIP_SUPPORT)
				lpfc_printf_vlog(vport, KERN_INFO, LOG_FIP |
						LOG_ELS,
						"2769 FLOGI to FCF (x%x) "
						"completed successfully\n",
						phba->fcf.current_rec.fcf_indx);
			spin_lock_irq(&phba->hbalock);
			phba->fcf.fcf_flag &= ~FCF_DISCOVERY;
			phba->hba_flag &= ~(FCF_RR_INPROG | HBA_DEVLOSS_TMO);
			spin_unlock_irq(&phba->hbalock);
			goto out;
		}
=======
			goto out;
		}
		if (!rc) {
			/* Mark the FCF discovery process done */
			if (phba->hba_flag & HBA_FIP_SUPPORT)
				lpfc_printf_vlog(vport, KERN_INFO, LOG_FIP |
						LOG_ELS,
						"2769 FLOGI to FCF (x%x) "
						"completed successfully\n",
						phba->fcf.current_rec.fcf_indx);
			spin_lock_irq(&phba->hbalock);
			phba->fcf.fcf_flag &= ~FCF_DISCOVERY;
			phba->hba_flag &= ~(FCF_RR_INPROG | HBA_DEVLOSS_TMO);
			spin_unlock_irq(&phba->hbalock);
			goto out;
		}
>>>>>>> 3cbea436
	}

flogifail:
	lpfc_nlp_put(ndlp);

	if (!lpfc_error_lost_link(irsp)) {
		/* FLOGI failed, so just use loop map to make discovery list */
		lpfc_disc_list_loopmap(vport);

		/* Start discovery */
		lpfc_disc_start(vport);
	} else if (((irsp->ulpStatus != IOSTAT_LOCAL_REJECT) ||
			((irsp->un.ulpWord[4] != IOERR_SLI_ABORTED) &&
			(irsp->un.ulpWord[4] != IOERR_SLI_DOWN))) &&
			(phba->link_state != LPFC_CLEAR_LA)) {
		/* If FLOGI failed enable link interrupt. */
		lpfc_issue_clear_la(phba, vport);
	}
out:
	lpfc_els_free_iocb(phba, cmdiocb);
}

/**
 * lpfc_issue_els_flogi - Issue an flogi iocb command for a vport
 * @vport: pointer to a host virtual N_Port data structure.
 * @ndlp: pointer to a node-list data structure.
 * @retry: number of retries to the command IOCB.
 *
 * This routine issues a Fabric Login (FLOGI) Request ELS command
 * for a @vport. The initiator service parameters are put into the payload
 * of the FLOGI Request IOCB and the top-level callback function pointer
 * to lpfc_cmpl_els_flogi() routine is put to the IOCB completion callback
 * function field. The lpfc_issue_fabric_iocb routine is invoked to send
 * out FLOGI ELS command with one outstanding fabric IOCB at a time.
 *
 * Note that, in lpfc_prep_els_iocb() routine, the reference count of ndlp
 * will be incremented by 1 for holding the ndlp and the reference to ndlp
 * will be stored into the context1 field of the IOCB for the completion
 * callback function to the FLOGI ELS command.
 *
 * Return code
 *   0 - successfully issued flogi iocb for @vport
 *   1 - failed to issue flogi iocb for @vport
 **/
static int
lpfc_issue_els_flogi(struct lpfc_vport *vport, struct lpfc_nodelist *ndlp,
		     uint8_t retry)
{
	struct lpfc_hba  *phba = vport->phba;
	struct serv_parm *sp;
	IOCB_t *icmd;
	struct lpfc_iocbq *elsiocb;
	struct lpfc_sli_ring *pring;
	uint8_t *pcmd;
	uint16_t cmdsize;
	uint32_t tmo;
	int rc;

	pring = &phba->sli.ring[LPFC_ELS_RING];

	cmdsize = (sizeof(uint32_t) + sizeof(struct serv_parm));
	elsiocb = lpfc_prep_els_iocb(vport, 1, cmdsize, retry, ndlp,
				     ndlp->nlp_DID, ELS_CMD_FLOGI);

	if (!elsiocb)
		return 1;

	icmd = &elsiocb->iocb;
	pcmd = (uint8_t *) (((struct lpfc_dmabuf *) elsiocb->context2)->virt);

	/* For FLOGI request, remainder of payload is service parameters */
	*((uint32_t *) (pcmd)) = ELS_CMD_FLOGI;
	pcmd += sizeof(uint32_t);
	memcpy(pcmd, &vport->fc_sparam, sizeof(struct serv_parm));
	sp = (struct serv_parm *) pcmd;

	/* Setup CSPs accordingly for Fabric */
	sp->cmn.e_d_tov = 0;
	sp->cmn.w2.r_a_tov = 0;
	sp->cls1.classValid = 0;
	sp->cls2.seqDelivery = 1;
	sp->cls3.seqDelivery = 1;
	if (sp->cmn.fcphLow < FC_PH3)
		sp->cmn.fcphLow = FC_PH3;
	if (sp->cmn.fcphHigh < FC_PH3)
		sp->cmn.fcphHigh = FC_PH3;

	if  ((phba->sli_rev == LPFC_SLI_REV4) &&
	     (bf_get(lpfc_sli_intf_if_type, &phba->sli4_hba.sli_intf) ==
	      LPFC_SLI_INTF_IF_TYPE_0)) {
		elsiocb->iocb.ulpCt_h = ((SLI4_CT_FCFI >> 1) & 1);
		elsiocb->iocb.ulpCt_l = (SLI4_CT_FCFI & 1);
		/* FLOGI needs to be 3 for WQE FCFI */
		/* Set the fcfi to the fcfi we registered with */
		elsiocb->iocb.ulpContext = phba->fcf.fcfi;
	} else if (phba->sli3_options & LPFC_SLI3_NPIV_ENABLED) {
		sp->cmn.request_multiple_Nport = 1;
		/* For FLOGI, Let FLOGI rsp set the NPortID for VPI 0 */
		icmd->ulpCt_h = 1;
		icmd->ulpCt_l = 0;
	}

	if (phba->fc_topology != LPFC_TOPOLOGY_LOOP) {
		icmd->un.elsreq64.myID = 0;
		icmd->un.elsreq64.fl = 1;
	}

	tmo = phba->fc_ratov;
	phba->fc_ratov = LPFC_DISC_FLOGI_TMO;
	lpfc_set_disctmo(vport);
	phba->fc_ratov = tmo;

	phba->fc_stat.elsXmitFLOGI++;
	elsiocb->iocb_cmpl = lpfc_cmpl_els_flogi;

	lpfc_debugfs_disc_trc(vport, LPFC_DISC_TRC_ELS_CMD,
		"Issue FLOGI:     opt:x%x",
		phba->sli3_options, 0, 0);

	rc = lpfc_issue_fabric_iocb(phba, elsiocb);
	if (rc == IOCB_ERROR) {
		lpfc_els_free_iocb(phba, elsiocb);
		return 1;
	}
	return 0;
}

/**
 * lpfc_els_abort_flogi - Abort all outstanding flogi iocbs
 * @phba: pointer to lpfc hba data structure.
 *
 * This routine aborts all the outstanding Fabric Login (FLOGI) IOCBs
 * with a @phba. This routine walks all the outstanding IOCBs on the txcmplq
 * list and issues an abort IOCB commond on each outstanding IOCB that
 * contains a active Fabric_DID ndlp. Note that this function is to issue
 * the abort IOCB command on all the outstanding IOCBs, thus when this
 * function returns, it does not guarantee all the IOCBs are actually aborted.
 *
 * Return code
 *   0 - Successfully issued abort iocb on all outstanding flogis (Always 0)
 **/
int
lpfc_els_abort_flogi(struct lpfc_hba *phba)
{
	struct lpfc_sli_ring *pring;
	struct lpfc_iocbq *iocb, *next_iocb;
	struct lpfc_nodelist *ndlp;
	IOCB_t *icmd;

	/* Abort outstanding I/O on NPort <nlp_DID> */
	lpfc_printf_log(phba, KERN_INFO, LOG_DISCOVERY,
			"0201 Abort outstanding I/O on NPort x%x\n",
			Fabric_DID);

	pring = &phba->sli.ring[LPFC_ELS_RING];

	/*
	 * Check the txcmplq for an iocb that matches the nport the driver is
	 * searching for.
	 */
	spin_lock_irq(&phba->hbalock);
	list_for_each_entry_safe(iocb, next_iocb, &pring->txcmplq, list) {
		icmd = &iocb->iocb;
		if (icmd->ulpCommand == CMD_ELS_REQUEST64_CR &&
		    icmd->un.elsreq64.bdl.ulpIoTag32) {
			ndlp = (struct lpfc_nodelist *)(iocb->context1);
			if (ndlp && NLP_CHK_NODE_ACT(ndlp) &&
			    (ndlp->nlp_DID == Fabric_DID))
				lpfc_sli_issue_abort_iotag(phba, pring, iocb);
		}
	}
	spin_unlock_irq(&phba->hbalock);

	return 0;
}

/**
 * lpfc_initial_flogi - Issue an initial fabric login for a vport
 * @vport: pointer to a host virtual N_Port data structure.
 *
 * This routine issues an initial Fabric Login (FLOGI) for the @vport
 * specified. It first searches the ndlp with the Fabric_DID (0xfffffe) from
 * the @vport's ndlp list. If no such ndlp found, it will create an ndlp and
 * put it into the @vport's ndlp list. If an inactive ndlp found on the list,
 * it will just be enabled and made active. The lpfc_issue_els_flogi() routine
 * is then invoked with the @vport and the ndlp to perform the FLOGI for the
 * @vport.
 *
 * Return code
 *   0 - failed to issue initial flogi for @vport
 *   1 - successfully issued initial flogi for @vport
 **/
int
lpfc_initial_flogi(struct lpfc_vport *vport)
{
	struct lpfc_hba *phba = vport->phba;
	struct lpfc_nodelist *ndlp;

	vport->port_state = LPFC_FLOGI;
	lpfc_set_disctmo(vport);

	/* First look for the Fabric ndlp */
	ndlp = lpfc_findnode_did(vport, Fabric_DID);
	if (!ndlp) {
		/* Cannot find existing Fabric ndlp, so allocate a new one */
		ndlp = mempool_alloc(phba->nlp_mem_pool, GFP_KERNEL);
		if (!ndlp)
			return 0;
		lpfc_nlp_init(vport, ndlp, Fabric_DID);
		/* Set the node type */
		ndlp->nlp_type |= NLP_FABRIC;
		/* Put ndlp onto node list */
		lpfc_enqueue_node(vport, ndlp);
	} else if (!NLP_CHK_NODE_ACT(ndlp)) {
		/* re-setup ndlp without removing from node list */
		ndlp = lpfc_enable_node(vport, ndlp, NLP_STE_UNUSED_NODE);
		if (!ndlp)
			return 0;
	}

	if (lpfc_issue_els_flogi(vport, ndlp, 0)) {
		/* This decrement of reference count to node shall kick off
		 * the release of the node.
		 */
		lpfc_nlp_put(ndlp);
		return 0;
	}
	return 1;
}

/**
 * lpfc_initial_fdisc - Issue an initial fabric discovery for a vport
 * @vport: pointer to a host virtual N_Port data structure.
 *
 * This routine issues an initial Fabric Discover (FDISC) for the @vport
 * specified. It first searches the ndlp with the Fabric_DID (0xfffffe) from
 * the @vport's ndlp list. If no such ndlp found, it will create an ndlp and
 * put it into the @vport's ndlp list. If an inactive ndlp found on the list,
 * it will just be enabled and made active. The lpfc_issue_els_fdisc() routine
 * is then invoked with the @vport and the ndlp to perform the FDISC for the
 * @vport.
 *
 * Return code
 *   0 - failed to issue initial fdisc for @vport
 *   1 - successfully issued initial fdisc for @vport
 **/
int
lpfc_initial_fdisc(struct lpfc_vport *vport)
{
	struct lpfc_hba *phba = vport->phba;
	struct lpfc_nodelist *ndlp;

	/* First look for the Fabric ndlp */
	ndlp = lpfc_findnode_did(vport, Fabric_DID);
	if (!ndlp) {
		/* Cannot find existing Fabric ndlp, so allocate a new one */
		ndlp = mempool_alloc(phba->nlp_mem_pool, GFP_KERNEL);
		if (!ndlp)
			return 0;
		lpfc_nlp_init(vport, ndlp, Fabric_DID);
		/* Put ndlp onto node list */
		lpfc_enqueue_node(vport, ndlp);
	} else if (!NLP_CHK_NODE_ACT(ndlp)) {
		/* re-setup ndlp without removing from node list */
		ndlp = lpfc_enable_node(vport, ndlp, NLP_STE_UNUSED_NODE);
		if (!ndlp)
			return 0;
	}

	if (lpfc_issue_els_fdisc(vport, ndlp, 0)) {
		/* decrement node reference count to trigger the release of
		 * the node.
		 */
		lpfc_nlp_put(ndlp);
		return 0;
	}
	return 1;
}

/**
 * lpfc_more_plogi - Check and issue remaining plogis for a vport
 * @vport: pointer to a host virtual N_Port data structure.
 *
 * This routine checks whether there are more remaining Port Logins
 * (PLOGI) to be issued for the @vport. If so, it will invoke the routine
 * lpfc_els_disc_plogi() to go through the Node Port Recovery (NPR) nodes
 * to issue ELS PLOGIs up to the configured discover threads with the
 * @vport (@vport->cfg_discovery_threads). The function also decrement
 * the @vport's num_disc_node by 1 if it is not already 0.
 **/
void
lpfc_more_plogi(struct lpfc_vport *vport)
{
	int sentplogi;

	if (vport->num_disc_nodes)
		vport->num_disc_nodes--;

	/* Continue discovery with <num_disc_nodes> PLOGIs to go */
	lpfc_printf_vlog(vport, KERN_INFO, LOG_DISCOVERY,
			 "0232 Continue discovery with %d PLOGIs to go "
			 "Data: x%x x%x x%x\n",
			 vport->num_disc_nodes, vport->fc_plogi_cnt,
			 vport->fc_flag, vport->port_state);
	/* Check to see if there are more PLOGIs to be sent */
	if (vport->fc_flag & FC_NLP_MORE)
		/* go thru NPR nodes and issue any remaining ELS PLOGIs */
		sentplogi = lpfc_els_disc_plogi(vport);

	return;
}

/**
 * lpfc_plogi_confirm_nport - Confirm pologi wwpn matches stored ndlp
 * @phba: pointer to lpfc hba data structure.
 * @prsp: pointer to response IOCB payload.
 * @ndlp: pointer to a node-list data structure.
 *
 * This routine checks and indicates whether the WWPN of an N_Port, retrieved
 * from a PLOGI, matches the WWPN that is stored in the @ndlp for that N_POrt.
 * The following cases are considered N_Port confirmed:
 * 1) The N_Port is a Fabric ndlp; 2) The @ndlp is on vport list and matches
 * the WWPN of the N_Port logged into; 3) The @ndlp is not on vport list but
 * it does not have WWPN assigned either. If the WWPN is confirmed, the
 * pointer to the @ndlp will be returned. If the WWPN is not confirmed:
 * 1) if there is a node on vport list other than the @ndlp with the same
 * WWPN of the N_Port PLOGI logged into, the lpfc_unreg_rpi() will be invoked
 * on that node to release the RPI associated with the node; 2) if there is
 * no node found on vport list with the same WWPN of the N_Port PLOGI logged
 * into, a new node shall be allocated (or activated). In either case, the
 * parameters of the @ndlp shall be copied to the new_ndlp, the @ndlp shall
 * be released and the new_ndlp shall be put on to the vport node list and
 * its pointer returned as the confirmed node.
 *
 * Note that before the @ndlp got "released", the keepDID from not-matching
 * or inactive "new_ndlp" on the vport node list is assigned to the nlp_DID
 * of the @ndlp. This is because the release of @ndlp is actually to put it
 * into an inactive state on the vport node list and the vport node list
 * management algorithm does not allow two node with a same DID.
 *
 * Return code
 *   pointer to the PLOGI N_Port @ndlp
 **/
static struct lpfc_nodelist *
lpfc_plogi_confirm_nport(struct lpfc_hba *phba, uint32_t *prsp,
			 struct lpfc_nodelist *ndlp)
{
	struct lpfc_vport    *vport = ndlp->vport;
	struct lpfc_nodelist *new_ndlp;
	struct lpfc_rport_data *rdata;
	struct fc_rport *rport;
	struct serv_parm *sp;
	uint8_t  name[sizeof(struct lpfc_name)];
	uint32_t rc, keepDID = 0;
	int  put_node;
	int  put_rport;
<<<<<<< HEAD
=======
	struct lpfc_node_rrqs rrq;
>>>>>>> 3cbea436

	/* Fabric nodes can have the same WWPN so we don't bother searching
	 * by WWPN.  Just return the ndlp that was given to us.
	 */
	if (ndlp->nlp_type & NLP_FABRIC)
		return ndlp;

	sp = (struct serv_parm *) ((uint8_t *) prsp + sizeof(uint32_t));
	memset(name, 0, sizeof(struct lpfc_name));

	/* Now we find out if the NPort we are logging into, matches the WWPN
	 * we have for that ndlp. If not, we have some work to do.
	 */
	new_ndlp = lpfc_findnode_wwpn(vport, &sp->portName);

	if (new_ndlp == ndlp && NLP_CHK_NODE_ACT(new_ndlp))
		return ndlp;
	memset(&rrq.xri_bitmap, 0, sizeof(new_ndlp->active_rrqs.xri_bitmap));

	if (!new_ndlp) {
		rc = memcmp(&ndlp->nlp_portname, name,
			    sizeof(struct lpfc_name));
		if (!rc)
			return ndlp;
		new_ndlp = mempool_alloc(phba->nlp_mem_pool, GFP_ATOMIC);
		if (!new_ndlp)
			return ndlp;
		lpfc_nlp_init(vport, new_ndlp, ndlp->nlp_DID);
	} else if (!NLP_CHK_NODE_ACT(new_ndlp)) {
		rc = memcmp(&ndlp->nlp_portname, name,
			    sizeof(struct lpfc_name));
		if (!rc)
			return ndlp;
		new_ndlp = lpfc_enable_node(vport, new_ndlp,
						NLP_STE_UNUSED_NODE);
		if (!new_ndlp)
			return ndlp;
		keepDID = new_ndlp->nlp_DID;
		if (phba->sli_rev == LPFC_SLI_REV4)
			memcpy(&rrq.xri_bitmap,
				&new_ndlp->active_rrqs.xri_bitmap,
				sizeof(new_ndlp->active_rrqs.xri_bitmap));
	} else {
		keepDID = new_ndlp->nlp_DID;
		if (phba->sli_rev == LPFC_SLI_REV4)
			memcpy(&rrq.xri_bitmap,
				&new_ndlp->active_rrqs.xri_bitmap,
				sizeof(new_ndlp->active_rrqs.xri_bitmap));
	}

	lpfc_unreg_rpi(vport, new_ndlp);
	new_ndlp->nlp_DID = ndlp->nlp_DID;
	new_ndlp->nlp_prev_state = ndlp->nlp_prev_state;
	if (phba->sli_rev == LPFC_SLI_REV4)
		memcpy(new_ndlp->active_rrqs.xri_bitmap,
			&ndlp->active_rrqs.xri_bitmap,
			sizeof(ndlp->active_rrqs.xri_bitmap));

	if (ndlp->nlp_flag & NLP_NPR_2B_DISC)
		new_ndlp->nlp_flag |= NLP_NPR_2B_DISC;
	ndlp->nlp_flag &= ~NLP_NPR_2B_DISC;

	/* Set state will put new_ndlp on to node list if not already done */
	lpfc_nlp_set_state(vport, new_ndlp, ndlp->nlp_state);

	/* Move this back to NPR state */
	if (memcmp(&ndlp->nlp_portname, name, sizeof(struct lpfc_name)) == 0) {
		/* The new_ndlp is replacing ndlp totally, so we need
		 * to put ndlp on UNUSED list and try to free it.
		 */

		/* Fix up the rport accordingly */
		rport =  ndlp->rport;
		if (rport) {
			rdata = rport->dd_data;
			if (rdata->pnode == ndlp) {
				lpfc_nlp_put(ndlp);
				ndlp->rport = NULL;
				rdata->pnode = lpfc_nlp_get(new_ndlp);
				new_ndlp->rport = rport;
			}
			new_ndlp->nlp_type = ndlp->nlp_type;
		}
		/* We shall actually free the ndlp with both nlp_DID and
		 * nlp_portname fields equals 0 to avoid any ndlp on the
		 * nodelist never to be used.
		 */
		if (ndlp->nlp_DID == 0) {
			spin_lock_irq(&phba->ndlp_lock);
			NLP_SET_FREE_REQ(ndlp);
			spin_unlock_irq(&phba->ndlp_lock);
		}

		/* Two ndlps cannot have the same did on the nodelist */
		ndlp->nlp_DID = keepDID;
		if (phba->sli_rev == LPFC_SLI_REV4)
			memcpy(&ndlp->active_rrqs.xri_bitmap,
				&rrq.xri_bitmap,
				sizeof(ndlp->active_rrqs.xri_bitmap));
		lpfc_drop_node(vport, ndlp);
	}
	else {
		lpfc_unreg_rpi(vport, ndlp);
		/* Two ndlps cannot have the same did */
		ndlp->nlp_DID = keepDID;
		if (phba->sli_rev == LPFC_SLI_REV4)
			memcpy(&ndlp->active_rrqs.xri_bitmap,
				&rrq.xri_bitmap,
				sizeof(ndlp->active_rrqs.xri_bitmap));
		lpfc_nlp_set_state(vport, ndlp, NLP_STE_NPR_NODE);
		/* Since we are swapping the ndlp passed in with the new one
		 * and the did has already been swapped, copy over the
		 * state and names.
		 */
		memcpy(&new_ndlp->nlp_portname, &ndlp->nlp_portname,
			sizeof(struct lpfc_name));
		memcpy(&new_ndlp->nlp_nodename, &ndlp->nlp_nodename,
			sizeof(struct lpfc_name));
		new_ndlp->nlp_state = ndlp->nlp_state;
		/* Fix up the rport accordingly */
		rport = ndlp->rport;
		if (rport) {
			rdata = rport->dd_data;
			put_node = rdata->pnode != NULL;
			put_rport = ndlp->rport != NULL;
			rdata->pnode = NULL;
			ndlp->rport = NULL;
			if (put_node)
				lpfc_nlp_put(ndlp);
			if (put_rport)
				put_device(&rport->dev);
		}
	}
	return new_ndlp;
}

/**
 * lpfc_end_rscn - Check and handle more rscn for a vport
 * @vport: pointer to a host virtual N_Port data structure.
 *
 * This routine checks whether more Registration State Change
 * Notifications (RSCNs) came in while the discovery state machine was in
 * the FC_RSCN_MODE. If so, the lpfc_els_handle_rscn() routine will be
 * invoked to handle the additional RSCNs for the @vport. Otherwise, the
 * FC_RSCN_MODE bit will be cleared with the @vport to mark as the end of
 * handling the RSCNs.
 **/
void
lpfc_end_rscn(struct lpfc_vport *vport)
{
	struct Scsi_Host *shost = lpfc_shost_from_vport(vport);

	if (vport->fc_flag & FC_RSCN_MODE) {
		/*
		 * Check to see if more RSCNs came in while we were
		 * processing this one.
		 */
		if (vport->fc_rscn_id_cnt ||
		    (vport->fc_flag & FC_RSCN_DISCOVERY) != 0)
			lpfc_els_handle_rscn(vport);
		else {
			spin_lock_irq(shost->host_lock);
			vport->fc_flag &= ~FC_RSCN_MODE;
			spin_unlock_irq(shost->host_lock);
		}
	}
}

/**
 * lpfc_cmpl_els_rrq - Completion handled for els RRQs.
 * @phba: pointer to lpfc hba data structure.
 * @cmdiocb: pointer to lpfc command iocb data structure.
 * @rspiocb: pointer to lpfc response iocb data structure.
 *
 * This routine will call the clear rrq function to free the rrq and
 * clear the xri's bit in the ndlp's xri_bitmap. If the ndlp does not
 * exist then the clear_rrq is still called because the rrq needs to
 * be freed.
 **/

static void
lpfc_cmpl_els_rrq(struct lpfc_hba *phba, struct lpfc_iocbq *cmdiocb,
		    struct lpfc_iocbq *rspiocb)
{
	struct lpfc_vport *vport = cmdiocb->vport;
	IOCB_t *irsp;
	struct lpfc_nodelist *ndlp;
	struct lpfc_node_rrq *rrq;

	/* we pass cmdiocb to state machine which needs rspiocb as well */
	rrq = cmdiocb->context_un.rrq;
	cmdiocb->context_un.rsp_iocb = rspiocb;

	irsp = &rspiocb->iocb;
	lpfc_debugfs_disc_trc(vport, LPFC_DISC_TRC_ELS_CMD,
		"RRQ cmpl:      status:x%x/x%x did:x%x",
		irsp->ulpStatus, irsp->un.ulpWord[4],
		irsp->un.elsreq64.remoteID);

	ndlp = lpfc_findnode_did(vport, irsp->un.elsreq64.remoteID);
	if (!ndlp || !NLP_CHK_NODE_ACT(ndlp) || ndlp != rrq->ndlp) {
		lpfc_printf_vlog(vport, KERN_ERR, LOG_ELS,
				 "2882 RRQ completes to NPort x%x "
				 "with no ndlp. Data: x%x x%x x%x\n",
				 irsp->un.elsreq64.remoteID,
				 irsp->ulpStatus, irsp->un.ulpWord[4],
				 irsp->ulpIoTag);
		goto out;
	}

	/* rrq completes to NPort <nlp_DID> */
	lpfc_printf_vlog(vport, KERN_INFO, LOG_ELS,
			 "2880 RRQ completes to NPort x%x "
			 "Data: x%x x%x x%x x%x x%x\n",
			 ndlp->nlp_DID, irsp->ulpStatus, irsp->un.ulpWord[4],
			 irsp->ulpTimeout, rrq->xritag, rrq->rxid);

	if (irsp->ulpStatus) {
		/* Check for retry */
		/* RRQ failed Don't print the vport to vport rjts */
		if (irsp->ulpStatus != IOSTAT_LS_RJT ||
			(((irsp->un.ulpWord[4]) >> 16 != LSRJT_INVALID_CMD) &&
			((irsp->un.ulpWord[4]) >> 16 != LSRJT_UNABLE_TPC)) ||
			(phba)->pport->cfg_log_verbose & LOG_ELS)
			lpfc_printf_vlog(vport, KERN_ERR, LOG_ELS,
				 "2881 RRQ failure DID:%06X Status:x%x/x%x\n",
				 ndlp->nlp_DID, irsp->ulpStatus,
				 irsp->un.ulpWord[4]);
	}
out:
	if (rrq)
		lpfc_clr_rrq_active(phba, rrq->xritag, rrq);
	lpfc_els_free_iocb(phba, cmdiocb);
	return;
}
/**
 * lpfc_cmpl_els_plogi - Completion callback function for plogi
 * @phba: pointer to lpfc hba data structure.
 * @cmdiocb: pointer to lpfc command iocb data structure.
 * @rspiocb: pointer to lpfc response iocb data structure.
 *
 * This routine is the completion callback function for issuing the Port
 * Login (PLOGI) command. For PLOGI completion, there must be an active
 * ndlp on the vport node list that matches the remote node ID from the
 * PLOGI reponse IOCB. If such ndlp does not exist, the PLOGI is simply
 * ignored and command IOCB released. The PLOGI response IOCB status is
 * checked for error conditons. If there is error status reported, PLOGI
 * retry shall be attempted by invoking the lpfc_els_retry() routine.
 * Otherwise, the lpfc_plogi_confirm_nport() routine shall be invoked on
 * the ndlp and the NLP_EVT_CMPL_PLOGI state to the Discover State Machine
 * (DSM) is set for this PLOGI completion. Finally, it checks whether
 * there are additional N_Port nodes with the vport that need to perform
 * PLOGI. If so, the lpfc_more_plogi() routine is invoked to issue addition
 * PLOGIs.
 **/
static void
lpfc_cmpl_els_plogi(struct lpfc_hba *phba, struct lpfc_iocbq *cmdiocb,
		    struct lpfc_iocbq *rspiocb)
{
	struct lpfc_vport *vport = cmdiocb->vport;
	struct Scsi_Host  *shost = lpfc_shost_from_vport(vport);
	IOCB_t *irsp;
	struct lpfc_nodelist *ndlp;
	struct lpfc_dmabuf *prsp;
	int disc, rc, did, type;

	/* we pass cmdiocb to state machine which needs rspiocb as well */
	cmdiocb->context_un.rsp_iocb = rspiocb;

	irsp = &rspiocb->iocb;
	lpfc_debugfs_disc_trc(vport, LPFC_DISC_TRC_ELS_CMD,
		"PLOGI cmpl:      status:x%x/x%x did:x%x",
		irsp->ulpStatus, irsp->un.ulpWord[4],
		irsp->un.elsreq64.remoteID);

	ndlp = lpfc_findnode_did(vport, irsp->un.elsreq64.remoteID);
	if (!ndlp || !NLP_CHK_NODE_ACT(ndlp)) {
		lpfc_printf_vlog(vport, KERN_ERR, LOG_ELS,
				 "0136 PLOGI completes to NPort x%x "
				 "with no ndlp. Data: x%x x%x x%x\n",
				 irsp->un.elsreq64.remoteID,
				 irsp->ulpStatus, irsp->un.ulpWord[4],
				 irsp->ulpIoTag);
		goto out;
	}

	/* Since ndlp can be freed in the disc state machine, note if this node
	 * is being used during discovery.
	 */
	spin_lock_irq(shost->host_lock);
	disc = (ndlp->nlp_flag & NLP_NPR_2B_DISC);
	ndlp->nlp_flag &= ~NLP_NPR_2B_DISC;
	spin_unlock_irq(shost->host_lock);
	rc   = 0;

	/* PLOGI completes to NPort <nlp_DID> */
	lpfc_printf_vlog(vport, KERN_INFO, LOG_ELS,
			 "0102 PLOGI completes to NPort x%x "
			 "Data: x%x x%x x%x x%x x%x\n",
			 ndlp->nlp_DID, irsp->ulpStatus, irsp->un.ulpWord[4],
			 irsp->ulpTimeout, disc, vport->num_disc_nodes);
	/* Check to see if link went down during discovery */
	if (lpfc_els_chk_latt(vport)) {
		spin_lock_irq(shost->host_lock);
		ndlp->nlp_flag |= NLP_NPR_2B_DISC;
		spin_unlock_irq(shost->host_lock);
		goto out;
	}

	/* ndlp could be freed in DSM, save these values now */
	type = ndlp->nlp_type;
	did = ndlp->nlp_DID;

	if (irsp->ulpStatus) {
		/* Check for retry */
		if (lpfc_els_retry(phba, cmdiocb, rspiocb)) {
			/* ELS command is being retried */
			if (disc) {
				spin_lock_irq(shost->host_lock);
				ndlp->nlp_flag |= NLP_NPR_2B_DISC;
				spin_unlock_irq(shost->host_lock);
			}
			goto out;
		}
		/* PLOGI failed Don't print the vport to vport rjts */
		if (irsp->ulpStatus != IOSTAT_LS_RJT ||
			(((irsp->un.ulpWord[4]) >> 16 != LSRJT_INVALID_CMD) &&
			((irsp->un.ulpWord[4]) >> 16 != LSRJT_UNABLE_TPC)) ||
			(phba)->pport->cfg_log_verbose & LOG_ELS)
			lpfc_printf_vlog(vport, KERN_ERR, LOG_ELS,
				 "2753 PLOGI failure DID:%06X Status:x%x/x%x\n",
				 ndlp->nlp_DID, irsp->ulpStatus,
				 irsp->un.ulpWord[4]);
		/* Do not call DSM for lpfc_els_abort'ed ELS cmds */
		if (lpfc_error_lost_link(irsp))
			rc = NLP_STE_FREED_NODE;
		else
			rc = lpfc_disc_state_machine(vport, ndlp, cmdiocb,
						     NLP_EVT_CMPL_PLOGI);
	} else {
		/* Good status, call state machine */
		prsp = list_entry(((struct lpfc_dmabuf *)
				   cmdiocb->context2)->list.next,
				  struct lpfc_dmabuf, list);
		ndlp = lpfc_plogi_confirm_nport(phba, prsp->virt, ndlp);
		rc = lpfc_disc_state_machine(vport, ndlp, cmdiocb,
					     NLP_EVT_CMPL_PLOGI);
	}

	if (disc && vport->num_disc_nodes) {
		/* Check to see if there are more PLOGIs to be sent */
		lpfc_more_plogi(vport);

		if (vport->num_disc_nodes == 0) {
			spin_lock_irq(shost->host_lock);
			vport->fc_flag &= ~FC_NDISC_ACTIVE;
			spin_unlock_irq(shost->host_lock);

			lpfc_can_disctmo(vport);
			lpfc_end_rscn(vport);
		}
	}

out:
	lpfc_els_free_iocb(phba, cmdiocb);
	return;
}

/**
 * lpfc_issue_els_plogi - Issue an plogi iocb command for a vport
 * @vport: pointer to a host virtual N_Port data structure.
 * @did: destination port identifier.
 * @retry: number of retries to the command IOCB.
 *
 * This routine issues a Port Login (PLOGI) command to a remote N_Port
 * (with the @did) for a @vport. Before issuing a PLOGI to a remote N_Port,
 * the ndlp with the remote N_Port DID must exist on the @vport's ndlp list.
 * This routine constructs the proper feilds of the PLOGI IOCB and invokes
 * the lpfc_sli_issue_iocb() routine to send out PLOGI ELS command.
 *
 * Note that, in lpfc_prep_els_iocb() routine, the reference count of ndlp
 * will be incremented by 1 for holding the ndlp and the reference to ndlp
 * will be stored into the context1 field of the IOCB for the completion
 * callback function to the PLOGI ELS command.
 *
 * Return code
 *   0 - Successfully issued a plogi for @vport
 *   1 - failed to issue a plogi for @vport
 **/
int
lpfc_issue_els_plogi(struct lpfc_vport *vport, uint32_t did, uint8_t retry)
{
	struct lpfc_hba  *phba = vport->phba;
	struct serv_parm *sp;
	IOCB_t *icmd;
	struct lpfc_nodelist *ndlp;
	struct lpfc_iocbq *elsiocb;
	struct lpfc_sli *psli;
	uint8_t *pcmd;
	uint16_t cmdsize;
	int ret;

	psli = &phba->sli;

	ndlp = lpfc_findnode_did(vport, did);
	if (ndlp && !NLP_CHK_NODE_ACT(ndlp))
		ndlp = NULL;

	/* If ndlp is not NULL, we will bump the reference count on it */
	cmdsize = (sizeof(uint32_t) + sizeof(struct serv_parm));
	elsiocb = lpfc_prep_els_iocb(vport, 1, cmdsize, retry, ndlp, did,
				     ELS_CMD_PLOGI);
	if (!elsiocb)
		return 1;

	icmd = &elsiocb->iocb;
	pcmd = (uint8_t *) (((struct lpfc_dmabuf *) elsiocb->context2)->virt);

	/* For PLOGI request, remainder of payload is service parameters */
	*((uint32_t *) (pcmd)) = ELS_CMD_PLOGI;
	pcmd += sizeof(uint32_t);
	memcpy(pcmd, &vport->fc_sparam, sizeof(struct serv_parm));
	sp = (struct serv_parm *) pcmd;

	/*
	 * If we are a N-port connected to a Fabric, fix-up paramm's so logins
	 * to device on remote loops work.
	 */
	if ((vport->fc_flag & FC_FABRIC) && !(vport->fc_flag & FC_PUBLIC_LOOP))
		sp->cmn.altBbCredit = 1;

	if (sp->cmn.fcphLow < FC_PH_4_3)
		sp->cmn.fcphLow = FC_PH_4_3;

	if (sp->cmn.fcphHigh < FC_PH3)
		sp->cmn.fcphHigh = FC_PH3;

	lpfc_debugfs_disc_trc(vport, LPFC_DISC_TRC_ELS_CMD,
		"Issue PLOGI:     did:x%x",
		did, 0, 0);

	phba->fc_stat.elsXmitPLOGI++;
	elsiocb->iocb_cmpl = lpfc_cmpl_els_plogi;
	ret = lpfc_sli_issue_iocb(phba, LPFC_ELS_RING, elsiocb, 0);

	if (ret == IOCB_ERROR) {
		lpfc_els_free_iocb(phba, elsiocb);
		return 1;
	}
	return 0;
}

/**
 * lpfc_cmpl_els_prli - Completion callback function for prli
 * @phba: pointer to lpfc hba data structure.
 * @cmdiocb: pointer to lpfc command iocb data structure.
 * @rspiocb: pointer to lpfc response iocb data structure.
 *
 * This routine is the completion callback function for a Process Login
 * (PRLI) ELS command. The PRLI response IOCB status is checked for error
 * status. If there is error status reported, PRLI retry shall be attempted
 * by invoking the lpfc_els_retry() routine. Otherwise, the state
 * NLP_EVT_CMPL_PRLI is sent to the Discover State Machine (DSM) for this
 * ndlp to mark the PRLI completion.
 **/
static void
lpfc_cmpl_els_prli(struct lpfc_hba *phba, struct lpfc_iocbq *cmdiocb,
		   struct lpfc_iocbq *rspiocb)
{
	struct lpfc_vport *vport = cmdiocb->vport;
	struct Scsi_Host  *shost = lpfc_shost_from_vport(vport);
	IOCB_t *irsp;
	struct lpfc_sli *psli;
	struct lpfc_nodelist *ndlp;

	psli = &phba->sli;
	/* we pass cmdiocb to state machine which needs rspiocb as well */
	cmdiocb->context_un.rsp_iocb = rspiocb;

	irsp = &(rspiocb->iocb);
	ndlp = (struct lpfc_nodelist *) cmdiocb->context1;
	spin_lock_irq(shost->host_lock);
	ndlp->nlp_flag &= ~NLP_PRLI_SND;
	spin_unlock_irq(shost->host_lock);

	lpfc_debugfs_disc_trc(vport, LPFC_DISC_TRC_ELS_CMD,
		"PRLI cmpl:       status:x%x/x%x did:x%x",
		irsp->ulpStatus, irsp->un.ulpWord[4],
		ndlp->nlp_DID);
	/* PRLI completes to NPort <nlp_DID> */
	lpfc_printf_vlog(vport, KERN_INFO, LOG_ELS,
			 "0103 PRLI completes to NPort x%x "
			 "Data: x%x x%x x%x x%x\n",
			 ndlp->nlp_DID, irsp->ulpStatus, irsp->un.ulpWord[4],
			 irsp->ulpTimeout, vport->num_disc_nodes);

	vport->fc_prli_sent--;
	/* Check to see if link went down during discovery */
	if (lpfc_els_chk_latt(vport))
		goto out;

	if (irsp->ulpStatus) {
		/* Check for retry */
		if (lpfc_els_retry(phba, cmdiocb, rspiocb)) {
			/* ELS command is being retried */
			goto out;
		}
		/* PRLI failed */
		lpfc_printf_vlog(vport, KERN_ERR, LOG_ELS,
				 "2754 PRLI failure DID:%06X Status:x%x/x%x\n",
				 ndlp->nlp_DID, irsp->ulpStatus,
				 irsp->un.ulpWord[4]);
		/* Do not call DSM for lpfc_els_abort'ed ELS cmds */
		if (lpfc_error_lost_link(irsp))
			goto out;
		else
			lpfc_disc_state_machine(vport, ndlp, cmdiocb,
						NLP_EVT_CMPL_PRLI);
	} else
		/* Good status, call state machine */
		lpfc_disc_state_machine(vport, ndlp, cmdiocb,
					NLP_EVT_CMPL_PRLI);
out:
	lpfc_els_free_iocb(phba, cmdiocb);
	return;
}

/**
 * lpfc_issue_els_prli - Issue a prli iocb command for a vport
 * @vport: pointer to a host virtual N_Port data structure.
 * @ndlp: pointer to a node-list data structure.
 * @retry: number of retries to the command IOCB.
 *
 * This routine issues a Process Login (PRLI) ELS command for the
 * @vport. The PRLI service parameters are set up in the payload of the
 * PRLI Request command and the pointer to lpfc_cmpl_els_prli() routine
 * is put to the IOCB completion callback func field before invoking the
 * routine lpfc_sli_issue_iocb() to send out PRLI command.
 *
 * Note that, in lpfc_prep_els_iocb() routine, the reference count of ndlp
 * will be incremented by 1 for holding the ndlp and the reference to ndlp
 * will be stored into the context1 field of the IOCB for the completion
 * callback function to the PRLI ELS command.
 *
 * Return code
 *   0 - successfully issued prli iocb command for @vport
 *   1 - failed to issue prli iocb command for @vport
 **/
int
lpfc_issue_els_prli(struct lpfc_vport *vport, struct lpfc_nodelist *ndlp,
		    uint8_t retry)
{
	struct Scsi_Host *shost = lpfc_shost_from_vport(vport);
	struct lpfc_hba *phba = vport->phba;
	PRLI *npr;
	IOCB_t *icmd;
	struct lpfc_iocbq *elsiocb;
	uint8_t *pcmd;
	uint16_t cmdsize;

	cmdsize = (sizeof(uint32_t) + sizeof(PRLI));
	elsiocb = lpfc_prep_els_iocb(vport, 1, cmdsize, retry, ndlp,
				     ndlp->nlp_DID, ELS_CMD_PRLI);
	if (!elsiocb)
		return 1;

	icmd = &elsiocb->iocb;
	pcmd = (uint8_t *) (((struct lpfc_dmabuf *) elsiocb->context2)->virt);

	/* For PRLI request, remainder of payload is service parameters */
	memset(pcmd, 0, (sizeof(PRLI) + sizeof(uint32_t)));
	*((uint32_t *) (pcmd)) = ELS_CMD_PRLI;
	pcmd += sizeof(uint32_t);

	/* For PRLI, remainder of payload is PRLI parameter page */
	npr = (PRLI *) pcmd;
	/*
	 * If our firmware version is 3.20 or later,
	 * set the following bits for FC-TAPE support.
	 */
	if (phba->vpd.rev.feaLevelHigh >= 0x02) {
		npr->ConfmComplAllowed = 1;
		npr->Retry = 1;
		npr->TaskRetryIdReq = 1;
	}
	npr->estabImagePair = 1;
	npr->readXferRdyDis = 1;

	/* For FCP support */
	npr->prliType = PRLI_FCP_TYPE;
	npr->initiatorFunc = 1;

	lpfc_debugfs_disc_trc(vport, LPFC_DISC_TRC_ELS_CMD,
		"Issue PRLI:      did:x%x",
		ndlp->nlp_DID, 0, 0);

	phba->fc_stat.elsXmitPRLI++;
	elsiocb->iocb_cmpl = lpfc_cmpl_els_prli;
	spin_lock_irq(shost->host_lock);
	ndlp->nlp_flag |= NLP_PRLI_SND;
	spin_unlock_irq(shost->host_lock);
	if (lpfc_sli_issue_iocb(phba, LPFC_ELS_RING, elsiocb, 0) ==
	    IOCB_ERROR) {
		spin_lock_irq(shost->host_lock);
		ndlp->nlp_flag &= ~NLP_PRLI_SND;
		spin_unlock_irq(shost->host_lock);
		lpfc_els_free_iocb(phba, elsiocb);
		return 1;
	}
	vport->fc_prli_sent++;
	return 0;
}

/**
 * lpfc_rscn_disc - Perform rscn discovery for a vport
 * @vport: pointer to a host virtual N_Port data structure.
 *
 * This routine performs Registration State Change Notification (RSCN)
 * discovery for a @vport. If the @vport's node port recovery count is not
 * zero, it will invoke the lpfc_els_disc_plogi() to perform PLOGI for all
 * the nodes that need recovery. If none of the PLOGI were needed through
 * the lpfc_els_disc_plogi() routine, the lpfc_end_rscn() routine shall be
 * invoked to check and handle possible more RSCN came in during the period
 * of processing the current ones.
 **/
static void
lpfc_rscn_disc(struct lpfc_vport *vport)
{
	lpfc_can_disctmo(vport);

	/* RSCN discovery */
	/* go thru NPR nodes and issue ELS PLOGIs */
	if (vport->fc_npr_cnt)
		if (lpfc_els_disc_plogi(vport))
			return;

	lpfc_end_rscn(vport);
}

/**
 * lpfc_adisc_done - Complete the adisc phase of discovery
 * @vport: pointer to lpfc_vport hba data structure that finished all ADISCs.
 *
 * This function is called when the final ADISC is completed during discovery.
 * This function handles clearing link attention or issuing reg_vpi depending
 * on whether npiv is enabled. This function also kicks off the PLOGI phase of
 * discovery.
 * This function is called with no locks held.
 **/
static void
lpfc_adisc_done(struct lpfc_vport *vport)
{
	struct Scsi_Host   *shost = lpfc_shost_from_vport(vport);
	struct lpfc_hba   *phba = vport->phba;

	/*
	 * For NPIV, cmpl_reg_vpi will set port_state to READY,
	 * and continue discovery.
	 */
	if ((phba->sli3_options & LPFC_SLI3_NPIV_ENABLED) &&
	    !(vport->fc_flag & FC_RSCN_MODE) &&
	    (phba->sli_rev < LPFC_SLI_REV4)) {
		lpfc_issue_reg_vpi(phba, vport);
		return;
	}
	/*
	* For SLI2, we need to set port_state to READY
	* and continue discovery.
	*/
	if (vport->port_state < LPFC_VPORT_READY) {
		/* If we get here, there is nothing to ADISC */
		if (vport->port_type == LPFC_PHYSICAL_PORT)
			lpfc_issue_clear_la(phba, vport);
		if (!(vport->fc_flag & FC_ABORT_DISCOVERY)) {
			vport->num_disc_nodes = 0;
			/* go thru NPR list, issue ELS PLOGIs */
			if (vport->fc_npr_cnt)
				lpfc_els_disc_plogi(vport);
			if (!vport->num_disc_nodes) {
				spin_lock_irq(shost->host_lock);
				vport->fc_flag &= ~FC_NDISC_ACTIVE;
				spin_unlock_irq(shost->host_lock);
				lpfc_can_disctmo(vport);
				lpfc_end_rscn(vport);
			}
		}
		vport->port_state = LPFC_VPORT_READY;
	} else
		lpfc_rscn_disc(vport);
}

/**
 * lpfc_more_adisc - Issue more adisc as needed
 * @vport: pointer to a host virtual N_Port data structure.
 *
 * This routine determines whether there are more ndlps on a @vport
 * node list need to have Address Discover (ADISC) issued. If so, it will
 * invoke the lpfc_els_disc_adisc() routine to issue ADISC on the @vport's
 * remaining nodes which need to have ADISC sent.
 **/
void
lpfc_more_adisc(struct lpfc_vport *vport)
{
	int sentadisc;

	if (vport->num_disc_nodes)
		vport->num_disc_nodes--;
	/* Continue discovery with <num_disc_nodes> ADISCs to go */
	lpfc_printf_vlog(vport, KERN_INFO, LOG_DISCOVERY,
			 "0210 Continue discovery with %d ADISCs to go "
			 "Data: x%x x%x x%x\n",
			 vport->num_disc_nodes, vport->fc_adisc_cnt,
			 vport->fc_flag, vport->port_state);
	/* Check to see if there are more ADISCs to be sent */
	if (vport->fc_flag & FC_NLP_MORE) {
		lpfc_set_disctmo(vport);
		/* go thru NPR nodes and issue any remaining ELS ADISCs */
		sentadisc = lpfc_els_disc_adisc(vport);
	}
	if (!vport->num_disc_nodes)
		lpfc_adisc_done(vport);
	return;
}

/**
 * lpfc_cmpl_els_adisc - Completion callback function for adisc
 * @phba: pointer to lpfc hba data structure.
 * @cmdiocb: pointer to lpfc command iocb data structure.
 * @rspiocb: pointer to lpfc response iocb data structure.
 *
 * This routine is the completion function for issuing the Address Discover
 * (ADISC) command. It first checks to see whether link went down during
 * the discovery process. If so, the node will be marked as node port
 * recovery for issuing discover IOCB by the link attention handler and
 * exit. Otherwise, the response status is checked. If error was reported
 * in the response status, the ADISC command shall be retried by invoking
 * the lpfc_els_retry() routine. Otherwise, if no error was reported in
 * the response status, the state machine is invoked to set transition
 * with respect to NLP_EVT_CMPL_ADISC event.
 **/
static void
lpfc_cmpl_els_adisc(struct lpfc_hba *phba, struct lpfc_iocbq *cmdiocb,
		    struct lpfc_iocbq *rspiocb)
{
	struct lpfc_vport *vport = cmdiocb->vport;
	struct Scsi_Host  *shost = lpfc_shost_from_vport(vport);
	IOCB_t *irsp;
	struct lpfc_nodelist *ndlp;
	int  disc;

	/* we pass cmdiocb to state machine which needs rspiocb as well */
	cmdiocb->context_un.rsp_iocb = rspiocb;

	irsp = &(rspiocb->iocb);
	ndlp = (struct lpfc_nodelist *) cmdiocb->context1;

	lpfc_debugfs_disc_trc(vport, LPFC_DISC_TRC_ELS_CMD,
		"ADISC cmpl:      status:x%x/x%x did:x%x",
		irsp->ulpStatus, irsp->un.ulpWord[4],
		ndlp->nlp_DID);

	/* Since ndlp can be freed in the disc state machine, note if this node
	 * is being used during discovery.
	 */
	spin_lock_irq(shost->host_lock);
	disc = (ndlp->nlp_flag & NLP_NPR_2B_DISC);
	ndlp->nlp_flag &= ~(NLP_ADISC_SND | NLP_NPR_2B_DISC);
	spin_unlock_irq(shost->host_lock);
	/* ADISC completes to NPort <nlp_DID> */
	lpfc_printf_vlog(vport, KERN_INFO, LOG_ELS,
			 "0104 ADISC completes to NPort x%x "
			 "Data: x%x x%x x%x x%x x%x\n",
			 ndlp->nlp_DID, irsp->ulpStatus, irsp->un.ulpWord[4],
			 irsp->ulpTimeout, disc, vport->num_disc_nodes);
	/* Check to see if link went down during discovery */
	if (lpfc_els_chk_latt(vport)) {
		spin_lock_irq(shost->host_lock);
		ndlp->nlp_flag |= NLP_NPR_2B_DISC;
		spin_unlock_irq(shost->host_lock);
		goto out;
	}

	if (irsp->ulpStatus) {
		/* Check for retry */
		if (lpfc_els_retry(phba, cmdiocb, rspiocb)) {
			/* ELS command is being retried */
			if (disc) {
				spin_lock_irq(shost->host_lock);
				ndlp->nlp_flag |= NLP_NPR_2B_DISC;
				spin_unlock_irq(shost->host_lock);
				lpfc_set_disctmo(vport);
			}
			goto out;
		}
		/* ADISC failed */
		lpfc_printf_vlog(vport, KERN_ERR, LOG_ELS,
				 "2755 ADISC failure DID:%06X Status:x%x/x%x\n",
				 ndlp->nlp_DID, irsp->ulpStatus,
				 irsp->un.ulpWord[4]);
		/* Do not call DSM for lpfc_els_abort'ed ELS cmds */
		if (!lpfc_error_lost_link(irsp))
			lpfc_disc_state_machine(vport, ndlp, cmdiocb,
						NLP_EVT_CMPL_ADISC);
	} else
		/* Good status, call state machine */
		lpfc_disc_state_machine(vport, ndlp, cmdiocb,
					NLP_EVT_CMPL_ADISC);

	/* Check to see if there are more ADISCs to be sent */
	if (disc && vport->num_disc_nodes)
		lpfc_more_adisc(vport);
out:
	lpfc_els_free_iocb(phba, cmdiocb);
	return;
}

/**
 * lpfc_issue_els_adisc - Issue an address discover iocb to an node on a vport
 * @vport: pointer to a virtual N_Port data structure.
 * @ndlp: pointer to a node-list data structure.
 * @retry: number of retries to the command IOCB.
 *
 * This routine issues an Address Discover (ADISC) for an @ndlp on a
 * @vport. It prepares the payload of the ADISC ELS command, updates the
 * and states of the ndlp, and invokes the lpfc_sli_issue_iocb() routine
 * to issue the ADISC ELS command.
 *
 * Note that, in lpfc_prep_els_iocb() routine, the reference count of ndlp
 * will be incremented by 1 for holding the ndlp and the reference to ndlp
 * will be stored into the context1 field of the IOCB for the completion
 * callback function to the ADISC ELS command.
 *
 * Return code
 *   0 - successfully issued adisc
 *   1 - failed to issue adisc
 **/
int
lpfc_issue_els_adisc(struct lpfc_vport *vport, struct lpfc_nodelist *ndlp,
		     uint8_t retry)
{
	struct Scsi_Host *shost = lpfc_shost_from_vport(vport);
	struct lpfc_hba  *phba = vport->phba;
	ADISC *ap;
	IOCB_t *icmd;
	struct lpfc_iocbq *elsiocb;
	uint8_t *pcmd;
	uint16_t cmdsize;

	cmdsize = (sizeof(uint32_t) + sizeof(ADISC));
	elsiocb = lpfc_prep_els_iocb(vport, 1, cmdsize, retry, ndlp,
				     ndlp->nlp_DID, ELS_CMD_ADISC);
	if (!elsiocb)
		return 1;

	icmd = &elsiocb->iocb;
	pcmd = (uint8_t *) (((struct lpfc_dmabuf *) elsiocb->context2)->virt);

	/* For ADISC request, remainder of payload is service parameters */
	*((uint32_t *) (pcmd)) = ELS_CMD_ADISC;
	pcmd += sizeof(uint32_t);

	/* Fill in ADISC payload */
	ap = (ADISC *) pcmd;
	ap->hardAL_PA = phba->fc_pref_ALPA;
	memcpy(&ap->portName, &vport->fc_portname, sizeof(struct lpfc_name));
	memcpy(&ap->nodeName, &vport->fc_nodename, sizeof(struct lpfc_name));
	ap->DID = be32_to_cpu(vport->fc_myDID);

	lpfc_debugfs_disc_trc(vport, LPFC_DISC_TRC_ELS_CMD,
		"Issue ADISC:     did:x%x",
		ndlp->nlp_DID, 0, 0);

	phba->fc_stat.elsXmitADISC++;
	elsiocb->iocb_cmpl = lpfc_cmpl_els_adisc;
	spin_lock_irq(shost->host_lock);
	ndlp->nlp_flag |= NLP_ADISC_SND;
	spin_unlock_irq(shost->host_lock);
	if (lpfc_sli_issue_iocb(phba, LPFC_ELS_RING, elsiocb, 0) ==
	    IOCB_ERROR) {
		spin_lock_irq(shost->host_lock);
		ndlp->nlp_flag &= ~NLP_ADISC_SND;
		spin_unlock_irq(shost->host_lock);
		lpfc_els_free_iocb(phba, elsiocb);
		return 1;
	}
	return 0;
}

/**
 * lpfc_cmpl_els_logo - Completion callback function for logo
 * @phba: pointer to lpfc hba data structure.
 * @cmdiocb: pointer to lpfc command iocb data structure.
 * @rspiocb: pointer to lpfc response iocb data structure.
 *
 * This routine is the completion function for issuing the ELS Logout (LOGO)
 * command. If no error status was reported from the LOGO response, the
 * state machine of the associated ndlp shall be invoked for transition with
 * respect to NLP_EVT_CMPL_LOGO event. Otherwise, if error status was reported,
 * the lpfc_els_retry() routine will be invoked to retry the LOGO command.
 **/
static void
lpfc_cmpl_els_logo(struct lpfc_hba *phba, struct lpfc_iocbq *cmdiocb,
		   struct lpfc_iocbq *rspiocb)
{
	struct lpfc_nodelist *ndlp = (struct lpfc_nodelist *) cmdiocb->context1;
	struct lpfc_vport *vport = ndlp->vport;
	struct Scsi_Host  *shost = lpfc_shost_from_vport(vport);
	IOCB_t *irsp;
	struct lpfc_sli *psli;

	psli = &phba->sli;
	/* we pass cmdiocb to state machine which needs rspiocb as well */
	cmdiocb->context_un.rsp_iocb = rspiocb;

	irsp = &(rspiocb->iocb);
	spin_lock_irq(shost->host_lock);
	ndlp->nlp_flag &= ~NLP_LOGO_SND;
	spin_unlock_irq(shost->host_lock);

	lpfc_debugfs_disc_trc(vport, LPFC_DISC_TRC_ELS_CMD,
		"LOGO cmpl:       status:x%x/x%x did:x%x",
		irsp->ulpStatus, irsp->un.ulpWord[4],
		ndlp->nlp_DID);
	/* LOGO completes to NPort <nlp_DID> */
	lpfc_printf_vlog(vport, KERN_INFO, LOG_ELS,
			 "0105 LOGO completes to NPort x%x "
			 "Data: x%x x%x x%x x%x\n",
			 ndlp->nlp_DID, irsp->ulpStatus, irsp->un.ulpWord[4],
			 irsp->ulpTimeout, vport->num_disc_nodes);
	/* Check to see if link went down during discovery */
	if (lpfc_els_chk_latt(vport))
		goto out;

	if (ndlp->nlp_flag & NLP_TARGET_REMOVE) {
	        /* NLP_EVT_DEVICE_RM should unregister the RPI
		 * which should abort all outstanding IOs.
		 */
		lpfc_disc_state_machine(vport, ndlp, cmdiocb,
					NLP_EVT_DEVICE_RM);
		goto out;
	}

	if (irsp->ulpStatus) {
		/* Check for retry */
		if (lpfc_els_retry(phba, cmdiocb, rspiocb))
			/* ELS command is being retried */
			goto out;
		/* LOGO failed */
		lpfc_printf_vlog(vport, KERN_ERR, LOG_ELS,
				 "2756 LOGO failure DID:%06X Status:x%x/x%x\n",
				 ndlp->nlp_DID, irsp->ulpStatus,
				 irsp->un.ulpWord[4]);
		/* Do not call DSM for lpfc_els_abort'ed ELS cmds */
		if (lpfc_error_lost_link(irsp))
			goto out;
		else
			lpfc_disc_state_machine(vport, ndlp, cmdiocb,
						NLP_EVT_CMPL_LOGO);
	} else
		/* Good status, call state machine.
		 * This will unregister the rpi if needed.
		 */
		lpfc_disc_state_machine(vport, ndlp, cmdiocb,
					NLP_EVT_CMPL_LOGO);
out:
	lpfc_els_free_iocb(phba, cmdiocb);
	return;
}

/**
 * lpfc_issue_els_logo - Issue a logo to an node on a vport
 * @vport: pointer to a virtual N_Port data structure.
 * @ndlp: pointer to a node-list data structure.
 * @retry: number of retries to the command IOCB.
 *
 * This routine constructs and issues an ELS Logout (LOGO) iocb command
 * to a remote node, referred by an @ndlp on a @vport. It constructs the
 * payload of the IOCB, properly sets up the @ndlp state, and invokes the
 * lpfc_sli_issue_iocb() routine to send out the LOGO ELS command.
 *
 * Note that, in lpfc_prep_els_iocb() routine, the reference count of ndlp
 * will be incremented by 1 for holding the ndlp and the reference to ndlp
 * will be stored into the context1 field of the IOCB for the completion
 * callback function to the LOGO ELS command.
 *
 * Return code
 *   0 - successfully issued logo
 *   1 - failed to issue logo
 **/
int
lpfc_issue_els_logo(struct lpfc_vport *vport, struct lpfc_nodelist *ndlp,
		    uint8_t retry)
{
	struct Scsi_Host *shost = lpfc_shost_from_vport(vport);
	struct lpfc_hba  *phba = vport->phba;
	IOCB_t *icmd;
	struct lpfc_iocbq *elsiocb;
	uint8_t *pcmd;
	uint16_t cmdsize;
	int rc;

	spin_lock_irq(shost->host_lock);
	if (ndlp->nlp_flag & NLP_LOGO_SND) {
		spin_unlock_irq(shost->host_lock);
		return 0;
	}
	spin_unlock_irq(shost->host_lock);

	cmdsize = (2 * sizeof(uint32_t)) + sizeof(struct lpfc_name);
	elsiocb = lpfc_prep_els_iocb(vport, 1, cmdsize, retry, ndlp,
				     ndlp->nlp_DID, ELS_CMD_LOGO);
	if (!elsiocb)
		return 1;

	icmd = &elsiocb->iocb;
	pcmd = (uint8_t *) (((struct lpfc_dmabuf *) elsiocb->context2)->virt);
	*((uint32_t *) (pcmd)) = ELS_CMD_LOGO;
	pcmd += sizeof(uint32_t);

	/* Fill in LOGO payload */
	*((uint32_t *) (pcmd)) = be32_to_cpu(vport->fc_myDID);
	pcmd += sizeof(uint32_t);
	memcpy(pcmd, &vport->fc_portname, sizeof(struct lpfc_name));

	lpfc_debugfs_disc_trc(vport, LPFC_DISC_TRC_ELS_CMD,
		"Issue LOGO:      did:x%x",
		ndlp->nlp_DID, 0, 0);

	phba->fc_stat.elsXmitLOGO++;
	elsiocb->iocb_cmpl = lpfc_cmpl_els_logo;
	spin_lock_irq(shost->host_lock);
	ndlp->nlp_flag |= NLP_LOGO_SND;
	spin_unlock_irq(shost->host_lock);
	rc = lpfc_sli_issue_iocb(phba, LPFC_ELS_RING, elsiocb, 0);

	if (rc == IOCB_ERROR) {
		spin_lock_irq(shost->host_lock);
		ndlp->nlp_flag &= ~NLP_LOGO_SND;
		spin_unlock_irq(shost->host_lock);
		lpfc_els_free_iocb(phba, elsiocb);
		return 1;
	}
	return 0;
}

/**
 * lpfc_cmpl_els_cmd - Completion callback function for generic els command
 * @phba: pointer to lpfc hba data structure.
 * @cmdiocb: pointer to lpfc command iocb data structure.
 * @rspiocb: pointer to lpfc response iocb data structure.
 *
 * This routine is a generic completion callback function for ELS commands.
 * Specifically, it is the callback function which does not need to perform
 * any command specific operations. It is currently used by the ELS command
 * issuing routines for the ELS State Change  Request (SCR),
 * lpfc_issue_els_scr(), and the ELS Fibre Channel Address Resolution
 * Protocol Response (FARPR) routine, lpfc_issue_els_farpr(). Other than
 * certain debug loggings, this callback function simply invokes the
 * lpfc_els_chk_latt() routine to check whether link went down during the
 * discovery process.
 **/
static void
lpfc_cmpl_els_cmd(struct lpfc_hba *phba, struct lpfc_iocbq *cmdiocb,
		  struct lpfc_iocbq *rspiocb)
{
	struct lpfc_vport *vport = cmdiocb->vport;
	IOCB_t *irsp;

	irsp = &rspiocb->iocb;

	lpfc_debugfs_disc_trc(vport, LPFC_DISC_TRC_ELS_CMD,
		"ELS cmd cmpl:    status:x%x/x%x did:x%x",
		irsp->ulpStatus, irsp->un.ulpWord[4],
		irsp->un.elsreq64.remoteID);
	/* ELS cmd tag <ulpIoTag> completes */
	lpfc_printf_vlog(vport, KERN_INFO, LOG_ELS,
			 "0106 ELS cmd tag x%x completes Data: x%x x%x x%x\n",
			 irsp->ulpIoTag, irsp->ulpStatus,
			 irsp->un.ulpWord[4], irsp->ulpTimeout);
	/* Check to see if link went down during discovery */
	lpfc_els_chk_latt(vport);
	lpfc_els_free_iocb(phba, cmdiocb);
	return;
}

/**
 * lpfc_issue_els_scr - Issue a scr to an node on a vport
 * @vport: pointer to a host virtual N_Port data structure.
 * @nportid: N_Port identifier to the remote node.
 * @retry: number of retries to the command IOCB.
 *
 * This routine issues a State Change Request (SCR) to a fabric node
 * on a @vport. The remote node @nportid is passed into the function. It
 * first search the @vport node list to find the matching ndlp. If no such
 * ndlp is found, a new ndlp shall be created for this (SCR) purpose. An
 * IOCB is allocated, payload prepared, and the lpfc_sli_issue_iocb()
 * routine is invoked to send the SCR IOCB.
 *
 * Note that, in lpfc_prep_els_iocb() routine, the reference count of ndlp
 * will be incremented by 1 for holding the ndlp and the reference to ndlp
 * will be stored into the context1 field of the IOCB for the completion
 * callback function to the SCR ELS command.
 *
 * Return code
 *   0 - Successfully issued scr command
 *   1 - Failed to issue scr command
 **/
int
lpfc_issue_els_scr(struct lpfc_vport *vport, uint32_t nportid, uint8_t retry)
{
	struct lpfc_hba  *phba = vport->phba;
	IOCB_t *icmd;
	struct lpfc_iocbq *elsiocb;
	struct lpfc_sli *psli;
	uint8_t *pcmd;
	uint16_t cmdsize;
	struct lpfc_nodelist *ndlp;

	psli = &phba->sli;
	cmdsize = (sizeof(uint32_t) + sizeof(SCR));

	ndlp = lpfc_findnode_did(vport, nportid);
	if (!ndlp) {
		ndlp = mempool_alloc(phba->nlp_mem_pool, GFP_KERNEL);
		if (!ndlp)
			return 1;
		lpfc_nlp_init(vport, ndlp, nportid);
		lpfc_enqueue_node(vport, ndlp);
	} else if (!NLP_CHK_NODE_ACT(ndlp)) {
		ndlp = lpfc_enable_node(vport, ndlp, NLP_STE_UNUSED_NODE);
		if (!ndlp)
			return 1;
	}

	elsiocb = lpfc_prep_els_iocb(vport, 1, cmdsize, retry, ndlp,
				     ndlp->nlp_DID, ELS_CMD_SCR);

	if (!elsiocb) {
		/* This will trigger the release of the node just
		 * allocated
		 */
		lpfc_nlp_put(ndlp);
		return 1;
	}

	icmd = &elsiocb->iocb;
	pcmd = (uint8_t *) (((struct lpfc_dmabuf *) elsiocb->context2)->virt);

	*((uint32_t *) (pcmd)) = ELS_CMD_SCR;
	pcmd += sizeof(uint32_t);

	/* For SCR, remainder of payload is SCR parameter page */
	memset(pcmd, 0, sizeof(SCR));
	((SCR *) pcmd)->Function = SCR_FUNC_FULL;

	lpfc_debugfs_disc_trc(vport, LPFC_DISC_TRC_ELS_CMD,
		"Issue SCR:       did:x%x",
		ndlp->nlp_DID, 0, 0);

	phba->fc_stat.elsXmitSCR++;
	elsiocb->iocb_cmpl = lpfc_cmpl_els_cmd;
	if (lpfc_sli_issue_iocb(phba, LPFC_ELS_RING, elsiocb, 0) ==
	    IOCB_ERROR) {
		/* The additional lpfc_nlp_put will cause the following
		 * lpfc_els_free_iocb routine to trigger the rlease of
		 * the node.
		 */
		lpfc_nlp_put(ndlp);
		lpfc_els_free_iocb(phba, elsiocb);
		return 1;
	}
	/* This will cause the callback-function lpfc_cmpl_els_cmd to
	 * trigger the release of node.
	 */
	lpfc_nlp_put(ndlp);
	return 0;
}

/**
 * lpfc_issue_els_farpr - Issue a farp to an node on a vport
 * @vport: pointer to a host virtual N_Port data structure.
 * @nportid: N_Port identifier to the remote node.
 * @retry: number of retries to the command IOCB.
 *
 * This routine issues a Fibre Channel Address Resolution Response
 * (FARPR) to a node on a vport. The remote node N_Port identifier (@nportid)
 * is passed into the function. It first search the @vport node list to find
 * the matching ndlp. If no such ndlp is found, a new ndlp shall be created
 * for this (FARPR) purpose. An IOCB is allocated, payload prepared, and the
 * lpfc_sli_issue_iocb() routine is invoked to send the FARPR ELS command.
 *
 * Note that, in lpfc_prep_els_iocb() routine, the reference count of ndlp
 * will be incremented by 1 for holding the ndlp and the reference to ndlp
 * will be stored into the context1 field of the IOCB for the completion
 * callback function to the PARPR ELS command.
 *
 * Return code
 *   0 - Successfully issued farpr command
 *   1 - Failed to issue farpr command
 **/
static int
lpfc_issue_els_farpr(struct lpfc_vport *vport, uint32_t nportid, uint8_t retry)
{
	struct lpfc_hba  *phba = vport->phba;
	IOCB_t *icmd;
	struct lpfc_iocbq *elsiocb;
	struct lpfc_sli *psli;
	FARP *fp;
	uint8_t *pcmd;
	uint32_t *lp;
	uint16_t cmdsize;
	struct lpfc_nodelist *ondlp;
	struct lpfc_nodelist *ndlp;

	psli = &phba->sli;
	cmdsize = (sizeof(uint32_t) + sizeof(FARP));

	ndlp = lpfc_findnode_did(vport, nportid);
	if (!ndlp) {
		ndlp = mempool_alloc(phba->nlp_mem_pool, GFP_KERNEL);
		if (!ndlp)
			return 1;
		lpfc_nlp_init(vport, ndlp, nportid);
		lpfc_enqueue_node(vport, ndlp);
	} else if (!NLP_CHK_NODE_ACT(ndlp)) {
		ndlp = lpfc_enable_node(vport, ndlp, NLP_STE_UNUSED_NODE);
		if (!ndlp)
			return 1;
	}

	elsiocb = lpfc_prep_els_iocb(vport, 1, cmdsize, retry, ndlp,
				     ndlp->nlp_DID, ELS_CMD_RNID);
	if (!elsiocb) {
		/* This will trigger the release of the node just
		 * allocated
		 */
		lpfc_nlp_put(ndlp);
		return 1;
	}

	icmd = &elsiocb->iocb;
	pcmd = (uint8_t *) (((struct lpfc_dmabuf *) elsiocb->context2)->virt);

	*((uint32_t *) (pcmd)) = ELS_CMD_FARPR;
	pcmd += sizeof(uint32_t);

	/* Fill in FARPR payload */
	fp = (FARP *) (pcmd);
	memset(fp, 0, sizeof(FARP));
	lp = (uint32_t *) pcmd;
	*lp++ = be32_to_cpu(nportid);
	*lp++ = be32_to_cpu(vport->fc_myDID);
	fp->Rflags = 0;
	fp->Mflags = (FARP_MATCH_PORT | FARP_MATCH_NODE);

	memcpy(&fp->RportName, &vport->fc_portname, sizeof(struct lpfc_name));
	memcpy(&fp->RnodeName, &vport->fc_nodename, sizeof(struct lpfc_name));
	ondlp = lpfc_findnode_did(vport, nportid);
	if (ondlp && NLP_CHK_NODE_ACT(ondlp)) {
		memcpy(&fp->OportName, &ondlp->nlp_portname,
		       sizeof(struct lpfc_name));
		memcpy(&fp->OnodeName, &ondlp->nlp_nodename,
		       sizeof(struct lpfc_name));
	}

	lpfc_debugfs_disc_trc(vport, LPFC_DISC_TRC_ELS_CMD,
		"Issue FARPR:     did:x%x",
		ndlp->nlp_DID, 0, 0);

	phba->fc_stat.elsXmitFARPR++;
	elsiocb->iocb_cmpl = lpfc_cmpl_els_cmd;
	if (lpfc_sli_issue_iocb(phba, LPFC_ELS_RING, elsiocb, 0) ==
	    IOCB_ERROR) {
		/* The additional lpfc_nlp_put will cause the following
		 * lpfc_els_free_iocb routine to trigger the release of
		 * the node.
		 */
		lpfc_nlp_put(ndlp);
		lpfc_els_free_iocb(phba, elsiocb);
		return 1;
	}
	/* This will cause the callback-function lpfc_cmpl_els_cmd to
	 * trigger the release of the node.
	 */
	lpfc_nlp_put(ndlp);
	return 0;
}

/**
 * lpfc_cancel_retry_delay_tmo - Cancel the timer with delayed iocb-cmd retry
 * @vport: pointer to a host virtual N_Port data structure.
 * @nlp: pointer to a node-list data structure.
 *
 * This routine cancels the timer with a delayed IOCB-command retry for
 * a @vport's @ndlp. It stops the timer for the delayed function retrial and
 * removes the ELS retry event if it presents. In addition, if the
 * NLP_NPR_2B_DISC bit is set in the @nlp's nlp_flag bitmap, ADISC IOCB
 * commands are sent for the @vport's nodes that require issuing discovery
 * ADISC.
 **/
void
lpfc_cancel_retry_delay_tmo(struct lpfc_vport *vport, struct lpfc_nodelist *nlp)
{
	struct Scsi_Host *shost = lpfc_shost_from_vport(vport);
	struct lpfc_work_evt *evtp;

	if (!(nlp->nlp_flag & NLP_DELAY_TMO))
		return;
	spin_lock_irq(shost->host_lock);
	nlp->nlp_flag &= ~NLP_DELAY_TMO;
	spin_unlock_irq(shost->host_lock);
	del_timer_sync(&nlp->nlp_delayfunc);
	nlp->nlp_last_elscmd = 0;
	if (!list_empty(&nlp->els_retry_evt.evt_listp)) {
		list_del_init(&nlp->els_retry_evt.evt_listp);
		/* Decrement nlp reference count held for the delayed retry */
		evtp = &nlp->els_retry_evt;
		lpfc_nlp_put((struct lpfc_nodelist *)evtp->evt_arg1);
	}
	if (nlp->nlp_flag & NLP_NPR_2B_DISC) {
		spin_lock_irq(shost->host_lock);
		nlp->nlp_flag &= ~NLP_NPR_2B_DISC;
		spin_unlock_irq(shost->host_lock);
		if (vport->num_disc_nodes) {
			if (vport->port_state < LPFC_VPORT_READY) {
				/* Check if there are more ADISCs to be sent */
				lpfc_more_adisc(vport);
			} else {
				/* Check if there are more PLOGIs to be sent */
				lpfc_more_plogi(vport);
				if (vport->num_disc_nodes == 0) {
					spin_lock_irq(shost->host_lock);
					vport->fc_flag &= ~FC_NDISC_ACTIVE;
					spin_unlock_irq(shost->host_lock);
					lpfc_can_disctmo(vport);
					lpfc_end_rscn(vport);
				}
			}
		}
	}
	return;
}

/**
 * lpfc_els_retry_delay - Timer function with a ndlp delayed function timer
 * @ptr: holder for the pointer to the timer function associated data (ndlp).
 *
 * This routine is invoked by the ndlp delayed-function timer to check
 * whether there is any pending ELS retry event(s) with the node. If not, it
 * simply returns. Otherwise, if there is at least one ELS delayed event, it
 * adds the delayed events to the HBA work list and invokes the
 * lpfc_worker_wake_up() routine to wake up worker thread to process the
 * event. Note that lpfc_nlp_get() is called before posting the event to
 * the work list to hold reference count of ndlp so that it guarantees the
 * reference to ndlp will still be available when the worker thread gets
 * to the event associated with the ndlp.
 **/
void
lpfc_els_retry_delay(unsigned long ptr)
{
	struct lpfc_nodelist *ndlp = (struct lpfc_nodelist *) ptr;
	struct lpfc_vport *vport = ndlp->vport;
	struct lpfc_hba   *phba = vport->phba;
	unsigned long flags;
	struct lpfc_work_evt  *evtp = &ndlp->els_retry_evt;

	spin_lock_irqsave(&phba->hbalock, flags);
	if (!list_empty(&evtp->evt_listp)) {
		spin_unlock_irqrestore(&phba->hbalock, flags);
		return;
	}

	/* We need to hold the node by incrementing the reference
	 * count until the queued work is done
	 */
	evtp->evt_arg1  = lpfc_nlp_get(ndlp);
	if (evtp->evt_arg1) {
		evtp->evt = LPFC_EVT_ELS_RETRY;
		list_add_tail(&evtp->evt_listp, &phba->work_list);
		lpfc_worker_wake_up(phba);
	}
	spin_unlock_irqrestore(&phba->hbalock, flags);
	return;
}

/**
 * lpfc_els_retry_delay_handler - Work thread handler for ndlp delayed function
 * @ndlp: pointer to a node-list data structure.
 *
 * This routine is the worker-thread handler for processing the @ndlp delayed
 * event(s), posted by the lpfc_els_retry_delay() routine. It simply retrieves
 * the last ELS command from the associated ndlp and invokes the proper ELS
 * function according to the delayed ELS command to retry the command.
 **/
void
lpfc_els_retry_delay_handler(struct lpfc_nodelist *ndlp)
{
	struct lpfc_vport *vport = ndlp->vport;
	struct Scsi_Host  *shost = lpfc_shost_from_vport(vport);
	uint32_t cmd, did, retry;

	spin_lock_irq(shost->host_lock);
	did = ndlp->nlp_DID;
	cmd = ndlp->nlp_last_elscmd;
	ndlp->nlp_last_elscmd = 0;

	if (!(ndlp->nlp_flag & NLP_DELAY_TMO)) {
		spin_unlock_irq(shost->host_lock);
		return;
	}

	ndlp->nlp_flag &= ~NLP_DELAY_TMO;
	spin_unlock_irq(shost->host_lock);
	/*
	 * If a discovery event readded nlp_delayfunc after timer
	 * firing and before processing the timer, cancel the
	 * nlp_delayfunc.
	 */
	del_timer_sync(&ndlp->nlp_delayfunc);
	retry = ndlp->nlp_retry;
	ndlp->nlp_retry = 0;

	switch (cmd) {
	case ELS_CMD_FLOGI:
		lpfc_issue_els_flogi(vport, ndlp, retry);
		break;
	case ELS_CMD_PLOGI:
		if (!lpfc_issue_els_plogi(vport, ndlp->nlp_DID, retry)) {
			ndlp->nlp_prev_state = ndlp->nlp_state;
			lpfc_nlp_set_state(vport, ndlp, NLP_STE_PLOGI_ISSUE);
		}
		break;
	case ELS_CMD_ADISC:
		if (!lpfc_issue_els_adisc(vport, ndlp, retry)) {
			ndlp->nlp_prev_state = ndlp->nlp_state;
			lpfc_nlp_set_state(vport, ndlp, NLP_STE_ADISC_ISSUE);
		}
		break;
	case ELS_CMD_PRLI:
		if (!lpfc_issue_els_prli(vport, ndlp, retry)) {
			ndlp->nlp_prev_state = ndlp->nlp_state;
			lpfc_nlp_set_state(vport, ndlp, NLP_STE_PRLI_ISSUE);
		}
		break;
	case ELS_CMD_LOGO:
		if (!lpfc_issue_els_logo(vport, ndlp, retry)) {
			ndlp->nlp_prev_state = ndlp->nlp_state;
			lpfc_nlp_set_state(vport, ndlp, NLP_STE_NPR_NODE);
		}
		break;
	case ELS_CMD_FDISC:
		lpfc_issue_els_fdisc(vport, ndlp, retry);
		break;
	}
	return;
}

/**
 * lpfc_els_retry - Make retry decision on an els command iocb
 * @phba: pointer to lpfc hba data structure.
 * @cmdiocb: pointer to lpfc command iocb data structure.
 * @rspiocb: pointer to lpfc response iocb data structure.
 *
 * This routine makes a retry decision on an ELS command IOCB, which has
 * failed. The following ELS IOCBs use this function for retrying the command
 * when previously issued command responsed with error status: FLOGI, PLOGI,
 * PRLI, ADISC, LOGO, and FDISC. Based on the ELS command type and the
 * returned error status, it makes the decision whether a retry shall be
 * issued for the command, and whether a retry shall be made immediately or
 * delayed. In the former case, the corresponding ELS command issuing-function
 * is called to retry the command. In the later case, the ELS command shall
 * be posted to the ndlp delayed event and delayed function timer set to the
 * ndlp for the delayed command issusing.
 *
 * Return code
 *   0 - No retry of els command is made
 *   1 - Immediate or delayed retry of els command is made
 **/
static int
lpfc_els_retry(struct lpfc_hba *phba, struct lpfc_iocbq *cmdiocb,
	       struct lpfc_iocbq *rspiocb)
{
	struct lpfc_vport *vport = cmdiocb->vport;
	struct Scsi_Host  *shost = lpfc_shost_from_vport(vport);
	IOCB_t *irsp = &rspiocb->iocb;
	struct lpfc_nodelist *ndlp = (struct lpfc_nodelist *) cmdiocb->context1;
	struct lpfc_dmabuf *pcmd = (struct lpfc_dmabuf *) cmdiocb->context2;
	uint32_t *elscmd;
	struct ls_rjt stat;
	int retry = 0, maxretry = lpfc_max_els_tries, delay = 0;
	int logerr = 0;
	uint32_t cmd = 0;
	uint32_t did;


	/* Note: context2 may be 0 for internal driver abort
	 * of delays ELS command.
	 */

	if (pcmd && pcmd->virt) {
		elscmd = (uint32_t *) (pcmd->virt);
		cmd = *elscmd++;
	}

	if (ndlp && NLP_CHK_NODE_ACT(ndlp))
		did = ndlp->nlp_DID;
	else {
		/* We should only hit this case for retrying PLOGI */
		did = irsp->un.elsreq64.remoteID;
		ndlp = lpfc_findnode_did(vport, did);
		if ((!ndlp || !NLP_CHK_NODE_ACT(ndlp))
		    && (cmd != ELS_CMD_PLOGI))
			return 1;
	}

	lpfc_debugfs_disc_trc(vport, LPFC_DISC_TRC_ELS_CMD,
		"Retry ELS:       wd7:x%x wd4:x%x did:x%x",
		*(((uint32_t *) irsp) + 7), irsp->un.ulpWord[4], ndlp->nlp_DID);

	switch (irsp->ulpStatus) {
	case IOSTAT_FCP_RSP_ERROR:
	case IOSTAT_REMOTE_STOP:
		break;

	case IOSTAT_LOCAL_REJECT:
		switch ((irsp->un.ulpWord[4] & 0xff)) {
		case IOERR_LOOP_OPEN_FAILURE:
			if (cmd == ELS_CMD_FLOGI) {
				if (PCI_DEVICE_ID_HORNET ==
					phba->pcidev->device) {
					phba->fc_topology = LPFC_TOPOLOGY_LOOP;
					phba->pport->fc_myDID = 0;
					phba->alpa_map[0] = 0;
					phba->alpa_map[1] = 0;
				}
			}
			if (cmd == ELS_CMD_PLOGI && cmdiocb->retry == 0)
				delay = 1000;
			retry = 1;
			break;

		case IOERR_ILLEGAL_COMMAND:
			lpfc_printf_vlog(vport, KERN_ERR, LOG_ELS,
					 "0124 Retry illegal cmd x%x "
					 "retry:x%x delay:x%x\n",
					 cmd, cmdiocb->retry, delay);
			retry = 1;
			/* All command's retry policy */
			maxretry = 8;
			if (cmdiocb->retry > 2)
				delay = 1000;
			break;

		case IOERR_NO_RESOURCES:
			logerr = 1; /* HBA out of resources */
			retry = 1;
			if (cmdiocb->retry > 100)
				delay = 100;
			maxretry = 250;
			break;

		case IOERR_ILLEGAL_FRAME:
			delay = 100;
			retry = 1;
			break;

		case IOERR_SEQUENCE_TIMEOUT:
		case IOERR_INVALID_RPI:
			retry = 1;
			break;
		}
		break;

	case IOSTAT_NPORT_RJT:
	case IOSTAT_FABRIC_RJT:
		if (irsp->un.ulpWord[4] & RJT_UNAVAIL_TEMP) {
			retry = 1;
			break;
		}
		break;

	case IOSTAT_NPORT_BSY:
	case IOSTAT_FABRIC_BSY:
		logerr = 1; /* Fabric / Remote NPort out of resources */
		retry = 1;
		break;

	case IOSTAT_LS_RJT:
		stat.un.lsRjtError = be32_to_cpu(irsp->un.ulpWord[4]);
		/* Added for Vendor specifc support
		 * Just keep retrying for these Rsn / Exp codes
		 */
		switch (stat.un.b.lsRjtRsnCode) {
		case LSRJT_UNABLE_TPC:
			if (stat.un.b.lsRjtRsnCodeExp ==
			    LSEXP_CMD_IN_PROGRESS) {
				if (cmd == ELS_CMD_PLOGI) {
					delay = 1000;
					maxretry = 48;
				}
				retry = 1;
				break;
			}
			if (stat.un.b.lsRjtRsnCodeExp ==
			    LSEXP_CANT_GIVE_DATA) {
				if (cmd == ELS_CMD_PLOGI) {
					delay = 1000;
					maxretry = 48;
				}
				retry = 1;
				break;
			}
			if (cmd == ELS_CMD_PLOGI) {
				delay = 1000;
				maxretry = lpfc_max_els_tries + 1;
				retry = 1;
				break;
			}
			if ((phba->sli3_options & LPFC_SLI3_NPIV_ENABLED) &&
			  (cmd == ELS_CMD_FDISC) &&
			  (stat.un.b.lsRjtRsnCodeExp == LSEXP_OUT_OF_RESOURCE)){
				lpfc_printf_vlog(vport, KERN_ERR, LOG_ELS,
						 "0125 FDISC Failed (x%x). "
						 "Fabric out of resources\n",
						 stat.un.lsRjtError);
				lpfc_vport_set_state(vport,
						     FC_VPORT_NO_FABRIC_RSCS);
			}
			break;

		case LSRJT_LOGICAL_BSY:
			if ((cmd == ELS_CMD_PLOGI) ||
			    (cmd == ELS_CMD_PRLI)) {
				delay = 1000;
				maxretry = 48;
			} else if (cmd == ELS_CMD_FDISC) {
				/* FDISC retry policy */
				maxretry = 48;
				if (cmdiocb->retry >= 32)
					delay = 1000;
			}
			retry = 1;
			break;

		case LSRJT_LOGICAL_ERR:
			/* There are some cases where switches return this
			 * error when they are not ready and should be returning
			 * Logical Busy. We should delay every time.
			 */
			if (cmd == ELS_CMD_FDISC &&
			    stat.un.b.lsRjtRsnCodeExp == LSEXP_PORT_LOGIN_REQ) {
				maxretry = 3;
				delay = 1000;
				retry = 1;
				break;
			}
		case LSRJT_PROTOCOL_ERR:
			if ((phba->sli3_options & LPFC_SLI3_NPIV_ENABLED) &&
			  (cmd == ELS_CMD_FDISC) &&
			  ((stat.un.b.lsRjtRsnCodeExp == LSEXP_INVALID_PNAME) ||
			  (stat.un.b.lsRjtRsnCodeExp == LSEXP_INVALID_NPORT_ID))
			  ) {
				lpfc_printf_vlog(vport, KERN_ERR, LOG_ELS,
						 "0122 FDISC Failed (x%x). "
						 "Fabric Detected Bad WWN\n",
						 stat.un.lsRjtError);
				lpfc_vport_set_state(vport,
						     FC_VPORT_FABRIC_REJ_WWN);
			}
			break;
		}
		break;

	case IOSTAT_INTERMED_RSP:
	case IOSTAT_BA_RJT:
		break;

	default:
		break;
	}

	if (did == FDMI_DID)
		retry = 1;

	if (((cmd == ELS_CMD_FLOGI) || (cmd == ELS_CMD_FDISC)) &&
<<<<<<< HEAD
	    (phba->fc_topology != TOPOLOGY_LOOP) &&
=======
	    (phba->fc_topology != LPFC_TOPOLOGY_LOOP) &&
>>>>>>> 3cbea436
	    !lpfc_error_lost_link(irsp)) {
		/* FLOGI retry policy */
		retry = 1;
		/* retry forever */
		maxretry = 0;
		if (cmdiocb->retry >= 100)
			delay = 5000;
		else if (cmdiocb->retry >= 32)
			delay = 1000;
	}

	cmdiocb->retry++;
	if (maxretry && (cmdiocb->retry >= maxretry)) {
		phba->fc_stat.elsRetryExceeded++;
		retry = 0;
	}

	if ((vport->load_flag & FC_UNLOADING) != 0)
		retry = 0;

	if (retry) {
		if ((cmd == ELS_CMD_PLOGI) || (cmd == ELS_CMD_FDISC)) {
			/* Stop retrying PLOGI and FDISC if in FCF discovery */
			if (phba->fcf.fcf_flag & FCF_DISCOVERY) {
				lpfc_printf_vlog(vport, KERN_INFO, LOG_ELS,
						 "2849 Stop retry ELS command "
						 "x%x to remote NPORT x%x, "
						 "Data: x%x x%x\n", cmd, did,
						 cmdiocb->retry, delay);
				return 0;
			}
		}

		/* Retry ELS command <elsCmd> to remote NPORT <did> */
		lpfc_printf_vlog(vport, KERN_INFO, LOG_ELS,
				 "0107 Retry ELS command x%x to remote "
				 "NPORT x%x Data: x%x x%x\n",
				 cmd, did, cmdiocb->retry, delay);

		if (((cmd == ELS_CMD_PLOGI) || (cmd == ELS_CMD_ADISC)) &&
			((irsp->ulpStatus != IOSTAT_LOCAL_REJECT) ||
			((irsp->un.ulpWord[4] & 0xff) != IOERR_NO_RESOURCES))) {
			/* Don't reset timer for no resources */

			/* If discovery / RSCN timer is running, reset it */
			if (timer_pending(&vport->fc_disctmo) ||
			    (vport->fc_flag & FC_RSCN_MODE))
				lpfc_set_disctmo(vport);
		}

		phba->fc_stat.elsXmitRetry++;
		if (ndlp && NLP_CHK_NODE_ACT(ndlp) && delay) {
			phba->fc_stat.elsDelayRetry++;
			ndlp->nlp_retry = cmdiocb->retry;

			/* delay is specified in milliseconds */
			mod_timer(&ndlp->nlp_delayfunc,
				jiffies + msecs_to_jiffies(delay));
			spin_lock_irq(shost->host_lock);
			ndlp->nlp_flag |= NLP_DELAY_TMO;
			spin_unlock_irq(shost->host_lock);

			ndlp->nlp_prev_state = ndlp->nlp_state;
			if (cmd == ELS_CMD_PRLI)
				lpfc_nlp_set_state(vport, ndlp,
					NLP_STE_REG_LOGIN_ISSUE);
			else
				lpfc_nlp_set_state(vport, ndlp,
					NLP_STE_NPR_NODE);
			ndlp->nlp_last_elscmd = cmd;

			return 1;
		}
		switch (cmd) {
		case ELS_CMD_FLOGI:
			lpfc_issue_els_flogi(vport, ndlp, cmdiocb->retry);
			return 1;
		case ELS_CMD_FDISC:
			lpfc_issue_els_fdisc(vport, ndlp, cmdiocb->retry);
			return 1;
		case ELS_CMD_PLOGI:
			if (ndlp && NLP_CHK_NODE_ACT(ndlp)) {
				ndlp->nlp_prev_state = ndlp->nlp_state;
				lpfc_nlp_set_state(vport, ndlp,
						   NLP_STE_PLOGI_ISSUE);
			}
			lpfc_issue_els_plogi(vport, did, cmdiocb->retry);
			return 1;
		case ELS_CMD_ADISC:
			ndlp->nlp_prev_state = ndlp->nlp_state;
			lpfc_nlp_set_state(vport, ndlp, NLP_STE_ADISC_ISSUE);
			lpfc_issue_els_adisc(vport, ndlp, cmdiocb->retry);
			return 1;
		case ELS_CMD_PRLI:
			ndlp->nlp_prev_state = ndlp->nlp_state;
			lpfc_nlp_set_state(vport, ndlp, NLP_STE_PRLI_ISSUE);
			lpfc_issue_els_prli(vport, ndlp, cmdiocb->retry);
			return 1;
		case ELS_CMD_LOGO:
			ndlp->nlp_prev_state = ndlp->nlp_state;
			lpfc_nlp_set_state(vport, ndlp, NLP_STE_NPR_NODE);
			lpfc_issue_els_logo(vport, ndlp, cmdiocb->retry);
			return 1;
		}
	}
	/* No retry ELS command <elsCmd> to remote NPORT <did> */
	if (logerr) {
		lpfc_printf_vlog(vport, KERN_ERR, LOG_ELS,
			 "0137 No retry ELS command x%x to remote "
			 "NPORT x%x: Out of Resources: Error:x%x/%x\n",
			 cmd, did, irsp->ulpStatus,
			 irsp->un.ulpWord[4]);
	}
	else {
		lpfc_printf_vlog(vport, KERN_INFO, LOG_ELS,
			 "0108 No retry ELS command x%x to remote "
			 "NPORT x%x Retried:%d Error:x%x/%x\n",
			 cmd, did, cmdiocb->retry, irsp->ulpStatus,
			 irsp->un.ulpWord[4]);
	}
	return 0;
}

/**
 * lpfc_els_free_data - Free lpfc dma buffer and data structure with an iocb
 * @phba: pointer to lpfc hba data structure.
 * @buf_ptr1: pointer to the lpfc DMA buffer data structure.
 *
 * This routine releases the lpfc DMA (Direct Memory Access) buffer(s)
 * associated with a command IOCB back to the lpfc DMA buffer pool. It first
 * checks to see whether there is a lpfc DMA buffer associated with the
 * response of the command IOCB. If so, it will be released before releasing
 * the lpfc DMA buffer associated with the IOCB itself.
 *
 * Return code
 *   0 - Successfully released lpfc DMA buffer (currently, always return 0)
 **/
static int
lpfc_els_free_data(struct lpfc_hba *phba, struct lpfc_dmabuf *buf_ptr1)
{
	struct lpfc_dmabuf *buf_ptr;

	/* Free the response before processing the command. */
	if (!list_empty(&buf_ptr1->list)) {
		list_remove_head(&buf_ptr1->list, buf_ptr,
				 struct lpfc_dmabuf,
				 list);
		lpfc_mbuf_free(phba, buf_ptr->virt, buf_ptr->phys);
		kfree(buf_ptr);
	}
	lpfc_mbuf_free(phba, buf_ptr1->virt, buf_ptr1->phys);
	kfree(buf_ptr1);
	return 0;
}

/**
 * lpfc_els_free_bpl - Free lpfc dma buffer and data structure with bpl
 * @phba: pointer to lpfc hba data structure.
 * @buf_ptr: pointer to the lpfc dma buffer data structure.
 *
 * This routine releases the lpfc Direct Memory Access (DMA) buffer
 * associated with a Buffer Pointer List (BPL) back to the lpfc DMA buffer
 * pool.
 *
 * Return code
 *   0 - Successfully released lpfc DMA buffer (currently, always return 0)
 **/
static int
lpfc_els_free_bpl(struct lpfc_hba *phba, struct lpfc_dmabuf *buf_ptr)
{
	lpfc_mbuf_free(phba, buf_ptr->virt, buf_ptr->phys);
	kfree(buf_ptr);
	return 0;
}

/**
 * lpfc_els_free_iocb - Free a command iocb and its associated resources
 * @phba: pointer to lpfc hba data structure.
 * @elsiocb: pointer to lpfc els command iocb data structure.
 *
 * This routine frees a command IOCB and its associated resources. The
 * command IOCB data structure contains the reference to various associated
 * resources, these fields must be set to NULL if the associated reference
 * not present:
 *   context1 - reference to ndlp
 *   context2 - reference to cmd
 *   context2->next - reference to rsp
 *   context3 - reference to bpl
 *
 * It first properly decrements the reference count held on ndlp for the
 * IOCB completion callback function. If LPFC_DELAY_MEM_FREE flag is not
 * set, it invokes the lpfc_els_free_data() routine to release the Direct
 * Memory Access (DMA) buffers associated with the IOCB. Otherwise, it
 * adds the DMA buffer the @phba data structure for the delayed release.
 * If reference to the Buffer Pointer List (BPL) is present, the
 * lpfc_els_free_bpl() routine is invoked to release the DMA memory
 * associated with BPL. Finally, the lpfc_sli_release_iocbq() routine is
 * invoked to release the IOCB data structure back to @phba IOCBQ list.
 *
 * Return code
 *   0 - Success (currently, always return 0)
 **/
int
lpfc_els_free_iocb(struct lpfc_hba *phba, struct lpfc_iocbq *elsiocb)
{
	struct lpfc_dmabuf *buf_ptr, *buf_ptr1;
	struct lpfc_nodelist *ndlp;

	ndlp = (struct lpfc_nodelist *)elsiocb->context1;
	if (ndlp) {
		if (ndlp->nlp_flag & NLP_DEFER_RM) {
			lpfc_nlp_put(ndlp);

			/* If the ndlp is not being used by another discovery
			 * thread, free it.
			 */
			if (!lpfc_nlp_not_used(ndlp)) {
				/* If ndlp is being used by another discovery
				 * thread, just clear NLP_DEFER_RM
				 */
				ndlp->nlp_flag &= ~NLP_DEFER_RM;
			}
		}
		else
			lpfc_nlp_put(ndlp);
		elsiocb->context1 = NULL;
	}
	/* context2  = cmd,  context2->next = rsp, context3 = bpl */
	if (elsiocb->context2) {
		if (elsiocb->iocb_flag & LPFC_DELAY_MEM_FREE) {
			/* Firmware could still be in progress of DMAing
			 * payload, so don't free data buffer till after
			 * a hbeat.
			 */
			elsiocb->iocb_flag &= ~LPFC_DELAY_MEM_FREE;
			buf_ptr = elsiocb->context2;
			elsiocb->context2 = NULL;
			if (buf_ptr) {
				buf_ptr1 = NULL;
				spin_lock_irq(&phba->hbalock);
				if (!list_empty(&buf_ptr->list)) {
					list_remove_head(&buf_ptr->list,
						buf_ptr1, struct lpfc_dmabuf,
						list);
					INIT_LIST_HEAD(&buf_ptr1->list);
					list_add_tail(&buf_ptr1->list,
						&phba->elsbuf);
					phba->elsbuf_cnt++;
				}
				INIT_LIST_HEAD(&buf_ptr->list);
				list_add_tail(&buf_ptr->list, &phba->elsbuf);
				phba->elsbuf_cnt++;
				spin_unlock_irq(&phba->hbalock);
			}
		} else {
			buf_ptr1 = (struct lpfc_dmabuf *) elsiocb->context2;
			lpfc_els_free_data(phba, buf_ptr1);
		}
	}

	if (elsiocb->context3) {
		buf_ptr = (struct lpfc_dmabuf *) elsiocb->context3;
		lpfc_els_free_bpl(phba, buf_ptr);
	}
	lpfc_sli_release_iocbq(phba, elsiocb);
	return 0;
}

/**
 * lpfc_cmpl_els_logo_acc - Completion callback function to logo acc response
 * @phba: pointer to lpfc hba data structure.
 * @cmdiocb: pointer to lpfc command iocb data structure.
 * @rspiocb: pointer to lpfc response iocb data structure.
 *
 * This routine is the completion callback function to the Logout (LOGO)
 * Accept (ACC) Response ELS command. This routine is invoked to indicate
 * the completion of the LOGO process. It invokes the lpfc_nlp_not_used() to
 * release the ndlp if it has the last reference remaining (reference count
 * is 1). If succeeded (meaning ndlp released), it sets the IOCB context1
 * field to NULL to inform the following lpfc_els_free_iocb() routine no
 * ndlp reference count needs to be decremented. Otherwise, the ndlp
 * reference use-count shall be decremented by the lpfc_els_free_iocb()
 * routine. Finally, the lpfc_els_free_iocb() is invoked to release the
 * IOCB data structure.
 **/
static void
lpfc_cmpl_els_logo_acc(struct lpfc_hba *phba, struct lpfc_iocbq *cmdiocb,
		       struct lpfc_iocbq *rspiocb)
{
	struct lpfc_nodelist *ndlp = (struct lpfc_nodelist *) cmdiocb->context1;
	struct lpfc_vport *vport = cmdiocb->vport;
	IOCB_t *irsp;

	irsp = &rspiocb->iocb;
	lpfc_debugfs_disc_trc(vport, LPFC_DISC_TRC_ELS_RSP,
		"ACC LOGO cmpl:   status:x%x/x%x did:x%x",
		irsp->ulpStatus, irsp->un.ulpWord[4], ndlp->nlp_DID);
	/* ACC to LOGO completes to NPort <nlp_DID> */
	lpfc_printf_vlog(vport, KERN_INFO, LOG_ELS,
			 "0109 ACC to LOGO completes to NPort x%x "
			 "Data: x%x x%x x%x\n",
			 ndlp->nlp_DID, ndlp->nlp_flag, ndlp->nlp_state,
			 ndlp->nlp_rpi);

	if (ndlp->nlp_state == NLP_STE_NPR_NODE) {
		/* NPort Recovery mode or node is just allocated */
		if (!lpfc_nlp_not_used(ndlp)) {
			/* If the ndlp is being used by another discovery
			 * thread, just unregister the RPI.
			 */
			lpfc_unreg_rpi(vport, ndlp);
		} else {
			/* Indicate the node has already released, should
			 * not reference to it from within lpfc_els_free_iocb.
			 */
			cmdiocb->context1 = NULL;
		}
	}
	lpfc_els_free_iocb(phba, cmdiocb);
	return;
}

/**
 * lpfc_mbx_cmpl_dflt_rpi - Completion callbk func for unreg dflt rpi mbox cmd
 * @phba: pointer to lpfc hba data structure.
 * @pmb: pointer to the driver internal queue element for mailbox command.
 *
 * This routine is the completion callback function for unregister default
 * RPI (Remote Port Index) mailbox command to the @phba. It simply releases
 * the associated lpfc Direct Memory Access (DMA) buffer back to the pool and
 * decrements the ndlp reference count held for this completion callback
 * function. After that, it invokes the lpfc_nlp_not_used() to check
 * whether there is only one reference left on the ndlp. If so, it will
 * perform one more decrement and trigger the release of the ndlp.
 **/
void
lpfc_mbx_cmpl_dflt_rpi(struct lpfc_hba *phba, LPFC_MBOXQ_t *pmb)
{
	struct lpfc_dmabuf *mp = (struct lpfc_dmabuf *) (pmb->context1);
	struct lpfc_nodelist *ndlp = (struct lpfc_nodelist *) pmb->context2;

	pmb->context1 = NULL;
	pmb->context2 = NULL;

	lpfc_mbuf_free(phba, mp->virt, mp->phys);
	kfree(mp);
	mempool_free(pmb, phba->mbox_mem_pool);
	if (ndlp && NLP_CHK_NODE_ACT(ndlp)) {
		lpfc_nlp_put(ndlp);
		/* This is the end of the default RPI cleanup logic for this
		 * ndlp. If no other discovery threads are using this ndlp.
		 * we should free all resources associated with it.
		 */
		lpfc_nlp_not_used(ndlp);
	}

	return;
}

/**
 * lpfc_cmpl_els_rsp - Completion callback function for els response iocb cmd
 * @phba: pointer to lpfc hba data structure.
 * @cmdiocb: pointer to lpfc command iocb data structure.
 * @rspiocb: pointer to lpfc response iocb data structure.
 *
 * This routine is the completion callback function for ELS Response IOCB
 * command. In normal case, this callback function just properly sets the
 * nlp_flag bitmap in the ndlp data structure, if the mbox command reference
 * field in the command IOCB is not NULL, the referred mailbox command will
 * be send out, and then invokes the lpfc_els_free_iocb() routine to release
 * the IOCB. Under error conditions, such as when a LS_RJT is returned or a
 * link down event occurred during the discovery, the lpfc_nlp_not_used()
 * routine shall be invoked trying to release the ndlp if no other threads
 * are currently referring it.
 **/
static void
lpfc_cmpl_els_rsp(struct lpfc_hba *phba, struct lpfc_iocbq *cmdiocb,
		  struct lpfc_iocbq *rspiocb)
{
	struct lpfc_nodelist *ndlp = (struct lpfc_nodelist *) cmdiocb->context1;
	struct lpfc_vport *vport = ndlp ? ndlp->vport : NULL;
	struct Scsi_Host  *shost = vport ? lpfc_shost_from_vport(vport) : NULL;
	IOCB_t  *irsp;
	uint8_t *pcmd;
	LPFC_MBOXQ_t *mbox = NULL;
	struct lpfc_dmabuf *mp = NULL;
	uint32_t ls_rjt = 0;

	irsp = &rspiocb->iocb;

	if (cmdiocb->context_un.mbox)
		mbox = cmdiocb->context_un.mbox;

	/* First determine if this is a LS_RJT cmpl. Note, this callback
	 * function can have cmdiocb->contest1 (ndlp) field set to NULL.
	 */
	pcmd = (uint8_t *) (((struct lpfc_dmabuf *) cmdiocb->context2)->virt);
	if (ndlp && NLP_CHK_NODE_ACT(ndlp) &&
	    (*((uint32_t *) (pcmd)) == ELS_CMD_LS_RJT)) {
		/* A LS_RJT associated with Default RPI cleanup has its own
		 * separate code path.
		 */
		if (!(ndlp->nlp_flag & NLP_RM_DFLT_RPI))
			ls_rjt = 1;
	}

	/* Check to see if link went down during discovery */
	if (!ndlp || !NLP_CHK_NODE_ACT(ndlp) || lpfc_els_chk_latt(vport)) {
		if (mbox) {
			mp = (struct lpfc_dmabuf *) mbox->context1;
			if (mp) {
				lpfc_mbuf_free(phba, mp->virt, mp->phys);
				kfree(mp);
			}
			mempool_free(mbox, phba->mbox_mem_pool);
		}
		if (ndlp && NLP_CHK_NODE_ACT(ndlp) &&
		    (ndlp->nlp_flag & NLP_RM_DFLT_RPI))
			if (lpfc_nlp_not_used(ndlp)) {
				ndlp = NULL;
				/* Indicate the node has already released,
				 * should not reference to it from within
				 * the routine lpfc_els_free_iocb.
				 */
				cmdiocb->context1 = NULL;
			}
		goto out;
	}

	lpfc_debugfs_disc_trc(vport, LPFC_DISC_TRC_ELS_RSP,
		"ELS rsp cmpl:    status:x%x/x%x did:x%x",
		irsp->ulpStatus, irsp->un.ulpWord[4],
		cmdiocb->iocb.un.elsreq64.remoteID);
	/* ELS response tag <ulpIoTag> completes */
	lpfc_printf_vlog(vport, KERN_INFO, LOG_ELS,
			 "0110 ELS response tag x%x completes "
			 "Data: x%x x%x x%x x%x x%x x%x x%x\n",
			 cmdiocb->iocb.ulpIoTag, rspiocb->iocb.ulpStatus,
			 rspiocb->iocb.un.ulpWord[4], rspiocb->iocb.ulpTimeout,
			 ndlp->nlp_DID, ndlp->nlp_flag, ndlp->nlp_state,
			 ndlp->nlp_rpi);
	if (mbox) {
		if ((rspiocb->iocb.ulpStatus == 0)
		    && (ndlp->nlp_flag & NLP_ACC_REGLOGIN)) {
			lpfc_unreg_rpi(vport, ndlp);
			/* Increment reference count to ndlp to hold the
			 * reference to ndlp for the callback function.
			 */
			mbox->context2 = lpfc_nlp_get(ndlp);
			mbox->vport = vport;
			if (ndlp->nlp_flag & NLP_RM_DFLT_RPI) {
				mbox->mbox_flag |= LPFC_MBX_IMED_UNREG;
				mbox->mbox_cmpl = lpfc_mbx_cmpl_dflt_rpi;
			}
			else {
				mbox->mbox_cmpl = lpfc_mbx_cmpl_reg_login;
				ndlp->nlp_prev_state = ndlp->nlp_state;
				lpfc_nlp_set_state(vport, ndlp,
					   NLP_STE_REG_LOGIN_ISSUE);
			}
			if (lpfc_sli_issue_mbox(phba, mbox, MBX_NOWAIT)
			    != MBX_NOT_FINISHED)
				goto out;
			else
				/* Decrement the ndlp reference count we
				 * set for this failed mailbox command.
				 */
				lpfc_nlp_put(ndlp);

			/* ELS rsp: Cannot issue reg_login for <NPortid> */
			lpfc_printf_vlog(vport, KERN_ERR, LOG_ELS,
				"0138 ELS rsp: Cannot issue reg_login for x%x "
				"Data: x%x x%x x%x\n",
				ndlp->nlp_DID, ndlp->nlp_flag, ndlp->nlp_state,
				ndlp->nlp_rpi);

			if (lpfc_nlp_not_used(ndlp)) {
				ndlp = NULL;
				/* Indicate node has already been released,
				 * should not reference to it from within
				 * the routine lpfc_els_free_iocb.
				 */
				cmdiocb->context1 = NULL;
			}
		} else {
			/* Do not drop node for lpfc_els_abort'ed ELS cmds */
			if (!lpfc_error_lost_link(irsp) &&
			    ndlp->nlp_flag & NLP_ACC_REGLOGIN) {
				if (lpfc_nlp_not_used(ndlp)) {
					ndlp = NULL;
					/* Indicate node has already been
					 * released, should not reference
					 * to it from within the routine
					 * lpfc_els_free_iocb.
					 */
					cmdiocb->context1 = NULL;
				}
			}
		}
		mp = (struct lpfc_dmabuf *) mbox->context1;
		if (mp) {
			lpfc_mbuf_free(phba, mp->virt, mp->phys);
			kfree(mp);
		}
		mempool_free(mbox, phba->mbox_mem_pool);
	}
out:
	if (ndlp && NLP_CHK_NODE_ACT(ndlp)) {
		spin_lock_irq(shost->host_lock);
		ndlp->nlp_flag &= ~(NLP_ACC_REGLOGIN | NLP_RM_DFLT_RPI);
		spin_unlock_irq(shost->host_lock);

		/* If the node is not being used by another discovery thread,
		 * and we are sending a reject, we are done with it.
		 * Release driver reference count here and free associated
		 * resources.
		 */
		if (ls_rjt)
			if (lpfc_nlp_not_used(ndlp))
				/* Indicate node has already been released,
				 * should not reference to it from within
				 * the routine lpfc_els_free_iocb.
				 */
				cmdiocb->context1 = NULL;
	}

	lpfc_els_free_iocb(phba, cmdiocb);
	return;
}

/**
 * lpfc_els_rsp_acc - Prepare and issue an acc response iocb command
 * @vport: pointer to a host virtual N_Port data structure.
 * @flag: the els command code to be accepted.
 * @oldiocb: pointer to the original lpfc command iocb data structure.
 * @ndlp: pointer to a node-list data structure.
 * @mbox: pointer to the driver internal queue element for mailbox command.
 *
 * This routine prepares and issues an Accept (ACC) response IOCB
 * command. It uses the @flag to properly set up the IOCB field for the
 * specific ACC response command to be issued and invokes the
 * lpfc_sli_issue_iocb() routine to send out ACC response IOCB. If a
 * @mbox pointer is passed in, it will be put into the context_un.mbox
 * field of the IOCB for the completion callback function to issue the
 * mailbox command to the HBA later when callback is invoked.
 *
 * Note that, in lpfc_prep_els_iocb() routine, the reference count of ndlp
 * will be incremented by 1 for holding the ndlp and the reference to ndlp
 * will be stored into the context1 field of the IOCB for the completion
 * callback function to the corresponding response ELS IOCB command.
 *
 * Return code
 *   0 - Successfully issued acc response
 *   1 - Failed to issue acc response
 **/
int
lpfc_els_rsp_acc(struct lpfc_vport *vport, uint32_t flag,
		 struct lpfc_iocbq *oldiocb, struct lpfc_nodelist *ndlp,
		 LPFC_MBOXQ_t *mbox)
{
	struct Scsi_Host *shost = lpfc_shost_from_vport(vport);
	struct lpfc_hba  *phba = vport->phba;
	IOCB_t *icmd;
	IOCB_t *oldcmd;
	struct lpfc_iocbq *elsiocb;
	struct lpfc_sli *psli;
	uint8_t *pcmd;
	uint16_t cmdsize;
	int rc;
	ELS_PKT *els_pkt_ptr;

	psli = &phba->sli;
	oldcmd = &oldiocb->iocb;

	switch (flag) {
	case ELS_CMD_ACC:
		cmdsize = sizeof(uint32_t);
		elsiocb = lpfc_prep_els_iocb(vport, 0, cmdsize, oldiocb->retry,
					     ndlp, ndlp->nlp_DID, ELS_CMD_ACC);
		if (!elsiocb) {
			spin_lock_irq(shost->host_lock);
			ndlp->nlp_flag &= ~NLP_LOGO_ACC;
			spin_unlock_irq(shost->host_lock);
			return 1;
		}

		icmd = &elsiocb->iocb;
		icmd->ulpContext = oldcmd->ulpContext;	/* Xri */
		pcmd = (((struct lpfc_dmabuf *) elsiocb->context2)->virt);
		*((uint32_t *) (pcmd)) = ELS_CMD_ACC;
		pcmd += sizeof(uint32_t);

		lpfc_debugfs_disc_trc(vport, LPFC_DISC_TRC_ELS_RSP,
			"Issue ACC:       did:x%x flg:x%x",
			ndlp->nlp_DID, ndlp->nlp_flag, 0);
		break;
	case ELS_CMD_PLOGI:
		cmdsize = (sizeof(struct serv_parm) + sizeof(uint32_t));
		elsiocb = lpfc_prep_els_iocb(vport, 0, cmdsize, oldiocb->retry,
					     ndlp, ndlp->nlp_DID, ELS_CMD_ACC);
		if (!elsiocb)
			return 1;

		icmd = &elsiocb->iocb;
		icmd->ulpContext = oldcmd->ulpContext;	/* Xri */
		pcmd = (((struct lpfc_dmabuf *) elsiocb->context2)->virt);

		if (mbox)
			elsiocb->context_un.mbox = mbox;

		*((uint32_t *) (pcmd)) = ELS_CMD_ACC;
		pcmd += sizeof(uint32_t);
		memcpy(pcmd, &vport->fc_sparam, sizeof(struct serv_parm));

		lpfc_debugfs_disc_trc(vport, LPFC_DISC_TRC_ELS_RSP,
			"Issue ACC PLOGI: did:x%x flg:x%x",
			ndlp->nlp_DID, ndlp->nlp_flag, 0);
		break;
	case ELS_CMD_PRLO:
		cmdsize = sizeof(uint32_t) + sizeof(PRLO);
		elsiocb = lpfc_prep_els_iocb(vport, 0, cmdsize, oldiocb->retry,
					     ndlp, ndlp->nlp_DID, ELS_CMD_PRLO);
		if (!elsiocb)
			return 1;

		icmd = &elsiocb->iocb;
		icmd->ulpContext = oldcmd->ulpContext; /* Xri */
		pcmd = (((struct lpfc_dmabuf *) elsiocb->context2)->virt);

		memcpy(pcmd, ((struct lpfc_dmabuf *) oldiocb->context2)->virt,
		       sizeof(uint32_t) + sizeof(PRLO));
		*((uint32_t *) (pcmd)) = ELS_CMD_PRLO_ACC;
		els_pkt_ptr = (ELS_PKT *) pcmd;
		els_pkt_ptr->un.prlo.acceptRspCode = PRLO_REQ_EXECUTED;

		lpfc_debugfs_disc_trc(vport, LPFC_DISC_TRC_ELS_RSP,
			"Issue ACC PRLO:  did:x%x flg:x%x",
			ndlp->nlp_DID, ndlp->nlp_flag, 0);
		break;
	default:
		return 1;
	}
	/* Xmit ELS ACC response tag <ulpIoTag> */
	lpfc_printf_vlog(vport, KERN_INFO, LOG_ELS,
			 "0128 Xmit ELS ACC response tag x%x, XRI: x%x, "
			 "DID: x%x, nlp_flag: x%x nlp_state: x%x RPI: x%x\n",
			 elsiocb->iotag, elsiocb->iocb.ulpContext,
			 ndlp->nlp_DID, ndlp->nlp_flag, ndlp->nlp_state,
			 ndlp->nlp_rpi);
	if (ndlp->nlp_flag & NLP_LOGO_ACC) {
		spin_lock_irq(shost->host_lock);
		ndlp->nlp_flag &= ~NLP_LOGO_ACC;
		spin_unlock_irq(shost->host_lock);
		elsiocb->iocb_cmpl = lpfc_cmpl_els_logo_acc;
	} else {
		elsiocb->iocb_cmpl = lpfc_cmpl_els_rsp;
	}

	phba->fc_stat.elsXmitACC++;
	rc = lpfc_sli_issue_iocb(phba, LPFC_ELS_RING, elsiocb, 0);
	if (rc == IOCB_ERROR) {
		lpfc_els_free_iocb(phba, elsiocb);
		return 1;
	}
	return 0;
}

/**
 * lpfc_els_rsp_reject - Propare and issue a rjt response iocb command
 * @vport: pointer to a virtual N_Port data structure.
 * @rejectError:
 * @oldiocb: pointer to the original lpfc command iocb data structure.
 * @ndlp: pointer to a node-list data structure.
 * @mbox: pointer to the driver internal queue element for mailbox command.
 *
 * This routine prepares and issue an Reject (RJT) response IOCB
 * command. If a @mbox pointer is passed in, it will be put into the
 * context_un.mbox field of the IOCB for the completion callback function
 * to issue to the HBA later.
 *
 * Note that, in lpfc_prep_els_iocb() routine, the reference count of ndlp
 * will be incremented by 1 for holding the ndlp and the reference to ndlp
 * will be stored into the context1 field of the IOCB for the completion
 * callback function to the reject response ELS IOCB command.
 *
 * Return code
 *   0 - Successfully issued reject response
 *   1 - Failed to issue reject response
 **/
int
lpfc_els_rsp_reject(struct lpfc_vport *vport, uint32_t rejectError,
		    struct lpfc_iocbq *oldiocb, struct lpfc_nodelist *ndlp,
		    LPFC_MBOXQ_t *mbox)
{
	struct lpfc_hba  *phba = vport->phba;
	IOCB_t *icmd;
	IOCB_t *oldcmd;
	struct lpfc_iocbq *elsiocb;
	struct lpfc_sli *psli;
	uint8_t *pcmd;
	uint16_t cmdsize;
	int rc;

	psli = &phba->sli;
	cmdsize = 2 * sizeof(uint32_t);
	elsiocb = lpfc_prep_els_iocb(vport, 0, cmdsize, oldiocb->retry, ndlp,
				     ndlp->nlp_DID, ELS_CMD_LS_RJT);
	if (!elsiocb)
		return 1;

	icmd = &elsiocb->iocb;
	oldcmd = &oldiocb->iocb;
	icmd->ulpContext = oldcmd->ulpContext;	/* Xri */
	pcmd = (uint8_t *) (((struct lpfc_dmabuf *) elsiocb->context2)->virt);

	*((uint32_t *) (pcmd)) = ELS_CMD_LS_RJT;
	pcmd += sizeof(uint32_t);
	*((uint32_t *) (pcmd)) = rejectError;

	if (mbox)
		elsiocb->context_un.mbox = mbox;

	/* Xmit ELS RJT <err> response tag <ulpIoTag> */
	lpfc_printf_vlog(vport, KERN_INFO, LOG_ELS,
			 "0129 Xmit ELS RJT x%x response tag x%x "
			 "xri x%x, did x%x, nlp_flag x%x, nlp_state x%x, "
			 "rpi x%x\n",
			 rejectError, elsiocb->iotag,
			 elsiocb->iocb.ulpContext, ndlp->nlp_DID,
			 ndlp->nlp_flag, ndlp->nlp_state, ndlp->nlp_rpi);
	lpfc_debugfs_disc_trc(vport, LPFC_DISC_TRC_ELS_RSP,
		"Issue LS_RJT:    did:x%x flg:x%x err:x%x",
		ndlp->nlp_DID, ndlp->nlp_flag, rejectError);

	phba->fc_stat.elsXmitLSRJT++;
	elsiocb->iocb_cmpl = lpfc_cmpl_els_rsp;
	rc = lpfc_sli_issue_iocb(phba, LPFC_ELS_RING, elsiocb, 0);

	if (rc == IOCB_ERROR) {
		lpfc_els_free_iocb(phba, elsiocb);
		return 1;
	}
	return 0;
}

/**
 * lpfc_els_rsp_adisc_acc - Prepare and issue acc response to adisc iocb cmd
 * @vport: pointer to a virtual N_Port data structure.
 * @oldiocb: pointer to the original lpfc command iocb data structure.
 * @ndlp: pointer to a node-list data structure.
 *
 * This routine prepares and issues an Accept (ACC) response to Address
 * Discover (ADISC) ELS command. It simply prepares the payload of the IOCB
 * and invokes the lpfc_sli_issue_iocb() routine to send out the command.
 *
 * Note that, in lpfc_prep_els_iocb() routine, the reference count of ndlp
 * will be incremented by 1 for holding the ndlp and the reference to ndlp
 * will be stored into the context1 field of the IOCB for the completion
 * callback function to the ADISC Accept response ELS IOCB command.
 *
 * Return code
 *   0 - Successfully issued acc adisc response
 *   1 - Failed to issue adisc acc response
 **/
int
lpfc_els_rsp_adisc_acc(struct lpfc_vport *vport, struct lpfc_iocbq *oldiocb,
		       struct lpfc_nodelist *ndlp)
{
	struct lpfc_hba  *phba = vport->phba;
	ADISC *ap;
	IOCB_t *icmd, *oldcmd;
	struct lpfc_iocbq *elsiocb;
	uint8_t *pcmd;
	uint16_t cmdsize;
	int rc;

	cmdsize = sizeof(uint32_t) + sizeof(ADISC);
	elsiocb = lpfc_prep_els_iocb(vport, 0, cmdsize, oldiocb->retry, ndlp,
				     ndlp->nlp_DID, ELS_CMD_ACC);
	if (!elsiocb)
		return 1;

	icmd = &elsiocb->iocb;
	oldcmd = &oldiocb->iocb;
	icmd->ulpContext = oldcmd->ulpContext;	/* Xri */

	/* Xmit ADISC ACC response tag <ulpIoTag> */
	lpfc_printf_vlog(vport, KERN_INFO, LOG_ELS,
			 "0130 Xmit ADISC ACC response iotag x%x xri: "
			 "x%x, did x%x, nlp_flag x%x, nlp_state x%x rpi x%x\n",
			 elsiocb->iotag, elsiocb->iocb.ulpContext,
			 ndlp->nlp_DID, ndlp->nlp_flag, ndlp->nlp_state,
			 ndlp->nlp_rpi);
	pcmd = (uint8_t *) (((struct lpfc_dmabuf *) elsiocb->context2)->virt);

	*((uint32_t *) (pcmd)) = ELS_CMD_ACC;
	pcmd += sizeof(uint32_t);

	ap = (ADISC *) (pcmd);
	ap->hardAL_PA = phba->fc_pref_ALPA;
	memcpy(&ap->portName, &vport->fc_portname, sizeof(struct lpfc_name));
	memcpy(&ap->nodeName, &vport->fc_nodename, sizeof(struct lpfc_name));
	ap->DID = be32_to_cpu(vport->fc_myDID);

	lpfc_debugfs_disc_trc(vport, LPFC_DISC_TRC_ELS_RSP,
		"Issue ACC ADISC: did:x%x flg:x%x",
		ndlp->nlp_DID, ndlp->nlp_flag, 0);

	phba->fc_stat.elsXmitACC++;
	elsiocb->iocb_cmpl = lpfc_cmpl_els_rsp;
	rc = lpfc_sli_issue_iocb(phba, LPFC_ELS_RING, elsiocb, 0);
	if (rc == IOCB_ERROR) {
		lpfc_els_free_iocb(phba, elsiocb);
		return 1;
	}
	return 0;
}

/**
 * lpfc_els_rsp_prli_acc - Prepare and issue acc response to prli iocb cmd
 * @vport: pointer to a virtual N_Port data structure.
 * @oldiocb: pointer to the original lpfc command iocb data structure.
 * @ndlp: pointer to a node-list data structure.
 *
 * This routine prepares and issues an Accept (ACC) response to Process
 * Login (PRLI) ELS command. It simply prepares the payload of the IOCB
 * and invokes the lpfc_sli_issue_iocb() routine to send out the command.
 *
 * Note that, in lpfc_prep_els_iocb() routine, the reference count of ndlp
 * will be incremented by 1 for holding the ndlp and the reference to ndlp
 * will be stored into the context1 field of the IOCB for the completion
 * callback function to the PRLI Accept response ELS IOCB command.
 *
 * Return code
 *   0 - Successfully issued acc prli response
 *   1 - Failed to issue acc prli response
 **/
int
lpfc_els_rsp_prli_acc(struct lpfc_vport *vport, struct lpfc_iocbq *oldiocb,
		      struct lpfc_nodelist *ndlp)
{
	struct lpfc_hba  *phba = vport->phba;
	PRLI *npr;
	lpfc_vpd_t *vpd;
	IOCB_t *icmd;
	IOCB_t *oldcmd;
	struct lpfc_iocbq *elsiocb;
	struct lpfc_sli *psli;
	uint8_t *pcmd;
	uint16_t cmdsize;
	int rc;

	psli = &phba->sli;

	cmdsize = sizeof(uint32_t) + sizeof(PRLI);
	elsiocb = lpfc_prep_els_iocb(vport, 0, cmdsize, oldiocb->retry, ndlp,
		ndlp->nlp_DID, (ELS_CMD_ACC | (ELS_CMD_PRLI & ~ELS_RSP_MASK)));
	if (!elsiocb)
		return 1;

	icmd = &elsiocb->iocb;
	oldcmd = &oldiocb->iocb;
	icmd->ulpContext = oldcmd->ulpContext;	/* Xri */
	/* Xmit PRLI ACC response tag <ulpIoTag> */
	lpfc_printf_vlog(vport, KERN_INFO, LOG_ELS,
			 "0131 Xmit PRLI ACC response tag x%x xri x%x, "
			 "did x%x, nlp_flag x%x, nlp_state x%x, rpi x%x\n",
			 elsiocb->iotag, elsiocb->iocb.ulpContext,
			 ndlp->nlp_DID, ndlp->nlp_flag, ndlp->nlp_state,
			 ndlp->nlp_rpi);
	pcmd = (uint8_t *) (((struct lpfc_dmabuf *) elsiocb->context2)->virt);

	*((uint32_t *) (pcmd)) = (ELS_CMD_ACC | (ELS_CMD_PRLI & ~ELS_RSP_MASK));
	pcmd += sizeof(uint32_t);

	/* For PRLI, remainder of payload is PRLI parameter page */
	memset(pcmd, 0, sizeof(PRLI));

	npr = (PRLI *) pcmd;
	vpd = &phba->vpd;
	/*
	 * If the remote port is a target and our firmware version is 3.20 or
	 * later, set the following bits for FC-TAPE support.
	 */
	if ((ndlp->nlp_type & NLP_FCP_TARGET) &&
	    (vpd->rev.feaLevelHigh >= 0x02)) {
		npr->ConfmComplAllowed = 1;
		npr->Retry = 1;
		npr->TaskRetryIdReq = 1;
	}

	npr->acceptRspCode = PRLI_REQ_EXECUTED;
	npr->estabImagePair = 1;
	npr->readXferRdyDis = 1;
	npr->ConfmComplAllowed = 1;

	npr->prliType = PRLI_FCP_TYPE;
	npr->initiatorFunc = 1;

	lpfc_debugfs_disc_trc(vport, LPFC_DISC_TRC_ELS_RSP,
		"Issue ACC PRLI:  did:x%x flg:x%x",
		ndlp->nlp_DID, ndlp->nlp_flag, 0);

	phba->fc_stat.elsXmitACC++;
	elsiocb->iocb_cmpl = lpfc_cmpl_els_rsp;

	rc = lpfc_sli_issue_iocb(phba, LPFC_ELS_RING, elsiocb, 0);
	if (rc == IOCB_ERROR) {
		lpfc_els_free_iocb(phba, elsiocb);
		return 1;
	}
	return 0;
}

/**
 * lpfc_els_rsp_rnid_acc - Issue rnid acc response iocb command
 * @vport: pointer to a virtual N_Port data structure.
 * @format: rnid command format.
 * @oldiocb: pointer to the original lpfc command iocb data structure.
 * @ndlp: pointer to a node-list data structure.
 *
 * This routine issues a Request Node Identification Data (RNID) Accept
 * (ACC) response. It constructs the RNID ACC response command according to
 * the proper @format and then calls the lpfc_sli_issue_iocb() routine to
 * issue the response. Note that this command does not need to hold the ndlp
 * reference count for the callback. So, the ndlp reference count taken by
 * the lpfc_prep_els_iocb() routine is put back and the context1 field of
 * IOCB is set to NULL to indicate to the lpfc_els_free_iocb() routine that
 * there is no ndlp reference available.
 *
 * Note that, in lpfc_prep_els_iocb() routine, the reference count of ndlp
 * will be incremented by 1 for holding the ndlp and the reference to ndlp
 * will be stored into the context1 field of the IOCB for the completion
 * callback function. However, for the RNID Accept Response ELS command,
 * this is undone later by this routine after the IOCB is allocated.
 *
 * Return code
 *   0 - Successfully issued acc rnid response
 *   1 - Failed to issue acc rnid response
 **/
static int
lpfc_els_rsp_rnid_acc(struct lpfc_vport *vport, uint8_t format,
		      struct lpfc_iocbq *oldiocb, struct lpfc_nodelist *ndlp)
{
	struct lpfc_hba  *phba = vport->phba;
	RNID *rn;
	IOCB_t *icmd, *oldcmd;
	struct lpfc_iocbq *elsiocb;
	struct lpfc_sli *psli;
	uint8_t *pcmd;
	uint16_t cmdsize;
	int rc;

	psli = &phba->sli;
	cmdsize = sizeof(uint32_t) + sizeof(uint32_t)
					+ (2 * sizeof(struct lpfc_name));
	if (format)
		cmdsize += sizeof(RNID_TOP_DISC);

	elsiocb = lpfc_prep_els_iocb(vport, 0, cmdsize, oldiocb->retry, ndlp,
				     ndlp->nlp_DID, ELS_CMD_ACC);
	if (!elsiocb)
		return 1;

	icmd = &elsiocb->iocb;
	oldcmd = &oldiocb->iocb;
	icmd->ulpContext = oldcmd->ulpContext;	/* Xri */
	/* Xmit RNID ACC response tag <ulpIoTag> */
	lpfc_printf_vlog(vport, KERN_INFO, LOG_ELS,
			 "0132 Xmit RNID ACC response tag x%x xri x%x\n",
			 elsiocb->iotag, elsiocb->iocb.ulpContext);
	pcmd = (uint8_t *) (((struct lpfc_dmabuf *) elsiocb->context2)->virt);
	*((uint32_t *) (pcmd)) = ELS_CMD_ACC;
	pcmd += sizeof(uint32_t);

	memset(pcmd, 0, sizeof(RNID));
	rn = (RNID *) (pcmd);
	rn->Format = format;
	rn->CommonLen = (2 * sizeof(struct lpfc_name));
	memcpy(&rn->portName, &vport->fc_portname, sizeof(struct lpfc_name));
	memcpy(&rn->nodeName, &vport->fc_nodename, sizeof(struct lpfc_name));
	switch (format) {
	case 0:
		rn->SpecificLen = 0;
		break;
	case RNID_TOPOLOGY_DISC:
		rn->SpecificLen = sizeof(RNID_TOP_DISC);
		memcpy(&rn->un.topologyDisc.portName,
		       &vport->fc_portname, sizeof(struct lpfc_name));
		rn->un.topologyDisc.unitType = RNID_HBA;
		rn->un.topologyDisc.physPort = 0;
		rn->un.topologyDisc.attachedNodes = 0;
		break;
	default:
		rn->CommonLen = 0;
		rn->SpecificLen = 0;
		break;
	}

	lpfc_debugfs_disc_trc(vport, LPFC_DISC_TRC_ELS_RSP,
		"Issue ACC RNID:  did:x%x flg:x%x",
		ndlp->nlp_DID, ndlp->nlp_flag, 0);

	phba->fc_stat.elsXmitACC++;
	elsiocb->iocb_cmpl = lpfc_cmpl_els_rsp;
	lpfc_nlp_put(ndlp);
	elsiocb->context1 = NULL;  /* Don't need ndlp for cmpl,
				    * it could be freed */

	rc = lpfc_sli_issue_iocb(phba, LPFC_ELS_RING, elsiocb, 0);
	if (rc == IOCB_ERROR) {
		lpfc_els_free_iocb(phba, elsiocb);
		return 1;
	}
	return 0;
}

/**
<<<<<<< HEAD
=======
 * lpfc_els_clear_rrq - Clear the rq that this rrq describes.
 * @vport: pointer to a virtual N_Port data structure.
 * @iocb: pointer to the lpfc command iocb data structure.
 * @ndlp: pointer to a node-list data structure.
 *
 * Return
 **/
static void
lpfc_els_clear_rrq(struct lpfc_vport *vport,
      struct lpfc_iocbq *iocb, struct lpfc_nodelist *ndlp)
{
	struct lpfc_hba  *phba = vport->phba;
	uint8_t *pcmd;
	struct RRQ *rrq;
	uint16_t rxid;
	struct lpfc_node_rrq *prrq;


	pcmd = (uint8_t *) (((struct lpfc_dmabuf *) iocb->context2)->virt);
	pcmd += sizeof(uint32_t);
	rrq = (struct RRQ *)pcmd;
	rxid = bf_get(rrq_oxid, rrq);

	lpfc_printf_vlog(vport, KERN_INFO, LOG_ELS,
			"2883 Clear RRQ for SID:x%x OXID:x%x RXID:x%x"
			" x%x x%x\n",
			bf_get(rrq_did, rrq),
			bf_get(rrq_oxid, rrq),
			rxid,
			iocb->iotag, iocb->iocb.ulpContext);

	lpfc_debugfs_disc_trc(vport, LPFC_DISC_TRC_ELS_RSP,
		"Clear RRQ:  did:x%x flg:x%x exchg:x%.08x",
		ndlp->nlp_DID, ndlp->nlp_flag, rrq->rrq_exchg);
	prrq = lpfc_get_active_rrq(vport, rxid, ndlp->nlp_DID);
	if (prrq)
		lpfc_clr_rrq_active(phba, rxid, prrq);
	return;
}

/**
>>>>>>> 3cbea436
 * lpfc_els_rsp_echo_acc - Issue echo acc response
 * @vport: pointer to a virtual N_Port data structure.
 * @data: pointer to echo data to return in the accept.
 * @oldiocb: pointer to the original lpfc command iocb data structure.
 * @ndlp: pointer to a node-list data structure.
 *
 * Return code
 *   0 - Successfully issued acc echo response
 *   1 - Failed to issue acc echo response
 **/
static int
lpfc_els_rsp_echo_acc(struct lpfc_vport *vport, uint8_t *data,
		      struct lpfc_iocbq *oldiocb, struct lpfc_nodelist *ndlp)
{
	struct lpfc_hba  *phba = vport->phba;
	struct lpfc_iocbq *elsiocb;
	struct lpfc_sli *psli;
	uint8_t *pcmd;
	uint16_t cmdsize;
	int rc;

	psli = &phba->sli;
	cmdsize = oldiocb->iocb.unsli3.rcvsli3.acc_len;

	elsiocb = lpfc_prep_els_iocb(vport, 0, cmdsize, oldiocb->retry, ndlp,
				     ndlp->nlp_DID, ELS_CMD_ACC);
	if (!elsiocb)
		return 1;

	elsiocb->iocb.ulpContext = oldiocb->iocb.ulpContext;	/* Xri */
	/* Xmit ECHO ACC response tag <ulpIoTag> */
	lpfc_printf_vlog(vport, KERN_INFO, LOG_ELS,
			 "2876 Xmit ECHO ACC response tag x%x xri x%x\n",
			 elsiocb->iotag, elsiocb->iocb.ulpContext);
	pcmd = (uint8_t *) (((struct lpfc_dmabuf *) elsiocb->context2)->virt);
	*((uint32_t *) (pcmd)) = ELS_CMD_ACC;
	pcmd += sizeof(uint32_t);
	memcpy(pcmd, data, cmdsize - sizeof(uint32_t));

	lpfc_debugfs_disc_trc(vport, LPFC_DISC_TRC_ELS_RSP,
		"Issue ACC ECHO:  did:x%x flg:x%x",
		ndlp->nlp_DID, ndlp->nlp_flag, 0);

	phba->fc_stat.elsXmitACC++;
	elsiocb->iocb_cmpl = lpfc_cmpl_els_rsp;
	lpfc_nlp_put(ndlp);
	elsiocb->context1 = NULL;  /* Don't need ndlp for cmpl,
				    * it could be freed */

	rc = lpfc_sli_issue_iocb(phba, LPFC_ELS_RING, elsiocb, 0);
	if (rc == IOCB_ERROR) {
		lpfc_els_free_iocb(phba, elsiocb);
		return 1;
	}
	return 0;
}

/**
 * lpfc_els_disc_adisc - Issue remaining adisc iocbs to npr nodes of a vport
 * @vport: pointer to a host virtual N_Port data structure.
 *
 * This routine issues Address Discover (ADISC) ELS commands to those
 * N_Ports which are in node port recovery state and ADISC has not been issued
 * for the @vport. Each time an ELS ADISC IOCB is issued by invoking the
 * lpfc_issue_els_adisc() routine, the per @vport number of discover count
 * (num_disc_nodes) shall be incremented. If the num_disc_nodes reaches a
 * pre-configured threshold (cfg_discovery_threads), the @vport fc_flag will
 * be marked with FC_NLP_MORE bit and the process of issuing remaining ADISC
 * IOCBs quit for later pick up. On the other hand, after walking through
 * all the ndlps with the @vport and there is none ADISC IOCB issued, the
 * @vport fc_flag shall be cleared with FC_NLP_MORE bit indicating there is
 * no more ADISC need to be sent.
 *
 * Return code
 *    The number of N_Ports with adisc issued.
 **/
int
lpfc_els_disc_adisc(struct lpfc_vport *vport)
{
	struct Scsi_Host *shost = lpfc_shost_from_vport(vport);
	struct lpfc_nodelist *ndlp, *next_ndlp;
	int sentadisc = 0;

	/* go thru NPR nodes and issue any remaining ELS ADISCs */
	list_for_each_entry_safe(ndlp, next_ndlp, &vport->fc_nodes, nlp_listp) {
		if (!NLP_CHK_NODE_ACT(ndlp))
			continue;
		if (ndlp->nlp_state == NLP_STE_NPR_NODE &&
		    (ndlp->nlp_flag & NLP_NPR_2B_DISC) != 0 &&
		    (ndlp->nlp_flag & NLP_NPR_ADISC) != 0) {
			spin_lock_irq(shost->host_lock);
			ndlp->nlp_flag &= ~NLP_NPR_ADISC;
			spin_unlock_irq(shost->host_lock);
			ndlp->nlp_prev_state = ndlp->nlp_state;
			lpfc_nlp_set_state(vport, ndlp, NLP_STE_ADISC_ISSUE);
			lpfc_issue_els_adisc(vport, ndlp, 0);
			sentadisc++;
			vport->num_disc_nodes++;
			if (vport->num_disc_nodes >=
			    vport->cfg_discovery_threads) {
				spin_lock_irq(shost->host_lock);
				vport->fc_flag |= FC_NLP_MORE;
				spin_unlock_irq(shost->host_lock);
				break;
			}
		}
	}
	if (sentadisc == 0) {
		spin_lock_irq(shost->host_lock);
		vport->fc_flag &= ~FC_NLP_MORE;
		spin_unlock_irq(shost->host_lock);
	}
	return sentadisc;
}

/**
 * lpfc_els_disc_plogi - Issue plogi for all npr nodes of a vport before adisc
 * @vport: pointer to a host virtual N_Port data structure.
 *
 * This routine issues Port Login (PLOGI) ELS commands to all the N_Ports
 * which are in node port recovery state, with a @vport. Each time an ELS
 * ADISC PLOGI IOCB is issued by invoking the lpfc_issue_els_plogi() routine,
 * the per @vport number of discover count (num_disc_nodes) shall be
 * incremented. If the num_disc_nodes reaches a pre-configured threshold
 * (cfg_discovery_threads), the @vport fc_flag will be marked with FC_NLP_MORE
 * bit set and quit the process of issuing remaining ADISC PLOGIN IOCBs for
 * later pick up. On the other hand, after walking through all the ndlps with
 * the @vport and there is none ADISC PLOGI IOCB issued, the @vport fc_flag
 * shall be cleared with the FC_NLP_MORE bit indicating there is no more ADISC
 * PLOGI need to be sent.
 *
 * Return code
 *   The number of N_Ports with plogi issued.
 **/
int
lpfc_els_disc_plogi(struct lpfc_vport *vport)
{
	struct Scsi_Host *shost = lpfc_shost_from_vport(vport);
	struct lpfc_nodelist *ndlp, *next_ndlp;
	int sentplogi = 0;

	/* go thru NPR nodes and issue any remaining ELS PLOGIs */
	list_for_each_entry_safe(ndlp, next_ndlp, &vport->fc_nodes, nlp_listp) {
		if (!NLP_CHK_NODE_ACT(ndlp))
			continue;
		if (ndlp->nlp_state == NLP_STE_NPR_NODE &&
		    (ndlp->nlp_flag & NLP_NPR_2B_DISC) != 0 &&
		    (ndlp->nlp_flag & NLP_DELAY_TMO) == 0 &&
		    (ndlp->nlp_flag & NLP_NPR_ADISC) == 0) {
			ndlp->nlp_prev_state = ndlp->nlp_state;
			lpfc_nlp_set_state(vport, ndlp, NLP_STE_PLOGI_ISSUE);
			lpfc_issue_els_plogi(vport, ndlp->nlp_DID, 0);
			sentplogi++;
			vport->num_disc_nodes++;
			if (vport->num_disc_nodes >=
			    vport->cfg_discovery_threads) {
				spin_lock_irq(shost->host_lock);
				vport->fc_flag |= FC_NLP_MORE;
				spin_unlock_irq(shost->host_lock);
				break;
			}
		}
	}
	if (sentplogi) {
		lpfc_set_disctmo(vport);
	}
	else {
		spin_lock_irq(shost->host_lock);
		vport->fc_flag &= ~FC_NLP_MORE;
		spin_unlock_irq(shost->host_lock);
	}
	return sentplogi;
}

/**
 * lpfc_els_flush_rscn - Clean up any rscn activities with a vport
 * @vport: pointer to a host virtual N_Port data structure.
 *
 * This routine cleans up any Registration State Change Notification
 * (RSCN) activity with a @vport. Note that the fc_rscn_flush flag of the
 * @vport together with the host_lock is used to prevent multiple thread
 * trying to access the RSCN array on a same @vport at the same time.
 **/
void
lpfc_els_flush_rscn(struct lpfc_vport *vport)
{
	struct Scsi_Host *shost = lpfc_shost_from_vport(vport);
	struct lpfc_hba  *phba = vport->phba;
	int i;

	spin_lock_irq(shost->host_lock);
	if (vport->fc_rscn_flush) {
		/* Another thread is walking fc_rscn_id_list on this vport */
		spin_unlock_irq(shost->host_lock);
		return;
	}
	/* Indicate we are walking lpfc_els_flush_rscn on this vport */
	vport->fc_rscn_flush = 1;
	spin_unlock_irq(shost->host_lock);

	for (i = 0; i < vport->fc_rscn_id_cnt; i++) {
		lpfc_in_buf_free(phba, vport->fc_rscn_id_list[i]);
		vport->fc_rscn_id_list[i] = NULL;
	}
	spin_lock_irq(shost->host_lock);
	vport->fc_rscn_id_cnt = 0;
	vport->fc_flag &= ~(FC_RSCN_MODE | FC_RSCN_DISCOVERY);
	spin_unlock_irq(shost->host_lock);
	lpfc_can_disctmo(vport);
	/* Indicate we are done walking this fc_rscn_id_list */
	vport->fc_rscn_flush = 0;
}

/**
 * lpfc_rscn_payload_check - Check whether there is a pending rscn to a did
 * @vport: pointer to a host virtual N_Port data structure.
 * @did: remote destination port identifier.
 *
 * This routine checks whether there is any pending Registration State
 * Configuration Notification (RSCN) to a @did on @vport.
 *
 * Return code
 *   None zero - The @did matched with a pending rscn
 *   0 - not able to match @did with a pending rscn
 **/
int
lpfc_rscn_payload_check(struct lpfc_vport *vport, uint32_t did)
{
	D_ID ns_did;
	D_ID rscn_did;
	uint32_t *lp;
	uint32_t payload_len, i;
	struct Scsi_Host *shost = lpfc_shost_from_vport(vport);

	ns_did.un.word = did;

	/* Never match fabric nodes for RSCNs */
	if ((did & Fabric_DID_MASK) == Fabric_DID_MASK)
		return 0;

	/* If we are doing a FULL RSCN rediscovery, match everything */
	if (vport->fc_flag & FC_RSCN_DISCOVERY)
		return did;

	spin_lock_irq(shost->host_lock);
	if (vport->fc_rscn_flush) {
		/* Another thread is walking fc_rscn_id_list on this vport */
		spin_unlock_irq(shost->host_lock);
		return 0;
	}
	/* Indicate we are walking fc_rscn_id_list on this vport */
	vport->fc_rscn_flush = 1;
	spin_unlock_irq(shost->host_lock);
	for (i = 0; i < vport->fc_rscn_id_cnt; i++) {
		lp = vport->fc_rscn_id_list[i]->virt;
		payload_len = be32_to_cpu(*lp++ & ~ELS_CMD_MASK);
		payload_len -= sizeof(uint32_t);	/* take off word 0 */
		while (payload_len) {
			rscn_did.un.word = be32_to_cpu(*lp++);
			payload_len -= sizeof(uint32_t);
			switch (rscn_did.un.b.resv & RSCN_ADDRESS_FORMAT_MASK) {
			case RSCN_ADDRESS_FORMAT_PORT:
				if ((ns_did.un.b.domain == rscn_did.un.b.domain)
				    && (ns_did.un.b.area == rscn_did.un.b.area)
				    && (ns_did.un.b.id == rscn_did.un.b.id))
					goto return_did_out;
				break;
			case RSCN_ADDRESS_FORMAT_AREA:
				if ((ns_did.un.b.domain == rscn_did.un.b.domain)
				    && (ns_did.un.b.area == rscn_did.un.b.area))
					goto return_did_out;
				break;
			case RSCN_ADDRESS_FORMAT_DOMAIN:
				if (ns_did.un.b.domain == rscn_did.un.b.domain)
					goto return_did_out;
				break;
			case RSCN_ADDRESS_FORMAT_FABRIC:
				goto return_did_out;
			}
		}
	}
	/* Indicate we are done with walking fc_rscn_id_list on this vport */
	vport->fc_rscn_flush = 0;
	return 0;
return_did_out:
	/* Indicate we are done with walking fc_rscn_id_list on this vport */
	vport->fc_rscn_flush = 0;
	return did;
}

/**
 * lpfc_rscn_recovery_check - Send recovery event to vport nodes matching rscn
 * @vport: pointer to a host virtual N_Port data structure.
 *
 * This routine sends recovery (NLP_EVT_DEVICE_RECOVERY) event to the
 * state machine for a @vport's nodes that are with pending RSCN (Registration
 * State Change Notification).
 *
 * Return code
 *   0 - Successful (currently alway return 0)
 **/
static int
lpfc_rscn_recovery_check(struct lpfc_vport *vport)
{
	struct lpfc_nodelist *ndlp = NULL;

	/* Move all affected nodes by pending RSCNs to NPR state. */
	list_for_each_entry(ndlp, &vport->fc_nodes, nlp_listp) {
		if (!NLP_CHK_NODE_ACT(ndlp) ||
		    (ndlp->nlp_state == NLP_STE_UNUSED_NODE) ||
		    !lpfc_rscn_payload_check(vport, ndlp->nlp_DID))
			continue;
		lpfc_disc_state_machine(vport, ndlp, NULL,
					NLP_EVT_DEVICE_RECOVERY);
		lpfc_cancel_retry_delay_tmo(vport, ndlp);
	}
	return 0;
}

/**
 * lpfc_send_rscn_event - Send an RSCN event to management application
 * @vport: pointer to a host virtual N_Port data structure.
 * @cmdiocb: pointer to lpfc command iocb data structure.
 *
 * lpfc_send_rscn_event sends an RSCN netlink event to management
 * applications.
 */
static void
lpfc_send_rscn_event(struct lpfc_vport *vport,
		struct lpfc_iocbq *cmdiocb)
{
	struct lpfc_dmabuf *pcmd;
	struct Scsi_Host *shost = lpfc_shost_from_vport(vport);
	uint32_t *payload_ptr;
	uint32_t payload_len;
	struct lpfc_rscn_event_header *rscn_event_data;

	pcmd = (struct lpfc_dmabuf *) cmdiocb->context2;
	payload_ptr = (uint32_t *) pcmd->virt;
	payload_len = be32_to_cpu(*payload_ptr & ~ELS_CMD_MASK);

	rscn_event_data = kmalloc(sizeof(struct lpfc_rscn_event_header) +
		payload_len, GFP_KERNEL);
	if (!rscn_event_data) {
		lpfc_printf_vlog(vport, KERN_ERR, LOG_ELS,
			"0147 Failed to allocate memory for RSCN event\n");
		return;
	}
	rscn_event_data->event_type = FC_REG_RSCN_EVENT;
	rscn_event_data->payload_length = payload_len;
	memcpy(rscn_event_data->rscn_payload, payload_ptr,
		payload_len);

	fc_host_post_vendor_event(shost,
		fc_get_event_number(),
		sizeof(struct lpfc_els_event_header) + payload_len,
		(char *)rscn_event_data,
		LPFC_NL_VENDOR_ID);

	kfree(rscn_event_data);
}

/**
 * lpfc_els_rcv_rscn - Process an unsolicited rscn iocb
 * @vport: pointer to a host virtual N_Port data structure.
 * @cmdiocb: pointer to lpfc command iocb data structure.
 * @ndlp: pointer to a node-list data structure.
 *
 * This routine processes an unsolicited RSCN (Registration State Change
 * Notification) IOCB. First, the payload of the unsolicited RSCN is walked
 * to invoke fc_host_post_event() routine to the FC transport layer. If the
 * discover state machine is about to begin discovery, it just accepts the
 * RSCN and the discovery process will satisfy the RSCN. If this RSCN only
 * contains N_Port IDs for other vports on this HBA, it just accepts the
 * RSCN and ignore processing it. If the state machine is in the recovery
 * state, the fc_rscn_id_list of this @vport is walked and the
 * lpfc_rscn_recovery_check() routine is invoked to send recovery event for
 * all nodes that match RSCN payload. Otherwise, the lpfc_els_handle_rscn()
 * routine is invoked to handle the RSCN event.
 *
 * Return code
 *   0 - Just sent the acc response
 *   1 - Sent the acc response and waited for name server completion
 **/
static int
lpfc_els_rcv_rscn(struct lpfc_vport *vport, struct lpfc_iocbq *cmdiocb,
		  struct lpfc_nodelist *ndlp)
{
	struct Scsi_Host *shost = lpfc_shost_from_vport(vport);
	struct lpfc_hba  *phba = vport->phba;
	struct lpfc_dmabuf *pcmd;
	uint32_t *lp, *datap;
	IOCB_t *icmd;
	uint32_t payload_len, length, nportid, *cmd;
	int rscn_cnt;
	int rscn_id = 0, hba_id = 0;
	int i;

	icmd = &cmdiocb->iocb;
	pcmd = (struct lpfc_dmabuf *) cmdiocb->context2;
	lp = (uint32_t *) pcmd->virt;

	payload_len = be32_to_cpu(*lp++ & ~ELS_CMD_MASK);
	payload_len -= sizeof(uint32_t);	/* take off word 0 */
	/* RSCN received */
	lpfc_printf_vlog(vport, KERN_INFO, LOG_DISCOVERY,
			 "0214 RSCN received Data: x%x x%x x%x x%x\n",
			 vport->fc_flag, payload_len, *lp,
			 vport->fc_rscn_id_cnt);

	/* Send an RSCN event to the management application */
	lpfc_send_rscn_event(vport, cmdiocb);

	for (i = 0; i < payload_len/sizeof(uint32_t); i++)
		fc_host_post_event(shost, fc_get_event_number(),
			FCH_EVT_RSCN, lp[i]);

	/* If we are about to begin discovery, just ACC the RSCN.
	 * Discovery processing will satisfy it.
	 */
	if (vport->port_state <= LPFC_NS_QRY) {
		lpfc_debugfs_disc_trc(vport, LPFC_DISC_TRC_ELS_UNSOL,
			"RCV RSCN ignore: did:x%x/ste:x%x flg:x%x",
			ndlp->nlp_DID, vport->port_state, ndlp->nlp_flag);

		lpfc_els_rsp_acc(vport, ELS_CMD_ACC, cmdiocb, ndlp, NULL);
		return 0;
	}

	/* If this RSCN just contains NPortIDs for other vports on this HBA,
	 * just ACC and ignore it.
	 */
	if ((phba->sli3_options & LPFC_SLI3_NPIV_ENABLED) &&
		!(vport->cfg_peer_port_login)) {
		i = payload_len;
		datap = lp;
		while (i > 0) {
			nportid = *datap++;
			nportid = ((be32_to_cpu(nportid)) & Mask_DID);
			i -= sizeof(uint32_t);
			rscn_id++;
			if (lpfc_find_vport_by_did(phba, nportid))
				hba_id++;
		}
		if (rscn_id == hba_id) {
			/* ALL NPortIDs in RSCN are on HBA */
			lpfc_printf_vlog(vport, KERN_INFO, LOG_DISCOVERY,
					 "0219 Ignore RSCN "
					 "Data: x%x x%x x%x x%x\n",
					 vport->fc_flag, payload_len,
					 *lp, vport->fc_rscn_id_cnt);
			lpfc_debugfs_disc_trc(vport, LPFC_DISC_TRC_ELS_UNSOL,
				"RCV RSCN vport:  did:x%x/ste:x%x flg:x%x",
				ndlp->nlp_DID, vport->port_state,
				ndlp->nlp_flag);

			lpfc_els_rsp_acc(vport, ELS_CMD_ACC, cmdiocb,
				ndlp, NULL);
			return 0;
		}
	}

	spin_lock_irq(shost->host_lock);
	if (vport->fc_rscn_flush) {
		/* Another thread is walking fc_rscn_id_list on this vport */
		vport->fc_flag |= FC_RSCN_DISCOVERY;
		spin_unlock_irq(shost->host_lock);
		/* Send back ACC */
		lpfc_els_rsp_acc(vport, ELS_CMD_ACC, cmdiocb, ndlp, NULL);
		return 0;
	}
	/* Indicate we are walking fc_rscn_id_list on this vport */
	vport->fc_rscn_flush = 1;
	spin_unlock_irq(shost->host_lock);
	/* Get the array count after successfully have the token */
	rscn_cnt = vport->fc_rscn_id_cnt;
	/* If we are already processing an RSCN, save the received
	 * RSCN payload buffer, cmdiocb->context2 to process later.
	 */
	if (vport->fc_flag & (FC_RSCN_MODE | FC_NDISC_ACTIVE)) {
		lpfc_debugfs_disc_trc(vport, LPFC_DISC_TRC_ELS_UNSOL,
			"RCV RSCN defer:  did:x%x/ste:x%x flg:x%x",
			ndlp->nlp_DID, vport->port_state, ndlp->nlp_flag);

		spin_lock_irq(shost->host_lock);
		vport->fc_flag |= FC_RSCN_DEFERRED;
		if ((rscn_cnt < FC_MAX_HOLD_RSCN) &&
		    !(vport->fc_flag & FC_RSCN_DISCOVERY)) {
			vport->fc_flag |= FC_RSCN_MODE;
			spin_unlock_irq(shost->host_lock);
			if (rscn_cnt) {
				cmd = vport->fc_rscn_id_list[rscn_cnt-1]->virt;
				length = be32_to_cpu(*cmd & ~ELS_CMD_MASK);
			}
			if ((rscn_cnt) &&
			    (payload_len + length <= LPFC_BPL_SIZE)) {
				*cmd &= ELS_CMD_MASK;
				*cmd |= cpu_to_be32(payload_len + length);
				memcpy(((uint8_t *)cmd) + length, lp,
				       payload_len);
			} else {
				vport->fc_rscn_id_list[rscn_cnt] = pcmd;
				vport->fc_rscn_id_cnt++;
				/* If we zero, cmdiocb->context2, the calling
				 * routine will not try to free it.
				 */
				cmdiocb->context2 = NULL;
			}
			/* Deferred RSCN */
			lpfc_printf_vlog(vport, KERN_INFO, LOG_DISCOVERY,
					 "0235 Deferred RSCN "
					 "Data: x%x x%x x%x\n",
					 vport->fc_rscn_id_cnt, vport->fc_flag,
					 vport->port_state);
		} else {
			vport->fc_flag |= FC_RSCN_DISCOVERY;
			spin_unlock_irq(shost->host_lock);
			/* ReDiscovery RSCN */
			lpfc_printf_vlog(vport, KERN_INFO, LOG_DISCOVERY,
					 "0234 ReDiscovery RSCN "
					 "Data: x%x x%x x%x\n",
					 vport->fc_rscn_id_cnt, vport->fc_flag,
					 vport->port_state);
		}
		/* Indicate we are done walking fc_rscn_id_list on this vport */
		vport->fc_rscn_flush = 0;
		/* Send back ACC */
		lpfc_els_rsp_acc(vport, ELS_CMD_ACC, cmdiocb, ndlp, NULL);
		/* send RECOVERY event for ALL nodes that match RSCN payload */
		lpfc_rscn_recovery_check(vport);
		spin_lock_irq(shost->host_lock);
		vport->fc_flag &= ~FC_RSCN_DEFERRED;
		spin_unlock_irq(shost->host_lock);
		return 0;
	}
	lpfc_debugfs_disc_trc(vport, LPFC_DISC_TRC_ELS_UNSOL,
		"RCV RSCN:        did:x%x/ste:x%x flg:x%x",
		ndlp->nlp_DID, vport->port_state, ndlp->nlp_flag);

	spin_lock_irq(shost->host_lock);
	vport->fc_flag |= FC_RSCN_MODE;
	spin_unlock_irq(shost->host_lock);
	vport->fc_rscn_id_list[vport->fc_rscn_id_cnt++] = pcmd;
	/* Indicate we are done walking fc_rscn_id_list on this vport */
	vport->fc_rscn_flush = 0;
	/*
	 * If we zero, cmdiocb->context2, the calling routine will
	 * not try to free it.
	 */
	cmdiocb->context2 = NULL;
	lpfc_set_disctmo(vport);
	/* Send back ACC */
	lpfc_els_rsp_acc(vport, ELS_CMD_ACC, cmdiocb, ndlp, NULL);
	/* send RECOVERY event for ALL nodes that match RSCN payload */
	lpfc_rscn_recovery_check(vport);
	return lpfc_els_handle_rscn(vport);
}

/**
 * lpfc_els_handle_rscn - Handle rscn for a vport
 * @vport: pointer to a host virtual N_Port data structure.
 *
 * This routine handles the Registration State Configuration Notification
 * (RSCN) for a @vport. If login to NameServer does not exist, a new ndlp shall
 * be created and a Port Login (PLOGI) to the NameServer is issued. Otherwise,
 * if the ndlp to NameServer exists, a Common Transport (CT) command to the
 * NameServer shall be issued. If CT command to the NameServer fails to be
 * issued, the lpfc_els_flush_rscn() routine shall be invoked to clean up any
 * RSCN activities with the @vport.
 *
 * Return code
 *   0 - Cleaned up rscn on the @vport
 *   1 - Wait for plogi to name server before proceed
 **/
int
lpfc_els_handle_rscn(struct lpfc_vport *vport)
{
	struct lpfc_nodelist *ndlp;
	struct lpfc_hba *phba = vport->phba;

	/* Ignore RSCN if the port is being torn down. */
	if (vport->load_flag & FC_UNLOADING) {
		lpfc_els_flush_rscn(vport);
		return 0;
	}

	/* Start timer for RSCN processing */
	lpfc_set_disctmo(vport);

	/* RSCN processed */
	lpfc_printf_vlog(vport, KERN_INFO, LOG_DISCOVERY,
			 "0215 RSCN processed Data: x%x x%x x%x x%x\n",
			 vport->fc_flag, 0, vport->fc_rscn_id_cnt,
			 vport->port_state);

	/* To process RSCN, first compare RSCN data with NameServer */
	vport->fc_ns_retry = 0;
	vport->num_disc_nodes = 0;

	ndlp = lpfc_findnode_did(vport, NameServer_DID);
	if (ndlp && NLP_CHK_NODE_ACT(ndlp)
	    && ndlp->nlp_state == NLP_STE_UNMAPPED_NODE) {
		/* Good ndlp, issue CT Request to NameServer */
		if (lpfc_ns_cmd(vport, SLI_CTNS_GID_FT, 0, 0) == 0)
			/* Wait for NameServer query cmpl before we can
			   continue */
			return 1;
	} else {
		/* If login to NameServer does not exist, issue one */
		/* Good status, issue PLOGI to NameServer */
		ndlp = lpfc_findnode_did(vport, NameServer_DID);
		if (ndlp && NLP_CHK_NODE_ACT(ndlp))
			/* Wait for NameServer login cmpl before we can
			   continue */
			return 1;

		if (ndlp) {
			ndlp = lpfc_enable_node(vport, ndlp,
						NLP_STE_PLOGI_ISSUE);
			if (!ndlp) {
				lpfc_els_flush_rscn(vport);
				return 0;
			}
			ndlp->nlp_prev_state = NLP_STE_UNUSED_NODE;
		} else {
			ndlp = mempool_alloc(phba->nlp_mem_pool, GFP_KERNEL);
			if (!ndlp) {
				lpfc_els_flush_rscn(vport);
				return 0;
			}
			lpfc_nlp_init(vport, ndlp, NameServer_DID);
			ndlp->nlp_prev_state = ndlp->nlp_state;
			lpfc_nlp_set_state(vport, ndlp, NLP_STE_PLOGI_ISSUE);
		}
		ndlp->nlp_type |= NLP_FABRIC;
		lpfc_issue_els_plogi(vport, NameServer_DID, 0);
		/* Wait for NameServer login cmpl before we can
		 * continue
		 */
		return 1;
	}

	lpfc_els_flush_rscn(vport);
	return 0;
}

/**
 * lpfc_els_rcv_flogi - Process an unsolicited flogi iocb
 * @vport: pointer to a host virtual N_Port data structure.
 * @cmdiocb: pointer to lpfc command iocb data structure.
 * @ndlp: pointer to a node-list data structure.
 *
 * This routine processes Fabric Login (FLOGI) IOCB received as an ELS
 * unsolicited event. An unsolicited FLOGI can be received in a point-to-
 * point topology. As an unsolicited FLOGI should not be received in a loop
 * mode, any unsolicited FLOGI received in loop mode shall be ignored. The
 * lpfc_check_sparm() routine is invoked to check the parameters in the
 * unsolicited FLOGI. If parameters validation failed, the routine
 * lpfc_els_rsp_reject() shall be called with reject reason code set to
 * LSEXP_SPARM_OPTIONS to reject the FLOGI. Otherwise, the Port WWN in the
 * FLOGI shall be compared with the Port WWN of the @vport to determine who
 * will initiate PLOGI. The higher lexicographical value party shall has
 * higher priority (as the winning port) and will initiate PLOGI and
 * communicate Port_IDs (Addresses) for both nodes in PLOGI. The result
 * of this will be marked in the @vport fc_flag field with FC_PT2PT_PLOGI
 * and then the lpfc_els_rsp_acc() routine is invoked to accept the FLOGI.
 *
 * Return code
 *   0 - Successfully processed the unsolicited flogi
 *   1 - Failed to process the unsolicited flogi
 **/
static int
lpfc_els_rcv_flogi(struct lpfc_vport *vport, struct lpfc_iocbq *cmdiocb,
		   struct lpfc_nodelist *ndlp)
{
	struct Scsi_Host *shost = lpfc_shost_from_vport(vport);
	struct lpfc_hba  *phba = vport->phba;
	struct lpfc_dmabuf *pcmd = (struct lpfc_dmabuf *) cmdiocb->context2;
	uint32_t *lp = (uint32_t *) pcmd->virt;
	IOCB_t *icmd = &cmdiocb->iocb;
	struct serv_parm *sp;
	LPFC_MBOXQ_t *mbox;
	struct ls_rjt stat;
	uint32_t cmd, did;
	int rc;

	cmd = *lp++;
	sp = (struct serv_parm *) lp;

	/* FLOGI received */

	lpfc_set_disctmo(vport);

	if (phba->fc_topology == LPFC_TOPOLOGY_LOOP) {
		/* We should never receive a FLOGI in loop mode, ignore it */
		did = icmd->un.elsreq64.remoteID;

		/* An FLOGI ELS command <elsCmd> was received from DID <did> in
		   Loop Mode */
		lpfc_printf_vlog(vport, KERN_ERR, LOG_ELS,
				 "0113 An FLOGI ELS command x%x was "
				 "received from DID x%x in Loop Mode\n",
				 cmd, did);
		return 1;
	}

	did = Fabric_DID;

	if ((lpfc_check_sparm(vport, ndlp, sp, CLASS3, 1))) {
		/* For a FLOGI we accept, then if our portname is greater
		 * then the remote portname we initiate Nport login.
		 */

		rc = memcmp(&vport->fc_portname, &sp->portName,
			    sizeof(struct lpfc_name));

		if (!rc) {
			mbox = mempool_alloc(phba->mbox_mem_pool, GFP_KERNEL);
			if (!mbox)
				return 1;

			lpfc_linkdown(phba);
			lpfc_init_link(phba, mbox,
				       phba->cfg_topology,
				       phba->cfg_link_speed);
			mbox->u.mb.un.varInitLnk.lipsr_AL_PA = 0;
			mbox->mbox_cmpl = lpfc_sli_def_mbox_cmpl;
			mbox->vport = vport;
			rc = lpfc_sli_issue_mbox(phba, mbox, MBX_NOWAIT);
			lpfc_set_loopback_flag(phba);
			if (rc == MBX_NOT_FINISHED) {
				mempool_free(mbox, phba->mbox_mem_pool);
			}
			return 1;
		} else if (rc > 0) {	/* greater than */
			spin_lock_irq(shost->host_lock);
			vport->fc_flag |= FC_PT2PT_PLOGI;
			spin_unlock_irq(shost->host_lock);
		}
		spin_lock_irq(shost->host_lock);
		vport->fc_flag |= FC_PT2PT;
		vport->fc_flag &= ~(FC_FABRIC | FC_PUBLIC_LOOP);
		spin_unlock_irq(shost->host_lock);
	} else {
		/* Reject this request because invalid parameters */
		stat.un.b.lsRjtRsvd0 = 0;
		stat.un.b.lsRjtRsnCode = LSRJT_UNABLE_TPC;
		stat.un.b.lsRjtRsnCodeExp = LSEXP_SPARM_OPTIONS;
		stat.un.b.vendorUnique = 0;
		lpfc_els_rsp_reject(vport, stat.un.lsRjtError, cmdiocb, ndlp,
			NULL);
		return 1;
	}

	/* Send back ACC */
	lpfc_els_rsp_acc(vport, ELS_CMD_PLOGI, cmdiocb, ndlp, NULL);

	return 0;
}

/**
 * lpfc_els_rcv_rnid - Process an unsolicited rnid iocb
 * @vport: pointer to a host virtual N_Port data structure.
 * @cmdiocb: pointer to lpfc command iocb data structure.
 * @ndlp: pointer to a node-list data structure.
 *
 * This routine processes Request Node Identification Data (RNID) IOCB
 * received as an ELS unsolicited event. Only when the RNID specified format
 * 0x0 or 0xDF (Topology Discovery Specific Node Identification Data)
 * present, this routine will invoke the lpfc_els_rsp_rnid_acc() routine to
 * Accept (ACC) the RNID ELS command. All the other RNID formats are
 * rejected by invoking the lpfc_els_rsp_reject() routine.
 *
 * Return code
 *   0 - Successfully processed rnid iocb (currently always return 0)
 **/
static int
lpfc_els_rcv_rnid(struct lpfc_vport *vport, struct lpfc_iocbq *cmdiocb,
		  struct lpfc_nodelist *ndlp)
{
	struct lpfc_dmabuf *pcmd;
	uint32_t *lp;
	IOCB_t *icmd;
	RNID *rn;
	struct ls_rjt stat;
	uint32_t cmd, did;

	icmd = &cmdiocb->iocb;
	did = icmd->un.elsreq64.remoteID;
	pcmd = (struct lpfc_dmabuf *) cmdiocb->context2;
	lp = (uint32_t *) pcmd->virt;

	cmd = *lp++;
	rn = (RNID *) lp;

	/* RNID received */

	switch (rn->Format) {
	case 0:
	case RNID_TOPOLOGY_DISC:
		/* Send back ACC */
		lpfc_els_rsp_rnid_acc(vport, rn->Format, cmdiocb, ndlp);
		break;
	default:
		/* Reject this request because format not supported */
		stat.un.b.lsRjtRsvd0 = 0;
		stat.un.b.lsRjtRsnCode = LSRJT_UNABLE_TPC;
		stat.un.b.lsRjtRsnCodeExp = LSEXP_CANT_GIVE_DATA;
		stat.un.b.vendorUnique = 0;
		lpfc_els_rsp_reject(vport, stat.un.lsRjtError, cmdiocb, ndlp,
			NULL);
	}
	return 0;
}

/**
 * lpfc_els_rcv_echo - Process an unsolicited echo iocb
 * @vport: pointer to a host virtual N_Port data structure.
 * @cmdiocb: pointer to lpfc command iocb data structure.
 * @ndlp: pointer to a node-list data structure.
 *
 * Return code
 *   0 - Successfully processed echo iocb (currently always return 0)
 **/
static int
lpfc_els_rcv_echo(struct lpfc_vport *vport, struct lpfc_iocbq *cmdiocb,
		  struct lpfc_nodelist *ndlp)
{
	uint8_t *pcmd;

	pcmd = (uint8_t *) (((struct lpfc_dmabuf *) cmdiocb->context2)->virt);

	/* skip over first word of echo command to find echo data */
	pcmd += sizeof(uint32_t);

	lpfc_els_rsp_echo_acc(vport, pcmd, cmdiocb, ndlp);
	return 0;
}

/**
 * lpfc_els_rcv_lirr - Process an unsolicited lirr iocb
 * @vport: pointer to a host virtual N_Port data structure.
 * @cmdiocb: pointer to lpfc command iocb data structure.
 * @ndlp: pointer to a node-list data structure.
 *
 * This routine processes a Link Incident Report Registration(LIRR) IOCB
 * received as an ELS unsolicited event. Currently, this function just invokes
 * the lpfc_els_rsp_reject() routine to reject the LIRR IOCB unconditionally.
 *
 * Return code
 *   0 - Successfully processed lirr iocb (currently always return 0)
 **/
static int
lpfc_els_rcv_lirr(struct lpfc_vport *vport, struct lpfc_iocbq *cmdiocb,
		  struct lpfc_nodelist *ndlp)
{
	struct ls_rjt stat;

	/* For now, unconditionally reject this command */
	stat.un.b.lsRjtRsvd0 = 0;
	stat.un.b.lsRjtRsnCode = LSRJT_UNABLE_TPC;
	stat.un.b.lsRjtRsnCodeExp = LSEXP_CANT_GIVE_DATA;
	stat.un.b.vendorUnique = 0;
	lpfc_els_rsp_reject(vport, stat.un.lsRjtError, cmdiocb, ndlp, NULL);
	return 0;
}

/**
 * lpfc_els_rcv_rrq - Process an unsolicited rrq iocb
 * @vport: pointer to a host virtual N_Port data structure.
 * @cmdiocb: pointer to lpfc command iocb data structure.
 * @ndlp: pointer to a node-list data structure.
 *
 * This routine processes a Reinstate Recovery Qualifier (RRQ) IOCB
 * received as an ELS unsolicited event. A request to RRQ shall only
 * be accepted if the Originator Nx_Port N_Port_ID or the Responder
 * Nx_Port N_Port_ID of the target Exchange is the same as the
 * N_Port_ID of the Nx_Port that makes the request. If the RRQ is
 * not accepted, an LS_RJT with reason code "Unable to perform
 * command request" and reason code explanation "Invalid Originator
 * S_ID" shall be returned. For now, we just unconditionally accept
 * RRQ from the target.
 **/
static void
lpfc_els_rcv_rrq(struct lpfc_vport *vport, struct lpfc_iocbq *cmdiocb,
		 struct lpfc_nodelist *ndlp)
{
	lpfc_els_rsp_acc(vport, ELS_CMD_ACC, cmdiocb, ndlp, NULL);
	if (vport->phba->sli_rev == LPFC_SLI_REV4)
		lpfc_els_clear_rrq(vport, cmdiocb, ndlp);
}

/**
 * lpfc_els_rsp_rls_acc - Completion callbk func for MBX_READ_LNK_STAT mbox cmd
<<<<<<< HEAD
 * @phba: pointer to lpfc hba data structure.
 * @pmb: pointer to the driver internal queue element for mailbox command.
 *
 * This routine is the completion callback function for the MBX_READ_LNK_STAT
 * mailbox command. This callback function is to actually send the Accept
 * (ACC) response to a Read Port Status (RPS) unsolicited IOCB event. It
 * collects the link statistics from the completion of the MBX_READ_LNK_STAT
 * mailbox command, constructs the RPS response with the link statistics
 * collected, and then invokes the lpfc_sli_issue_iocb() routine to send ACC
 * response to the RPS.
 *
 * Note that, in lpfc_prep_els_iocb() routine, the reference count of ndlp
 * will be incremented by 1 for holding the ndlp and the reference to ndlp
 * will be stored into the context1 field of the IOCB for the completion
 * callback function to the RPS Accept Response ELS IOCB command.
 *
 **/
static void
lpfc_els_rsp_rls_acc(struct lpfc_hba *phba, LPFC_MBOXQ_t *pmb)
{
	MAILBOX_t *mb;
	IOCB_t *icmd;
	struct RLS_RSP *rls_rsp;
	uint8_t *pcmd;
	struct lpfc_iocbq *elsiocb;
	struct lpfc_nodelist *ndlp;
	uint16_t xri;
	uint32_t cmdsize;

	mb = &pmb->u.mb;

	ndlp = (struct lpfc_nodelist *) pmb->context2;
	xri = (uint16_t) ((unsigned long)(pmb->context1));
	pmb->context1 = NULL;
	pmb->context2 = NULL;

	if (mb->mbxStatus) {
		mempool_free(pmb, phba->mbox_mem_pool);
		return;
	}

	cmdsize = sizeof(struct RLS_RSP) + sizeof(uint32_t);
	mempool_free(pmb, phba->mbox_mem_pool);
	elsiocb = lpfc_prep_els_iocb(phba->pport, 0, cmdsize,
				     lpfc_max_els_tries, ndlp,
				     ndlp->nlp_DID, ELS_CMD_ACC);

	/* Decrement the ndlp reference count from previous mbox command */
	lpfc_nlp_put(ndlp);

	if (!elsiocb)
		return;

	icmd = &elsiocb->iocb;
	icmd->ulpContext = xri;

	pcmd = (uint8_t *) (((struct lpfc_dmabuf *) elsiocb->context2)->virt);
	*((uint32_t *) (pcmd)) = ELS_CMD_ACC;
	pcmd += sizeof(uint32_t); /* Skip past command */
	rls_rsp = (struct RLS_RSP *)pcmd;

	rls_rsp->linkFailureCnt = cpu_to_be32(mb->un.varRdLnk.linkFailureCnt);
	rls_rsp->lossSyncCnt = cpu_to_be32(mb->un.varRdLnk.lossSyncCnt);
	rls_rsp->lossSignalCnt = cpu_to_be32(mb->un.varRdLnk.lossSignalCnt);
	rls_rsp->primSeqErrCnt = cpu_to_be32(mb->un.varRdLnk.primSeqErrCnt);
	rls_rsp->invalidXmitWord = cpu_to_be32(mb->un.varRdLnk.invalidXmitWord);
	rls_rsp->crcCnt = cpu_to_be32(mb->un.varRdLnk.crcCnt);

	/* Xmit ELS RLS ACC response tag <ulpIoTag> */
	lpfc_printf_vlog(ndlp->vport, KERN_INFO, LOG_ELS,
			 "2874 Xmit ELS RLS ACC response tag x%x xri x%x, "
			 "did x%x, nlp_flag x%x, nlp_state x%x, rpi x%x\n",
			 elsiocb->iotag, elsiocb->iocb.ulpContext,
			 ndlp->nlp_DID, ndlp->nlp_flag, ndlp->nlp_state,
			 ndlp->nlp_rpi);
	elsiocb->iocb_cmpl = lpfc_cmpl_els_rsp;
	phba->fc_stat.elsXmitACC++;
	if (lpfc_sli_issue_iocb(phba, LPFC_ELS_RING, elsiocb, 0) == IOCB_ERROR)
		lpfc_els_free_iocb(phba, elsiocb);
}

/**
 * lpfc_els_rsp_rps_acc - Completion callbk func for MBX_READ_LNK_STAT mbox cmd
=======
>>>>>>> 3cbea436
 * @phba: pointer to lpfc hba data structure.
 * @pmb: pointer to the driver internal queue element for mailbox command.
 *
 * This routine is the completion callback function for the MBX_READ_LNK_STAT
 * mailbox command. This callback function is to actually send the Accept
 * (ACC) response to a Read Port Status (RPS) unsolicited IOCB event. It
 * collects the link statistics from the completion of the MBX_READ_LNK_STAT
 * mailbox command, constructs the RPS response with the link statistics
 * collected, and then invokes the lpfc_sli_issue_iocb() routine to send ACC
 * response to the RPS.
 *
 * Note that, in lpfc_prep_els_iocb() routine, the reference count of ndlp
 * will be incremented by 1 for holding the ndlp and the reference to ndlp
 * will be stored into the context1 field of the IOCB for the completion
 * callback function to the RPS Accept Response ELS IOCB command.
 *
 **/
static void
lpfc_els_rsp_rls_acc(struct lpfc_hba *phba, LPFC_MBOXQ_t *pmb)
{
	MAILBOX_t *mb;
	IOCB_t *icmd;
	struct RLS_RSP *rls_rsp;
	uint8_t *pcmd;
	struct lpfc_iocbq *elsiocb;
	struct lpfc_nodelist *ndlp;
	uint16_t xri;
	uint32_t cmdsize;

	mb = &pmb->u.mb;

	ndlp = (struct lpfc_nodelist *) pmb->context2;
	xri = (uint16_t) ((unsigned long)(pmb->context1));
	pmb->context1 = NULL;
	pmb->context2 = NULL;

	if (mb->mbxStatus) {
		mempool_free(pmb, phba->mbox_mem_pool);
		return;
	}

	cmdsize = sizeof(struct RLS_RSP) + sizeof(uint32_t);
	mempool_free(pmb, phba->mbox_mem_pool);
	elsiocb = lpfc_prep_els_iocb(phba->pport, 0, cmdsize,
				     lpfc_max_els_tries, ndlp,
				     ndlp->nlp_DID, ELS_CMD_ACC);

	/* Decrement the ndlp reference count from previous mbox command */
	lpfc_nlp_put(ndlp);

	if (!elsiocb)
		return;

	icmd = &elsiocb->iocb;
	icmd->ulpContext = xri;

	pcmd = (uint8_t *) (((struct lpfc_dmabuf *) elsiocb->context2)->virt);
	*((uint32_t *) (pcmd)) = ELS_CMD_ACC;
	pcmd += sizeof(uint32_t); /* Skip past command */
	rls_rsp = (struct RLS_RSP *)pcmd;

	rls_rsp->linkFailureCnt = cpu_to_be32(mb->un.varRdLnk.linkFailureCnt);
	rls_rsp->lossSyncCnt = cpu_to_be32(mb->un.varRdLnk.lossSyncCnt);
	rls_rsp->lossSignalCnt = cpu_to_be32(mb->un.varRdLnk.lossSignalCnt);
	rls_rsp->primSeqErrCnt = cpu_to_be32(mb->un.varRdLnk.primSeqErrCnt);
	rls_rsp->invalidXmitWord = cpu_to_be32(mb->un.varRdLnk.invalidXmitWord);
	rls_rsp->crcCnt = cpu_to_be32(mb->un.varRdLnk.crcCnt);

	/* Xmit ELS RLS ACC response tag <ulpIoTag> */
	lpfc_printf_vlog(ndlp->vport, KERN_INFO, LOG_ELS,
			 "2874 Xmit ELS RLS ACC response tag x%x xri x%x, "
			 "did x%x, nlp_flag x%x, nlp_state x%x, rpi x%x\n",
			 elsiocb->iotag, elsiocb->iocb.ulpContext,
			 ndlp->nlp_DID, ndlp->nlp_flag, ndlp->nlp_state,
			 ndlp->nlp_rpi);
	elsiocb->iocb_cmpl = lpfc_cmpl_els_rsp;
	phba->fc_stat.elsXmitACC++;
	if (lpfc_sli_issue_iocb(phba, LPFC_ELS_RING, elsiocb, 0) == IOCB_ERROR)
		lpfc_els_free_iocb(phba, elsiocb);
}

/**
<<<<<<< HEAD
 * lpfc_els_rcv_rls - Process an unsolicited rls iocb
 * @vport: pointer to a host virtual N_Port data structure.
 * @cmdiocb: pointer to lpfc command iocb data structure.
 * @ndlp: pointer to a node-list data structure.
 *
 * This routine processes Read Port Status (RPL) IOCB received as an
 * ELS unsolicited event. It first checks the remote port state. If the
 * remote port is not in NLP_STE_UNMAPPED_NODE state or NLP_STE_MAPPED_NODE
 * state, it invokes the lpfc_els_rsl_reject() routine to send the reject
 * response. Otherwise, it issue the MBX_READ_LNK_STAT mailbox command
 * for reading the HBA link statistics. It is for the callback function,
 * lpfc_els_rsp_rls_acc(), set to the MBX_READ_LNK_STAT mailbox command
 * to actually sending out RPL Accept (ACC) response.
 *
 * Return codes
 *   0 - Successfully processed rls iocb (currently always return 0)
 **/
static int
lpfc_els_rcv_rls(struct lpfc_vport *vport, struct lpfc_iocbq *cmdiocb,
		 struct lpfc_nodelist *ndlp)
{
	struct lpfc_hba *phba = vport->phba;
	LPFC_MBOXQ_t *mbox;
	struct lpfc_dmabuf *pcmd;
	struct ls_rjt stat;

	if ((ndlp->nlp_state != NLP_STE_UNMAPPED_NODE) &&
	    (ndlp->nlp_state != NLP_STE_MAPPED_NODE))
		/* reject the unsolicited RPS request and done with it */
		goto reject_out;

	pcmd = (struct lpfc_dmabuf *) cmdiocb->context2;

	mbox = mempool_alloc(phba->mbox_mem_pool, GFP_ATOMIC);
	if (mbox) {
		lpfc_read_lnk_stat(phba, mbox);
		mbox->context1 =
		    (void *)((unsigned long) cmdiocb->iocb.ulpContext);
		mbox->context2 = lpfc_nlp_get(ndlp);
		mbox->vport = vport;
		mbox->mbox_cmpl = lpfc_els_rsp_rls_acc;
		if (lpfc_sli_issue_mbox(phba, mbox, MBX_NOWAIT)
			!= MBX_NOT_FINISHED)
			/* Mbox completion will send ELS Response */
			return 0;
		/* Decrement reference count used for the failed mbox
		 * command.
		 */
		lpfc_nlp_put(ndlp);
		mempool_free(mbox, phba->mbox_mem_pool);
	}
reject_out:
	/* issue rejection response */
	stat.un.b.lsRjtRsvd0 = 0;
	stat.un.b.lsRjtRsnCode = LSRJT_UNABLE_TPC;
	stat.un.b.lsRjtRsnCodeExp = LSEXP_CANT_GIVE_DATA;
	stat.un.b.vendorUnique = 0;
	lpfc_els_rsp_reject(vport, stat.un.lsRjtError, cmdiocb, ndlp, NULL);
	return 0;
}

/**
 * lpfc_els_rcv_rtv - Process an unsolicited rtv iocb
 * @vport: pointer to a host virtual N_Port data structure.
 * @cmdiocb: pointer to lpfc command iocb data structure.
 * @ndlp: pointer to a node-list data structure.
 *
 * This routine processes Read Timout Value (RTV) IOCB received as an
 * ELS unsolicited event. It first checks the remote port state. If the
 * remote port is not in NLP_STE_UNMAPPED_NODE state or NLP_STE_MAPPED_NODE
 * state, it invokes the lpfc_els_rsl_reject() routine to send the reject
 * response. Otherwise, it sends the Accept(ACC) response to a Read Timeout
 * Value (RTV) unsolicited IOCB event.
 *
 * Note that, in lpfc_prep_els_iocb() routine, the reference count of ndlp
 * will be incremented by 1 for holding the ndlp and the reference to ndlp
 * will be stored into the context1 field of the IOCB for the completion
 * callback function to the RPS Accept Response ELS IOCB command.
 *
 * Return codes
 *   0 - Successfully processed rtv iocb (currently always return 0)
 **/
static int
lpfc_els_rcv_rtv(struct lpfc_vport *vport, struct lpfc_iocbq *cmdiocb,
		 struct lpfc_nodelist *ndlp)
{
	struct lpfc_hba *phba = vport->phba;
	struct ls_rjt stat;
	struct RTV_RSP *rtv_rsp;
	uint8_t *pcmd;
	struct lpfc_iocbq *elsiocb;
	uint32_t cmdsize;


	if ((ndlp->nlp_state != NLP_STE_UNMAPPED_NODE) &&
	    (ndlp->nlp_state != NLP_STE_MAPPED_NODE))
		/* reject the unsolicited RPS request and done with it */
		goto reject_out;

	cmdsize = sizeof(struct RTV_RSP) + sizeof(uint32_t);
	elsiocb = lpfc_prep_els_iocb(phba->pport, 0, cmdsize,
				     lpfc_max_els_tries, ndlp,
				     ndlp->nlp_DID, ELS_CMD_ACC);

	if (!elsiocb)
		return 1;

	pcmd = (uint8_t *) (((struct lpfc_dmabuf *) elsiocb->context2)->virt);
		*((uint32_t *) (pcmd)) = ELS_CMD_ACC;
	pcmd += sizeof(uint32_t); /* Skip past command */

	/* use the command's xri in the response */
	elsiocb->iocb.ulpContext = cmdiocb->iocb.ulpContext;

	rtv_rsp = (struct RTV_RSP *)pcmd;

	/* populate RTV payload */
	rtv_rsp->ratov = cpu_to_be32(phba->fc_ratov * 1000); /* report msecs */
	rtv_rsp->edtov = cpu_to_be32(phba->fc_edtov);
	bf_set(qtov_edtovres, rtv_rsp, phba->fc_edtovResol ? 1 : 0);
	bf_set(qtov_rttov, rtv_rsp, 0); /* Field is for FC ONLY */
	rtv_rsp->qtov = cpu_to_be32(rtv_rsp->qtov);

	/* Xmit ELS RLS ACC response tag <ulpIoTag> */
	lpfc_printf_vlog(ndlp->vport, KERN_INFO, LOG_ELS,
			 "2875 Xmit ELS RTV ACC response tag x%x xri x%x, "
			 "did x%x, nlp_flag x%x, nlp_state x%x, rpi x%x, "
			 "Data: x%x x%x x%x\n",
			 elsiocb->iotag, elsiocb->iocb.ulpContext,
			 ndlp->nlp_DID, ndlp->nlp_flag, ndlp->nlp_state,
			 ndlp->nlp_rpi,
			rtv_rsp->ratov, rtv_rsp->edtov, rtv_rsp->qtov);
	elsiocb->iocb_cmpl = lpfc_cmpl_els_rsp;
	phba->fc_stat.elsXmitACC++;
	if (lpfc_sli_issue_iocb(phba, LPFC_ELS_RING, elsiocb, 0) == IOCB_ERROR)
		lpfc_els_free_iocb(phba, elsiocb);
	return 0;

reject_out:
	/* issue rejection response */
	stat.un.b.lsRjtRsvd0 = 0;
	stat.un.b.lsRjtRsnCode = LSRJT_UNABLE_TPC;
	stat.un.b.lsRjtRsnCodeExp = LSEXP_CANT_GIVE_DATA;
	stat.un.b.vendorUnique = 0;
	lpfc_els_rsp_reject(vport, stat.un.lsRjtError, cmdiocb, ndlp, NULL);
	return 0;
}

/* lpfc_els_rcv_rps - Process an unsolicited rps iocb
 * @vport: pointer to a host virtual N_Port data structure.
 * @cmdiocb: pointer to lpfc command iocb data structure.
 * @ndlp: pointer to a node-list data structure.
 *
 * This routine processes Read Port Status (RPS) IOCB received as an
 * ELS unsolicited event. It first checks the remote port state. If the
 * remote port is not in NLP_STE_UNMAPPED_NODE state or NLP_STE_MAPPED_NODE
 * state, it invokes the lpfc_els_rsp_reject() routine to send the reject
 * response. Otherwise, it issue the MBX_READ_LNK_STAT mailbox command
 * for reading the HBA link statistics. It is for the callback function,
 * lpfc_els_rsp_rps_acc(), set to the MBX_READ_LNK_STAT mailbox command
 * to actually sending out RPS Accept (ACC) response.
=======
 * lpfc_els_rsp_rps_acc - Completion callbk func for MBX_READ_LNK_STAT mbox cmd
 * @phba: pointer to lpfc hba data structure.
 * @pmb: pointer to the driver internal queue element for mailbox command.
>>>>>>> 3cbea436
 *
 * This routine is the completion callback function for the MBX_READ_LNK_STAT
 * mailbox command. This callback function is to actually send the Accept
 * (ACC) response to a Read Port Status (RPS) unsolicited IOCB event. It
 * collects the link statistics from the completion of the MBX_READ_LNK_STAT
 * mailbox command, constructs the RPS response with the link statistics
 * collected, and then invokes the lpfc_sli_issue_iocb() routine to send ACC
 * response to the RPS.
 *
 * Note that, in lpfc_prep_els_iocb() routine, the reference count of ndlp
 * will be incremented by 1 for holding the ndlp and the reference to ndlp
 * will be stored into the context1 field of the IOCB for the completion
 * callback function to the RPS Accept Response ELS IOCB command.
 *
 **/
static void
lpfc_els_rsp_rps_acc(struct lpfc_hba *phba, LPFC_MBOXQ_t *pmb)
{
	MAILBOX_t *mb;
	IOCB_t *icmd;
	RPS_RSP *rps_rsp;
	uint8_t *pcmd;
	struct lpfc_iocbq *elsiocb;
	struct lpfc_nodelist *ndlp;
	uint16_t xri, status;
	uint32_t cmdsize;

	mb = &pmb->u.mb;

	ndlp = (struct lpfc_nodelist *) pmb->context2;
	xri = (uint16_t) ((unsigned long)(pmb->context1));
	pmb->context1 = NULL;
	pmb->context2 = NULL;

	if (mb->mbxStatus) {
		mempool_free(pmb, phba->mbox_mem_pool);
		return;
	}

	cmdsize = sizeof(RPS_RSP) + sizeof(uint32_t);
	mempool_free(pmb, phba->mbox_mem_pool);
	elsiocb = lpfc_prep_els_iocb(phba->pport, 0, cmdsize,
				     lpfc_max_els_tries, ndlp,
				     ndlp->nlp_DID, ELS_CMD_ACC);

	/* Decrement the ndlp reference count from previous mbox command */
	lpfc_nlp_put(ndlp);

	if (!elsiocb)
		return;

	icmd = &elsiocb->iocb;
	icmd->ulpContext = xri;

	pcmd = (uint8_t *) (((struct lpfc_dmabuf *) elsiocb->context2)->virt);
	*((uint32_t *) (pcmd)) = ELS_CMD_ACC;
	pcmd += sizeof(uint32_t); /* Skip past command */
	rps_rsp = (RPS_RSP *)pcmd;

	if (phba->fc_topology != LPFC_TOPOLOGY_LOOP)
		status = 0x10;
	else
		status = 0x8;
	if (phba->pport->fc_flag & FC_FABRIC)
		status |= 0x4;

	rps_rsp->rsvd1 = 0;
	rps_rsp->portStatus = cpu_to_be16(status);
	rps_rsp->linkFailureCnt = cpu_to_be32(mb->un.varRdLnk.linkFailureCnt);
	rps_rsp->lossSyncCnt = cpu_to_be32(mb->un.varRdLnk.lossSyncCnt);
	rps_rsp->lossSignalCnt = cpu_to_be32(mb->un.varRdLnk.lossSignalCnt);
	rps_rsp->primSeqErrCnt = cpu_to_be32(mb->un.varRdLnk.primSeqErrCnt);
	rps_rsp->invalidXmitWord = cpu_to_be32(mb->un.varRdLnk.invalidXmitWord);
	rps_rsp->crcCnt = cpu_to_be32(mb->un.varRdLnk.crcCnt);
	/* Xmit ELS RPS ACC response tag <ulpIoTag> */
	lpfc_printf_vlog(ndlp->vport, KERN_INFO, LOG_ELS,
			 "0118 Xmit ELS RPS ACC response tag x%x xri x%x, "
			 "did x%x, nlp_flag x%x, nlp_state x%x, rpi x%x\n",
			 elsiocb->iotag, elsiocb->iocb.ulpContext,
			 ndlp->nlp_DID, ndlp->nlp_flag, ndlp->nlp_state,
			 ndlp->nlp_rpi);
	elsiocb->iocb_cmpl = lpfc_cmpl_els_rsp;
	phba->fc_stat.elsXmitACC++;
	if (lpfc_sli_issue_iocb(phba, LPFC_ELS_RING, elsiocb, 0) == IOCB_ERROR)
		lpfc_els_free_iocb(phba, elsiocb);
	return;
}

/**
 * lpfc_els_rcv_rls - Process an unsolicited rls iocb
 * @vport: pointer to a host virtual N_Port data structure.
 * @cmdiocb: pointer to lpfc command iocb data structure.
 * @ndlp: pointer to a node-list data structure.
 *
 * This routine processes Read Port Status (RPL) IOCB received as an
 * ELS unsolicited event. It first checks the remote port state. If the
 * remote port is not in NLP_STE_UNMAPPED_NODE state or NLP_STE_MAPPED_NODE
 * state, it invokes the lpfc_els_rsl_reject() routine to send the reject
 * response. Otherwise, it issue the MBX_READ_LNK_STAT mailbox command
 * for reading the HBA link statistics. It is for the callback function,
 * lpfc_els_rsp_rls_acc(), set to the MBX_READ_LNK_STAT mailbox command
 * to actually sending out RPL Accept (ACC) response.
 *
 * Return codes
 *   0 - Successfully processed rls iocb (currently always return 0)
 **/
static int
lpfc_els_rcv_rls(struct lpfc_vport *vport, struct lpfc_iocbq *cmdiocb,
		 struct lpfc_nodelist *ndlp)
{
	struct lpfc_hba *phba = vport->phba;
	LPFC_MBOXQ_t *mbox;
	struct lpfc_dmabuf *pcmd;
	struct ls_rjt stat;

	if ((ndlp->nlp_state != NLP_STE_UNMAPPED_NODE) &&
	    (ndlp->nlp_state != NLP_STE_MAPPED_NODE))
		/* reject the unsolicited RPS request and done with it */
		goto reject_out;

	pcmd = (struct lpfc_dmabuf *) cmdiocb->context2;

	mbox = mempool_alloc(phba->mbox_mem_pool, GFP_ATOMIC);
	if (mbox) {
		lpfc_read_lnk_stat(phba, mbox);
		mbox->context1 =
		    (void *)((unsigned long) cmdiocb->iocb.ulpContext);
		mbox->context2 = lpfc_nlp_get(ndlp);
		mbox->vport = vport;
		mbox->mbox_cmpl = lpfc_els_rsp_rls_acc;
		if (lpfc_sli_issue_mbox(phba, mbox, MBX_NOWAIT)
			!= MBX_NOT_FINISHED)
			/* Mbox completion will send ELS Response */
			return 0;
		/* Decrement reference count used for the failed mbox
		 * command.
		 */
		lpfc_nlp_put(ndlp);
		mempool_free(mbox, phba->mbox_mem_pool);
	}
reject_out:
	/* issue rejection response */
	stat.un.b.lsRjtRsvd0 = 0;
	stat.un.b.lsRjtRsnCode = LSRJT_UNABLE_TPC;
	stat.un.b.lsRjtRsnCodeExp = LSEXP_CANT_GIVE_DATA;
	stat.un.b.vendorUnique = 0;
	lpfc_els_rsp_reject(vport, stat.un.lsRjtError, cmdiocb, ndlp, NULL);
	return 0;
}

/**
 * lpfc_els_rcv_rtv - Process an unsolicited rtv iocb
 * @vport: pointer to a host virtual N_Port data structure.
 * @cmdiocb: pointer to lpfc command iocb data structure.
 * @ndlp: pointer to a node-list data structure.
 *
 * This routine processes Read Timout Value (RTV) IOCB received as an
 * ELS unsolicited event. It first checks the remote port state. If the
 * remote port is not in NLP_STE_UNMAPPED_NODE state or NLP_STE_MAPPED_NODE
 * state, it invokes the lpfc_els_rsl_reject() routine to send the reject
 * response. Otherwise, it sends the Accept(ACC) response to a Read Timeout
 * Value (RTV) unsolicited IOCB event.
 *
 * Note that, in lpfc_prep_els_iocb() routine, the reference count of ndlp
 * will be incremented by 1 for holding the ndlp and the reference to ndlp
 * will be stored into the context1 field of the IOCB for the completion
 * callback function to the RPS Accept Response ELS IOCB command.
 *
 * Return codes
 *   0 - Successfully processed rtv iocb (currently always return 0)
 **/
static int
lpfc_els_rcv_rtv(struct lpfc_vport *vport, struct lpfc_iocbq *cmdiocb,
		 struct lpfc_nodelist *ndlp)
{
	struct lpfc_hba *phba = vport->phba;
	struct ls_rjt stat;
	struct RTV_RSP *rtv_rsp;
	uint8_t *pcmd;
	struct lpfc_iocbq *elsiocb;
	uint32_t cmdsize;


	if ((ndlp->nlp_state != NLP_STE_UNMAPPED_NODE) &&
	    (ndlp->nlp_state != NLP_STE_MAPPED_NODE))
		/* reject the unsolicited RPS request and done with it */
		goto reject_out;

	cmdsize = sizeof(struct RTV_RSP) + sizeof(uint32_t);
	elsiocb = lpfc_prep_els_iocb(phba->pport, 0, cmdsize,
				     lpfc_max_els_tries, ndlp,
				     ndlp->nlp_DID, ELS_CMD_ACC);

	if (!elsiocb)
		return 1;

	pcmd = (uint8_t *) (((struct lpfc_dmabuf *) elsiocb->context2)->virt);
		*((uint32_t *) (pcmd)) = ELS_CMD_ACC;
	pcmd += sizeof(uint32_t); /* Skip past command */

	/* use the command's xri in the response */
	elsiocb->iocb.ulpContext = cmdiocb->iocb.ulpContext;

	rtv_rsp = (struct RTV_RSP *)pcmd;

	/* populate RTV payload */
	rtv_rsp->ratov = cpu_to_be32(phba->fc_ratov * 1000); /* report msecs */
	rtv_rsp->edtov = cpu_to_be32(phba->fc_edtov);
	bf_set(qtov_edtovres, rtv_rsp, phba->fc_edtovResol ? 1 : 0);
	bf_set(qtov_rttov, rtv_rsp, 0); /* Field is for FC ONLY */
	rtv_rsp->qtov = cpu_to_be32(rtv_rsp->qtov);

	/* Xmit ELS RLS ACC response tag <ulpIoTag> */
	lpfc_printf_vlog(ndlp->vport, KERN_INFO, LOG_ELS,
			 "2875 Xmit ELS RTV ACC response tag x%x xri x%x, "
			 "did x%x, nlp_flag x%x, nlp_state x%x, rpi x%x, "
			 "Data: x%x x%x x%x\n",
			 elsiocb->iotag, elsiocb->iocb.ulpContext,
			 ndlp->nlp_DID, ndlp->nlp_flag, ndlp->nlp_state,
			 ndlp->nlp_rpi,
			rtv_rsp->ratov, rtv_rsp->edtov, rtv_rsp->qtov);
	elsiocb->iocb_cmpl = lpfc_cmpl_els_rsp;
	phba->fc_stat.elsXmitACC++;
	if (lpfc_sli_issue_iocb(phba, LPFC_ELS_RING, elsiocb, 0) == IOCB_ERROR)
		lpfc_els_free_iocb(phba, elsiocb);
	return 0;

reject_out:
	/* issue rejection response */
	stat.un.b.lsRjtRsvd0 = 0;
	stat.un.b.lsRjtRsnCode = LSRJT_UNABLE_TPC;
	stat.un.b.lsRjtRsnCodeExp = LSEXP_CANT_GIVE_DATA;
	stat.un.b.vendorUnique = 0;
	lpfc_els_rsp_reject(vport, stat.un.lsRjtError, cmdiocb, ndlp, NULL);
	return 0;
}

/* lpfc_els_rcv_rps - Process an unsolicited rps iocb
 * @vport: pointer to a host virtual N_Port data structure.
 * @cmdiocb: pointer to lpfc command iocb data structure.
 * @ndlp: pointer to a node-list data structure.
 *
 * This routine processes Read Port Status (RPS) IOCB received as an
 * ELS unsolicited event. It first checks the remote port state. If the
 * remote port is not in NLP_STE_UNMAPPED_NODE state or NLP_STE_MAPPED_NODE
 * state, it invokes the lpfc_els_rsp_reject() routine to send the reject
 * response. Otherwise, it issue the MBX_READ_LNK_STAT mailbox command
 * for reading the HBA link statistics. It is for the callback function,
 * lpfc_els_rsp_rps_acc(), set to the MBX_READ_LNK_STAT mailbox command
 * to actually sending out RPS Accept (ACC) response.
 *
 * Return codes
 *   0 - Successfully processed rps iocb (currently always return 0)
 **/
static int
lpfc_els_rcv_rps(struct lpfc_vport *vport, struct lpfc_iocbq *cmdiocb,
		 struct lpfc_nodelist *ndlp)
{
	struct lpfc_hba *phba = vport->phba;
	uint32_t *lp;
	uint8_t flag;
	LPFC_MBOXQ_t *mbox;
	struct lpfc_dmabuf *pcmd;
	RPS *rps;
	struct ls_rjt stat;

	if ((ndlp->nlp_state != NLP_STE_UNMAPPED_NODE) &&
	    (ndlp->nlp_state != NLP_STE_MAPPED_NODE))
		/* reject the unsolicited RPS request and done with it */
		goto reject_out;

	pcmd = (struct lpfc_dmabuf *) cmdiocb->context2;
	lp = (uint32_t *) pcmd->virt;
	flag = (be32_to_cpu(*lp++) & 0xf);
	rps = (RPS *) lp;

	if ((flag == 0) ||
	    ((flag == 1) && (be32_to_cpu(rps->un.portNum) == 0)) ||
	    ((flag == 2) && (memcmp(&rps->un.portName, &vport->fc_portname,
				    sizeof(struct lpfc_name)) == 0))) {

		printk("Fix me....\n");
		dump_stack();
		mbox = mempool_alloc(phba->mbox_mem_pool, GFP_ATOMIC);
		if (mbox) {
			lpfc_read_lnk_stat(phba, mbox);
			mbox->context1 =
			    (void *)((unsigned long) cmdiocb->iocb.ulpContext);
			mbox->context2 = lpfc_nlp_get(ndlp);
			mbox->vport = vport;
			mbox->mbox_cmpl = lpfc_els_rsp_rps_acc;
			if (lpfc_sli_issue_mbox(phba, mbox, MBX_NOWAIT)
				!= MBX_NOT_FINISHED)
				/* Mbox completion will send ELS Response */
				return 0;
			/* Decrement reference count used for the failed mbox
			 * command.
			 */
			lpfc_nlp_put(ndlp);
			mempool_free(mbox, phba->mbox_mem_pool);
		}
	}

reject_out:
	/* issue rejection response */
	stat.un.b.lsRjtRsvd0 = 0;
	stat.un.b.lsRjtRsnCode = LSRJT_UNABLE_TPC;
	stat.un.b.lsRjtRsnCodeExp = LSEXP_CANT_GIVE_DATA;
	stat.un.b.vendorUnique = 0;
	lpfc_els_rsp_reject(vport, stat.un.lsRjtError, cmdiocb, ndlp, NULL);
	return 0;
}

/* lpfc_issue_els_rrq - Process an unsolicited rps iocb
 * @vport: pointer to a host virtual N_Port data structure.
 * @ndlp: pointer to a node-list data structure.
 * @did: DID of the target.
 * @rrq: Pointer to the rrq struct.
 *
 * Build a ELS RRQ command and send it to the target. If the issue_iocb is
 * Successful the the completion handler will clear the RRQ.
 *
 * Return codes
 *   0 - Successfully sent rrq els iocb.
 *   1 - Failed to send rrq els iocb.
 **/
static int
lpfc_issue_els_rrq(struct lpfc_vport *vport, struct lpfc_nodelist *ndlp,
			uint32_t did, struct lpfc_node_rrq *rrq)
{
	struct lpfc_hba  *phba = vport->phba;
	struct RRQ *els_rrq;
	IOCB_t *icmd;
	struct lpfc_iocbq *elsiocb;
	uint8_t *pcmd;
	uint16_t cmdsize;
	int ret;


	if (ndlp != rrq->ndlp)
		ndlp = rrq->ndlp;
	if (!ndlp || !NLP_CHK_NODE_ACT(ndlp))
		return 1;

	/* If ndlp is not NULL, we will bump the reference count on it */
	cmdsize = (sizeof(uint32_t) + sizeof(struct RRQ));
	elsiocb = lpfc_prep_els_iocb(vport, 1, cmdsize, 0, ndlp, did,
				     ELS_CMD_RRQ);
	if (!elsiocb)
		return 1;

	icmd = &elsiocb->iocb;
	pcmd = (uint8_t *) (((struct lpfc_dmabuf *) elsiocb->context2)->virt);

	/* For RRQ request, remainder of payload is Exchange IDs */
	*((uint32_t *) (pcmd)) = ELS_CMD_RRQ;
	pcmd += sizeof(uint32_t);
	els_rrq = (struct RRQ *) pcmd;

	bf_set(rrq_oxid, els_rrq, rrq->xritag);
	bf_set(rrq_rxid, els_rrq, rrq->rxid);
	bf_set(rrq_did, els_rrq, vport->fc_myDID);
	els_rrq->rrq = cpu_to_be32(els_rrq->rrq);
	els_rrq->rrq_exchg = cpu_to_be32(els_rrq->rrq_exchg);


	lpfc_debugfs_disc_trc(vport, LPFC_DISC_TRC_ELS_CMD,
		"Issue RRQ:     did:x%x",
		did, rrq->xritag, rrq->rxid);
	elsiocb->context_un.rrq = rrq;
	elsiocb->iocb_cmpl = lpfc_cmpl_els_rrq;
	ret = lpfc_sli_issue_iocb(phba, LPFC_ELS_RING, elsiocb, 0);

	if (ret == IOCB_ERROR) {
		lpfc_els_free_iocb(phba, elsiocb);
		return 1;
	}
	return 0;
}

/**
 * lpfc_send_rrq - Sends ELS RRQ if needed.
 * @phba: pointer to lpfc hba data structure.
 * @rrq: pointer to the active rrq.
 *
 * This routine will call the lpfc_issue_els_rrq if the rrq is
 * still active for the xri. If this function returns a failure then
 * the caller needs to clean up the RRQ by calling lpfc_clr_active_rrq.
 *
 * Returns 0 Success.
 *         1 Failure.
 **/
int
lpfc_send_rrq(struct lpfc_hba *phba, struct lpfc_node_rrq *rrq)
{
	struct lpfc_nodelist *ndlp = lpfc_findnode_did(rrq->vport,
							rrq->nlp_DID);
	if (lpfc_test_rrq_active(phba, ndlp, rrq->xritag))
		return lpfc_issue_els_rrq(rrq->vport, ndlp,
					 rrq->nlp_DID, rrq);
	else
		return 1;
}

/**
 * lpfc_els_rsp_rpl_acc - Issue an accept rpl els command
 * @vport: pointer to a host virtual N_Port data structure.
 * @cmdsize: size of the ELS command.
 * @oldiocb: pointer to the original lpfc command iocb data structure.
 * @ndlp: pointer to a node-list data structure.
 *
 * This routine issuees an Accept (ACC) Read Port List (RPL) ELS command.
 * It is to be called by the lpfc_els_rcv_rpl() routine to accept the RPL.
 *
 * Note that, in lpfc_prep_els_iocb() routine, the reference count of ndlp
 * will be incremented by 1 for holding the ndlp and the reference to ndlp
 * will be stored into the context1 field of the IOCB for the completion
 * callback function to the RPL Accept Response ELS command.
 *
 * Return code
 *   0 - Successfully issued ACC RPL ELS command
 *   1 - Failed to issue ACC RPL ELS command
 **/
static int
lpfc_els_rsp_rpl_acc(struct lpfc_vport *vport, uint16_t cmdsize,
		     struct lpfc_iocbq *oldiocb, struct lpfc_nodelist *ndlp)
{
	struct lpfc_hba *phba = vport->phba;
	IOCB_t *icmd, *oldcmd;
	RPL_RSP rpl_rsp;
	struct lpfc_iocbq *elsiocb;
	uint8_t *pcmd;

	elsiocb = lpfc_prep_els_iocb(vport, 0, cmdsize, oldiocb->retry, ndlp,
				     ndlp->nlp_DID, ELS_CMD_ACC);

	if (!elsiocb)
		return 1;

	icmd = &elsiocb->iocb;
	oldcmd = &oldiocb->iocb;
	icmd->ulpContext = oldcmd->ulpContext;	/* Xri */

	pcmd = (((struct lpfc_dmabuf *) elsiocb->context2)->virt);
	*((uint32_t *) (pcmd)) = ELS_CMD_ACC;
	pcmd += sizeof(uint16_t);
	*((uint16_t *)(pcmd)) = be16_to_cpu(cmdsize);
	pcmd += sizeof(uint16_t);

	/* Setup the RPL ACC payload */
	rpl_rsp.listLen = be32_to_cpu(1);
	rpl_rsp.index = 0;
	rpl_rsp.port_num_blk.portNum = 0;
	rpl_rsp.port_num_blk.portID = be32_to_cpu(vport->fc_myDID);
	memcpy(&rpl_rsp.port_num_blk.portName, &vport->fc_portname,
	    sizeof(struct lpfc_name));
	memcpy(pcmd, &rpl_rsp, cmdsize - sizeof(uint32_t));
	/* Xmit ELS RPL ACC response tag <ulpIoTag> */
	lpfc_printf_vlog(vport, KERN_INFO, LOG_ELS,
			 "0120 Xmit ELS RPL ACC response tag x%x "
			 "xri x%x, did x%x, nlp_flag x%x, nlp_state x%x, "
			 "rpi x%x\n",
			 elsiocb->iotag, elsiocb->iocb.ulpContext,
			 ndlp->nlp_DID, ndlp->nlp_flag, ndlp->nlp_state,
			 ndlp->nlp_rpi);
	elsiocb->iocb_cmpl = lpfc_cmpl_els_rsp;
	phba->fc_stat.elsXmitACC++;
	if (lpfc_sli_issue_iocb(phba, LPFC_ELS_RING, elsiocb, 0) ==
	    IOCB_ERROR) {
		lpfc_els_free_iocb(phba, elsiocb);
		return 1;
	}
	return 0;
}

/**
 * lpfc_els_rcv_rpl - Process an unsolicited rpl iocb
 * @vport: pointer to a host virtual N_Port data structure.
 * @cmdiocb: pointer to lpfc command iocb data structure.
 * @ndlp: pointer to a node-list data structure.
 *
 * This routine processes Read Port List (RPL) IOCB received as an ELS
 * unsolicited event. It first checks the remote port state. If the remote
 * port is not in NLP_STE_UNMAPPED_NODE and NLP_STE_MAPPED_NODE states, it
 * invokes the lpfc_els_rsp_reject() routine to send reject response.
 * Otherwise, this routine then invokes the lpfc_els_rsp_rpl_acc() routine
 * to accept the RPL.
 *
 * Return code
 *   0 - Successfully processed rpl iocb (currently always return 0)
 **/
static int
lpfc_els_rcv_rpl(struct lpfc_vport *vport, struct lpfc_iocbq *cmdiocb,
		 struct lpfc_nodelist *ndlp)
{
	struct lpfc_dmabuf *pcmd;
	uint32_t *lp;
	uint32_t maxsize;
	uint16_t cmdsize;
	RPL *rpl;
	struct ls_rjt stat;

	if ((ndlp->nlp_state != NLP_STE_UNMAPPED_NODE) &&
	    (ndlp->nlp_state != NLP_STE_MAPPED_NODE)) {
		/* issue rejection response */
		stat.un.b.lsRjtRsvd0 = 0;
		stat.un.b.lsRjtRsnCode = LSRJT_UNABLE_TPC;
		stat.un.b.lsRjtRsnCodeExp = LSEXP_CANT_GIVE_DATA;
		stat.un.b.vendorUnique = 0;
		lpfc_els_rsp_reject(vport, stat.un.lsRjtError, cmdiocb, ndlp,
			NULL);
		/* rejected the unsolicited RPL request and done with it */
		return 0;
	}

	pcmd = (struct lpfc_dmabuf *) cmdiocb->context2;
	lp = (uint32_t *) pcmd->virt;
	rpl = (RPL *) (lp + 1);
	maxsize = be32_to_cpu(rpl->maxsize);

	/* We support only one port */
	if ((rpl->index == 0) &&
	    ((maxsize == 0) ||
	     ((maxsize * sizeof(uint32_t)) >= sizeof(RPL_RSP)))) {
		cmdsize = sizeof(uint32_t) + sizeof(RPL_RSP);
	} else {
		cmdsize = sizeof(uint32_t) + maxsize * sizeof(uint32_t);
	}
	lpfc_els_rsp_rpl_acc(vport, cmdsize, cmdiocb, ndlp);

	return 0;
}

/**
 * lpfc_els_rcv_farp - Process an unsolicited farp request els command
 * @vport: pointer to a virtual N_Port data structure.
 * @cmdiocb: pointer to lpfc command iocb data structure.
 * @ndlp: pointer to a node-list data structure.
 *
 * This routine processes Fibre Channel Address Resolution Protocol
 * (FARP) Request IOCB received as an ELS unsolicited event. Currently,
 * the lpfc driver only supports matching on WWPN or WWNN for FARP. As such,
 * FARP_MATCH_PORT flag and FARP_MATCH_NODE flag are checked against the
 * Match Flag in the FARP request IOCB: if FARP_MATCH_PORT flag is set, the
 * remote PortName is compared against the FC PortName stored in the @vport
 * data structure; if FARP_MATCH_NODE flag is set, the remote NodeName is
 * compared against the FC NodeName stored in the @vport data structure.
 * If any of these matches and the FARP_REQUEST_FARPR flag is set in the
 * FARP request IOCB Response Flag, the lpfc_issue_els_farpr() routine is
 * invoked to send out FARP Response to the remote node. Before sending the
 * FARP Response, however, the FARP_REQUEST_PLOGI flag is check in the FARP
 * request IOCB Response Flag and, if it is set, the lpfc_issue_els_plogi()
 * routine is invoked to log into the remote port first.
 *
 * Return code
 *   0 - Either the FARP Match Mode not supported or successfully processed
 **/
static int
lpfc_els_rcv_farp(struct lpfc_vport *vport, struct lpfc_iocbq *cmdiocb,
		  struct lpfc_nodelist *ndlp)
{
	struct lpfc_dmabuf *pcmd;
	uint32_t *lp;
	IOCB_t *icmd;
	FARP *fp;
	uint32_t cmd, cnt, did;

	icmd = &cmdiocb->iocb;
	did = icmd->un.elsreq64.remoteID;
	pcmd = (struct lpfc_dmabuf *) cmdiocb->context2;
	lp = (uint32_t *) pcmd->virt;

	cmd = *lp++;
	fp = (FARP *) lp;
	/* FARP-REQ received from DID <did> */
	lpfc_printf_vlog(vport, KERN_INFO, LOG_ELS,
			 "0601 FARP-REQ received from DID x%x\n", did);
	/* We will only support match on WWPN or WWNN */
	if (fp->Mflags & ~(FARP_MATCH_NODE | FARP_MATCH_PORT)) {
		return 0;
	}

	cnt = 0;
	/* If this FARP command is searching for my portname */
	if (fp->Mflags & FARP_MATCH_PORT) {
		if (memcmp(&fp->RportName, &vport->fc_portname,
			   sizeof(struct lpfc_name)) == 0)
			cnt = 1;
	}

	/* If this FARP command is searching for my nodename */
	if (fp->Mflags & FARP_MATCH_NODE) {
		if (memcmp(&fp->RnodeName, &vport->fc_nodename,
			   sizeof(struct lpfc_name)) == 0)
			cnt = 1;
	}

	if (cnt) {
		if ((ndlp->nlp_state == NLP_STE_UNMAPPED_NODE) ||
		   (ndlp->nlp_state == NLP_STE_MAPPED_NODE)) {
			/* Log back into the node before sending the FARP. */
			if (fp->Rflags & FARP_REQUEST_PLOGI) {
				ndlp->nlp_prev_state = ndlp->nlp_state;
				lpfc_nlp_set_state(vport, ndlp,
						   NLP_STE_PLOGI_ISSUE);
				lpfc_issue_els_plogi(vport, ndlp->nlp_DID, 0);
			}

			/* Send a FARP response to that node */
			if (fp->Rflags & FARP_REQUEST_FARPR)
				lpfc_issue_els_farpr(vport, did, 0);
		}
	}
	return 0;
}

/**
 * lpfc_els_rcv_farpr - Process an unsolicited farp response iocb
 * @vport: pointer to a host virtual N_Port data structure.
 * @cmdiocb: pointer to lpfc command iocb data structure.
 * @ndlp: pointer to a node-list data structure.
 *
 * This routine processes Fibre Channel Address Resolution Protocol
 * Response (FARPR) IOCB received as an ELS unsolicited event. It simply
 * invokes the lpfc_els_rsp_acc() routine to the remote node to accept
 * the FARP response request.
 *
 * Return code
 *   0 - Successfully processed FARPR IOCB (currently always return 0)
 **/
static int
lpfc_els_rcv_farpr(struct lpfc_vport *vport, struct lpfc_iocbq *cmdiocb,
		   struct lpfc_nodelist  *ndlp)
{
	struct lpfc_dmabuf *pcmd;
	uint32_t *lp;
	IOCB_t *icmd;
	uint32_t cmd, did;

	icmd = &cmdiocb->iocb;
	did = icmd->un.elsreq64.remoteID;
	pcmd = (struct lpfc_dmabuf *) cmdiocb->context2;
	lp = (uint32_t *) pcmd->virt;

	cmd = *lp++;
	/* FARP-RSP received from DID <did> */
	lpfc_printf_vlog(vport, KERN_INFO, LOG_ELS,
			 "0600 FARP-RSP received from DID x%x\n", did);
	/* ACCEPT the Farp resp request */
	lpfc_els_rsp_acc(vport, ELS_CMD_ACC, cmdiocb, ndlp, NULL);

	return 0;
}

/**
 * lpfc_els_rcv_fan - Process an unsolicited fan iocb command
 * @vport: pointer to a host virtual N_Port data structure.
 * @cmdiocb: pointer to lpfc command iocb data structure.
 * @fan_ndlp: pointer to a node-list data structure.
 *
 * This routine processes a Fabric Address Notification (FAN) IOCB
 * command received as an ELS unsolicited event. The FAN ELS command will
 * only be processed on a physical port (i.e., the @vport represents the
 * physical port). The fabric NodeName and PortName from the FAN IOCB are
 * compared against those in the phba data structure. If any of those is
 * different, the lpfc_initial_flogi() routine is invoked to initialize
 * Fabric Login (FLOGI) to the fabric to start the discover over. Otherwise,
 * if both of those are identical, the lpfc_issue_fabric_reglogin() routine
 * is invoked to register login to the fabric.
 *
 * Return code
 *   0 - Successfully processed fan iocb (currently always return 0).
 **/
static int
lpfc_els_rcv_fan(struct lpfc_vport *vport, struct lpfc_iocbq *cmdiocb,
		 struct lpfc_nodelist *fan_ndlp)
{
	struct lpfc_hba *phba = vport->phba;
	uint32_t *lp;
	FAN *fp;

	lpfc_printf_vlog(vport, KERN_INFO, LOG_ELS, "0265 FAN received\n");
	lp = (uint32_t *)((struct lpfc_dmabuf *)cmdiocb->context2)->virt;
	fp = (FAN *) ++lp;
	/* FAN received; Fan does not have a reply sequence */
	if ((vport == phba->pport) &&
	    (vport->port_state == LPFC_LOCAL_CFG_LINK)) {
		if ((memcmp(&phba->fc_fabparam.nodeName, &fp->FnodeName,
			    sizeof(struct lpfc_name))) ||
		    (memcmp(&phba->fc_fabparam.portName, &fp->FportName,
			    sizeof(struct lpfc_name)))) {
			/* This port has switched fabrics. FLOGI is required */
			lpfc_issue_init_vfi(vport);
		} else {
			/* FAN verified - skip FLOGI */
			vport->fc_myDID = vport->fc_prevDID;
			if (phba->sli_rev < LPFC_SLI_REV4)
				lpfc_issue_fabric_reglogin(vport);
			else
				lpfc_issue_reg_vfi(vport);
		}
	}
	return 0;
}

/**
 * lpfc_els_timeout - Handler funciton to the els timer
 * @ptr: holder for the timer function associated data.
 *
 * This routine is invoked by the ELS timer after timeout. It posts the ELS
 * timer timeout event by setting the WORKER_ELS_TMO bit to the work port
 * event bitmap and then invokes the lpfc_worker_wake_up() routine to wake
 * up the worker thread. It is for the worker thread to invoke the routine
 * lpfc_els_timeout_handler() to work on the posted event WORKER_ELS_TMO.
 **/
void
lpfc_els_timeout(unsigned long ptr)
{
	struct lpfc_vport *vport = (struct lpfc_vport *) ptr;
	struct lpfc_hba   *phba = vport->phba;
	uint32_t tmo_posted;
	unsigned long iflag;

	spin_lock_irqsave(&vport->work_port_lock, iflag);
	tmo_posted = vport->work_port_events & WORKER_ELS_TMO;
	if (!tmo_posted)
		vport->work_port_events |= WORKER_ELS_TMO;
	spin_unlock_irqrestore(&vport->work_port_lock, iflag);

	if (!tmo_posted)
		lpfc_worker_wake_up(phba);
	return;
}


/**
 * lpfc_els_timeout_handler - Process an els timeout event
 * @vport: pointer to a virtual N_Port data structure.
 *
 * This routine is the actual handler function that processes an ELS timeout
 * event. It walks the ELS ring to get and abort all the IOCBs (except the
 * ABORT/CLOSE/FARP/FARPR/FDISC), which are associated with the @vport by
 * invoking the lpfc_sli_issue_abort_iotag() routine.
 **/
void
lpfc_els_timeout_handler(struct lpfc_vport *vport)
{
	struct lpfc_hba  *phba = vport->phba;
	struct lpfc_sli_ring *pring;
	struct lpfc_iocbq *tmp_iocb, *piocb;
	IOCB_t *cmd = NULL;
	struct lpfc_dmabuf *pcmd;
	uint32_t els_command = 0;
	uint32_t timeout;
	uint32_t remote_ID = 0xffffffff;
	LIST_HEAD(txcmplq_completions);
	LIST_HEAD(abort_list);


	timeout = (uint32_t)(phba->fc_ratov << 1);

	pring = &phba->sli.ring[LPFC_ELS_RING];

	spin_lock_irq(&phba->hbalock);
	list_splice_init(&pring->txcmplq, &txcmplq_completions);
	spin_unlock_irq(&phba->hbalock);

	list_for_each_entry_safe(piocb, tmp_iocb, &txcmplq_completions, list) {
		cmd = &piocb->iocb;

		if ((piocb->iocb_flag & LPFC_IO_LIBDFC) != 0 ||
		    piocb->iocb.ulpCommand == CMD_ABORT_XRI_CN ||
		    piocb->iocb.ulpCommand == CMD_CLOSE_XRI_CN)
			continue;

		if (piocb->vport != vport)
			continue;

		pcmd = (struct lpfc_dmabuf *) piocb->context2;
		if (pcmd)
			els_command = *(uint32_t *) (pcmd->virt);

		if (els_command == ELS_CMD_FARP ||
		    els_command == ELS_CMD_FARPR ||
		    els_command == ELS_CMD_FDISC)
			continue;

		if (piocb->drvrTimeout > 0) {
			if (piocb->drvrTimeout >= timeout)
				piocb->drvrTimeout -= timeout;
			else
				piocb->drvrTimeout = 0;
			continue;
		}

		remote_ID = 0xffffffff;
		if (cmd->ulpCommand != CMD_GEN_REQUEST64_CR)
			remote_ID = cmd->un.elsreq64.remoteID;
		else {
			struct lpfc_nodelist *ndlp;
			ndlp = __lpfc_findnode_rpi(vport, cmd->ulpContext);
			if (ndlp && NLP_CHK_NODE_ACT(ndlp))
				remote_ID = ndlp->nlp_DID;
		}
		list_add_tail(&piocb->dlist, &abort_list);
	}
	spin_lock_irq(&phba->hbalock);
	list_splice(&txcmplq_completions, &pring->txcmplq);
	spin_unlock_irq(&phba->hbalock);

	list_for_each_entry_safe(piocb, tmp_iocb, &abort_list, dlist) {
		lpfc_printf_vlog(vport, KERN_ERR, LOG_ELS,
			 "0127 ELS timeout Data: x%x x%x x%x "
			 "x%x\n", els_command,
			 remote_ID, cmd->ulpCommand, cmd->ulpIoTag);
		spin_lock_irq(&phba->hbalock);
		list_del_init(&piocb->dlist);
		lpfc_sli_issue_abort_iotag(phba, pring, piocb);
		spin_unlock_irq(&phba->hbalock);
	}

	if (phba->sli.ring[LPFC_ELS_RING].txcmplq_cnt)
		mod_timer(&vport->els_tmofunc, jiffies + HZ * timeout);
}

/**
 * lpfc_els_flush_cmd - Clean up the outstanding els commands to a vport
 * @vport: pointer to a host virtual N_Port data structure.
 *
 * This routine is used to clean up all the outstanding ELS commands on a
 * @vport. It first aborts the @vport by invoking lpfc_fabric_abort_vport()
 * routine. After that, it walks the ELS transmit queue to remove all the
 * IOCBs with the @vport other than the QUE_RING and ABORT/CLOSE IOCBs. For
 * the IOCBs with a non-NULL completion callback function, the callback
 * function will be invoked with the status set to IOSTAT_LOCAL_REJECT and
 * un.ulpWord[4] set to IOERR_SLI_ABORTED. For IOCBs with a NULL completion
 * callback function, the IOCB will simply be released. Finally, it walks
 * the ELS transmit completion queue to issue an abort IOCB to any transmit
 * completion queue IOCB that is associated with the @vport and is not
 * an IOCB from libdfc (i.e., the management plane IOCBs that are not
 * part of the discovery state machine) out to HBA by invoking the
 * lpfc_sli_issue_abort_iotag() routine. Note that this function issues the
 * abort IOCB to any transmit completion queueed IOCB, it does not guarantee
 * the IOCBs are aborted when this function returns.
 **/
void
lpfc_els_flush_cmd(struct lpfc_vport *vport)
{
	LIST_HEAD(completions);
	struct lpfc_hba  *phba = vport->phba;
	struct lpfc_sli_ring *pring = &phba->sli.ring[LPFC_ELS_RING];
	struct lpfc_iocbq *tmp_iocb, *piocb;
	IOCB_t *cmd = NULL;

	lpfc_fabric_abort_vport(vport);

	spin_lock_irq(&phba->hbalock);
	list_for_each_entry_safe(piocb, tmp_iocb, &pring->txq, list) {
		cmd = &piocb->iocb;

		if (piocb->iocb_flag & LPFC_IO_LIBDFC) {
			continue;
		}

		/* Do not flush out the QUE_RING and ABORT/CLOSE iocbs */
		if (cmd->ulpCommand == CMD_QUE_RING_BUF_CN ||
		    cmd->ulpCommand == CMD_QUE_RING_BUF64_CN ||
		    cmd->ulpCommand == CMD_CLOSE_XRI_CN ||
		    cmd->ulpCommand == CMD_ABORT_XRI_CN)
			continue;

		if (piocb->vport != vport)
			continue;

		list_move_tail(&piocb->list, &completions);
		pring->txq_cnt--;
	}

	list_for_each_entry_safe(piocb, tmp_iocb, &pring->txcmplq, list) {
		if (piocb->iocb_flag & LPFC_IO_LIBDFC) {
			continue;
		}

		if (piocb->vport != vport)
			continue;

		lpfc_sli_issue_abort_iotag(phba, pring, piocb);
	}
	spin_unlock_irq(&phba->hbalock);

	/* Cancell all the IOCBs from the completions list */
	lpfc_sli_cancel_iocbs(phba, &completions, IOSTAT_LOCAL_REJECT,
			      IOERR_SLI_ABORTED);

	return;
}

/**
 * lpfc_els_flush_all_cmd - Clean up all the outstanding els commands to a HBA
 * @phba: pointer to lpfc hba data structure.
 *
 * This routine is used to clean up all the outstanding ELS commands on a
 * @phba. It first aborts the @phba by invoking the lpfc_fabric_abort_hba()
 * routine. After that, it walks the ELS transmit queue to remove all the
 * IOCBs to the @phba other than the QUE_RING and ABORT/CLOSE IOCBs. For
 * the IOCBs with the completion callback function associated, the callback
 * function will be invoked with the status set to IOSTAT_LOCAL_REJECT and
 * un.ulpWord[4] set to IOERR_SLI_ABORTED. For IOCBs without the completion
 * callback function associated, the IOCB will simply be released. Finally,
 * it walks the ELS transmit completion queue to issue an abort IOCB to any
 * transmit completion queue IOCB that is not an IOCB from libdfc (i.e., the
 * management plane IOCBs that are not part of the discovery state machine)
 * out to HBA by invoking the lpfc_sli_issue_abort_iotag() routine.
 **/
void
lpfc_els_flush_all_cmd(struct lpfc_hba  *phba)
{
	LIST_HEAD(completions);
	struct lpfc_sli_ring *pring = &phba->sli.ring[LPFC_ELS_RING];
	struct lpfc_iocbq *tmp_iocb, *piocb;
	IOCB_t *cmd = NULL;

	lpfc_fabric_abort_hba(phba);
	spin_lock_irq(&phba->hbalock);
	list_for_each_entry_safe(piocb, tmp_iocb, &pring->txq, list) {
		cmd = &piocb->iocb;
		if (piocb->iocb_flag & LPFC_IO_LIBDFC)
			continue;
		/* Do not flush out the QUE_RING and ABORT/CLOSE iocbs */
		if (cmd->ulpCommand == CMD_QUE_RING_BUF_CN ||
		    cmd->ulpCommand == CMD_QUE_RING_BUF64_CN ||
		    cmd->ulpCommand == CMD_CLOSE_XRI_CN ||
		    cmd->ulpCommand == CMD_ABORT_XRI_CN)
			continue;
		list_move_tail(&piocb->list, &completions);
		pring->txq_cnt--;
	}
	list_for_each_entry_safe(piocb, tmp_iocb, &pring->txcmplq, list) {
		if (piocb->iocb_flag & LPFC_IO_LIBDFC)
			continue;
		lpfc_sli_issue_abort_iotag(phba, pring, piocb);
	}
	spin_unlock_irq(&phba->hbalock);

	/* Cancel all the IOCBs from the completions list */
	lpfc_sli_cancel_iocbs(phba, &completions, IOSTAT_LOCAL_REJECT,
			      IOERR_SLI_ABORTED);

	return;
}

/**
 * lpfc_send_els_failure_event - Posts an ELS command failure event
 * @phba: Pointer to hba context object.
 * @cmdiocbp: Pointer to command iocb which reported error.
 * @rspiocbp: Pointer to response iocb which reported error.
 *
 * This function sends an event when there is an ELS command
 * failure.
 **/
void
lpfc_send_els_failure_event(struct lpfc_hba *phba,
			struct lpfc_iocbq *cmdiocbp,
			struct lpfc_iocbq *rspiocbp)
{
	struct lpfc_vport *vport = cmdiocbp->vport;
	struct Scsi_Host *shost = lpfc_shost_from_vport(vport);
	struct lpfc_lsrjt_event lsrjt_event;
	struct lpfc_fabric_event_header fabric_event;
	struct ls_rjt stat;
	struct lpfc_nodelist *ndlp;
	uint32_t *pcmd;

	ndlp = cmdiocbp->context1;
	if (!ndlp || !NLP_CHK_NODE_ACT(ndlp))
		return;

	if (rspiocbp->iocb.ulpStatus == IOSTAT_LS_RJT) {
		lsrjt_event.header.event_type = FC_REG_ELS_EVENT;
		lsrjt_event.header.subcategory = LPFC_EVENT_LSRJT_RCV;
		memcpy(lsrjt_event.header.wwpn, &ndlp->nlp_portname,
			sizeof(struct lpfc_name));
		memcpy(lsrjt_event.header.wwnn, &ndlp->nlp_nodename,
			sizeof(struct lpfc_name));
		pcmd = (uint32_t *) (((struct lpfc_dmabuf *)
			cmdiocbp->context2)->virt);
		lsrjt_event.command = (pcmd != NULL) ? *pcmd : 0;
		stat.un.lsRjtError = be32_to_cpu(rspiocbp->iocb.un.ulpWord[4]);
		lsrjt_event.reason_code = stat.un.b.lsRjtRsnCode;
		lsrjt_event.explanation = stat.un.b.lsRjtRsnCodeExp;
		fc_host_post_vendor_event(shost,
			fc_get_event_number(),
			sizeof(lsrjt_event),
			(char *)&lsrjt_event,
			LPFC_NL_VENDOR_ID);
		return;
	}
	if ((rspiocbp->iocb.ulpStatus == IOSTAT_NPORT_BSY) ||
		(rspiocbp->iocb.ulpStatus == IOSTAT_FABRIC_BSY)) {
		fabric_event.event_type = FC_REG_FABRIC_EVENT;
		if (rspiocbp->iocb.ulpStatus == IOSTAT_NPORT_BSY)
			fabric_event.subcategory = LPFC_EVENT_PORT_BUSY;
		else
			fabric_event.subcategory = LPFC_EVENT_FABRIC_BUSY;
		memcpy(fabric_event.wwpn, &ndlp->nlp_portname,
			sizeof(struct lpfc_name));
		memcpy(fabric_event.wwnn, &ndlp->nlp_nodename,
			sizeof(struct lpfc_name));
		fc_host_post_vendor_event(shost,
			fc_get_event_number(),
			sizeof(fabric_event),
			(char *)&fabric_event,
			LPFC_NL_VENDOR_ID);
		return;
	}

}

/**
 * lpfc_send_els_event - Posts unsolicited els event
 * @vport: Pointer to vport object.
 * @ndlp: Pointer FC node object.
 * @cmd: ELS command code.
 *
 * This function posts an event when there is an incoming
 * unsolicited ELS command.
 **/
static void
lpfc_send_els_event(struct lpfc_vport *vport,
		    struct lpfc_nodelist *ndlp,
		    uint32_t *payload)
{
	struct lpfc_els_event_header *els_data = NULL;
	struct lpfc_logo_event *logo_data = NULL;
	struct Scsi_Host *shost = lpfc_shost_from_vport(vport);

	if (*payload == ELS_CMD_LOGO) {
		logo_data = kmalloc(sizeof(struct lpfc_logo_event), GFP_KERNEL);
		if (!logo_data) {
			lpfc_printf_vlog(vport, KERN_ERR, LOG_ELS,
				"0148 Failed to allocate memory "
				"for LOGO event\n");
			return;
		}
		els_data = &logo_data->header;
	} else {
		els_data = kmalloc(sizeof(struct lpfc_els_event_header),
			GFP_KERNEL);
		if (!els_data) {
			lpfc_printf_vlog(vport, KERN_ERR, LOG_ELS,
				"0149 Failed to allocate memory "
				"for ELS event\n");
			return;
		}
	}
	els_data->event_type = FC_REG_ELS_EVENT;
	switch (*payload) {
	case ELS_CMD_PLOGI:
		els_data->subcategory = LPFC_EVENT_PLOGI_RCV;
		break;
	case ELS_CMD_PRLO:
		els_data->subcategory = LPFC_EVENT_PRLO_RCV;
		break;
	case ELS_CMD_ADISC:
		els_data->subcategory = LPFC_EVENT_ADISC_RCV;
		break;
	case ELS_CMD_LOGO:
		els_data->subcategory = LPFC_EVENT_LOGO_RCV;
		/* Copy the WWPN in the LOGO payload */
		memcpy(logo_data->logo_wwpn, &payload[2],
			sizeof(struct lpfc_name));
		break;
	default:
		kfree(els_data);
		return;
	}
	memcpy(els_data->wwpn, &ndlp->nlp_portname, sizeof(struct lpfc_name));
	memcpy(els_data->wwnn, &ndlp->nlp_nodename, sizeof(struct lpfc_name));
	if (*payload == ELS_CMD_LOGO) {
		fc_host_post_vendor_event(shost,
			fc_get_event_number(),
			sizeof(struct lpfc_logo_event),
			(char *)logo_data,
			LPFC_NL_VENDOR_ID);
		kfree(logo_data);
	} else {
		fc_host_post_vendor_event(shost,
			fc_get_event_number(),
			sizeof(struct lpfc_els_event_header),
			(char *)els_data,
			LPFC_NL_VENDOR_ID);
		kfree(els_data);
	}

	return;
}


/**
 * lpfc_els_unsol_buffer - Process an unsolicited event data buffer
 * @phba: pointer to lpfc hba data structure.
 * @pring: pointer to a SLI ring.
 * @vport: pointer to a host virtual N_Port data structure.
 * @elsiocb: pointer to lpfc els command iocb data structure.
 *
 * This routine is used for processing the IOCB associated with a unsolicited
 * event. It first determines whether there is an existing ndlp that matches
 * the DID from the unsolicited IOCB. If not, it will create a new one with
 * the DID from the unsolicited IOCB. The ELS command from the unsolicited
 * IOCB is then used to invoke the proper routine and to set up proper state
 * of the discovery state machine.
 **/
static void
lpfc_els_unsol_buffer(struct lpfc_hba *phba, struct lpfc_sli_ring *pring,
		      struct lpfc_vport *vport, struct lpfc_iocbq *elsiocb)
{
	struct Scsi_Host  *shost;
	struct lpfc_nodelist *ndlp;
	struct ls_rjt stat;
	uint32_t *payload;
	uint32_t cmd, did, newnode, rjt_err = 0;
	IOCB_t *icmd = &elsiocb->iocb;

	if (!vport || !(elsiocb->context2))
		goto dropit;

	newnode = 0;
	payload = ((struct lpfc_dmabuf *)elsiocb->context2)->virt;
	cmd = *payload;
	if ((phba->sli3_options & LPFC_SLI3_HBQ_ENABLED) == 0)
		lpfc_post_buffer(phba, pring, 1);

	did = icmd->un.rcvels.remoteID;
	if (icmd->ulpStatus) {
		lpfc_debugfs_disc_trc(vport, LPFC_DISC_TRC_ELS_UNSOL,
			"RCV Unsol ELS:  status:x%x/x%x did:x%x",
			icmd->ulpStatus, icmd->un.ulpWord[4], did);
		goto dropit;
	}

	/* Check to see if link went down during discovery */
	if (lpfc_els_chk_latt(vport))
		goto dropit;

	/* Ignore traffic received during vport shutdown. */
	if (vport->load_flag & FC_UNLOADING)
		goto dropit;

	ndlp = lpfc_findnode_did(vport, did);
	if (!ndlp) {
		/* Cannot find existing Fabric ndlp, so allocate a new one */
		ndlp = mempool_alloc(phba->nlp_mem_pool, GFP_KERNEL);
		if (!ndlp)
			goto dropit;

		lpfc_nlp_init(vport, ndlp, did);
		lpfc_nlp_set_state(vport, ndlp, NLP_STE_NPR_NODE);
		newnode = 1;
		if ((did & Fabric_DID_MASK) == Fabric_DID_MASK)
			ndlp->nlp_type |= NLP_FABRIC;
	} else if (!NLP_CHK_NODE_ACT(ndlp)) {
		ndlp = lpfc_enable_node(vport, ndlp,
					NLP_STE_UNUSED_NODE);
		if (!ndlp)
			goto dropit;
		lpfc_nlp_set_state(vport, ndlp, NLP_STE_NPR_NODE);
		newnode = 1;
		if ((did & Fabric_DID_MASK) == Fabric_DID_MASK)
			ndlp->nlp_type |= NLP_FABRIC;
	} else if (ndlp->nlp_state == NLP_STE_UNUSED_NODE) {
		/* This is similar to the new node path */
		ndlp = lpfc_nlp_get(ndlp);
		if (!ndlp)
			goto dropit;
		lpfc_nlp_set_state(vport, ndlp, NLP_STE_NPR_NODE);
		newnode = 1;
	}

	phba->fc_stat.elsRcvFrame++;

	elsiocb->context1 = lpfc_nlp_get(ndlp);
	elsiocb->vport = vport;

	if ((cmd & ELS_CMD_MASK) == ELS_CMD_RSCN) {
		cmd &= ELS_CMD_MASK;
	}
	/* ELS command <elsCmd> received from NPORT <did> */
	lpfc_printf_vlog(vport, KERN_INFO, LOG_ELS,
			 "0112 ELS command x%x received from NPORT x%x "
			 "Data: x%x\n", cmd, did, vport->port_state);
	switch (cmd) {
	case ELS_CMD_PLOGI:
		lpfc_debugfs_disc_trc(vport, LPFC_DISC_TRC_ELS_UNSOL,
			"RCV PLOGI:       did:x%x/ste:x%x flg:x%x",
			did, vport->port_state, ndlp->nlp_flag);

		phba->fc_stat.elsRcvPLOGI++;
		ndlp = lpfc_plogi_confirm_nport(phba, payload, ndlp);

		lpfc_send_els_event(vport, ndlp, payload);
		if (vport->port_state < LPFC_DISC_AUTH) {
			if (!(phba->pport->fc_flag & FC_PT2PT) ||
				(phba->pport->fc_flag & FC_PT2PT_PLOGI)) {
				rjt_err = LSRJT_UNABLE_TPC;
				break;
			}
			/* We get here, and drop thru, if we are PT2PT with
			 * another NPort and the other side has initiated
			 * the PLOGI before responding to our FLOGI.
			 */
		}

		shost = lpfc_shost_from_vport(vport);
		spin_lock_irq(shost->host_lock);
		ndlp->nlp_flag &= ~NLP_TARGET_REMOVE;
		spin_unlock_irq(shost->host_lock);

		lpfc_disc_state_machine(vport, ndlp, elsiocb,
					NLP_EVT_RCV_PLOGI);

		break;
	case ELS_CMD_FLOGI:
		lpfc_debugfs_disc_trc(vport, LPFC_DISC_TRC_ELS_UNSOL,
			"RCV FLOGI:       did:x%x/ste:x%x flg:x%x",
			did, vport->port_state, ndlp->nlp_flag);

		phba->fc_stat.elsRcvFLOGI++;
		lpfc_els_rcv_flogi(vport, elsiocb, ndlp);
		if (newnode)
			lpfc_nlp_put(ndlp);
		break;
	case ELS_CMD_LOGO:
		lpfc_debugfs_disc_trc(vport, LPFC_DISC_TRC_ELS_UNSOL,
			"RCV LOGO:        did:x%x/ste:x%x flg:x%x",
			did, vport->port_state, ndlp->nlp_flag);

		phba->fc_stat.elsRcvLOGO++;
		lpfc_send_els_event(vport, ndlp, payload);
		if (vport->port_state < LPFC_DISC_AUTH) {
			rjt_err = LSRJT_UNABLE_TPC;
			break;
		}
		lpfc_disc_state_machine(vport, ndlp, elsiocb, NLP_EVT_RCV_LOGO);
		break;
	case ELS_CMD_PRLO:
		lpfc_debugfs_disc_trc(vport, LPFC_DISC_TRC_ELS_UNSOL,
			"RCV PRLO:        did:x%x/ste:x%x flg:x%x",
			did, vport->port_state, ndlp->nlp_flag);

		phba->fc_stat.elsRcvPRLO++;
		lpfc_send_els_event(vport, ndlp, payload);
		if (vport->port_state < LPFC_DISC_AUTH) {
			rjt_err = LSRJT_UNABLE_TPC;
			break;
		}
		lpfc_disc_state_machine(vport, ndlp, elsiocb, NLP_EVT_RCV_PRLO);
		break;
	case ELS_CMD_RSCN:
		phba->fc_stat.elsRcvRSCN++;
		lpfc_els_rcv_rscn(vport, elsiocb, ndlp);
		if (newnode)
			lpfc_nlp_put(ndlp);
		break;
	case ELS_CMD_ADISC:
		lpfc_debugfs_disc_trc(vport, LPFC_DISC_TRC_ELS_UNSOL,
			"RCV ADISC:       did:x%x/ste:x%x flg:x%x",
			did, vport->port_state, ndlp->nlp_flag);

		lpfc_send_els_event(vport, ndlp, payload);
		phba->fc_stat.elsRcvADISC++;
		if (vport->port_state < LPFC_DISC_AUTH) {
			rjt_err = LSRJT_UNABLE_TPC;
			break;
		}
		lpfc_disc_state_machine(vport, ndlp, elsiocb,
					NLP_EVT_RCV_ADISC);
		break;
	case ELS_CMD_PDISC:
		lpfc_debugfs_disc_trc(vport, LPFC_DISC_TRC_ELS_UNSOL,
			"RCV PDISC:       did:x%x/ste:x%x flg:x%x",
			did, vport->port_state, ndlp->nlp_flag);

		phba->fc_stat.elsRcvPDISC++;
		if (vport->port_state < LPFC_DISC_AUTH) {
			rjt_err = LSRJT_UNABLE_TPC;
			break;
		}
		lpfc_disc_state_machine(vport, ndlp, elsiocb,
					NLP_EVT_RCV_PDISC);
		break;
	case ELS_CMD_FARPR:
		lpfc_debugfs_disc_trc(vport, LPFC_DISC_TRC_ELS_UNSOL,
			"RCV FARPR:       did:x%x/ste:x%x flg:x%x",
			did, vport->port_state, ndlp->nlp_flag);

		phba->fc_stat.elsRcvFARPR++;
		lpfc_els_rcv_farpr(vport, elsiocb, ndlp);
		break;
	case ELS_CMD_FARP:
		lpfc_debugfs_disc_trc(vport, LPFC_DISC_TRC_ELS_UNSOL,
			"RCV FARP:        did:x%x/ste:x%x flg:x%x",
			did, vport->port_state, ndlp->nlp_flag);

		phba->fc_stat.elsRcvFARP++;
		lpfc_els_rcv_farp(vport, elsiocb, ndlp);
		break;
	case ELS_CMD_FAN:
		lpfc_debugfs_disc_trc(vport, LPFC_DISC_TRC_ELS_UNSOL,
			"RCV FAN:         did:x%x/ste:x%x flg:x%x",
			did, vport->port_state, ndlp->nlp_flag);

		phba->fc_stat.elsRcvFAN++;
		lpfc_els_rcv_fan(vport, elsiocb, ndlp);
		break;
	case ELS_CMD_PRLI:
		lpfc_debugfs_disc_trc(vport, LPFC_DISC_TRC_ELS_UNSOL,
			"RCV PRLI:        did:x%x/ste:x%x flg:x%x",
			did, vport->port_state, ndlp->nlp_flag);

		phba->fc_stat.elsRcvPRLI++;
		if (vport->port_state < LPFC_DISC_AUTH) {
			rjt_err = LSRJT_UNABLE_TPC;
			break;
		}
		lpfc_disc_state_machine(vport, ndlp, elsiocb, NLP_EVT_RCV_PRLI);
		break;
	case ELS_CMD_LIRR:
		lpfc_debugfs_disc_trc(vport, LPFC_DISC_TRC_ELS_UNSOL,
			"RCV LIRR:        did:x%x/ste:x%x flg:x%x",
			did, vport->port_state, ndlp->nlp_flag);

		phba->fc_stat.elsRcvLIRR++;
		lpfc_els_rcv_lirr(vport, elsiocb, ndlp);
		if (newnode)
			lpfc_nlp_put(ndlp);
		break;
	case ELS_CMD_RLS:
		lpfc_debugfs_disc_trc(vport, LPFC_DISC_TRC_ELS_UNSOL,
			"RCV RLS:         did:x%x/ste:x%x flg:x%x",
			did, vport->port_state, ndlp->nlp_flag);

		phba->fc_stat.elsRcvRLS++;
		lpfc_els_rcv_rls(vport, elsiocb, ndlp);
		if (newnode)
			lpfc_nlp_put(ndlp);
		break;
	case ELS_CMD_RPS:
		lpfc_debugfs_disc_trc(vport, LPFC_DISC_TRC_ELS_UNSOL,
			"RCV RPS:         did:x%x/ste:x%x flg:x%x",
			did, vport->port_state, ndlp->nlp_flag);

		phba->fc_stat.elsRcvRPS++;
		lpfc_els_rcv_rps(vport, elsiocb, ndlp);
		if (newnode)
			lpfc_nlp_put(ndlp);
		break;
	case ELS_CMD_RPL:
		lpfc_debugfs_disc_trc(vport, LPFC_DISC_TRC_ELS_UNSOL,
			"RCV RPL:         did:x%x/ste:x%x flg:x%x",
			did, vport->port_state, ndlp->nlp_flag);

		phba->fc_stat.elsRcvRPL++;
		lpfc_els_rcv_rpl(vport, elsiocb, ndlp);
		if (newnode)
			lpfc_nlp_put(ndlp);
		break;
	case ELS_CMD_RNID:
		lpfc_debugfs_disc_trc(vport, LPFC_DISC_TRC_ELS_UNSOL,
			"RCV RNID:        did:x%x/ste:x%x flg:x%x",
			did, vport->port_state, ndlp->nlp_flag);

		phba->fc_stat.elsRcvRNID++;
		lpfc_els_rcv_rnid(vport, elsiocb, ndlp);
		if (newnode)
			lpfc_nlp_put(ndlp);
		break;
	case ELS_CMD_RTV:
		lpfc_debugfs_disc_trc(vport, LPFC_DISC_TRC_ELS_UNSOL,
			"RCV RTV:        did:x%x/ste:x%x flg:x%x",
			did, vport->port_state, ndlp->nlp_flag);
		phba->fc_stat.elsRcvRTV++;
		lpfc_els_rcv_rtv(vport, elsiocb, ndlp);
		if (newnode)
			lpfc_nlp_put(ndlp);
		break;
	case ELS_CMD_RRQ:
		lpfc_debugfs_disc_trc(vport, LPFC_DISC_TRC_ELS_UNSOL,
			"RCV RRQ:         did:x%x/ste:x%x flg:x%x",
			did, vport->port_state, ndlp->nlp_flag);

		phba->fc_stat.elsRcvRRQ++;
		lpfc_els_rcv_rrq(vport, elsiocb, ndlp);
		if (newnode)
			lpfc_nlp_put(ndlp);
		break;
	case ELS_CMD_ECHO:
		lpfc_debugfs_disc_trc(vport, LPFC_DISC_TRC_ELS_UNSOL,
			"RCV ECHO:        did:x%x/ste:x%x flg:x%x",
			did, vport->port_state, ndlp->nlp_flag);

		phba->fc_stat.elsRcvECHO++;
		lpfc_els_rcv_echo(vport, elsiocb, ndlp);
		if (newnode)
			lpfc_nlp_put(ndlp);
		break;
	default:
		lpfc_debugfs_disc_trc(vport, LPFC_DISC_TRC_ELS_UNSOL,
			"RCV ELS cmd:     cmd:x%x did:x%x/ste:x%x",
			cmd, did, vport->port_state);

		/* Unsupported ELS command, reject */
		rjt_err = LSRJT_CMD_UNSUPPORTED;

		/* Unknown ELS command <elsCmd> received from NPORT <did> */
		lpfc_printf_vlog(vport, KERN_ERR, LOG_ELS,
				 "0115 Unknown ELS command x%x "
				 "received from NPORT x%x\n", cmd, did);
		if (newnode)
			lpfc_nlp_put(ndlp);
		break;
	}

	/* check if need to LS_RJT received ELS cmd */
	if (rjt_err) {
		memset(&stat, 0, sizeof(stat));
		stat.un.b.lsRjtRsnCode = rjt_err;
		stat.un.b.lsRjtRsnCodeExp = LSEXP_NOTHING_MORE;
		lpfc_els_rsp_reject(vport, stat.un.lsRjtError, elsiocb, ndlp,
			NULL);
	}

	lpfc_nlp_put(elsiocb->context1);
	elsiocb->context1 = NULL;
	return;

dropit:
	if (vport && !(vport->load_flag & FC_UNLOADING))
		lpfc_printf_vlog(vport, KERN_ERR, LOG_ELS,
			"0111 Dropping received ELS cmd "
			"Data: x%x x%x x%x\n",
			icmd->ulpStatus, icmd->un.ulpWord[4], icmd->ulpTimeout);
	phba->fc_stat.elsRcvDrop++;
}

/**
 * lpfc_find_vport_by_vpid - Find a vport on a HBA through vport identifier
 * @phba: pointer to lpfc hba data structure.
 * @vpi: host virtual N_Port identifier.
 *
 * This routine finds a vport on a HBA (referred by @phba) through a
 * @vpi. The function walks the HBA's vport list and returns the address
 * of the vport with the matching @vpi.
 *
 * Return code
 *    NULL - No vport with the matching @vpi found
 *    Otherwise - Address to the vport with the matching @vpi.
 **/
struct lpfc_vport *
lpfc_find_vport_by_vpid(struct lpfc_hba *phba, uint16_t vpi)
{
	struct lpfc_vport *vport;
	unsigned long flags;

	spin_lock_irqsave(&phba->hbalock, flags);
	list_for_each_entry(vport, &phba->port_list, listentry) {
		if (vport->vpi == vpi) {
			spin_unlock_irqrestore(&phba->hbalock, flags);
			return vport;
		}
	}
	spin_unlock_irqrestore(&phba->hbalock, flags);
	return NULL;
}

/**
 * lpfc_els_unsol_event - Process an unsolicited event from an els sli ring
 * @phba: pointer to lpfc hba data structure.
 * @pring: pointer to a SLI ring.
 * @elsiocb: pointer to lpfc els iocb data structure.
 *
 * This routine is used to process an unsolicited event received from a SLI
 * (Service Level Interface) ring. The actual processing of the data buffer
 * associated with the unsolicited event is done by invoking the routine
 * lpfc_els_unsol_buffer() after properly set up the iocb buffer from the
 * SLI ring on which the unsolicited event was received.
 **/
void
lpfc_els_unsol_event(struct lpfc_hba *phba, struct lpfc_sli_ring *pring,
		     struct lpfc_iocbq *elsiocb)
{
	struct lpfc_vport *vport = phba->pport;
	IOCB_t *icmd = &elsiocb->iocb;
	dma_addr_t paddr;
	struct lpfc_dmabuf *bdeBuf1 = elsiocb->context2;
	struct lpfc_dmabuf *bdeBuf2 = elsiocb->context3;

	elsiocb->context1 = NULL;
	elsiocb->context2 = NULL;
	elsiocb->context3 = NULL;

	if (icmd->ulpStatus == IOSTAT_NEED_BUFFER) {
		lpfc_sli_hbqbuf_add_hbqs(phba, LPFC_ELS_HBQ);
	} else if (icmd->ulpStatus == IOSTAT_LOCAL_REJECT &&
	    (icmd->un.ulpWord[4] & 0xff) == IOERR_RCV_BUFFER_WAITING) {
		phba->fc_stat.NoRcvBuf++;
		/* Not enough posted buffers; Try posting more buffers */
		if (!(phba->sli3_options & LPFC_SLI3_HBQ_ENABLED))
			lpfc_post_buffer(phba, pring, 0);
		return;
	}

	if ((phba->sli3_options & LPFC_SLI3_NPIV_ENABLED) &&
	    (icmd->ulpCommand == CMD_IOCB_RCV_ELS64_CX ||
	     icmd->ulpCommand == CMD_IOCB_RCV_SEQ64_CX)) {
		if (icmd->unsli3.rcvsli3.vpi == 0xffff)
			vport = phba->pport;
		else
			vport = lpfc_find_vport_by_vpid(phba,
				icmd->unsli3.rcvsli3.vpi - phba->vpi_base);
	}
	/* If there are no BDEs associated
	 * with this IOCB, there is nothing to do.
	 */
	if (icmd->ulpBdeCount == 0)
		return;

	/* type of ELS cmd is first 32bit word
	 * in packet
	 */
	if (phba->sli3_options & LPFC_SLI3_HBQ_ENABLED) {
		elsiocb->context2 = bdeBuf1;
	} else {
		paddr = getPaddr(icmd->un.cont64[0].addrHigh,
				 icmd->un.cont64[0].addrLow);
		elsiocb->context2 = lpfc_sli_ringpostbuf_get(phba, pring,
							     paddr);
	}

	lpfc_els_unsol_buffer(phba, pring, vport, elsiocb);
	/*
	 * The different unsolicited event handlers would tell us
	 * if they are done with "mp" by setting context2 to NULL.
	 */
	if (elsiocb->context2) {
		lpfc_in_buf_free(phba, (struct lpfc_dmabuf *)elsiocb->context2);
		elsiocb->context2 = NULL;
	}

	/* RCV_ELS64_CX provide for 2 BDEs - process 2nd if included */
	if ((phba->sli3_options & LPFC_SLI3_HBQ_ENABLED) &&
	    icmd->ulpBdeCount == 2) {
		elsiocb->context2 = bdeBuf2;
		lpfc_els_unsol_buffer(phba, pring, vport, elsiocb);
		/* free mp if we are done with it */
		if (elsiocb->context2) {
			lpfc_in_buf_free(phba, elsiocb->context2);
			elsiocb->context2 = NULL;
		}
	}
}

/**
 * lpfc_do_scr_ns_plogi - Issue a plogi to the name server for scr
 * @phba: pointer to lpfc hba data structure.
 * @vport: pointer to a virtual N_Port data structure.
 *
 * This routine issues a Port Login (PLOGI) to the Name Server with
 * State Change Request (SCR) for a @vport. This routine will create an
 * ndlp for the Name Server associated to the @vport if such node does
 * not already exist. The PLOGI to Name Server is issued by invoking the
 * lpfc_issue_els_plogi() routine. If Fabric-Device Management Interface
 * (FDMI) is configured to the @vport, a FDMI node will be created and
 * the PLOGI to FDMI is issued by invoking lpfc_issue_els_plogi() routine.
 **/
void
lpfc_do_scr_ns_plogi(struct lpfc_hba *phba, struct lpfc_vport *vport)
{
	struct lpfc_nodelist *ndlp, *ndlp_fdmi;

	ndlp = lpfc_findnode_did(vport, NameServer_DID);
	if (!ndlp) {
		ndlp = mempool_alloc(phba->nlp_mem_pool, GFP_KERNEL);
		if (!ndlp) {
			if (phba->fc_topology == LPFC_TOPOLOGY_LOOP) {
				lpfc_disc_start(vport);
				return;
			}
			lpfc_vport_set_state(vport, FC_VPORT_FAILED);
			lpfc_printf_vlog(vport, KERN_ERR, LOG_ELS,
					 "0251 NameServer login: no memory\n");
			return;
		}
		lpfc_nlp_init(vport, ndlp, NameServer_DID);
	} else if (!NLP_CHK_NODE_ACT(ndlp)) {
		ndlp = lpfc_enable_node(vport, ndlp, NLP_STE_UNUSED_NODE);
		if (!ndlp) {
			if (phba->fc_topology == LPFC_TOPOLOGY_LOOP) {
				lpfc_disc_start(vport);
				return;
			}
			lpfc_vport_set_state(vport, FC_VPORT_FAILED);
			lpfc_printf_vlog(vport, KERN_ERR, LOG_ELS,
					"0348 NameServer login: node freed\n");
			return;
		}
	}
	ndlp->nlp_type |= NLP_FABRIC;

	lpfc_nlp_set_state(vport, ndlp, NLP_STE_PLOGI_ISSUE);

	if (lpfc_issue_els_plogi(vport, ndlp->nlp_DID, 0)) {
		lpfc_vport_set_state(vport, FC_VPORT_FAILED);
		lpfc_printf_vlog(vport, KERN_ERR, LOG_ELS,
				 "0252 Cannot issue NameServer login\n");
		return;
	}

	if (vport->cfg_fdmi_on) {
		/* If this is the first time, allocate an ndlp and initialize
		 * it. Otherwise, make sure the node is enabled and then do the
		 * login.
		 */
		ndlp_fdmi = lpfc_findnode_did(vport, FDMI_DID);
		if (!ndlp_fdmi) {
			ndlp_fdmi = mempool_alloc(phba->nlp_mem_pool,
						  GFP_KERNEL);
			if (ndlp_fdmi) {
				lpfc_nlp_init(vport, ndlp_fdmi, FDMI_DID);
				ndlp_fdmi->nlp_type |= NLP_FABRIC;
			} else
				return;
		}
		if (!NLP_CHK_NODE_ACT(ndlp_fdmi))
			ndlp_fdmi = lpfc_enable_node(vport,
						     ndlp_fdmi,
						     NLP_STE_NPR_NODE);

		if (ndlp_fdmi) {
			lpfc_nlp_set_state(vport, ndlp_fdmi,
					   NLP_STE_PLOGI_ISSUE);
			lpfc_issue_els_plogi(vport, ndlp_fdmi->nlp_DID, 0);
		}
	}
}

/**
 * lpfc_cmpl_reg_new_vport - Completion callback function to register new vport
 * @phba: pointer to lpfc hba data structure.
 * @pmb: pointer to the driver internal queue element for mailbox command.
 *
 * This routine is the completion callback function to register new vport
 * mailbox command. If the new vport mailbox command completes successfully,
 * the fabric registration login shall be performed on physical port (the
 * new vport created is actually a physical port, with VPI 0) or the port
 * login to Name Server for State Change Request (SCR) will be performed
 * on virtual port (real virtual port, with VPI greater than 0).
 **/
static void
lpfc_cmpl_reg_new_vport(struct lpfc_hba *phba, LPFC_MBOXQ_t *pmb)
{
	struct lpfc_vport *vport = pmb->vport;
	struct Scsi_Host  *shost = lpfc_shost_from_vport(vport);
	struct lpfc_nodelist *ndlp = (struct lpfc_nodelist *) pmb->context2;
	MAILBOX_t *mb = &pmb->u.mb;
	int rc;

	spin_lock_irq(shost->host_lock);
	vport->fc_flag &= ~FC_VPORT_NEEDS_REG_VPI;
	spin_unlock_irq(shost->host_lock);

	if (mb->mbxStatus) {
		lpfc_printf_vlog(vport, KERN_ERR, LOG_MBOX,
				"0915 Register VPI failed : Status: x%x"
				" upd bit: x%x \n", mb->mbxStatus,
				 mb->un.varRegVpi.upd);
		if (phba->sli_rev == LPFC_SLI_REV4 &&
			mb->un.varRegVpi.upd)
			goto mbox_err_exit ;

		switch (mb->mbxStatus) {
		case 0x11:	/* unsupported feature */
		case 0x9603:	/* max_vpi exceeded */
		case 0x9602:	/* Link event since CLEAR_LA */
			/* giving up on vport registration */
			lpfc_vport_set_state(vport, FC_VPORT_FAILED);
			spin_lock_irq(shost->host_lock);
			vport->fc_flag &= ~(FC_FABRIC | FC_PUBLIC_LOOP);
			spin_unlock_irq(shost->host_lock);
			lpfc_can_disctmo(vport);
			break;
		/* If reg_vpi fail with invalid VPI status, re-init VPI */
		case 0x20:
			spin_lock_irq(shost->host_lock);
			vport->fc_flag |= FC_VPORT_NEEDS_REG_VPI;
			spin_unlock_irq(shost->host_lock);
			lpfc_init_vpi(phba, pmb, vport->vpi);
			pmb->vport = vport;
			pmb->mbox_cmpl = lpfc_init_vpi_cmpl;
			rc = lpfc_sli_issue_mbox(phba, pmb,
				MBX_NOWAIT);
			if (rc == MBX_NOT_FINISHED) {
				lpfc_printf_vlog(vport,
					KERN_ERR, LOG_MBOX,
					"2732 Failed to issue INIT_VPI"
					" mailbox command\n");
			} else {
				lpfc_nlp_put(ndlp);
				return;
			}

		default:
			/* Try to recover from this error */
			if (phba->sli_rev == LPFC_SLI_REV4)
				lpfc_sli4_unreg_all_rpis(vport);
			lpfc_mbx_unreg_vpi(vport);
			spin_lock_irq(shost->host_lock);
			vport->fc_flag |= FC_VPORT_NEEDS_REG_VPI;
			spin_unlock_irq(shost->host_lock);
			if (vport->port_type == LPFC_PHYSICAL_PORT
				&& !(vport->fc_flag & FC_LOGO_RCVD_DID_CHNG))
<<<<<<< HEAD
				lpfc_initial_flogi(vport);
=======
				lpfc_issue_init_vfi(vport);
>>>>>>> 3cbea436
			else
				lpfc_initial_fdisc(vport);
			break;
		}
	} else {
		spin_lock_irq(shost->host_lock);
		vport->vpi_state |= LPFC_VPI_REGISTERED;
		spin_unlock_irq(shost->host_lock);
		if (vport == phba->pport) {
			if (phba->sli_rev < LPFC_SLI_REV4)
				lpfc_issue_fabric_reglogin(vport);
			else {
				/*
				 * If the physical port is instantiated using
				 * FDISC, do not start vport discovery.
				 */
				if (vport->port_state != LPFC_FDISC)
					lpfc_start_fdiscs(phba);
				lpfc_do_scr_ns_plogi(phba, vport);
			}
		} else
			lpfc_do_scr_ns_plogi(phba, vport);
	}
mbox_err_exit:
	/* Now, we decrement the ndlp reference count held for this
	 * callback function
	 */
	lpfc_nlp_put(ndlp);

	mempool_free(pmb, phba->mbox_mem_pool);
	return;
}

/**
 * lpfc_register_new_vport - Register a new vport with a HBA
 * @phba: pointer to lpfc hba data structure.
 * @vport: pointer to a host virtual N_Port data structure.
 * @ndlp: pointer to a node-list data structure.
 *
 * This routine registers the @vport as a new virtual port with a HBA.
 * It is done through a registering vpi mailbox command.
 **/
void
lpfc_register_new_vport(struct lpfc_hba *phba, struct lpfc_vport *vport,
			struct lpfc_nodelist *ndlp)
{
	struct Scsi_Host *shost = lpfc_shost_from_vport(vport);
	LPFC_MBOXQ_t *mbox;

	mbox = mempool_alloc(phba->mbox_mem_pool, GFP_KERNEL);
	if (mbox) {
		lpfc_reg_vpi(vport, mbox);
		mbox->vport = vport;
		mbox->context2 = lpfc_nlp_get(ndlp);
		mbox->mbox_cmpl = lpfc_cmpl_reg_new_vport;
		if (lpfc_sli_issue_mbox(phba, mbox, MBX_NOWAIT)
		    == MBX_NOT_FINISHED) {
			/* mailbox command not success, decrement ndlp
			 * reference count for this command
			 */
			lpfc_nlp_put(ndlp);
			mempool_free(mbox, phba->mbox_mem_pool);

			lpfc_printf_vlog(vport, KERN_ERR, LOG_MBOX,
				"0253 Register VPI: Can't send mbox\n");
			goto mbox_err_exit;
		}
	} else {
		lpfc_printf_vlog(vport, KERN_ERR, LOG_MBOX,
				 "0254 Register VPI: no memory\n");
		goto mbox_err_exit;
	}
	return;

mbox_err_exit:
	lpfc_vport_set_state(vport, FC_VPORT_FAILED);
	spin_lock_irq(shost->host_lock);
	vport->fc_flag &= ~FC_VPORT_NEEDS_REG_VPI;
	spin_unlock_irq(shost->host_lock);
	return;
}

/**
 * lpfc_cancel_all_vport_retry_delay_timer - Cancel all vport retry delay timer
 * @phba: pointer to lpfc hba data structure.
 *
 * This routine cancels the retry delay timers to all the vports.
 **/
void
lpfc_cancel_all_vport_retry_delay_timer(struct lpfc_hba *phba)
{
	struct lpfc_vport **vports;
	struct lpfc_nodelist *ndlp;
	uint32_t link_state;
	int i;

	/* Treat this failure as linkdown for all vports */
	link_state = phba->link_state;
	lpfc_linkdown(phba);
	phba->link_state = link_state;

	vports = lpfc_create_vport_work_array(phba);

	if (vports) {
		for (i = 0; i <= phba->max_vports && vports[i] != NULL; i++) {
			ndlp = lpfc_findnode_did(vports[i], Fabric_DID);
			if (ndlp)
				lpfc_cancel_retry_delay_tmo(vports[i], ndlp);
			lpfc_els_flush_cmd(vports[i]);
		}
		lpfc_destroy_vport_work_array(phba, vports);
	}
}

/**
 * lpfc_retry_pport_discovery - Start timer to retry FLOGI.
 * @phba: pointer to lpfc hba data structure.
 *
 * This routine abort all pending discovery commands and
 * start a timer to retry FLOGI for the physical port
 * discovery.
 **/
void
lpfc_retry_pport_discovery(struct lpfc_hba *phba)
{
	struct lpfc_nodelist *ndlp;
	struct Scsi_Host  *shost;

	/* Cancel the all vports retry delay retry timers */
	lpfc_cancel_all_vport_retry_delay_timer(phba);

	/* If fabric require FLOGI, then re-instantiate physical login */
	ndlp = lpfc_findnode_did(phba->pport, Fabric_DID);
	if (!ndlp)
		return;

	shost = lpfc_shost_from_vport(phba->pport);
	mod_timer(&ndlp->nlp_delayfunc, jiffies + HZ);
	spin_lock_irq(shost->host_lock);
	ndlp->nlp_flag |= NLP_DELAY_TMO;
	spin_unlock_irq(shost->host_lock);
	ndlp->nlp_last_elscmd = ELS_CMD_FLOGI;
	phba->pport->port_state = LPFC_FLOGI;
	return;
}

/**
 * lpfc_fabric_login_reqd - Check if FLOGI required.
 * @phba: pointer to lpfc hba data structure.
 * @cmdiocb: pointer to FDISC command iocb.
 * @rspiocb: pointer to FDISC response iocb.
 *
 * This routine checks if a FLOGI is reguired for FDISC
 * to succeed.
 **/
static int
lpfc_fabric_login_reqd(struct lpfc_hba *phba,
		struct lpfc_iocbq *cmdiocb,
		struct lpfc_iocbq *rspiocb)
{

	if ((rspiocb->iocb.ulpStatus != IOSTAT_FABRIC_RJT) ||
		(rspiocb->iocb.un.ulpWord[4] != RJT_LOGIN_REQUIRED))
		return 0;
	else
		return 1;
}

/**
 * lpfc_cmpl_els_fdisc - Completion function for fdisc iocb command
 * @phba: pointer to lpfc hba data structure.
 * @cmdiocb: pointer to lpfc command iocb data structure.
 * @rspiocb: pointer to lpfc response iocb data structure.
 *
 * This routine is the completion callback function to a Fabric Discover
 * (FDISC) ELS command. Since all the FDISC ELS commands are issued
 * single threaded, each FDISC completion callback function will reset
 * the discovery timer for all vports such that the timers will not get
 * unnecessary timeout. The function checks the FDISC IOCB status. If error
 * detected, the vport will be set to FC_VPORT_FAILED state. Otherwise,the
 * vport will set to FC_VPORT_ACTIVE state. It then checks whether the DID
 * assigned to the vport has been changed with the completion of the FDISC
 * command. If so, both RPI (Remote Port Index) and VPI (Virtual Port Index)
 * are unregistered from the HBA, and then the lpfc_register_new_vport()
 * routine is invoked to register new vport with the HBA. Otherwise, the
 * lpfc_do_scr_ns_plogi() routine is invoked to issue a PLOGI to the Name
 * Server for State Change Request (SCR).
 **/
static void
lpfc_cmpl_els_fdisc(struct lpfc_hba *phba, struct lpfc_iocbq *cmdiocb,
		    struct lpfc_iocbq *rspiocb)
{
	struct lpfc_vport *vport = cmdiocb->vport;
	struct Scsi_Host  *shost = lpfc_shost_from_vport(vport);
	struct lpfc_nodelist *ndlp = (struct lpfc_nodelist *) cmdiocb->context1;
	struct lpfc_nodelist *np;
	struct lpfc_nodelist *next_np;
	IOCB_t *irsp = &rspiocb->iocb;
	struct lpfc_iocbq *piocb;

	lpfc_printf_vlog(vport, KERN_INFO, LOG_ELS,
			 "0123 FDISC completes. x%x/x%x prevDID: x%x\n",
			 irsp->ulpStatus, irsp->un.ulpWord[4],
			 vport->fc_prevDID);
	/* Since all FDISCs are being single threaded, we
	 * must reset the discovery timer for ALL vports
	 * waiting to send FDISC when one completes.
	 */
	list_for_each_entry(piocb, &phba->fabric_iocb_list, list) {
		lpfc_set_disctmo(piocb->vport);
	}

	lpfc_debugfs_disc_trc(vport, LPFC_DISC_TRC_ELS_CMD,
		"FDISC cmpl:      status:x%x/x%x prevdid:x%x",
		irsp->ulpStatus, irsp->un.ulpWord[4], vport->fc_prevDID);

	if (irsp->ulpStatus) {

		if (lpfc_fabric_login_reqd(phba, cmdiocb, rspiocb)) {
			lpfc_retry_pport_discovery(phba);
			goto out;
		}

		/* Check for retry */
		if (lpfc_els_retry(phba, cmdiocb, rspiocb))
			goto out;
		/* FDISC failed */
		lpfc_printf_vlog(vport, KERN_ERR, LOG_ELS,
				 "0126 FDISC failed. (%d/%d)\n",
				 irsp->ulpStatus, irsp->un.ulpWord[4]);
		goto fdisc_failed;
	}
	spin_lock_irq(shost->host_lock);
	vport->fc_flag &= ~FC_VPORT_CVL_RCVD;
	vport->fc_flag &= ~FC_VPORT_LOGO_RCVD;
	vport->fc_flag |= FC_FABRIC;
	if (vport->phba->fc_topology == LPFC_TOPOLOGY_LOOP)
		vport->fc_flag |=  FC_PUBLIC_LOOP;
	spin_unlock_irq(shost->host_lock);

	vport->fc_myDID = irsp->un.ulpWord[4] & Mask_DID;
	lpfc_vport_set_state(vport, FC_VPORT_ACTIVE);
	if ((vport->fc_prevDID != vport->fc_myDID) &&
		!(vport->fc_flag & FC_VPORT_NEEDS_REG_VPI)) {
		/* If our NportID changed, we need to ensure all
		 * remaining NPORTs get unreg_login'ed so we can
		 * issue unreg_vpi.
		 */
		list_for_each_entry_safe(np, next_np,
			&vport->fc_nodes, nlp_listp) {
			if (!NLP_CHK_NODE_ACT(ndlp) ||
			    (np->nlp_state != NLP_STE_NPR_NODE) ||
			    !(np->nlp_flag & NLP_NPR_ADISC))
				continue;
			spin_lock_irq(shost->host_lock);
			np->nlp_flag &= ~NLP_NPR_ADISC;
			spin_unlock_irq(shost->host_lock);
			lpfc_unreg_rpi(vport, np);
		}
		lpfc_cleanup_pending_mbox(vport);

		if (phba->sli_rev == LPFC_SLI_REV4)
			lpfc_sli4_unreg_all_rpis(vport);

		lpfc_mbx_unreg_vpi(vport);
		spin_lock_irq(shost->host_lock);
		vport->fc_flag |= FC_VPORT_NEEDS_REG_VPI;
		if (phba->sli_rev == LPFC_SLI_REV4)
			vport->fc_flag |= FC_VPORT_NEEDS_INIT_VPI;
		else
			vport->fc_flag |= FC_LOGO_RCVD_DID_CHNG;
		spin_unlock_irq(shost->host_lock);
	} else if ((phba->sli_rev == LPFC_SLI_REV4) &&
		!(vport->fc_flag & FC_VPORT_NEEDS_REG_VPI)) {
		/*
		 * Driver needs to re-reg VPI in order for f/w
		 * to update the MAC address.
		 */
		lpfc_register_new_vport(phba, vport, ndlp);
		goto out;
	}

	if (vport->fc_flag & FC_VPORT_NEEDS_INIT_VPI)
		lpfc_issue_init_vpi(vport);
	else if (vport->fc_flag & FC_VPORT_NEEDS_REG_VPI)
		lpfc_register_new_vport(phba, vport, ndlp);
	else
		lpfc_do_scr_ns_plogi(phba, vport);
	goto out;
fdisc_failed:
	lpfc_vport_set_state(vport, FC_VPORT_FAILED);
	/* Cancel discovery timer */
	lpfc_can_disctmo(vport);
	lpfc_nlp_put(ndlp);
out:
	lpfc_els_free_iocb(phba, cmdiocb);
}

/**
 * lpfc_issue_els_fdisc - Issue a fdisc iocb command
 * @vport: pointer to a virtual N_Port data structure.
 * @ndlp: pointer to a node-list data structure.
 * @retry: number of retries to the command IOCB.
 *
 * This routine prepares and issues a Fabric Discover (FDISC) IOCB to
 * a remote node (@ndlp) off a @vport. It uses the lpfc_issue_fabric_iocb()
 * routine to issue the IOCB, which makes sure only one outstanding fabric
 * IOCB will be sent off HBA at any given time.
 *
 * Note that, in lpfc_prep_els_iocb() routine, the reference count of ndlp
 * will be incremented by 1 for holding the ndlp and the reference to ndlp
 * will be stored into the context1 field of the IOCB for the completion
 * callback function to the FDISC ELS command.
 *
 * Return code
 *   0 - Successfully issued fdisc iocb command
 *   1 - Failed to issue fdisc iocb command
 **/
static int
lpfc_issue_els_fdisc(struct lpfc_vport *vport, struct lpfc_nodelist *ndlp,
		     uint8_t retry)
{
	struct lpfc_hba *phba = vport->phba;
	IOCB_t *icmd;
	struct lpfc_iocbq *elsiocb;
	struct serv_parm *sp;
	uint8_t *pcmd;
	uint16_t cmdsize;
	int did = ndlp->nlp_DID;
	int rc;

	vport->port_state = LPFC_FDISC;
	cmdsize = (sizeof(uint32_t) + sizeof(struct serv_parm));
	elsiocb = lpfc_prep_els_iocb(vport, 1, cmdsize, retry, ndlp, did,
				     ELS_CMD_FDISC);
	if (!elsiocb) {
		lpfc_vport_set_state(vport, FC_VPORT_FAILED);
		lpfc_printf_vlog(vport, KERN_ERR, LOG_ELS,
				 "0255 Issue FDISC: no IOCB\n");
		return 1;
	}

	icmd = &elsiocb->iocb;
	icmd->un.elsreq64.myID = 0;
	icmd->un.elsreq64.fl = 1;

	if  ((phba->sli_rev == LPFC_SLI_REV4) &&
	     (bf_get(lpfc_sli_intf_if_type, &phba->sli4_hba.sli_intf) ==
	      LPFC_SLI_INTF_IF_TYPE_0)) {
		/* FDISC needs to be 1 for WQE VPI */
		elsiocb->iocb.ulpCt_h = (SLI4_CT_VPI >> 1) & 1;
		elsiocb->iocb.ulpCt_l = SLI4_CT_VPI & 1 ;
		/* Set the ulpContext to the vpi */
		elsiocb->iocb.ulpContext = vport->vpi + phba->vpi_base;
	} else {
		/* For FDISC, Let FDISC rsp set the NPortID for this VPI */
		icmd->ulpCt_h = 1;
		icmd->ulpCt_l = 0;
	}

	pcmd = (uint8_t *) (((struct lpfc_dmabuf *) elsiocb->context2)->virt);
	*((uint32_t *) (pcmd)) = ELS_CMD_FDISC;
	pcmd += sizeof(uint32_t); /* CSP Word 1 */
	memcpy(pcmd, &vport->phba->pport->fc_sparam, sizeof(struct serv_parm));
	sp = (struct serv_parm *) pcmd;
	/* Setup CSPs accordingly for Fabric */
	sp->cmn.e_d_tov = 0;
	sp->cmn.w2.r_a_tov = 0;
	sp->cls1.classValid = 0;
	sp->cls2.seqDelivery = 1;
	sp->cls3.seqDelivery = 1;

	pcmd += sizeof(uint32_t); /* CSP Word 2 */
	pcmd += sizeof(uint32_t); /* CSP Word 3 */
	pcmd += sizeof(uint32_t); /* CSP Word 4 */
	pcmd += sizeof(uint32_t); /* Port Name */
	memcpy(pcmd, &vport->fc_portname, 8);
	pcmd += sizeof(uint32_t); /* Node Name */
	pcmd += sizeof(uint32_t); /* Node Name */
	memcpy(pcmd, &vport->fc_nodename, 8);

	lpfc_set_disctmo(vport);

	phba->fc_stat.elsXmitFDISC++;
	elsiocb->iocb_cmpl = lpfc_cmpl_els_fdisc;

	lpfc_debugfs_disc_trc(vport, LPFC_DISC_TRC_ELS_CMD,
		"Issue FDISC:     did:x%x",
		did, 0, 0);

	rc = lpfc_issue_fabric_iocb(phba, elsiocb);
	if (rc == IOCB_ERROR) {
		lpfc_els_free_iocb(phba, elsiocb);
		lpfc_vport_set_state(vport, FC_VPORT_FAILED);
		lpfc_printf_vlog(vport, KERN_ERR, LOG_ELS,
				 "0256 Issue FDISC: Cannot send IOCB\n");
		return 1;
	}
	lpfc_vport_set_state(vport, FC_VPORT_INITIALIZING);
	return 0;
}

/**
 * lpfc_cmpl_els_npiv_logo - Completion function with vport logo
 * @phba: pointer to lpfc hba data structure.
 * @cmdiocb: pointer to lpfc command iocb data structure.
 * @rspiocb: pointer to lpfc response iocb data structure.
 *
 * This routine is the completion callback function to the issuing of a LOGO
 * ELS command off a vport. It frees the command IOCB and then decrement the
 * reference count held on ndlp for this completion function, indicating that
 * the reference to the ndlp is no long needed. Note that the
 * lpfc_els_free_iocb() routine decrements the ndlp reference held for this
 * callback function and an additional explicit ndlp reference decrementation
 * will trigger the actual release of the ndlp.
 **/
static void
lpfc_cmpl_els_npiv_logo(struct lpfc_hba *phba, struct lpfc_iocbq *cmdiocb,
			struct lpfc_iocbq *rspiocb)
{
	struct lpfc_vport *vport = cmdiocb->vport;
	IOCB_t *irsp;
	struct lpfc_nodelist *ndlp;
	ndlp = (struct lpfc_nodelist *)cmdiocb->context1;

	irsp = &rspiocb->iocb;
	lpfc_debugfs_disc_trc(vport, LPFC_DISC_TRC_ELS_CMD,
		"LOGO npiv cmpl:  status:x%x/x%x did:x%x",
		irsp->ulpStatus, irsp->un.ulpWord[4], irsp->un.rcvels.remoteID);

	lpfc_els_free_iocb(phba, cmdiocb);
	vport->unreg_vpi_cmpl = VPORT_ERROR;

	/* Trigger the release of the ndlp after logo */
	lpfc_nlp_put(ndlp);
}

/**
 * lpfc_issue_els_npiv_logo - Issue a logo off a vport
 * @vport: pointer to a virtual N_Port data structure.
 * @ndlp: pointer to a node-list data structure.
 *
 * This routine issues a LOGO ELS command to an @ndlp off a @vport.
 *
 * Note that, in lpfc_prep_els_iocb() routine, the reference count of ndlp
 * will be incremented by 1 for holding the ndlp and the reference to ndlp
 * will be stored into the context1 field of the IOCB for the completion
 * callback function to the LOGO ELS command.
 *
 * Return codes
 *   0 - Successfully issued logo off the @vport
 *   1 - Failed to issue logo off the @vport
 **/
int
lpfc_issue_els_npiv_logo(struct lpfc_vport *vport, struct lpfc_nodelist *ndlp)
{
	struct Scsi_Host *shost = lpfc_shost_from_vport(vport);
	struct lpfc_hba  *phba = vport->phba;
	IOCB_t *icmd;
	struct lpfc_iocbq *elsiocb;
	uint8_t *pcmd;
	uint16_t cmdsize;

	cmdsize = 2 * sizeof(uint32_t) + sizeof(struct lpfc_name);
	elsiocb = lpfc_prep_els_iocb(vport, 1, cmdsize, 0, ndlp, ndlp->nlp_DID,
				     ELS_CMD_LOGO);
	if (!elsiocb)
		return 1;

	icmd = &elsiocb->iocb;
	pcmd = (uint8_t *) (((struct lpfc_dmabuf *) elsiocb->context2)->virt);
	*((uint32_t *) (pcmd)) = ELS_CMD_LOGO;
	pcmd += sizeof(uint32_t);

	/* Fill in LOGO payload */
	*((uint32_t *) (pcmd)) = be32_to_cpu(vport->fc_myDID);
	pcmd += sizeof(uint32_t);
	memcpy(pcmd, &vport->fc_portname, sizeof(struct lpfc_name));

	lpfc_debugfs_disc_trc(vport, LPFC_DISC_TRC_ELS_CMD,
		"Issue LOGO npiv  did:x%x flg:x%x",
		ndlp->nlp_DID, ndlp->nlp_flag, 0);

	elsiocb->iocb_cmpl = lpfc_cmpl_els_npiv_logo;
	spin_lock_irq(shost->host_lock);
	ndlp->nlp_flag |= NLP_LOGO_SND;
	spin_unlock_irq(shost->host_lock);
	if (lpfc_sli_issue_iocb(phba, LPFC_ELS_RING, elsiocb, 0) ==
	    IOCB_ERROR) {
		spin_lock_irq(shost->host_lock);
		ndlp->nlp_flag &= ~NLP_LOGO_SND;
		spin_unlock_irq(shost->host_lock);
		lpfc_els_free_iocb(phba, elsiocb);
		return 1;
	}
	return 0;
}

/**
 * lpfc_fabric_block_timeout - Handler function to the fabric block timer
 * @ptr: holder for the timer function associated data.
 *
 * This routine is invoked by the fabric iocb block timer after
 * timeout. It posts the fabric iocb block timeout event by setting the
 * WORKER_FABRIC_BLOCK_TMO bit to work port event bitmap and then invokes
 * lpfc_worker_wake_up() routine to wake up the worker thread. It is for
 * the worker thread to invoke the lpfc_unblock_fabric_iocbs() on the
 * posted event WORKER_FABRIC_BLOCK_TMO.
 **/
void
lpfc_fabric_block_timeout(unsigned long ptr)
{
	struct lpfc_hba  *phba = (struct lpfc_hba *) ptr;
	unsigned long iflags;
	uint32_t tmo_posted;

	spin_lock_irqsave(&phba->pport->work_port_lock, iflags);
	tmo_posted = phba->pport->work_port_events & WORKER_FABRIC_BLOCK_TMO;
	if (!tmo_posted)
		phba->pport->work_port_events |= WORKER_FABRIC_BLOCK_TMO;
	spin_unlock_irqrestore(&phba->pport->work_port_lock, iflags);

	if (!tmo_posted)
		lpfc_worker_wake_up(phba);
	return;
}

/**
 * lpfc_resume_fabric_iocbs - Issue a fabric iocb from driver internal list
 * @phba: pointer to lpfc hba data structure.
 *
 * This routine issues one fabric iocb from the driver internal list to
 * the HBA. It first checks whether it's ready to issue one fabric iocb to
 * the HBA (whether there is no outstanding fabric iocb). If so, it shall
 * remove one pending fabric iocb from the driver internal list and invokes
 * lpfc_sli_issue_iocb() routine to send the fabric iocb to the HBA.
 **/
static void
lpfc_resume_fabric_iocbs(struct lpfc_hba *phba)
{
	struct lpfc_iocbq *iocb;
	unsigned long iflags;
	int ret;
	IOCB_t *cmd;

repeat:
	iocb = NULL;
	spin_lock_irqsave(&phba->hbalock, iflags);
	/* Post any pending iocb to the SLI layer */
	if (atomic_read(&phba->fabric_iocb_count) == 0) {
		list_remove_head(&phba->fabric_iocb_list, iocb, typeof(*iocb),
				 list);
		if (iocb)
			/* Increment fabric iocb count to hold the position */
			atomic_inc(&phba->fabric_iocb_count);
	}
	spin_unlock_irqrestore(&phba->hbalock, iflags);
	if (iocb) {
		iocb->fabric_iocb_cmpl = iocb->iocb_cmpl;
		iocb->iocb_cmpl = lpfc_cmpl_fabric_iocb;
		iocb->iocb_flag |= LPFC_IO_FABRIC;

		lpfc_debugfs_disc_trc(iocb->vport, LPFC_DISC_TRC_ELS_CMD,
			"Fabric sched1:   ste:x%x",
			iocb->vport->port_state, 0, 0);

		ret = lpfc_sli_issue_iocb(phba, LPFC_ELS_RING, iocb, 0);

		if (ret == IOCB_ERROR) {
			iocb->iocb_cmpl = iocb->fabric_iocb_cmpl;
			iocb->fabric_iocb_cmpl = NULL;
			iocb->iocb_flag &= ~LPFC_IO_FABRIC;
			cmd = &iocb->iocb;
			cmd->ulpStatus = IOSTAT_LOCAL_REJECT;
			cmd->un.ulpWord[4] = IOERR_SLI_ABORTED;
			iocb->iocb_cmpl(phba, iocb, iocb);

			atomic_dec(&phba->fabric_iocb_count);
			goto repeat;
		}
	}

	return;
}

/**
 * lpfc_unblock_fabric_iocbs - Unblock issuing fabric iocb command
 * @phba: pointer to lpfc hba data structure.
 *
 * This routine unblocks the  issuing fabric iocb command. The function
 * will clear the fabric iocb block bit and then invoke the routine
 * lpfc_resume_fabric_iocbs() to issue one of the pending fabric iocb
 * from the driver internal fabric iocb list.
 **/
void
lpfc_unblock_fabric_iocbs(struct lpfc_hba *phba)
{
	clear_bit(FABRIC_COMANDS_BLOCKED, &phba->bit_flags);

	lpfc_resume_fabric_iocbs(phba);
	return;
}

/**
 * lpfc_block_fabric_iocbs - Block issuing fabric iocb command
 * @phba: pointer to lpfc hba data structure.
 *
 * This routine blocks the issuing fabric iocb for a specified amount of
 * time (currently 100 ms). This is done by set the fabric iocb block bit
 * and set up a timeout timer for 100ms. When the block bit is set, no more
 * fabric iocb will be issued out of the HBA.
 **/
static void
lpfc_block_fabric_iocbs(struct lpfc_hba *phba)
{
	int blocked;

	blocked = test_and_set_bit(FABRIC_COMANDS_BLOCKED, &phba->bit_flags);
	/* Start a timer to unblock fabric iocbs after 100ms */
	if (!blocked)
		mod_timer(&phba->fabric_block_timer, jiffies + HZ/10 );

	return;
}

/**
 * lpfc_cmpl_fabric_iocb - Completion callback function for fabric iocb
 * @phba: pointer to lpfc hba data structure.
 * @cmdiocb: pointer to lpfc command iocb data structure.
 * @rspiocb: pointer to lpfc response iocb data structure.
 *
 * This routine is the callback function that is put to the fabric iocb's
 * callback function pointer (iocb->iocb_cmpl). The original iocb's callback
 * function pointer has been stored in iocb->fabric_iocb_cmpl. This callback
 * function first restores and invokes the original iocb's callback function
 * and then invokes the lpfc_resume_fabric_iocbs() routine to issue the next
 * fabric bound iocb from the driver internal fabric iocb list onto the wire.
 **/
static void
lpfc_cmpl_fabric_iocb(struct lpfc_hba *phba, struct lpfc_iocbq *cmdiocb,
	struct lpfc_iocbq *rspiocb)
{
	struct ls_rjt stat;

	if ((cmdiocb->iocb_flag & LPFC_IO_FABRIC) != LPFC_IO_FABRIC)
		BUG();

	switch (rspiocb->iocb.ulpStatus) {
		case IOSTAT_NPORT_RJT:
		case IOSTAT_FABRIC_RJT:
			if (rspiocb->iocb.un.ulpWord[4] & RJT_UNAVAIL_TEMP) {
				lpfc_block_fabric_iocbs(phba);
			}
			break;

		case IOSTAT_NPORT_BSY:
		case IOSTAT_FABRIC_BSY:
			lpfc_block_fabric_iocbs(phba);
			break;

		case IOSTAT_LS_RJT:
			stat.un.lsRjtError =
				be32_to_cpu(rspiocb->iocb.un.ulpWord[4]);
			if ((stat.un.b.lsRjtRsnCode == LSRJT_UNABLE_TPC) ||
				(stat.un.b.lsRjtRsnCode == LSRJT_LOGICAL_BSY))
				lpfc_block_fabric_iocbs(phba);
			break;
	}

	if (atomic_read(&phba->fabric_iocb_count) == 0)
		BUG();

	cmdiocb->iocb_cmpl = cmdiocb->fabric_iocb_cmpl;
	cmdiocb->fabric_iocb_cmpl = NULL;
	cmdiocb->iocb_flag &= ~LPFC_IO_FABRIC;
	cmdiocb->iocb_cmpl(phba, cmdiocb, rspiocb);

	atomic_dec(&phba->fabric_iocb_count);
	if (!test_bit(FABRIC_COMANDS_BLOCKED, &phba->bit_flags)) {
		/* Post any pending iocbs to HBA */
		lpfc_resume_fabric_iocbs(phba);
	}
}

/**
 * lpfc_issue_fabric_iocb - Issue a fabric iocb command
 * @phba: pointer to lpfc hba data structure.
 * @iocb: pointer to lpfc command iocb data structure.
 *
 * This routine is used as the top-level API for issuing a fabric iocb command
 * such as FLOGI and FDISC. To accommodate certain switch fabric, this driver
 * function makes sure that only one fabric bound iocb will be outstanding at
 * any given time. As such, this function will first check to see whether there
 * is already an outstanding fabric iocb on the wire. If so, it will put the
 * newly issued iocb onto the driver internal fabric iocb list, waiting to be
 * issued later. Otherwise, it will issue the iocb on the wire and update the
 * fabric iocb count it indicate that there is one fabric iocb on the wire.
 *
 * Note, this implementation has a potential sending out fabric IOCBs out of
 * order. The problem is caused by the construction of the "ready" boolen does
 * not include the condition that the internal fabric IOCB list is empty. As
 * such, it is possible a fabric IOCB issued by this routine might be "jump"
 * ahead of the fabric IOCBs in the internal list.
 *
 * Return code
 *   IOCB_SUCCESS - either fabric iocb put on the list or issued successfully
 *   IOCB_ERROR - failed to issue fabric iocb
 **/
static int
lpfc_issue_fabric_iocb(struct lpfc_hba *phba, struct lpfc_iocbq *iocb)
{
	unsigned long iflags;
	int ready;
	int ret;

	if (atomic_read(&phba->fabric_iocb_count) > 1)
		BUG();

	spin_lock_irqsave(&phba->hbalock, iflags);
	ready = atomic_read(&phba->fabric_iocb_count) == 0 &&
		!test_bit(FABRIC_COMANDS_BLOCKED, &phba->bit_flags);

	if (ready)
		/* Increment fabric iocb count to hold the position */
		atomic_inc(&phba->fabric_iocb_count);
	spin_unlock_irqrestore(&phba->hbalock, iflags);
	if (ready) {
		iocb->fabric_iocb_cmpl = iocb->iocb_cmpl;
		iocb->iocb_cmpl = lpfc_cmpl_fabric_iocb;
		iocb->iocb_flag |= LPFC_IO_FABRIC;

		lpfc_debugfs_disc_trc(iocb->vport, LPFC_DISC_TRC_ELS_CMD,
			"Fabric sched2:   ste:x%x",
			iocb->vport->port_state, 0, 0);

		ret = lpfc_sli_issue_iocb(phba, LPFC_ELS_RING, iocb, 0);

		if (ret == IOCB_ERROR) {
			iocb->iocb_cmpl = iocb->fabric_iocb_cmpl;
			iocb->fabric_iocb_cmpl = NULL;
			iocb->iocb_flag &= ~LPFC_IO_FABRIC;
			atomic_dec(&phba->fabric_iocb_count);
		}
	} else {
		spin_lock_irqsave(&phba->hbalock, iflags);
		list_add_tail(&iocb->list, &phba->fabric_iocb_list);
		spin_unlock_irqrestore(&phba->hbalock, iflags);
		ret = IOCB_SUCCESS;
	}
	return ret;
}

/**
 * lpfc_fabric_abort_vport - Abort a vport's iocbs from driver fabric iocb list
 * @vport: pointer to a virtual N_Port data structure.
 *
 * This routine aborts all the IOCBs associated with a @vport from the
 * driver internal fabric IOCB list. The list contains fabric IOCBs to be
 * issued to the ELS IOCB ring. This abort function walks the fabric IOCB
 * list, removes each IOCB associated with the @vport off the list, set the
 * status feild to IOSTAT_LOCAL_REJECT, and invokes the callback function
 * associated with the IOCB.
 **/
static void lpfc_fabric_abort_vport(struct lpfc_vport *vport)
{
	LIST_HEAD(completions);
	struct lpfc_hba  *phba = vport->phba;
	struct lpfc_iocbq *tmp_iocb, *piocb;

	spin_lock_irq(&phba->hbalock);
	list_for_each_entry_safe(piocb, tmp_iocb, &phba->fabric_iocb_list,
				 list) {

		if (piocb->vport != vport)
			continue;

		list_move_tail(&piocb->list, &completions);
	}
	spin_unlock_irq(&phba->hbalock);

	/* Cancel all the IOCBs from the completions list */
	lpfc_sli_cancel_iocbs(phba, &completions, IOSTAT_LOCAL_REJECT,
			      IOERR_SLI_ABORTED);
}

/**
 * lpfc_fabric_abort_nport - Abort a ndlp's iocbs from driver fabric iocb list
 * @ndlp: pointer to a node-list data structure.
 *
 * This routine aborts all the IOCBs associated with an @ndlp from the
 * driver internal fabric IOCB list. The list contains fabric IOCBs to be
 * issued to the ELS IOCB ring. This abort function walks the fabric IOCB
 * list, removes each IOCB associated with the @ndlp off the list, set the
 * status feild to IOSTAT_LOCAL_REJECT, and invokes the callback function
 * associated with the IOCB.
 **/
void lpfc_fabric_abort_nport(struct lpfc_nodelist *ndlp)
{
	LIST_HEAD(completions);
	struct lpfc_hba  *phba = ndlp->phba;
	struct lpfc_iocbq *tmp_iocb, *piocb;
	struct lpfc_sli_ring *pring = &phba->sli.ring[LPFC_ELS_RING];

	spin_lock_irq(&phba->hbalock);
	list_for_each_entry_safe(piocb, tmp_iocb, &phba->fabric_iocb_list,
				 list) {
		if ((lpfc_check_sli_ndlp(phba, pring, piocb, ndlp))) {

			list_move_tail(&piocb->list, &completions);
		}
	}
	spin_unlock_irq(&phba->hbalock);

	/* Cancel all the IOCBs from the completions list */
	lpfc_sli_cancel_iocbs(phba, &completions, IOSTAT_LOCAL_REJECT,
			      IOERR_SLI_ABORTED);
}

/**
 * lpfc_fabric_abort_hba - Abort all iocbs on driver fabric iocb list
 * @phba: pointer to lpfc hba data structure.
 *
 * This routine aborts all the IOCBs currently on the driver internal
 * fabric IOCB list. The list contains fabric IOCBs to be issued to the ELS
 * IOCB ring. This function takes the entire IOCB list off the fabric IOCB
 * list, removes IOCBs off the list, set the status feild to
 * IOSTAT_LOCAL_REJECT, and invokes the callback function associated with
 * the IOCB.
 **/
void lpfc_fabric_abort_hba(struct lpfc_hba *phba)
{
	LIST_HEAD(completions);

	spin_lock_irq(&phba->hbalock);
	list_splice_init(&phba->fabric_iocb_list, &completions);
	spin_unlock_irq(&phba->hbalock);

	/* Cancel all the IOCBs from the completions list */
	lpfc_sli_cancel_iocbs(phba, &completions, IOSTAT_LOCAL_REJECT,
			      IOERR_SLI_ABORTED);
}

/**
 * lpfc_sli4_els_xri_aborted - Slow-path process of els xri abort
 * @phba: pointer to lpfc hba data structure.
 * @axri: pointer to the els xri abort wcqe structure.
 *
 * This routine is invoked by the worker thread to process a SLI4 slow-path
 * ELS aborted xri.
 **/
void
lpfc_sli4_els_xri_aborted(struct lpfc_hba *phba,
			  struct sli4_wcqe_xri_aborted *axri)
{
	uint16_t xri = bf_get(lpfc_wcqe_xa_xri, axri);
	uint16_t rxid = bf_get(lpfc_wcqe_xa_remote_xid, axri);

	struct lpfc_sglq *sglq_entry = NULL, *sglq_next = NULL;
	unsigned long iflag = 0;
<<<<<<< HEAD
=======
	struct lpfc_nodelist *ndlp;
>>>>>>> 3cbea436
	struct lpfc_sli_ring *pring = &phba->sli.ring[LPFC_ELS_RING];

	spin_lock_irqsave(&phba->hbalock, iflag);
	spin_lock(&phba->sli4_hba.abts_sgl_list_lock);
	list_for_each_entry_safe(sglq_entry, sglq_next,
			&phba->sli4_hba.lpfc_abts_els_sgl_list, list) {
		if (sglq_entry->sli4_xritag == xri) {
			list_del(&sglq_entry->list);
<<<<<<< HEAD
=======
			ndlp = sglq_entry->ndlp;
			sglq_entry->ndlp = NULL;
>>>>>>> 3cbea436
			list_add_tail(&sglq_entry->list,
				&phba->sli4_hba.lpfc_sgl_list);
			sglq_entry->state = SGL_FREED;
			spin_unlock(&phba->sli4_hba.abts_sgl_list_lock);
			spin_unlock_irqrestore(&phba->hbalock, iflag);
<<<<<<< HEAD
=======
			lpfc_set_rrq_active(phba, ndlp, xri, rxid, 1);
>>>>>>> 3cbea436

			/* Check if TXQ queue needs to be serviced */
			if (pring->txq_cnt)
				lpfc_worker_wake_up(phba);
			return;
		}
	}
	spin_unlock(&phba->sli4_hba.abts_sgl_list_lock);
	sglq_entry = __lpfc_get_active_sglq(phba, xri);
	if (!sglq_entry || (sglq_entry->sli4_xritag != xri)) {
		spin_unlock_irqrestore(&phba->hbalock, iflag);
		return;
	}
	sglq_entry->state = SGL_XRI_ABORTED;
	spin_unlock_irqrestore(&phba->hbalock, iflag);
	return;
}<|MERGE_RESOLUTION|>--- conflicted
+++ resolved
@@ -860,15 +860,6 @@
 				goto out;
 			}
 		}
-<<<<<<< HEAD
-
-		/* FLOGI failure */
-		lpfc_printf_vlog(vport, KERN_ERR, LOG_ELS,
-				 "0100 FLOGI failure Status:x%x/x%x TMO:x%x\n",
-				 irsp->ulpStatus, irsp->un.ulpWord[4],
-				 irsp->ulpTimeout);
-=======
->>>>>>> 3cbea436
 		goto flogifail;
 	}
 	spin_lock_irq(shost->host_lock);
@@ -898,11 +889,7 @@
 		 */
 		if (sp->cmn.fPort)
 			rc = lpfc_cmpl_els_flogi_fabric(vport, ndlp, sp, irsp);
-<<<<<<< HEAD
-		else if (!(phba->hba_flag & HBA_FCOE_SUPPORT))
-=======
 		else if (!(phba->hba_flag & HBA_FCOE_MODE))
->>>>>>> 3cbea436
 			rc = lpfc_cmpl_els_flogi_nport(vport, ndlp, sp);
 		else {
 			lpfc_printf_vlog(vport, KERN_ERR,
@@ -934,7 +921,6 @@
 			phba->fcf.fcf_flag &= ~FCF_DISCOVERY;
 			phba->hba_flag &= ~(FCF_RR_INPROG | HBA_DEVLOSS_TMO);
 			spin_unlock_irq(&phba->hbalock);
-<<<<<<< HEAD
 			goto out;
 		}
 		if (!rc) {
@@ -951,24 +937,6 @@
 			spin_unlock_irq(&phba->hbalock);
 			goto out;
 		}
-=======
-			goto out;
-		}
-		if (!rc) {
-			/* Mark the FCF discovery process done */
-			if (phba->hba_flag & HBA_FIP_SUPPORT)
-				lpfc_printf_vlog(vport, KERN_INFO, LOG_FIP |
-						LOG_ELS,
-						"2769 FLOGI to FCF (x%x) "
-						"completed successfully\n",
-						phba->fcf.current_rec.fcf_indx);
-			spin_lock_irq(&phba->hbalock);
-			phba->fcf.fcf_flag &= ~FCF_DISCOVERY;
-			phba->hba_flag &= ~(FCF_RR_INPROG | HBA_DEVLOSS_TMO);
-			spin_unlock_irq(&phba->hbalock);
-			goto out;
-		}
->>>>>>> 3cbea436
 	}
 
 flogifail:
@@ -1325,10 +1293,7 @@
 	uint32_t rc, keepDID = 0;
 	int  put_node;
 	int  put_rport;
-<<<<<<< HEAD
-=======
 	struct lpfc_node_rrqs rrq;
->>>>>>> 3cbea436
 
 	/* Fabric nodes can have the same WWPN so we don't bother searching
 	 * by WWPN.  Just return the ndlp that was given to us.
@@ -3014,11 +2979,7 @@
 		retry = 1;
 
 	if (((cmd == ELS_CMD_FLOGI) || (cmd == ELS_CMD_FDISC)) &&
-<<<<<<< HEAD
-	    (phba->fc_topology != TOPOLOGY_LOOP) &&
-=======
 	    (phba->fc_topology != LPFC_TOPOLOGY_LOOP) &&
->>>>>>> 3cbea436
 	    !lpfc_error_lost_link(irsp)) {
 		/* FLOGI retry policy */
 		retry = 1;
@@ -4037,8 +3998,6 @@
 }
 
 /**
-<<<<<<< HEAD
-=======
  * lpfc_els_clear_rrq - Clear the rq that this rrq describes.
  * @vport: pointer to a virtual N_Port data structure.
  * @iocb: pointer to the lpfc command iocb data structure.
@@ -4080,7 +4039,6 @@
 }
 
 /**
->>>>>>> 3cbea436
  * lpfc_els_rsp_echo_acc - Issue echo acc response
  * @vport: pointer to a virtual N_Port data structure.
  * @data: pointer to echo data to return in the accept.
@@ -4975,7 +4933,6 @@
 
 /**
  * lpfc_els_rsp_rls_acc - Completion callbk func for MBX_READ_LNK_STAT mbox cmd
-<<<<<<< HEAD
  * @phba: pointer to lpfc hba data structure.
  * @pmb: pointer to the driver internal queue element for mailbox command.
  *
@@ -5059,257 +5016,8 @@
 
 /**
  * lpfc_els_rsp_rps_acc - Completion callbk func for MBX_READ_LNK_STAT mbox cmd
-=======
->>>>>>> 3cbea436
  * @phba: pointer to lpfc hba data structure.
  * @pmb: pointer to the driver internal queue element for mailbox command.
- *
- * This routine is the completion callback function for the MBX_READ_LNK_STAT
- * mailbox command. This callback function is to actually send the Accept
- * (ACC) response to a Read Port Status (RPS) unsolicited IOCB event. It
- * collects the link statistics from the completion of the MBX_READ_LNK_STAT
- * mailbox command, constructs the RPS response with the link statistics
- * collected, and then invokes the lpfc_sli_issue_iocb() routine to send ACC
- * response to the RPS.
- *
- * Note that, in lpfc_prep_els_iocb() routine, the reference count of ndlp
- * will be incremented by 1 for holding the ndlp and the reference to ndlp
- * will be stored into the context1 field of the IOCB for the completion
- * callback function to the RPS Accept Response ELS IOCB command.
- *
- **/
-static void
-lpfc_els_rsp_rls_acc(struct lpfc_hba *phba, LPFC_MBOXQ_t *pmb)
-{
-	MAILBOX_t *mb;
-	IOCB_t *icmd;
-	struct RLS_RSP *rls_rsp;
-	uint8_t *pcmd;
-	struct lpfc_iocbq *elsiocb;
-	struct lpfc_nodelist *ndlp;
-	uint16_t xri;
-	uint32_t cmdsize;
-
-	mb = &pmb->u.mb;
-
-	ndlp = (struct lpfc_nodelist *) pmb->context2;
-	xri = (uint16_t) ((unsigned long)(pmb->context1));
-	pmb->context1 = NULL;
-	pmb->context2 = NULL;
-
-	if (mb->mbxStatus) {
-		mempool_free(pmb, phba->mbox_mem_pool);
-		return;
-	}
-
-	cmdsize = sizeof(struct RLS_RSP) + sizeof(uint32_t);
-	mempool_free(pmb, phba->mbox_mem_pool);
-	elsiocb = lpfc_prep_els_iocb(phba->pport, 0, cmdsize,
-				     lpfc_max_els_tries, ndlp,
-				     ndlp->nlp_DID, ELS_CMD_ACC);
-
-	/* Decrement the ndlp reference count from previous mbox command */
-	lpfc_nlp_put(ndlp);
-
-	if (!elsiocb)
-		return;
-
-	icmd = &elsiocb->iocb;
-	icmd->ulpContext = xri;
-
-	pcmd = (uint8_t *) (((struct lpfc_dmabuf *) elsiocb->context2)->virt);
-	*((uint32_t *) (pcmd)) = ELS_CMD_ACC;
-	pcmd += sizeof(uint32_t); /* Skip past command */
-	rls_rsp = (struct RLS_RSP *)pcmd;
-
-	rls_rsp->linkFailureCnt = cpu_to_be32(mb->un.varRdLnk.linkFailureCnt);
-	rls_rsp->lossSyncCnt = cpu_to_be32(mb->un.varRdLnk.lossSyncCnt);
-	rls_rsp->lossSignalCnt = cpu_to_be32(mb->un.varRdLnk.lossSignalCnt);
-	rls_rsp->primSeqErrCnt = cpu_to_be32(mb->un.varRdLnk.primSeqErrCnt);
-	rls_rsp->invalidXmitWord = cpu_to_be32(mb->un.varRdLnk.invalidXmitWord);
-	rls_rsp->crcCnt = cpu_to_be32(mb->un.varRdLnk.crcCnt);
-
-	/* Xmit ELS RLS ACC response tag <ulpIoTag> */
-	lpfc_printf_vlog(ndlp->vport, KERN_INFO, LOG_ELS,
-			 "2874 Xmit ELS RLS ACC response tag x%x xri x%x, "
-			 "did x%x, nlp_flag x%x, nlp_state x%x, rpi x%x\n",
-			 elsiocb->iotag, elsiocb->iocb.ulpContext,
-			 ndlp->nlp_DID, ndlp->nlp_flag, ndlp->nlp_state,
-			 ndlp->nlp_rpi);
-	elsiocb->iocb_cmpl = lpfc_cmpl_els_rsp;
-	phba->fc_stat.elsXmitACC++;
-	if (lpfc_sli_issue_iocb(phba, LPFC_ELS_RING, elsiocb, 0) == IOCB_ERROR)
-		lpfc_els_free_iocb(phba, elsiocb);
-}
-
-/**
-<<<<<<< HEAD
- * lpfc_els_rcv_rls - Process an unsolicited rls iocb
- * @vport: pointer to a host virtual N_Port data structure.
- * @cmdiocb: pointer to lpfc command iocb data structure.
- * @ndlp: pointer to a node-list data structure.
- *
- * This routine processes Read Port Status (RPL) IOCB received as an
- * ELS unsolicited event. It first checks the remote port state. If the
- * remote port is not in NLP_STE_UNMAPPED_NODE state or NLP_STE_MAPPED_NODE
- * state, it invokes the lpfc_els_rsl_reject() routine to send the reject
- * response. Otherwise, it issue the MBX_READ_LNK_STAT mailbox command
- * for reading the HBA link statistics. It is for the callback function,
- * lpfc_els_rsp_rls_acc(), set to the MBX_READ_LNK_STAT mailbox command
- * to actually sending out RPL Accept (ACC) response.
- *
- * Return codes
- *   0 - Successfully processed rls iocb (currently always return 0)
- **/
-static int
-lpfc_els_rcv_rls(struct lpfc_vport *vport, struct lpfc_iocbq *cmdiocb,
-		 struct lpfc_nodelist *ndlp)
-{
-	struct lpfc_hba *phba = vport->phba;
-	LPFC_MBOXQ_t *mbox;
-	struct lpfc_dmabuf *pcmd;
-	struct ls_rjt stat;
-
-	if ((ndlp->nlp_state != NLP_STE_UNMAPPED_NODE) &&
-	    (ndlp->nlp_state != NLP_STE_MAPPED_NODE))
-		/* reject the unsolicited RPS request and done with it */
-		goto reject_out;
-
-	pcmd = (struct lpfc_dmabuf *) cmdiocb->context2;
-
-	mbox = mempool_alloc(phba->mbox_mem_pool, GFP_ATOMIC);
-	if (mbox) {
-		lpfc_read_lnk_stat(phba, mbox);
-		mbox->context1 =
-		    (void *)((unsigned long) cmdiocb->iocb.ulpContext);
-		mbox->context2 = lpfc_nlp_get(ndlp);
-		mbox->vport = vport;
-		mbox->mbox_cmpl = lpfc_els_rsp_rls_acc;
-		if (lpfc_sli_issue_mbox(phba, mbox, MBX_NOWAIT)
-			!= MBX_NOT_FINISHED)
-			/* Mbox completion will send ELS Response */
-			return 0;
-		/* Decrement reference count used for the failed mbox
-		 * command.
-		 */
-		lpfc_nlp_put(ndlp);
-		mempool_free(mbox, phba->mbox_mem_pool);
-	}
-reject_out:
-	/* issue rejection response */
-	stat.un.b.lsRjtRsvd0 = 0;
-	stat.un.b.lsRjtRsnCode = LSRJT_UNABLE_TPC;
-	stat.un.b.lsRjtRsnCodeExp = LSEXP_CANT_GIVE_DATA;
-	stat.un.b.vendorUnique = 0;
-	lpfc_els_rsp_reject(vport, stat.un.lsRjtError, cmdiocb, ndlp, NULL);
-	return 0;
-}
-
-/**
- * lpfc_els_rcv_rtv - Process an unsolicited rtv iocb
- * @vport: pointer to a host virtual N_Port data structure.
- * @cmdiocb: pointer to lpfc command iocb data structure.
- * @ndlp: pointer to a node-list data structure.
- *
- * This routine processes Read Timout Value (RTV) IOCB received as an
- * ELS unsolicited event. It first checks the remote port state. If the
- * remote port is not in NLP_STE_UNMAPPED_NODE state or NLP_STE_MAPPED_NODE
- * state, it invokes the lpfc_els_rsl_reject() routine to send the reject
- * response. Otherwise, it sends the Accept(ACC) response to a Read Timeout
- * Value (RTV) unsolicited IOCB event.
- *
- * Note that, in lpfc_prep_els_iocb() routine, the reference count of ndlp
- * will be incremented by 1 for holding the ndlp and the reference to ndlp
- * will be stored into the context1 field of the IOCB for the completion
- * callback function to the RPS Accept Response ELS IOCB command.
- *
- * Return codes
- *   0 - Successfully processed rtv iocb (currently always return 0)
- **/
-static int
-lpfc_els_rcv_rtv(struct lpfc_vport *vport, struct lpfc_iocbq *cmdiocb,
-		 struct lpfc_nodelist *ndlp)
-{
-	struct lpfc_hba *phba = vport->phba;
-	struct ls_rjt stat;
-	struct RTV_RSP *rtv_rsp;
-	uint8_t *pcmd;
-	struct lpfc_iocbq *elsiocb;
-	uint32_t cmdsize;
-
-
-	if ((ndlp->nlp_state != NLP_STE_UNMAPPED_NODE) &&
-	    (ndlp->nlp_state != NLP_STE_MAPPED_NODE))
-		/* reject the unsolicited RPS request and done with it */
-		goto reject_out;
-
-	cmdsize = sizeof(struct RTV_RSP) + sizeof(uint32_t);
-	elsiocb = lpfc_prep_els_iocb(phba->pport, 0, cmdsize,
-				     lpfc_max_els_tries, ndlp,
-				     ndlp->nlp_DID, ELS_CMD_ACC);
-
-	if (!elsiocb)
-		return 1;
-
-	pcmd = (uint8_t *) (((struct lpfc_dmabuf *) elsiocb->context2)->virt);
-		*((uint32_t *) (pcmd)) = ELS_CMD_ACC;
-	pcmd += sizeof(uint32_t); /* Skip past command */
-
-	/* use the command's xri in the response */
-	elsiocb->iocb.ulpContext = cmdiocb->iocb.ulpContext;
-
-	rtv_rsp = (struct RTV_RSP *)pcmd;
-
-	/* populate RTV payload */
-	rtv_rsp->ratov = cpu_to_be32(phba->fc_ratov * 1000); /* report msecs */
-	rtv_rsp->edtov = cpu_to_be32(phba->fc_edtov);
-	bf_set(qtov_edtovres, rtv_rsp, phba->fc_edtovResol ? 1 : 0);
-	bf_set(qtov_rttov, rtv_rsp, 0); /* Field is for FC ONLY */
-	rtv_rsp->qtov = cpu_to_be32(rtv_rsp->qtov);
-
-	/* Xmit ELS RLS ACC response tag <ulpIoTag> */
-	lpfc_printf_vlog(ndlp->vport, KERN_INFO, LOG_ELS,
-			 "2875 Xmit ELS RTV ACC response tag x%x xri x%x, "
-			 "did x%x, nlp_flag x%x, nlp_state x%x, rpi x%x, "
-			 "Data: x%x x%x x%x\n",
-			 elsiocb->iotag, elsiocb->iocb.ulpContext,
-			 ndlp->nlp_DID, ndlp->nlp_flag, ndlp->nlp_state,
-			 ndlp->nlp_rpi,
-			rtv_rsp->ratov, rtv_rsp->edtov, rtv_rsp->qtov);
-	elsiocb->iocb_cmpl = lpfc_cmpl_els_rsp;
-	phba->fc_stat.elsXmitACC++;
-	if (lpfc_sli_issue_iocb(phba, LPFC_ELS_RING, elsiocb, 0) == IOCB_ERROR)
-		lpfc_els_free_iocb(phba, elsiocb);
-	return 0;
-
-reject_out:
-	/* issue rejection response */
-	stat.un.b.lsRjtRsvd0 = 0;
-	stat.un.b.lsRjtRsnCode = LSRJT_UNABLE_TPC;
-	stat.un.b.lsRjtRsnCodeExp = LSEXP_CANT_GIVE_DATA;
-	stat.un.b.vendorUnique = 0;
-	lpfc_els_rsp_reject(vport, stat.un.lsRjtError, cmdiocb, ndlp, NULL);
-	return 0;
-}
-
-/* lpfc_els_rcv_rps - Process an unsolicited rps iocb
- * @vport: pointer to a host virtual N_Port data structure.
- * @cmdiocb: pointer to lpfc command iocb data structure.
- * @ndlp: pointer to a node-list data structure.
- *
- * This routine processes Read Port Status (RPS) IOCB received as an
- * ELS unsolicited event. It first checks the remote port state. If the
- * remote port is not in NLP_STE_UNMAPPED_NODE state or NLP_STE_MAPPED_NODE
- * state, it invokes the lpfc_els_rsp_reject() routine to send the reject
- * response. Otherwise, it issue the MBX_READ_LNK_STAT mailbox command
- * for reading the HBA link statistics. It is for the callback function,
- * lpfc_els_rsp_rps_acc(), set to the MBX_READ_LNK_STAT mailbox command
- * to actually sending out RPS Accept (ACC) response.
-=======
- * lpfc_els_rsp_rps_acc - Completion callbk func for MBX_READ_LNK_STAT mbox cmd
- * @phba: pointer to lpfc hba data structure.
- * @pmb: pointer to the driver internal queue element for mailbox command.
->>>>>>> 3cbea436
  *
  * This routine is the completion callback function for the MBX_READ_LNK_STAT
  * mailbox command. This callback function is to actually send the Accept
@@ -7030,11 +6738,7 @@
 			spin_unlock_irq(shost->host_lock);
 			if (vport->port_type == LPFC_PHYSICAL_PORT
 				&& !(vport->fc_flag & FC_LOGO_RCVD_DID_CHNG))
-<<<<<<< HEAD
-				lpfc_initial_flogi(vport);
-=======
 				lpfc_issue_init_vfi(vport);
->>>>>>> 3cbea436
 			else
 				lpfc_initial_fdisc(vport);
 			break;
@@ -7894,10 +7598,7 @@
 
 	struct lpfc_sglq *sglq_entry = NULL, *sglq_next = NULL;
 	unsigned long iflag = 0;
-<<<<<<< HEAD
-=======
 	struct lpfc_nodelist *ndlp;
->>>>>>> 3cbea436
 	struct lpfc_sli_ring *pring = &phba->sli.ring[LPFC_ELS_RING];
 
 	spin_lock_irqsave(&phba->hbalock, iflag);
@@ -7906,20 +7607,14 @@
 			&phba->sli4_hba.lpfc_abts_els_sgl_list, list) {
 		if (sglq_entry->sli4_xritag == xri) {
 			list_del(&sglq_entry->list);
-<<<<<<< HEAD
-=======
 			ndlp = sglq_entry->ndlp;
 			sglq_entry->ndlp = NULL;
->>>>>>> 3cbea436
 			list_add_tail(&sglq_entry->list,
 				&phba->sli4_hba.lpfc_sgl_list);
 			sglq_entry->state = SGL_FREED;
 			spin_unlock(&phba->sli4_hba.abts_sgl_list_lock);
 			spin_unlock_irqrestore(&phba->hbalock, iflag);
-<<<<<<< HEAD
-=======
 			lpfc_set_rrq_active(phba, ndlp, xri, rxid, 1);
->>>>>>> 3cbea436
 
 			/* Check if TXQ queue needs to be serviced */
 			if (pring->txq_cnt)
