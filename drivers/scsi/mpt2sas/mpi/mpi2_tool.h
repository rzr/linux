/*
 *  Copyright (c) 2000-2010 LSI Corporation.
 *
 *
 *           Name:  mpi2_tool.h
 *          Title:  MPI diagnostic tool structures and definitions
 *  Creation Date:  March 26, 2007
 *
<<<<<<< HEAD
 *    mpi2_tool.h Version:  02.00.05
=======
 *    mpi2_tool.h Version:  02.00.06
>>>>>>> 105e53f8
 *
 *  Version History
 *  ---------------
 *
 *  Date      Version   Description
 *  --------  --------  ------------------------------------------------------
 *  04-30-07  02.00.00  Corresponds to Fusion-MPT MPI Specification Rev A.
 *  12-18-07  02.00.01  Added Diagnostic Buffer Post and Diagnostic Release
 *                      structures and defines.
 *  02-29-08  02.00.02  Modified various names to make them 32-character unique.
 *  05-06-09  02.00.03  Added ISTWI Read Write Tool and Diagnostic CLI Tool.
 *  07-30-09  02.00.04  Added ExtendedType field to DiagnosticBufferPost request
 *                      and reply messages.
 *                      Added MPI2_DIAG_BUF_TYPE_EXTENDED.
 *                      Incremented MPI2_DIAG_BUF_TYPE_COUNT.
 *  05-12-10  02.00.05  Added Diagnostic Data Upload tool.
<<<<<<< HEAD
=======
 *  08-11-10  02.00.06  Added defines that were missing for Diagnostic Buffer
 *                      Post Request.
>>>>>>> 105e53f8
 *  --------------------------------------------------------------------------
 */

#ifndef MPI2_TOOL_H
#define MPI2_TOOL_H

/*****************************************************************************
*
*               Toolbox Messages
*
*****************************************************************************/

/* defines for the Tools */
#define MPI2_TOOLBOX_CLEAN_TOOL                     (0x00)
#define MPI2_TOOLBOX_MEMORY_MOVE_TOOL               (0x01)
#define MPI2_TOOLBOX_DIAG_DATA_UPLOAD_TOOL          (0x02)
#define MPI2_TOOLBOX_ISTWI_READ_WRITE_TOOL          (0x03)
#define MPI2_TOOLBOX_BEACON_TOOL                    (0x05)
#define MPI2_TOOLBOX_DIAGNOSTIC_CLI_TOOL            (0x06)


/****************************************************************************
*  Toolbox reply
****************************************************************************/

typedef struct _MPI2_TOOLBOX_REPLY
{
    U8                      Tool;                       /* 0x00 */
    U8                      Reserved1;                  /* 0x01 */
    U8                      MsgLength;                  /* 0x02 */
    U8                      Function;                   /* 0x03 */
    U16                     Reserved2;                  /* 0x04 */
    U8                      Reserved3;                  /* 0x06 */
    U8                      MsgFlags;                   /* 0x07 */
    U8                      VP_ID;                      /* 0x08 */
    U8                      VF_ID;                      /* 0x09 */
    U16                     Reserved4;                  /* 0x0A */
    U16                     Reserved5;                  /* 0x0C */
    U16                     IOCStatus;                  /* 0x0E */
    U32                     IOCLogInfo;                 /* 0x10 */
} MPI2_TOOLBOX_REPLY, MPI2_POINTER PTR_MPI2_TOOLBOX_REPLY,
  Mpi2ToolboxReply_t, MPI2_POINTER pMpi2ToolboxReply_t;


/****************************************************************************
*  Toolbox Clean Tool request
****************************************************************************/

typedef struct _MPI2_TOOLBOX_CLEAN_REQUEST
{
    U8                      Tool;                       /* 0x00 */
    U8                      Reserved1;                  /* 0x01 */
    U8                      ChainOffset;                /* 0x02 */
    U8                      Function;                   /* 0x03 */
    U16                     Reserved2;                  /* 0x04 */
    U8                      Reserved3;                  /* 0x06 */
    U8                      MsgFlags;                   /* 0x07 */
    U8                      VP_ID;                      /* 0x08 */
    U8                      VF_ID;                      /* 0x09 */
    U16                     Reserved4;                  /* 0x0A */
    U32                     Flags;                      /* 0x0C */
   } MPI2_TOOLBOX_CLEAN_REQUEST, MPI2_POINTER PTR_MPI2_TOOLBOX_CLEAN_REQUEST,
  Mpi2ToolboxCleanRequest_t, MPI2_POINTER pMpi2ToolboxCleanRequest_t;

/* values for the Flags field */
#define MPI2_TOOLBOX_CLEAN_BOOT_SERVICES            (0x80000000)
#define MPI2_TOOLBOX_CLEAN_PERSIST_MANUFACT_PAGES   (0x40000000)
#define MPI2_TOOLBOX_CLEAN_OTHER_PERSIST_PAGES      (0x20000000)
#define MPI2_TOOLBOX_CLEAN_FW_CURRENT               (0x10000000)
#define MPI2_TOOLBOX_CLEAN_FW_BACKUP                (0x08000000)
#define MPI2_TOOLBOX_CLEAN_MEGARAID                 (0x02000000)
#define MPI2_TOOLBOX_CLEAN_INITIALIZATION           (0x01000000)
#define MPI2_TOOLBOX_CLEAN_FLASH                    (0x00000004)
#define MPI2_TOOLBOX_CLEAN_SEEPROM                  (0x00000002)
#define MPI2_TOOLBOX_CLEAN_NVSRAM                   (0x00000001)


/****************************************************************************
*  Toolbox Memory Move request
****************************************************************************/

typedef struct _MPI2_TOOLBOX_MEM_MOVE_REQUEST {
    U8                      Tool;                       /* 0x00 */
    U8                      Reserved1;                  /* 0x01 */
    U8                      ChainOffset;                /* 0x02 */
    U8                      Function;                   /* 0x03 */
    U16                     Reserved2;                  /* 0x04 */
    U8                      Reserved3;                  /* 0x06 */
    U8                      MsgFlags;                   /* 0x07 */
    U8                      VP_ID;                      /* 0x08 */
    U8                      VF_ID;                      /* 0x09 */
    U16                     Reserved4;                  /* 0x0A */
    MPI2_SGE_SIMPLE_UNION   SGL;                        /* 0x0C */
} MPI2_TOOLBOX_MEM_MOVE_REQUEST, MPI2_POINTER PTR_MPI2_TOOLBOX_MEM_MOVE_REQUEST,
  Mpi2ToolboxMemMoveRequest_t, MPI2_POINTER pMpi2ToolboxMemMoveRequest_t;


/****************************************************************************
*  Toolbox Diagnostic Data Upload request
****************************************************************************/

typedef struct _MPI2_TOOLBOX_DIAG_DATA_UPLOAD_REQUEST {
	U8                      Tool;                       /* 0x00 */
	U8                      Reserved1;                  /* 0x01 */
	U8                      ChainOffset;                /* 0x02 */
	U8                      Function;                   /* 0x03 */
	U16                     Reserved2;                  /* 0x04 */
	U8                      Reserved3;                  /* 0x06 */
	U8                      MsgFlags;                   /* 0x07 */
	U8                      VP_ID;                      /* 0x08 */
	U8                      VF_ID;                      /* 0x09 */
	U16                     Reserved4;                  /* 0x0A */
	U8                      SGLFlags;                   /* 0x0C */
	U8                      Reserved5;                  /* 0x0D */
	U16                     Reserved6;                  /* 0x0E */
	U32                     Flags;                      /* 0x10 */
	U32                     DataLength;                 /* 0x14 */
	MPI2_SGE_SIMPLE_UNION   SGL;                        /* 0x18 */
} MPI2_TOOLBOX_DIAG_DATA_UPLOAD_REQUEST,
MPI2_POINTER PTR_MPI2_TOOLBOX_DIAG_DATA_UPLOAD_REQUEST,
Mpi2ToolboxDiagDataUploadRequest_t,
MPI2_POINTER pMpi2ToolboxDiagDataUploadRequest_t;

/* use MPI2_SGLFLAGS_ defines from mpi2.h for the SGLFlags field */


typedef struct _MPI2_DIAG_DATA_UPLOAD_HEADER {
	U32                     DiagDataLength;             /* 00h */
	U8                      FormatCode;                 /* 04h */
	U8                      Reserved1;                  /* 05h */
	U16                     Reserved2;                  /* 06h */
} MPI2_DIAG_DATA_UPLOAD_HEADER, MPI2_POINTER PTR_MPI2_DIAG_DATA_UPLOAD_HEADER,
Mpi2DiagDataUploadHeader_t, MPI2_POINTER pMpi2DiagDataUploadHeader_t;


/****************************************************************************
*  Toolbox ISTWI Read Write Tool
****************************************************************************/

/* Toolbox ISTWI Read Write Tool request message */
typedef struct _MPI2_TOOLBOX_ISTWI_READ_WRITE_REQUEST {
    U8                      Tool;                       /* 0x00 */
    U8                      Reserved1;                  /* 0x01 */
    U8                      ChainOffset;                /* 0x02 */
    U8                      Function;                   /* 0x03 */
    U16                     Reserved2;                  /* 0x04 */
    U8                      Reserved3;                  /* 0x06 */
    U8                      MsgFlags;                   /* 0x07 */
    U8                      VP_ID;                      /* 0x08 */
    U8                      VF_ID;                      /* 0x09 */
    U16                     Reserved4;                  /* 0x0A */
    U32                     Reserved5;                  /* 0x0C */
    U32                     Reserved6;                  /* 0x10 */
    U8                      DevIndex;                   /* 0x14 */
    U8                      Action;                     /* 0x15 */
    U8                      SGLFlags;                   /* 0x16 */
    U8                      Reserved7;                  /* 0x17 */
    U16                     TxDataLength;               /* 0x18 */
    U16                     RxDataLength;               /* 0x1A */
    U32                     Reserved8;                  /* 0x1C */
    U32                     Reserved9;                  /* 0x20 */
    U32                     Reserved10;                 /* 0x24 */
    U32                     Reserved11;                 /* 0x28 */
    U32                     Reserved12;                 /* 0x2C */
    MPI2_SGE_SIMPLE_UNION   SGL;                        /* 0x30 */
} MPI2_TOOLBOX_ISTWI_READ_WRITE_REQUEST,
  MPI2_POINTER PTR_MPI2_TOOLBOX_ISTWI_READ_WRITE_REQUEST,
  Mpi2ToolboxIstwiReadWriteRequest_t,
  MPI2_POINTER pMpi2ToolboxIstwiReadWriteRequest_t;

/* values for the Action field */
#define MPI2_TOOL_ISTWI_ACTION_READ_DATA            (0x01)
#define MPI2_TOOL_ISTWI_ACTION_WRITE_DATA           (0x02)
#define MPI2_TOOL_ISTWI_ACTION_SEQUENCE             (0x03)
#define MPI2_TOOL_ISTWI_ACTION_RESERVE_BUS          (0x10)
#define MPI2_TOOL_ISTWI_ACTION_RELEASE_BUS          (0x11)
#define MPI2_TOOL_ISTWI_ACTION_RESET                (0x12)

/* use MPI2_SGLFLAGS_ defines from mpi2.h for the SGLFlags field */


/* Toolbox ISTWI Read Write Tool reply message */
typedef struct _MPI2_TOOLBOX_ISTWI_REPLY {
    U8                      Tool;                       /* 0x00 */
    U8                      Reserved1;                  /* 0x01 */
    U8                      MsgLength;                  /* 0x02 */
    U8                      Function;                   /* 0x03 */
    U16                     Reserved2;                  /* 0x04 */
    U8                      Reserved3;                  /* 0x06 */
    U8                      MsgFlags;                   /* 0x07 */
    U8                      VP_ID;                      /* 0x08 */
    U8                      VF_ID;                      /* 0x09 */
    U16                     Reserved4;                  /* 0x0A */
    U16                     Reserved5;                  /* 0x0C */
    U16                     IOCStatus;                  /* 0x0E */
    U32                     IOCLogInfo;                 /* 0x10 */
    U8                      DevIndex;                   /* 0x14 */
    U8                      Action;                     /* 0x15 */
    U8                      IstwiStatus;                /* 0x16 */
    U8                      Reserved6;                  /* 0x17 */
    U16                     TxDataCount;                /* 0x18 */
    U16                     RxDataCount;                /* 0x1A */
} MPI2_TOOLBOX_ISTWI_REPLY, MPI2_POINTER PTR_MPI2_TOOLBOX_ISTWI_REPLY,
  Mpi2ToolboxIstwiReply_t, MPI2_POINTER pMpi2ToolboxIstwiReply_t;


/****************************************************************************
*  Toolbox Beacon Tool request
****************************************************************************/

typedef struct _MPI2_TOOLBOX_BEACON_REQUEST
{
    U8                      Tool;                       /* 0x00 */
    U8                      Reserved1;                  /* 0x01 */
    U8                      ChainOffset;                /* 0x02 */
    U8                      Function;                   /* 0x03 */
    U16                     Reserved2;                  /* 0x04 */
    U8                      Reserved3;                  /* 0x06 */
    U8                      MsgFlags;                   /* 0x07 */
    U8                      VP_ID;                      /* 0x08 */
    U8                      VF_ID;                      /* 0x09 */
    U16                     Reserved4;                  /* 0x0A */
    U8                      Reserved5;                  /* 0x0C */
    U8                      PhysicalPort;               /* 0x0D */
    U8                      Reserved6;                  /* 0x0E */
    U8                      Flags;                      /* 0x0F */
} MPI2_TOOLBOX_BEACON_REQUEST, MPI2_POINTER PTR_MPI2_TOOLBOX_BEACON_REQUEST,
  Mpi2ToolboxBeaconRequest_t, MPI2_POINTER pMpi2ToolboxBeaconRequest_t;

/* values for the Flags field */
#define MPI2_TOOLBOX_FLAGS_BEACONMODE_OFF       (0x00)
#define MPI2_TOOLBOX_FLAGS_BEACONMODE_ON        (0x01)


/****************************************************************************
*  Toolbox Diagnostic CLI Tool
****************************************************************************/

#define MPI2_TOOLBOX_DIAG_CLI_CMD_LENGTH    (0x5C)

/* Toolbox Diagnostic CLI Tool request message */
typedef struct _MPI2_TOOLBOX_DIAGNOSTIC_CLI_REQUEST {
    U8                      Tool;                       /* 0x00 */
    U8                      Reserved1;                  /* 0x01 */
    U8                      ChainOffset;                /* 0x02 */
    U8                      Function;                   /* 0x03 */
    U16                     Reserved2;                  /* 0x04 */
    U8                      Reserved3;                  /* 0x06 */
    U8                      MsgFlags;                   /* 0x07 */
    U8                      VP_ID;                      /* 0x08 */
    U8                      VF_ID;                      /* 0x09 */
    U16                     Reserved4;                  /* 0x0A */
    U8                      SGLFlags;                   /* 0x0C */
    U8                      Reserved5;                  /* 0x0D */
    U16                     Reserved6;                  /* 0x0E */
    U32                     DataLength;                 /* 0x10 */
    U8                      DiagnosticCliCommand
		[MPI2_TOOLBOX_DIAG_CLI_CMD_LENGTH];     /* 0x14 */
    MPI2_SGE_SIMPLE_UNION   SGL;                        /* 0x70 */
} MPI2_TOOLBOX_DIAGNOSTIC_CLI_REQUEST,
  MPI2_POINTER PTR_MPI2_TOOLBOX_DIAGNOSTIC_CLI_REQUEST,
  Mpi2ToolboxDiagnosticCliRequest_t,
  MPI2_POINTER pMpi2ToolboxDiagnosticCliRequest_t;

/* use MPI2_SGLFLAGS_ defines from mpi2.h for the SGLFlags field */


/* Toolbox Diagnostic CLI Tool reply message */
typedef struct _MPI2_TOOLBOX_DIAGNOSTIC_CLI_REPLY {
    U8                      Tool;                       /* 0x00 */
    U8                      Reserved1;                  /* 0x01 */
    U8                      MsgLength;                  /* 0x02 */
    U8                      Function;                   /* 0x03 */
    U16                     Reserved2;                  /* 0x04 */
    U8                      Reserved3;                  /* 0x06 */
    U8                      MsgFlags;                   /* 0x07 */
    U8                      VP_ID;                      /* 0x08 */
    U8                      VF_ID;                      /* 0x09 */
    U16                     Reserved4;                  /* 0x0A */
    U16                     Reserved5;                  /* 0x0C */
    U16                     IOCStatus;                  /* 0x0E */
    U32                     IOCLogInfo;                 /* 0x10 */
    U32                     ReturnedDataLength;         /* 0x14 */
} MPI2_TOOLBOX_DIAGNOSTIC_CLI_REPLY,
  MPI2_POINTER PTR_MPI2_TOOLBOX_DIAG_CLI_REPLY,
  Mpi2ToolboxDiagnosticCliReply_t,
  MPI2_POINTER pMpi2ToolboxDiagnosticCliReply_t;


/*****************************************************************************
*
*       Diagnostic Buffer Messages
*
*****************************************************************************/


/****************************************************************************
*  Diagnostic Buffer Post request
****************************************************************************/

typedef struct _MPI2_DIAG_BUFFER_POST_REQUEST
{
    U8                      ExtendedType;               /* 0x00 */
    U8                      BufferType;                 /* 0x01 */
    U8                      ChainOffset;                /* 0x02 */
    U8                      Function;                   /* 0x03 */
    U16                     Reserved2;                  /* 0x04 */
    U8                      Reserved3;                  /* 0x06 */
    U8                      MsgFlags;                   /* 0x07 */
    U8                      VP_ID;                      /* 0x08 */
    U8                      VF_ID;                      /* 0x09 */
    U16                     Reserved4;                  /* 0x0A */
    U64                     BufferAddress;              /* 0x0C */
    U32                     BufferLength;               /* 0x14 */
    U32                     Reserved5;                  /* 0x18 */
    U32                     Reserved6;                  /* 0x1C */
    U32                     Flags;                      /* 0x20 */
    U32                     ProductSpecific[23];        /* 0x24 */
} MPI2_DIAG_BUFFER_POST_REQUEST, MPI2_POINTER PTR_MPI2_DIAG_BUFFER_POST_REQUEST,
  Mpi2DiagBufferPostRequest_t, MPI2_POINTER pMpi2DiagBufferPostRequest_t;

/* values for the ExtendedType field */
#define MPI2_DIAG_EXTENDED_TYPE_UTILIZATION         (0x02)

/* values for the BufferType field */
#define MPI2_DIAG_BUF_TYPE_TRACE                    (0x00)
#define MPI2_DIAG_BUF_TYPE_SNAPSHOT                 (0x01)
#define MPI2_DIAG_BUF_TYPE_EXTENDED                 (0x02)
/* count of the number of buffer types */
#define MPI2_DIAG_BUF_TYPE_COUNT                    (0x03)

/* values for the Flags field */
#define MPI2_DIAG_BUF_FLAG_RELEASE_ON_FULL          (0x00000002)
#define MPI2_DIAG_BUF_FLAG_IMMEDIATE_RELEASE        (0x00000001)


/****************************************************************************
*  Diagnostic Buffer Post reply
****************************************************************************/

typedef struct _MPI2_DIAG_BUFFER_POST_REPLY
{
    U8                      ExtendedType;               /* 0x00 */
    U8                      BufferType;                 /* 0x01 */
    U8                      MsgLength;                  /* 0x02 */
    U8                      Function;                   /* 0x03 */
    U16                     Reserved2;                  /* 0x04 */
    U8                      Reserved3;                  /* 0x06 */
    U8                      MsgFlags;                   /* 0x07 */
    U8                      VP_ID;                      /* 0x08 */
    U8                      VF_ID;                      /* 0x09 */
    U16                     Reserved4;                  /* 0x0A */
    U16                     Reserved5;                  /* 0x0C */
    U16                     IOCStatus;                  /* 0x0E */
    U32                     IOCLogInfo;                 /* 0x10 */
    U32                     TransferLength;             /* 0x14 */
} MPI2_DIAG_BUFFER_POST_REPLY, MPI2_POINTER PTR_MPI2_DIAG_BUFFER_POST_REPLY,
  Mpi2DiagBufferPostReply_t, MPI2_POINTER pMpi2DiagBufferPostReply_t;


/****************************************************************************
*  Diagnostic Release request
****************************************************************************/

typedef struct _MPI2_DIAG_RELEASE_REQUEST
{
    U8                      Reserved1;                  /* 0x00 */
    U8                      BufferType;                 /* 0x01 */
    U8                      ChainOffset;                /* 0x02 */
    U8                      Function;                   /* 0x03 */
    U16                     Reserved2;                  /* 0x04 */
    U8                      Reserved3;                  /* 0x06 */
    U8                      MsgFlags;                   /* 0x07 */
    U8                      VP_ID;                      /* 0x08 */
    U8                      VF_ID;                      /* 0x09 */
    U16                     Reserved4;                  /* 0x0A */
} MPI2_DIAG_RELEASE_REQUEST, MPI2_POINTER PTR_MPI2_DIAG_RELEASE_REQUEST,
  Mpi2DiagReleaseRequest_t, MPI2_POINTER pMpi2DiagReleaseRequest_t;


/****************************************************************************
*  Diagnostic Buffer Post reply
****************************************************************************/

typedef struct _MPI2_DIAG_RELEASE_REPLY
{
    U8                      Reserved1;                  /* 0x00 */
    U8                      BufferType;                 /* 0x01 */
    U8                      MsgLength;                  /* 0x02 */
    U8                      Function;                   /* 0x03 */
    U16                     Reserved2;                  /* 0x04 */
    U8                      Reserved3;                  /* 0x06 */
    U8                      MsgFlags;                   /* 0x07 */
    U8                      VP_ID;                      /* 0x08 */
    U8                      VF_ID;                      /* 0x09 */
    U16                     Reserved4;                  /* 0x0A */
    U16                     Reserved5;                  /* 0x0C */
    U16                     IOCStatus;                  /* 0x0E */
    U32                     IOCLogInfo;                 /* 0x10 */
} MPI2_DIAG_RELEASE_REPLY, MPI2_POINTER PTR_MPI2_DIAG_RELEASE_REPLY,
  Mpi2DiagReleaseReply_t, MPI2_POINTER pMpi2DiagReleaseReply_t;


#endif
<|MERGE_RESOLUTION|>--- conflicted
+++ resolved
@@ -6,11 +6,7 @@
  *          Title:  MPI diagnostic tool structures and definitions
  *  Creation Date:  March 26, 2007
  *
-<<<<<<< HEAD
- *    mpi2_tool.h Version:  02.00.05
-=======
  *    mpi2_tool.h Version:  02.00.06
->>>>>>> 105e53f8
  *
  *  Version History
  *  ---------------
@@ -27,11 +23,8 @@
  *                      Added MPI2_DIAG_BUF_TYPE_EXTENDED.
  *                      Incremented MPI2_DIAG_BUF_TYPE_COUNT.
  *  05-12-10  02.00.05  Added Diagnostic Data Upload tool.
-<<<<<<< HEAD
-=======
  *  08-11-10  02.00.06  Added defines that were missing for Diagnostic Buffer
  *                      Post Request.
->>>>>>> 105e53f8
  *  --------------------------------------------------------------------------
  */
 
