--- conflicted
+++ resolved
@@ -121,11 +121,7 @@
 	unsigned int sclk = get_sclk();
 
 	/* Set TCR1 and TCR2, TFSR is not enabled for uart */
-<<<<<<< HEAD
-	SPORT_PUT_TCR1(up, (ITFS | TLSBIT | ITCLK));
-=======
 	SPORT_PUT_TCR1(up, (LATFS | ITFS | TFSR | TLSBIT | ITCLK));
->>>>>>> 062c1825
 	SPORT_PUT_TCR2(up, size + 1);
 	pr_debug("%s TCR1:%x, TCR2:%x\n", __func__, SPORT_GET_TCR1(up), SPORT_GET_TCR2(up));
 
