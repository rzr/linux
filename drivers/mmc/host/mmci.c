/*
 *  linux/drivers/mmc/host/mmci.c - ARM PrimeCell MMCI PL180/1 driver
 *
 *  Copyright (C) 2003 Deep Blue Solutions, Ltd, All Rights Reserved.
 *  Copyright (C) 2010 ST-Ericsson SA
 *
 * This program is free software; you can redistribute it and/or modify
 * it under the terms of the GNU General Public License version 2 as
 * published by the Free Software Foundation.
 */
#include <linux/module.h>
#include <linux/moduleparam.h>
#include <linux/init.h>
#include <linux/ioport.h>
#include <linux/device.h>
#include <linux/interrupt.h>
#include <linux/kernel.h>
#include <linux/delay.h>
#include <linux/err.h>
#include <linux/highmem.h>
#include <linux/log2.h>
#include <linux/mmc/host.h>
#include <linux/mmc/card.h>
#include <linux/amba/bus.h>
#include <linux/clk.h>
#include <linux/scatterlist.h>
#include <linux/gpio.h>
#include <linux/regulator/consumer.h>
#include <linux/dmaengine.h>
#include <linux/dma-mapping.h>
#include <linux/amba/mmci.h>

#include <asm/div64.h>
#include <asm/io.h>
#include <asm/sizes.h>

#include "mmci.h"

#define DRIVER_NAME "mmci-pl18x"

static unsigned int fmax = 515633;

/**
 * struct variant_data - MMCI variant-specific quirks
 * @clkreg: default value for MCICLOCK register
 * @clkreg_enable: enable value for MMCICLOCK register
 * @datalength_bits: number of bits in the MMCIDATALENGTH register
 * @fifosize: number of bytes that can be written when MMCI_TXFIFOEMPTY
 *	      is asserted (likewise for RX)
 * @fifohalfsize: number of bytes that can be written when MCI_TXFIFOHALFEMPTY
 *		  is asserted (likewise for RX)
 * @sdio: variant supports SDIO
 * @st_clkdiv: true if using a ST-specific clock divider algorithm
 */
struct variant_data {
	unsigned int		clkreg;
	unsigned int		clkreg_enable;
	unsigned int		datalength_bits;
	unsigned int		fifosize;
	unsigned int		fifohalfsize;
	bool			sdio;
	bool			st_clkdiv;
};

static struct variant_data variant_arm = {
	.fifosize		= 16 * 4,
	.fifohalfsize		= 8 * 4,
	.datalength_bits	= 16,
};

static struct variant_data variant_arm_extended_fifo = {
	.fifosize		= 128 * 4,
	.fifohalfsize		= 64 * 4,
	.datalength_bits	= 16,
};

static struct variant_data variant_u300 = {
	.fifosize		= 16 * 4,
	.fifohalfsize		= 8 * 4,
	.clkreg_enable		= 1 << 13, /* HWFCEN */
	.datalength_bits	= 16,
	.sdio			= true,
};

static struct variant_data variant_ux500 = {
	.fifosize		= 30 * 4,
	.fifohalfsize		= 8 * 4,
	.clkreg			= MCI_CLK_ENABLE,
	.clkreg_enable		= 1 << 14, /* HWFCEN */
	.datalength_bits	= 24,
	.sdio			= true,
	.st_clkdiv		= true,
};

/*
 * This must be called with host->lock held
 */
static void mmci_set_clkreg(struct mmci_host *host, unsigned int desired)
{
	struct variant_data *variant = host->variant;
	u32 clk = variant->clkreg;

	if (desired) {
		if (desired >= host->mclk) {
			clk = MCI_CLK_BYPASS;
			host->cclk = host->mclk;
		} else if (variant->st_clkdiv) {
			/*
			 * DB8500 TRM says f = mclk / (clkdiv + 2)
			 * => clkdiv = (mclk / f) - 2
			 * Round the divider up so we don't exceed the max
			 * frequency
			 */
			clk = DIV_ROUND_UP(host->mclk, desired) - 2;
			if (clk >= 256)
				clk = 255;
			host->cclk = host->mclk / (clk + 2);
		} else {
			/*
			 * PL180 TRM says f = mclk / (2 * (clkdiv + 1))
			 * => clkdiv = mclk / (2 * f) - 1
			 */
			clk = host->mclk / (2 * desired) - 1;
			if (clk >= 256)
				clk = 255;
			host->cclk = host->mclk / (2 * (clk + 1));
		}

		clk |= variant->clkreg_enable;
		clk |= MCI_CLK_ENABLE;
		/* This hasn't proven to be worthwhile */
		/* clk |= MCI_CLK_PWRSAVE; */
	}

	if (host->mmc->ios.bus_width == MMC_BUS_WIDTH_4)
		clk |= MCI_4BIT_BUS;
	if (host->mmc->ios.bus_width == MMC_BUS_WIDTH_8)
		clk |= MCI_ST_8BIT_BUS;

	writel(clk, host->base + MMCICLOCK);
}

static void
mmci_request_end(struct mmci_host *host, struct mmc_request *mrq)
{
	writel(0, host->base + MMCICOMMAND);

	BUG_ON(host->data);

	host->mrq = NULL;
	host->cmd = NULL;

	/*
	 * Need to drop the host lock here; mmc_request_done may call
	 * back into the driver...
	 */
	spin_unlock(&host->lock);
	mmc_request_done(host->mmc, mrq);
	spin_lock(&host->lock);
}

static void mmci_set_mask1(struct mmci_host *host, unsigned int mask)
{
	void __iomem *base = host->base;

	if (host->singleirq) {
		unsigned int mask0 = readl(base + MMCIMASK0);

		mask0 &= ~MCI_IRQ1MASK;
		mask0 |= mask;

		writel(mask0, base + MMCIMASK0);
	}

	writel(mask, base + MMCIMASK1);
}

static void mmci_stop_data(struct mmci_host *host)
{
	writel(0, host->base + MMCIDATACTRL);
	mmci_set_mask1(host, 0);
	host->data = NULL;
}

static void mmci_init_sg(struct mmci_host *host, struct mmc_data *data)
{
	unsigned int flags = SG_MITER_ATOMIC;

	if (data->flags & MMC_DATA_READ)
		flags |= SG_MITER_TO_SG;
	else
		flags |= SG_MITER_FROM_SG;

	sg_miter_start(&host->sg_miter, data->sg, data->sg_len, flags);
}

/*
 * All the DMA operation mode stuff goes inside this ifdef.
 * This assumes that you have a generic DMA device interface,
 * no custom DMA interfaces are supported.
 */
#ifdef CONFIG_DMA_ENGINE
static void __devinit mmci_dma_setup(struct mmci_host *host)
{
	struct mmci_platform_data *plat = host->plat;
	const char *rxname, *txname;
	dma_cap_mask_t mask;

	if (!plat || !plat->dma_filter) {
		dev_info(mmc_dev(host->mmc), "no DMA platform data\n");
		return;
	}

	/* Try to acquire a generic DMA engine slave channel */
	dma_cap_zero(mask);
	dma_cap_set(DMA_SLAVE, mask);

	/*
	 * If only an RX channel is specified, the driver will
	 * attempt to use it bidirectionally, however if it is
	 * is specified but cannot be located, DMA will be disabled.
	 */
	if (plat->dma_rx_param) {
		host->dma_rx_channel = dma_request_channel(mask,
							   plat->dma_filter,
							   plat->dma_rx_param);
		/* E.g if no DMA hardware is present */
		if (!host->dma_rx_channel)
			dev_err(mmc_dev(host->mmc), "no RX DMA channel\n");
	}

	if (plat->dma_tx_param) {
		host->dma_tx_channel = dma_request_channel(mask,
							   plat->dma_filter,
							   plat->dma_tx_param);
		if (!host->dma_tx_channel)
			dev_warn(mmc_dev(host->mmc), "no TX DMA channel\n");
	} else {
		host->dma_tx_channel = host->dma_rx_channel;
	}

	if (host->dma_rx_channel)
		rxname = dma_chan_name(host->dma_rx_channel);
	else
		rxname = "none";

	if (host->dma_tx_channel)
		txname = dma_chan_name(host->dma_tx_channel);
	else
		txname = "none";

	dev_info(mmc_dev(host->mmc), "DMA channels RX %s, TX %s\n",
		 rxname, txname);

	/*
	 * Limit the maximum segment size in any SG entry according to
	 * the parameters of the DMA engine device.
	 */
	if (host->dma_tx_channel) {
		struct device *dev = host->dma_tx_channel->device->dev;
		unsigned int max_seg_size = dma_get_max_seg_size(dev);

		if (max_seg_size < host->mmc->max_seg_size)
			host->mmc->max_seg_size = max_seg_size;
	}
	if (host->dma_rx_channel) {
		struct device *dev = host->dma_rx_channel->device->dev;
		unsigned int max_seg_size = dma_get_max_seg_size(dev);

		if (max_seg_size < host->mmc->max_seg_size)
			host->mmc->max_seg_size = max_seg_size;
	}
}

/*
 * This is used in __devinit or __devexit so inline it
 * so it can be discarded.
 */
static inline void mmci_dma_release(struct mmci_host *host)
{
	struct mmci_platform_data *plat = host->plat;

	if (host->dma_rx_channel)
		dma_release_channel(host->dma_rx_channel);
	if (host->dma_tx_channel && plat->dma_tx_param)
		dma_release_channel(host->dma_tx_channel);
	host->dma_rx_channel = host->dma_tx_channel = NULL;
}

static void mmci_dma_unmap(struct mmci_host *host, struct mmc_data *data)
{
	struct dma_chan *chan = host->dma_current;
	enum dma_data_direction dir;
	u32 status;
	int i;

	/* Wait up to 1ms for the DMA to complete */
	for (i = 0; ; i++) {
		status = readl(host->base + MMCISTATUS);
		if (!(status & MCI_RXDATAAVLBLMASK) || i >= 100)
			break;
		udelay(10);
	}

	/*
	 * Check to see whether we still have some data left in the FIFO -
	 * this catches DMA controllers which are unable to monitor the
	 * DMALBREQ and DMALSREQ signals while allowing us to DMA to non-
	 * contiguous buffers.  On TX, we'll get a FIFO underrun error.
	 */
	if (status & MCI_RXDATAAVLBLMASK) {
		dmaengine_terminate_all(chan);
		if (!data->error)
			data->error = -EIO;
	}

	if (data->flags & MMC_DATA_WRITE) {
		dir = DMA_TO_DEVICE;
	} else {
		dir = DMA_FROM_DEVICE;
	}

	dma_unmap_sg(chan->device->dev, data->sg, data->sg_len, dir);

	/*
	 * Use of DMA with scatter-gather is impossible.
	 * Give up with DMA and switch back to PIO mode.
	 */
	if (status & MCI_RXDATAAVLBLMASK) {
		dev_err(mmc_dev(host->mmc), "buggy DMA detected. Taking evasive action.\n");
		mmci_dma_release(host);
	}
}

static void mmci_dma_data_error(struct mmci_host *host)
{
	dev_err(mmc_dev(host->mmc), "error during DMA transfer!\n");
	dmaengine_terminate_all(host->dma_current);
}

static int mmci_dma_start_data(struct mmci_host *host, unsigned int datactrl)
{
	struct variant_data *variant = host->variant;
	struct dma_slave_config conf = {
		.src_addr = host->phybase + MMCIFIFO,
		.dst_addr = host->phybase + MMCIFIFO,
		.src_addr_width = DMA_SLAVE_BUSWIDTH_4_BYTES,
		.dst_addr_width = DMA_SLAVE_BUSWIDTH_4_BYTES,
		.src_maxburst = variant->fifohalfsize >> 2, /* # of words */
		.dst_maxburst = variant->fifohalfsize >> 2, /* # of words */
	};
	struct mmc_data *data = host->data;
	struct dma_chan *chan;
	struct dma_device *device;
	struct dma_async_tx_descriptor *desc;
	int nr_sg;

	host->dma_current = NULL;

	if (data->flags & MMC_DATA_READ) {
		conf.direction = DMA_FROM_DEVICE;
		chan = host->dma_rx_channel;
	} else {
		conf.direction = DMA_TO_DEVICE;
		chan = host->dma_tx_channel;
	}

	/* If there's no DMA channel, fall back to PIO */
	if (!chan)
		return -EINVAL;

	/* If less than or equal to the fifo size, don't bother with DMA */
	if (host->size <= variant->fifosize)
		return -EINVAL;

	device = chan->device;
	nr_sg = dma_map_sg(device->dev, data->sg, data->sg_len, conf.direction);
	if (nr_sg == 0)
		return -EINVAL;

	dmaengine_slave_config(chan, &conf);
	desc = device->device_prep_slave_sg(chan, data->sg, nr_sg,
					    conf.direction, DMA_CTRL_ACK);
	if (!desc)
		goto unmap_exit;

	/* Okay, go for it. */
	host->dma_current = chan;

	dev_vdbg(mmc_dev(host->mmc),
		 "Submit MMCI DMA job, sglen %d blksz %04x blks %04x flags %08x\n",
		 data->sg_len, data->blksz, data->blocks, data->flags);
	dmaengine_submit(desc);
	dma_async_issue_pending(chan);

	datactrl |= MCI_DPSM_DMAENABLE;

	/* Trigger the DMA transfer */
	writel(datactrl, host->base + MMCIDATACTRL);

	/*
	 * Let the MMCI say when the data is ended and it's time
	 * to fire next DMA request. When that happens, MMCI will
	 * call mmci_data_end()
	 */
	writel(readl(host->base + MMCIMASK0) | MCI_DATAENDMASK,
	       host->base + MMCIMASK0);
	return 0;

unmap_exit:
	dmaengine_terminate_all(chan);
	dma_unmap_sg(device->dev, data->sg, data->sg_len, conf.direction);
	return -ENOMEM;
}
#else
/* Blank functions if the DMA engine is not available */
static inline void mmci_dma_setup(struct mmci_host *host)
{
}

static inline void mmci_dma_release(struct mmci_host *host)
{
}

static inline void mmci_dma_unmap(struct mmci_host *host, struct mmc_data *data)
{
}

static inline void mmci_dma_data_error(struct mmci_host *host)
{
}

static inline int mmci_dma_start_data(struct mmci_host *host, unsigned int datactrl)
{
	return -ENOSYS;
}
#endif

static void mmci_start_data(struct mmci_host *host, struct mmc_data *data)
{
	struct variant_data *variant = host->variant;
	unsigned int datactrl, timeout, irqmask;
	unsigned long long clks;
	void __iomem *base;
	int blksz_bits;

	dev_dbg(mmc_dev(host->mmc), "blksz %04x blks %04x flags %08x\n",
		data->blksz, data->blocks, data->flags);

	host->data = data;
	host->size = data->blksz * data->blocks;
<<<<<<< HEAD
	host->data_xfered = 0;

	mmci_init_sg(host, data);
=======
	data->bytes_xfered = 0;
>>>>>>> 0ce790e7

	clks = (unsigned long long)data->timeout_ns * host->cclk;
	do_div(clks, 1000000000UL);

	timeout = data->timeout_clks + (unsigned int)clks;

	base = host->base;
	writel(timeout, base + MMCIDATATIMER);
	writel(host->size, base + MMCIDATALENGTH);

	blksz_bits = ffs(data->blksz) - 1;
	BUG_ON(1 << blksz_bits != data->blksz);

	datactrl = MCI_DPSM_ENABLE | blksz_bits << 4;

	if (data->flags & MMC_DATA_READ)
		datactrl |= MCI_DPSM_DIRECTION;

	/*
	 * Attempt to use DMA operation mode, if this
	 * should fail, fall back to PIO mode
	 */
	if (!mmci_dma_start_data(host, datactrl))
		return;

	/* IRQ mode, map the SG list for CPU reading/writing */
	mmci_init_sg(host, data);

	if (data->flags & MMC_DATA_READ) {
		irqmask = MCI_RXFIFOHALFFULLMASK;

		/*
		 * If we have less than the fifo 'half-full' threshold to
		 * transfer, trigger a PIO interrupt as soon as any data
		 * is available.
		 */
		if (host->size < variant->fifohalfsize)
			irqmask |= MCI_RXDATAAVLBLMASK;
	} else {
		/*
		 * We don't actually need to include "FIFO empty" here
		 * since its implicit in "FIFO half empty".
		 */
		irqmask = MCI_TXFIFOHALFEMPTYMASK;
	}

	/* The ST Micro variants has a special bit to enable SDIO */
	if (variant->sdio && host->mmc->card)
		if (mmc_card_sdio(host->mmc->card))
			datactrl |= MCI_ST_DPSM_SDIOEN;

	writel(datactrl, base + MMCIDATACTRL);
	writel(readl(base + MMCIMASK0) & ~MCI_DATAENDMASK, base + MMCIMASK0);
	mmci_set_mask1(host, irqmask);
}

static void
mmci_start_command(struct mmci_host *host, struct mmc_command *cmd, u32 c)
{
	void __iomem *base = host->base;

	dev_dbg(mmc_dev(host->mmc), "op %02x arg %08x flags %08x\n",
	    cmd->opcode, cmd->arg, cmd->flags);

	if (readl(base + MMCICOMMAND) & MCI_CPSM_ENABLE) {
		writel(0, base + MMCICOMMAND);
		udelay(1);
	}

	c |= cmd->opcode | MCI_CPSM_ENABLE;
	if (cmd->flags & MMC_RSP_PRESENT) {
		if (cmd->flags & MMC_RSP_136)
			c |= MCI_CPSM_LONGRSP;
		c |= MCI_CPSM_RESPONSE;
	}
	if (/*interrupt*/0)
		c |= MCI_CPSM_INTERRUPT;

	host->cmd = cmd;

	writel(cmd->arg, base + MMCIARGUMENT);
	writel(c, base + MMCICOMMAND);
}

static void
mmci_data_irq(struct mmci_host *host, struct mmc_data *data,
	      unsigned int status)
{
	/* First check for errors */
	if (status & (MCI_DATACRCFAIL|MCI_DATATIMEOUT|MCI_TXUNDERRUN|MCI_RXOVERRUN)) {
		u32 remain, success;

<<<<<<< HEAD
		/* Calculate how far we are into the transfer */
		remain = readl(host->base + MMCIDATACNT);
		success = data->blksz * data->blocks - remain;

		dev_dbg(mmc_dev(host->mmc), "MCI ERROR IRQ (status %08x)\n", status);
		if (status & MCI_DATACRCFAIL) {
			/* Last block was not successful */
			host->data_xfered = round_down(success - 1, data->blksz);
			data->error = -EILSEQ;
		} else if (status & MCI_DATATIMEOUT) {
			host->data_xfered = round_down(success, data->blksz);
			data->error = -ETIMEDOUT;
		} else if (status & (MCI_TXUNDERRUN|MCI_RXOVERRUN)) {
			host->data_xfered = round_down(success, data->blksz);
			data->error = -EIO;
		}
=======
		/* Terminate the DMA transfer */
		if (dma_inprogress(host))
			mmci_dma_data_error(host);
>>>>>>> 0ce790e7

		/*
		 * Calculate how far we are into the transfer.  Note that
		 * the data counter gives the number of bytes transferred
		 * on the MMC bus, not on the host side.  On reads, this
		 * can be as much as a FIFO-worth of data ahead.  This
		 * matters for FIFO overruns only.
		 */
		remain = readl(host->base + MMCIDATACNT);
		success = data->blksz * data->blocks - remain;

		dev_dbg(mmc_dev(host->mmc), "MCI ERROR IRQ, status 0x%08x at 0x%08x\n",
			status, success);
		if (status & MCI_DATACRCFAIL) {
			/* Last block was not successful */
			success -= 1;
			data->error = -EILSEQ;
		} else if (status & MCI_DATATIMEOUT) {
			data->error = -ETIMEDOUT;
		} else if (status & MCI_TXUNDERRUN) {
			data->error = -EIO;
		} else if (status & MCI_RXOVERRUN) {
			if (success > host->variant->fifosize)
				success -= host->variant->fifosize;
			else
				success = 0;
			data->error = -EIO;
		}
		data->bytes_xfered = round_down(success, data->blksz);
	}

	if (status & MCI_DATABLOCKEND)
		dev_err(mmc_dev(host->mmc), "stray MCI_DATABLOCKEND interrupt\n");

	if (status & MCI_DATAEND || data->error) {
<<<<<<< HEAD
=======
		if (dma_inprogress(host))
			mmci_dma_unmap(host, data);
>>>>>>> 0ce790e7
		mmci_stop_data(host);

		if (!data->error)
			/* The error clause is handled above, success! */
<<<<<<< HEAD
			host->data_xfered += data->blksz * data->blocks;
=======
			data->bytes_xfered = data->blksz * data->blocks;
>>>>>>> 0ce790e7

		if (!data->stop) {
			mmci_request_end(host, data->mrq);
		} else {
			mmci_start_command(host, data->stop, 0);
		}
	}
}

static void
mmci_cmd_irq(struct mmci_host *host, struct mmc_command *cmd,
	     unsigned int status)
{
	void __iomem *base = host->base;

	host->cmd = NULL;

	if (status & MCI_CMDTIMEOUT) {
		cmd->error = -ETIMEDOUT;
	} else if (status & MCI_CMDCRCFAIL && cmd->flags & MMC_RSP_CRC) {
		cmd->error = -EILSEQ;
	} else {
		cmd->resp[0] = readl(base + MMCIRESPONSE0);
		cmd->resp[1] = readl(base + MMCIRESPONSE1);
		cmd->resp[2] = readl(base + MMCIRESPONSE2);
		cmd->resp[3] = readl(base + MMCIRESPONSE3);
	}

	if (!cmd->data || cmd->error) {
		if (host->data)
			mmci_stop_data(host);
		mmci_request_end(host, cmd->mrq);
	} else if (!(cmd->data->flags & MMC_DATA_READ)) {
		mmci_start_data(host, cmd->data);
	}
}

static int mmci_pio_read(struct mmci_host *host, char *buffer, unsigned int remain)
{
	void __iomem *base = host->base;
	char *ptr = buffer;
	u32 status;
	int host_remain = host->size;

	do {
		int count = host_remain - (readl(base + MMCIFIFOCNT) << 2);

		if (count > remain)
			count = remain;

		if (count <= 0)
			break;

		readsl(base + MMCIFIFO, ptr, count >> 2);

		ptr += count;
		remain -= count;
		host_remain -= count;

		if (remain == 0)
			break;

		status = readl(base + MMCISTATUS);
	} while (status & MCI_RXDATAAVLBL);

	return ptr - buffer;
}

static int mmci_pio_write(struct mmci_host *host, char *buffer, unsigned int remain, u32 status)
{
	struct variant_data *variant = host->variant;
	void __iomem *base = host->base;
	char *ptr = buffer;

	do {
		unsigned int count, maxcnt;

		maxcnt = status & MCI_TXFIFOEMPTY ?
			 variant->fifosize : variant->fifohalfsize;
		count = min(remain, maxcnt);

		/*
		 * The ST Micro variant for SDIO transfer sizes
		 * less then 8 bytes should have clock H/W flow
		 * control disabled.
		 */
		if (variant->sdio &&
		    mmc_card_sdio(host->mmc->card)) {
			if (count < 8)
				writel(readl(host->base + MMCICLOCK) &
					~variant->clkreg_enable,
					host->base + MMCICLOCK);
			else
				writel(readl(host->base + MMCICLOCK) |
					variant->clkreg_enable,
					host->base + MMCICLOCK);
		}

		/*
		 * SDIO especially may want to send something that is
		 * not divisible by 4 (as opposed to card sectors
		 * etc), and the FIFO only accept full 32-bit writes.
		 * So compensate by adding +3 on the count, a single
		 * byte become a 32bit write, 7 bytes will be two
		 * 32bit writes etc.
		 */
		writesl(base + MMCIFIFO, ptr, (count + 3) >> 2);

		ptr += count;
		remain -= count;

		if (remain == 0)
			break;

		status = readl(base + MMCISTATUS);
	} while (status & MCI_TXFIFOHALFEMPTY);

	return ptr - buffer;
}

/*
 * PIO data transfer IRQ handler.
 */
static irqreturn_t mmci_pio_irq(int irq, void *dev_id)
{
	struct mmci_host *host = dev_id;
	struct sg_mapping_iter *sg_miter = &host->sg_miter;
	struct variant_data *variant = host->variant;
	void __iomem *base = host->base;
	unsigned long flags;
	u32 status;

	status = readl(base + MMCISTATUS);

	dev_dbg(mmc_dev(host->mmc), "irq1 (pio) %08x\n", status);

	local_irq_save(flags);

	do {
		unsigned int remain, len;
		char *buffer;

		/*
		 * For write, we only need to test the half-empty flag
		 * here - if the FIFO is completely empty, then by
		 * definition it is more than half empty.
		 *
		 * For read, check for data available.
		 */
		if (!(status & (MCI_TXFIFOHALFEMPTY|MCI_RXDATAAVLBL)))
			break;

		if (!sg_miter_next(sg_miter))
			break;

		buffer = sg_miter->addr;
		remain = sg_miter->length;

		len = 0;
		if (status & MCI_RXACTIVE)
			len = mmci_pio_read(host, buffer, remain);
		if (status & MCI_TXACTIVE)
			len = mmci_pio_write(host, buffer, remain, status);

		sg_miter->consumed = len;

		host->size -= len;
		remain -= len;

		if (remain)
			break;

		status = readl(base + MMCISTATUS);
	} while (1);

	sg_miter_stop(sg_miter);

	local_irq_restore(flags);

	/*
	 * If we have less than the fifo 'half-full' threshold to transfer,
	 * trigger a PIO interrupt as soon as any data is available.
	 */
	if (status & MCI_RXACTIVE && host->size < variant->fifohalfsize)
		mmci_set_mask1(host, MCI_RXDATAAVLBLMASK);

	/*
	 * If we run out of data, disable the data IRQs; this
	 * prevents a race where the FIFO becomes empty before
	 * the chip itself has disabled the data path, and
	 * stops us racing with our data end IRQ.
	 */
	if (host->size == 0) {
		mmci_set_mask1(host, 0);
		writel(readl(base + MMCIMASK0) | MCI_DATAENDMASK, base + MMCIMASK0);
	}

	return IRQ_HANDLED;
}

/*
 * Handle completion of command and data transfers.
 */
static irqreturn_t mmci_irq(int irq, void *dev_id)
{
	struct mmci_host *host = dev_id;
	u32 status;
	int ret = 0;

	spin_lock(&host->lock);

	do {
		struct mmc_command *cmd;
		struct mmc_data *data;

		status = readl(host->base + MMCISTATUS);

		if (host->singleirq) {
			if (status & readl(host->base + MMCIMASK1))
				mmci_pio_irq(irq, dev_id);

			status &= ~MCI_IRQ1MASK;
		}

		status &= readl(host->base + MMCIMASK0);
		writel(status, host->base + MMCICLEAR);

		dev_dbg(mmc_dev(host->mmc), "irq0 (data+cmd) %08x\n", status);

		data = host->data;
		if (status & (MCI_DATACRCFAIL|MCI_DATATIMEOUT|MCI_TXUNDERRUN|
			      MCI_RXOVERRUN|MCI_DATAEND|MCI_DATABLOCKEND) && data)
			mmci_data_irq(host, data, status);

		cmd = host->cmd;
		if (status & (MCI_CMDCRCFAIL|MCI_CMDTIMEOUT|MCI_CMDSENT|MCI_CMDRESPEND) && cmd)
			mmci_cmd_irq(host, cmd, status);

		ret = 1;
	} while (status);

	spin_unlock(&host->lock);

	return IRQ_RETVAL(ret);
}

static void mmci_request(struct mmc_host *mmc, struct mmc_request *mrq)
{
	struct mmci_host *host = mmc_priv(mmc);
	unsigned long flags;

	WARN_ON(host->mrq != NULL);

	if (mrq->data && !is_power_of_2(mrq->data->blksz)) {
		dev_err(mmc_dev(mmc), "unsupported block size (%d bytes)\n",
			mrq->data->blksz);
		mrq->cmd->error = -EINVAL;
		mmc_request_done(mmc, mrq);
		return;
	}

	spin_lock_irqsave(&host->lock, flags);

	host->mrq = mrq;

	if (mrq->data && mrq->data->flags & MMC_DATA_READ)
		mmci_start_data(host, mrq->data);

	mmci_start_command(host, mrq->cmd, 0);

	spin_unlock_irqrestore(&host->lock, flags);
}

static void mmci_set_ios(struct mmc_host *mmc, struct mmc_ios *ios)
{
	struct mmci_host *host = mmc_priv(mmc);
	u32 pwr = 0;
	unsigned long flags;
	int ret;

	switch (ios->power_mode) {
	case MMC_POWER_OFF:
		if (host->vcc)
			ret = mmc_regulator_set_ocr(mmc, host->vcc, 0);
		break;
	case MMC_POWER_UP:
		if (host->vcc) {
			ret = mmc_regulator_set_ocr(mmc, host->vcc, ios->vdd);
			if (ret) {
				dev_err(mmc_dev(mmc), "unable to set OCR\n");
				/*
				 * The .set_ios() function in the mmc_host_ops
				 * struct return void, and failing to set the
				 * power should be rare so we print an error
				 * and return here.
				 */
				return;
			}
		}
		if (host->plat->vdd_handler)
			pwr |= host->plat->vdd_handler(mmc_dev(mmc), ios->vdd,
						       ios->power_mode);
		/* The ST version does not have this, fall through to POWER_ON */
		if (host->hw_designer != AMBA_VENDOR_ST) {
			pwr |= MCI_PWR_UP;
			break;
		}
	case MMC_POWER_ON:
		pwr |= MCI_PWR_ON;
		break;
	}

	if (ios->bus_mode == MMC_BUSMODE_OPENDRAIN) {
		if (host->hw_designer != AMBA_VENDOR_ST)
			pwr |= MCI_ROD;
		else {
			/*
			 * The ST Micro variant use the ROD bit for something
			 * else and only has OD (Open Drain).
			 */
			pwr |= MCI_OD;
		}
	}

	spin_lock_irqsave(&host->lock, flags);

	mmci_set_clkreg(host, ios->clock);

	if (host->pwr != pwr) {
		host->pwr = pwr;
		writel(pwr, host->base + MMCIPOWER);
	}

	spin_unlock_irqrestore(&host->lock, flags);
}

static int mmci_get_ro(struct mmc_host *mmc)
{
	struct mmci_host *host = mmc_priv(mmc);

	if (host->gpio_wp == -ENOSYS)
		return -ENOSYS;

	return gpio_get_value_cansleep(host->gpio_wp);
}

static int mmci_get_cd(struct mmc_host *mmc)
{
	struct mmci_host *host = mmc_priv(mmc);
	struct mmci_platform_data *plat = host->plat;
	unsigned int status;

	if (host->gpio_cd == -ENOSYS) {
		if (!plat->status)
			return 1; /* Assume always present */

		status = plat->status(mmc_dev(host->mmc));
	} else
		status = !!gpio_get_value_cansleep(host->gpio_cd)
			^ plat->cd_invert;

	/*
	 * Use positive logic throughout - status is zero for no card,
	 * non-zero for card inserted.
	 */
	return status;
}

static irqreturn_t mmci_cd_irq(int irq, void *dev_id)
{
	struct mmci_host *host = dev_id;

	mmc_detect_change(host->mmc, msecs_to_jiffies(500));

	return IRQ_HANDLED;
}

static const struct mmc_host_ops mmci_ops = {
	.request	= mmci_request,
	.set_ios	= mmci_set_ios,
	.get_ro		= mmci_get_ro,
	.get_cd		= mmci_get_cd,
};

static int __devinit mmci_probe(struct amba_device *dev,
	const struct amba_id *id)
{
	struct mmci_platform_data *plat = dev->dev.platform_data;
	struct variant_data *variant = id->data;
	struct mmci_host *host;
	struct mmc_host *mmc;
	int ret;

	/* must have platform data */
	if (!plat) {
		ret = -EINVAL;
		goto out;
	}

	ret = amba_request_regions(dev, DRIVER_NAME);
	if (ret)
		goto out;

	mmc = mmc_alloc_host(sizeof(struct mmci_host), &dev->dev);
	if (!mmc) {
		ret = -ENOMEM;
		goto rel_regions;
	}

	host = mmc_priv(mmc);
	host->mmc = mmc;

	host->gpio_wp = -ENOSYS;
	host->gpio_cd = -ENOSYS;
	host->gpio_cd_irq = -1;

	host->hw_designer = amba_manf(dev);
	host->hw_revision = amba_rev(dev);
	dev_dbg(mmc_dev(mmc), "designer ID = 0x%02x\n", host->hw_designer);
	dev_dbg(mmc_dev(mmc), "revision = 0x%01x\n", host->hw_revision);

	host->clk = clk_get(&dev->dev, NULL);
	if (IS_ERR(host->clk)) {
		ret = PTR_ERR(host->clk);
		host->clk = NULL;
		goto host_free;
	}

	ret = clk_enable(host->clk);
	if (ret)
		goto clk_free;

	host->plat = plat;
	host->variant = variant;
	host->mclk = clk_get_rate(host->clk);
	/*
	 * According to the spec, mclk is max 100 MHz,
	 * so we try to adjust the clock down to this,
	 * (if possible).
	 */
	if (host->mclk > 100000000) {
		ret = clk_set_rate(host->clk, 100000000);
		if (ret < 0)
			goto clk_disable;
		host->mclk = clk_get_rate(host->clk);
		dev_dbg(mmc_dev(mmc), "eventual mclk rate: %u Hz\n",
			host->mclk);
	}
	host->phybase = dev->res.start;
	host->base = ioremap(dev->res.start, resource_size(&dev->res));
	if (!host->base) {
		ret = -ENOMEM;
		goto clk_disable;
	}

	mmc->ops = &mmci_ops;
	mmc->f_min = (host->mclk + 511) / 512;
	/*
	 * If the platform data supplies a maximum operating
	 * frequency, this takes precedence. Else, we fall back
	 * to using the module parameter, which has a (low)
	 * default value in case it is not specified. Either
	 * value must not exceed the clock rate into the block,
	 * of course.
	 */
	if (plat->f_max)
		mmc->f_max = min(host->mclk, plat->f_max);
	else
		mmc->f_max = min(host->mclk, fmax);
	dev_dbg(mmc_dev(mmc), "clocking block at %u Hz\n", mmc->f_max);

#ifdef CONFIG_REGULATOR
	/* If we're using the regulator framework, try to fetch a regulator */
	host->vcc = regulator_get(&dev->dev, "vmmc");
	if (IS_ERR(host->vcc))
		host->vcc = NULL;
	else {
		int mask = mmc_regulator_get_ocrmask(host->vcc);

		if (mask < 0)
			dev_err(&dev->dev, "error getting OCR mask (%d)\n",
				mask);
		else {
			host->mmc->ocr_avail = (u32) mask;
			if (plat->ocr_mask)
				dev_warn(&dev->dev,
				 "Provided ocr_mask/setpower will not be used "
				 "(using regulator instead)\n");
		}
	}
#endif
	/* Fall back to platform data if no regulator is found */
	if (host->vcc == NULL)
		mmc->ocr_avail = plat->ocr_mask;
	mmc->caps = plat->capabilities;

	/*
	 * We can do SGIO
	 */
	mmc->max_segs = NR_SG;

	/*
	 * Since only a certain number of bits are valid in the data length
	 * register, we must ensure that we don't exceed 2^num-1 bytes in a
	 * single request.
	 */
	mmc->max_req_size = (1 << variant->datalength_bits) - 1;

	/*
	 * Set the maximum segment size.  Since we aren't doing DMA
	 * (yet) we are only limited by the data length register.
	 */
	mmc->max_seg_size = mmc->max_req_size;

	/*
	 * Block size can be up to 2048 bytes, but must be a power of two.
	 */
	mmc->max_blk_size = 2048;

	/*
	 * No limit on the number of blocks transferred.
	 */
	mmc->max_blk_count = mmc->max_req_size;

	spin_lock_init(&host->lock);

	writel(0, host->base + MMCIMASK0);
	writel(0, host->base + MMCIMASK1);
	writel(0xfff, host->base + MMCICLEAR);

	if (gpio_is_valid(plat->gpio_cd)) {
		ret = gpio_request(plat->gpio_cd, DRIVER_NAME " (cd)");
		if (ret == 0)
			ret = gpio_direction_input(plat->gpio_cd);
		if (ret == 0)
			host->gpio_cd = plat->gpio_cd;
		else if (ret != -ENOSYS)
			goto err_gpio_cd;

		ret = request_any_context_irq(gpio_to_irq(plat->gpio_cd),
					      mmci_cd_irq, 0,
					      DRIVER_NAME " (cd)", host);
		if (ret >= 0)
			host->gpio_cd_irq = gpio_to_irq(plat->gpio_cd);
	}
	if (gpio_is_valid(plat->gpio_wp)) {
		ret = gpio_request(plat->gpio_wp, DRIVER_NAME " (wp)");
		if (ret == 0)
			ret = gpio_direction_input(plat->gpio_wp);
		if (ret == 0)
			host->gpio_wp = plat->gpio_wp;
		else if (ret != -ENOSYS)
			goto err_gpio_wp;
	}

	if ((host->plat->status || host->gpio_cd != -ENOSYS)
	    && host->gpio_cd_irq < 0)
		mmc->caps |= MMC_CAP_NEEDS_POLL;

	ret = request_irq(dev->irq[0], mmci_irq, IRQF_SHARED, DRIVER_NAME " (cmd)", host);
	if (ret)
		goto unmap;

	if (dev->irq[1] == NO_IRQ)
		host->singleirq = true;
	else {
		ret = request_irq(dev->irq[1], mmci_pio_irq, IRQF_SHARED,
				  DRIVER_NAME " (pio)", host);
		if (ret)
			goto irq0_free;
	}

	writel(MCI_IRQENABLE, host->base + MMCIMASK0);

	amba_set_drvdata(dev, mmc);

	dev_info(&dev->dev, "%s: PL%03x manf %x rev%u at 0x%08llx irq %d,%d (pio)\n",
		 mmc_hostname(mmc), amba_part(dev), amba_manf(dev),
		 amba_rev(dev), (unsigned long long)dev->res.start,
		 dev->irq[0], dev->irq[1]);

	mmci_dma_setup(host);

	mmc_add_host(mmc);

	return 0;

 irq0_free:
	free_irq(dev->irq[0], host);
 unmap:
	if (host->gpio_wp != -ENOSYS)
		gpio_free(host->gpio_wp);
 err_gpio_wp:
	if (host->gpio_cd_irq >= 0)
		free_irq(host->gpio_cd_irq, host);
	if (host->gpio_cd != -ENOSYS)
		gpio_free(host->gpio_cd);
 err_gpio_cd:
	iounmap(host->base);
 clk_disable:
	clk_disable(host->clk);
 clk_free:
	clk_put(host->clk);
 host_free:
	mmc_free_host(mmc);
 rel_regions:
	amba_release_regions(dev);
 out:
	return ret;
}

static int __devexit mmci_remove(struct amba_device *dev)
{
	struct mmc_host *mmc = amba_get_drvdata(dev);

	amba_set_drvdata(dev, NULL);

	if (mmc) {
		struct mmci_host *host = mmc_priv(mmc);

		mmc_remove_host(mmc);

		writel(0, host->base + MMCIMASK0);
		writel(0, host->base + MMCIMASK1);

		writel(0, host->base + MMCICOMMAND);
		writel(0, host->base + MMCIDATACTRL);

		mmci_dma_release(host);
		free_irq(dev->irq[0], host);
		if (!host->singleirq)
			free_irq(dev->irq[1], host);

		if (host->gpio_wp != -ENOSYS)
			gpio_free(host->gpio_wp);
		if (host->gpio_cd_irq >= 0)
			free_irq(host->gpio_cd_irq, host);
		if (host->gpio_cd != -ENOSYS)
			gpio_free(host->gpio_cd);

		iounmap(host->base);
		clk_disable(host->clk);
		clk_put(host->clk);

		if (host->vcc)
			mmc_regulator_set_ocr(mmc, host->vcc, 0);
		regulator_put(host->vcc);

		mmc_free_host(mmc);

		amba_release_regions(dev);
	}

	return 0;
}

#ifdef CONFIG_PM
static int mmci_suspend(struct amba_device *dev, pm_message_t state)
{
	struct mmc_host *mmc = amba_get_drvdata(dev);
	int ret = 0;

	if (mmc) {
		struct mmci_host *host = mmc_priv(mmc);

		ret = mmc_suspend_host(mmc);
		if (ret == 0)
			writel(0, host->base + MMCIMASK0);
	}

	return ret;
}

static int mmci_resume(struct amba_device *dev)
{
	struct mmc_host *mmc = amba_get_drvdata(dev);
	int ret = 0;

	if (mmc) {
		struct mmci_host *host = mmc_priv(mmc);

		writel(MCI_IRQENABLE, host->base + MMCIMASK0);

		ret = mmc_resume_host(mmc);
	}

	return ret;
}
#else
#define mmci_suspend	NULL
#define mmci_resume	NULL
#endif

static struct amba_id mmci_ids[] = {
	{
		.id	= 0x00041180,
		.mask	= 0xff0fffff,
		.data	= &variant_arm,
	},
	{
		.id	= 0x01041180,
		.mask	= 0xff0fffff,
		.data	= &variant_arm_extended_fifo,
	},
	{
		.id	= 0x00041181,
		.mask	= 0x000fffff,
		.data	= &variant_arm,
	},
	/* ST Micro variants */
	{
		.id     = 0x00180180,
		.mask   = 0x00ffffff,
		.data	= &variant_u300,
	},
	{
		.id     = 0x00280180,
		.mask   = 0x00ffffff,
		.data	= &variant_u300,
	},
	{
		.id     = 0x00480180,
		.mask   = 0x00ffffff,
		.data	= &variant_ux500,
	},
	{ 0, 0 },
};

static struct amba_driver mmci_driver = {
	.drv		= {
		.name	= DRIVER_NAME,
	},
	.probe		= mmci_probe,
	.remove		= __devexit_p(mmci_remove),
	.suspend	= mmci_suspend,
	.resume		= mmci_resume,
	.id_table	= mmci_ids,
};

static int __init mmci_init(void)
{
	return amba_driver_register(&mmci_driver);
}

static void __exit mmci_exit(void)
{
	amba_driver_unregister(&mmci_driver);
}

module_init(mmci_init);
module_exit(mmci_exit);
module_param(fmax, uint, 0444);

MODULE_DESCRIPTION("ARM PrimeCell PL180/181 Multimedia Card Interface driver");
MODULE_LICENSE("GPL");<|MERGE_RESOLUTION|>--- conflicted
+++ resolved
@@ -449,13 +449,7 @@
 
 	host->data = data;
 	host->size = data->blksz * data->blocks;
-<<<<<<< HEAD
-	host->data_xfered = 0;
-
-	mmci_init_sg(host, data);
-=======
 	data->bytes_xfered = 0;
->>>>>>> 0ce790e7
 
 	clks = (unsigned long long)data->timeout_ns * host->cclk;
 	do_div(clks, 1000000000UL);
@@ -548,28 +542,9 @@
 	if (status & (MCI_DATACRCFAIL|MCI_DATATIMEOUT|MCI_TXUNDERRUN|MCI_RXOVERRUN)) {
 		u32 remain, success;
 
-<<<<<<< HEAD
-		/* Calculate how far we are into the transfer */
-		remain = readl(host->base + MMCIDATACNT);
-		success = data->blksz * data->blocks - remain;
-
-		dev_dbg(mmc_dev(host->mmc), "MCI ERROR IRQ (status %08x)\n", status);
-		if (status & MCI_DATACRCFAIL) {
-			/* Last block was not successful */
-			host->data_xfered = round_down(success - 1, data->blksz);
-			data->error = -EILSEQ;
-		} else if (status & MCI_DATATIMEOUT) {
-			host->data_xfered = round_down(success, data->blksz);
-			data->error = -ETIMEDOUT;
-		} else if (status & (MCI_TXUNDERRUN|MCI_RXOVERRUN)) {
-			host->data_xfered = round_down(success, data->blksz);
-			data->error = -EIO;
-		}
-=======
 		/* Terminate the DMA transfer */
 		if (dma_inprogress(host))
 			mmci_dma_data_error(host);
->>>>>>> 0ce790e7
 
 		/*
 		 * Calculate how far we are into the transfer.  Note that
@@ -605,20 +580,13 @@
 		dev_err(mmc_dev(host->mmc), "stray MCI_DATABLOCKEND interrupt\n");
 
 	if (status & MCI_DATAEND || data->error) {
-<<<<<<< HEAD
-=======
 		if (dma_inprogress(host))
 			mmci_dma_unmap(host, data);
->>>>>>> 0ce790e7
 		mmci_stop_data(host);
 
 		if (!data->error)
 			/* The error clause is handled above, success! */
-<<<<<<< HEAD
-			host->data_xfered += data->blksz * data->blocks;
-=======
 			data->bytes_xfered = data->blksz * data->blocks;
->>>>>>> 0ce790e7
 
 		if (!data->stop) {
 			mmci_request_end(host, data->mrq);
