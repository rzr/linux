/* radiotrack (radioreveal) driver for Linux radio support
 * (c) 1997 M. Kirkwood
 * Converted to V4L2 API by Mauro Carvalho Chehab <mchehab@infradead.org>
 * Converted to new API by Alan Cox <alan@lxorguk.ukuu.org.uk>
 * Various bugfixes and enhancements by Russell Kroll <rkroll@exploits.org>
 *
 * History:
 * 1999-02-24	Russell Kroll <rkroll@exploits.org>
 * 		Fine tuning/VIDEO_TUNER_LOW
 *		Frequency range expanded to start at 87 MHz
 *
 * TODO: Allow for more than one of these foolish entities :-)
 *
 * Notes on the hardware (reverse engineered from other peoples'
 * reverse engineering of AIMS' code :-)
 *
 *  Frequency control is done digitally -- ie out(port,encodefreq(95.8));
 *
 *  The signal strength query is unsurprisingly inaccurate.  And it seems
 *  to indicate that (on my card, at least) the frequency setting isn't
 *  too great.  (I have to tune up .025MHz from what the freq should be
 *  to get a report that the thing is tuned.)
 *
 *  Volume control is (ugh) analogue:
 *   out(port, start_increasing_volume);
 *   wait(a_wee_while);
 *   out(port, stop_changing_the_volume);
 *
 */

#include <linux/module.h>	/* Modules 			*/
#include <linux/init.h>		/* Initdata			*/
#include <linux/ioport.h>	/* request_region		*/
<<<<<<< HEAD
=======
#include <linux/delay.h>	/* msleep			*/
>>>>>>> 105e53f8
#include <linux/videodev2.h>	/* kernel radio structs		*/
#include <linux/version.h>	/* for KERNEL_VERSION MACRO	*/
#include <linux/io.h>		/* outb, outb_p			*/
#include <media/v4l2-device.h>
#include <media/v4l2-ioctl.h>

MODULE_AUTHOR("M.Kirkwood");
MODULE_DESCRIPTION("A driver for the RadioTrack/RadioReveal radio card.");
MODULE_LICENSE("GPL");

#ifndef CONFIG_RADIO_RTRACK_PORT
#define CONFIG_RADIO_RTRACK_PORT -1
#endif

static int io = CONFIG_RADIO_RTRACK_PORT;
static int radio_nr = -1;

module_param(io, int, 0);
MODULE_PARM_DESC(io, "I/O address of the RadioTrack card (0x20f or 0x30f)");
module_param(radio_nr, int, 0);

#define RADIO_VERSION KERNEL_VERSION(0, 0, 2)

struct rtrack
{
	struct v4l2_device v4l2_dev;
	struct video_device vdev;
	int port;
	int curvol;
	unsigned long curfreq;
	int muted;
	int io;
	struct mutex lock;
};

static struct rtrack rtrack_card;

/* local things */

static void rt_decvol(struct rtrack *rt)
{
	outb(0x58, rt->io);		/* volume down + sigstr + on	*/
	msleep(100);
	outb(0xd8, rt->io);		/* volume steady + sigstr + on	*/
}

static void rt_incvol(struct rtrack *rt)
{
	outb(0x98, rt->io);		/* volume up + sigstr + on	*/
	msleep(100);
	outb(0xd8, rt->io);		/* volume steady + sigstr + on	*/
}

static void rt_mute(struct rtrack *rt)
{
	rt->muted = 1;
	mutex_lock(&rt->lock);
	outb(0xd0, rt->io);		/* volume steady, off		*/
	mutex_unlock(&rt->lock);
}

static int rt_setvol(struct rtrack *rt, int vol)
{
	int i;

	mutex_lock(&rt->lock);

	if (vol == rt->curvol) {	/* requested volume = current */
		if (rt->muted) {	/* user is unmuting the card  */
			rt->muted = 0;
			outb(0xd8, rt->io);	/* enable card */
		}
		mutex_unlock(&rt->lock);
		return 0;
	}

	if (vol == 0) {			/* volume = 0 means mute the card */
		outb(0x48, rt->io);	/* volume down but still "on"	*/
		msleep(2000);	/* make sure it's totally down	*/
		outb(0xd0, rt->io);	/* volume steady, off		*/
		rt->curvol = 0;		/* track the volume state!	*/
		mutex_unlock(&rt->lock);
		return 0;
	}

	rt->muted = 0;
	if (vol > rt->curvol)
		for (i = rt->curvol; i < vol; i++)
			rt_incvol(rt);
	else
		for (i = rt->curvol; i > vol; i--)
			rt_decvol(rt);

	rt->curvol = vol;
	mutex_unlock(&rt->lock);
	return 0;
}

/* the 128+64 on these outb's is to keep the volume stable while tuning
 * without them, the volume _will_ creep up with each frequency change
 * and bit 4 (+16) is to keep the signal strength meter enabled
 */

static void send_0_byte(struct rtrack *rt)
{
	if (rt->curvol == 0 || rt->muted) {
		outb_p(128+64+16+  1, rt->io);   /* wr-enable + data low */
		outb_p(128+64+16+2+1, rt->io);   /* clock */
	}
	else {
		outb_p(128+64+16+8+  1, rt->io);  /* on + wr-enable + data low */
		outb_p(128+64+16+8+2+1, rt->io);  /* clock */
	}
	msleep(1);
}

static void send_1_byte(struct rtrack *rt)
{
	if (rt->curvol == 0 || rt->muted) {
		outb_p(128+64+16+4  +1, rt->io);   /* wr-enable+data high */
		outb_p(128+64+16+4+2+1, rt->io);   /* clock */
	}
	else {
		outb_p(128+64+16+8+4  +1, rt->io); /* on+wr-enable+data high */
		outb_p(128+64+16+8+4+2+1, rt->io); /* clock */
	}

	msleep(1);
}

static int rt_setfreq(struct rtrack *rt, unsigned long freq)
{
	int i;

	mutex_lock(&rt->lock);			/* Stop other ops interfering */

	rt->curfreq = freq;

	/* now uses VIDEO_TUNER_LOW for fine tuning */

	freq += 171200;			/* Add 10.7 MHz IF 		*/
	freq /= 800;			/* Convert to 50 kHz units	*/

	send_0_byte(rt);		/*  0: LSB of frequency		*/

	for (i = 0; i < 13; i++)	/*   : frequency bits (1-13)	*/
		if (freq & (1 << i))
			send_1_byte(rt);
		else
			send_0_byte(rt);

	send_0_byte(rt);		/* 14: test bit - always 0    */
	send_0_byte(rt);		/* 15: test bit - always 0    */

	send_0_byte(rt);		/* 16: band data 0 - always 0 */
	send_0_byte(rt);		/* 17: band data 1 - always 0 */
	send_0_byte(rt);		/* 18: band data 2 - always 0 */
	send_0_byte(rt);		/* 19: time base - always 0   */

	send_0_byte(rt);		/* 20: spacing (0 = 25 kHz)   */
	send_1_byte(rt);		/* 21: spacing (1 = 25 kHz)   */
	send_0_byte(rt);		/* 22: spacing (0 = 25 kHz)   */
	send_1_byte(rt);		/* 23: AM/FM (FM = 1, always) */

	if (rt->curvol == 0 || rt->muted)
		outb(0xd0, rt->io);	/* volume steady + sigstr */
	else
		outb(0xd8, rt->io);	/* volume steady + sigstr + on */

	mutex_unlock(&rt->lock);

	return 0;
}

static int rt_getsigstr(struct rtrack *rt)
{
	int sig = 1;

	mutex_lock(&rt->lock);
	if (inb(rt->io) & 2)	/* bit set = no signal present	*/
		sig = 0;
	mutex_unlock(&rt->lock);
	return sig;
}

static int vidioc_querycap(struct file *file, void  *priv,
					struct v4l2_capability *v)
{
	strlcpy(v->driver, "radio-aimslab", sizeof(v->driver));
	strlcpy(v->card, "RadioTrack", sizeof(v->card));
	strlcpy(v->bus_info, "ISA", sizeof(v->bus_info));
	v->version = RADIO_VERSION;
	v->capabilities = V4L2_CAP_TUNER | V4L2_CAP_RADIO;
	return 0;
}

static int vidioc_g_tuner(struct file *file, void *priv,
					struct v4l2_tuner *v)
{
	struct rtrack *rt = video_drvdata(file);

	if (v->index > 0)
		return -EINVAL;

	strlcpy(v->name, "FM", sizeof(v->name));
	v->type = V4L2_TUNER_RADIO;
	v->rangelow = 87 * 16000;
	v->rangehigh = 108 * 16000;
	v->rxsubchans = V4L2_TUNER_SUB_MONO;
	v->capability = V4L2_TUNER_CAP_LOW;
	v->audmode = V4L2_TUNER_MODE_MONO;
	v->signal = 0xffff * rt_getsigstr(rt);
	return 0;
}

static int vidioc_s_tuner(struct file *file, void *priv,
					struct v4l2_tuner *v)
{
	return v->index ? -EINVAL : 0;
}

static int vidioc_s_frequency(struct file *file, void *priv,
					struct v4l2_frequency *f)
{
	struct rtrack *rt = video_drvdata(file);

	if (f->tuner != 0 || f->type != V4L2_TUNER_RADIO)
		return -EINVAL;
	rt_setfreq(rt, f->frequency);
	return 0;
}

static int vidioc_g_frequency(struct file *file, void *priv,
					struct v4l2_frequency *f)
{
	struct rtrack *rt = video_drvdata(file);

	if (f->tuner != 0)
		return -EINVAL;
	f->type = V4L2_TUNER_RADIO;
	f->frequency = rt->curfreq;
	return 0;
}

static int vidioc_queryctrl(struct file *file, void *priv,
					struct v4l2_queryctrl *qc)
{
	switch (qc->id) {
	case V4L2_CID_AUDIO_MUTE:
		return v4l2_ctrl_query_fill(qc, 0, 1, 1, 1);
	case V4L2_CID_AUDIO_VOLUME:
		return v4l2_ctrl_query_fill(qc, 0, 0xff, 1, 0xff);
	}
	return -EINVAL;
}

static int vidioc_g_ctrl(struct file *file, void *priv,
					struct v4l2_control *ctrl)
{
	struct rtrack *rt = video_drvdata(file);

	switch (ctrl->id) {
	case V4L2_CID_AUDIO_MUTE:
		ctrl->value = rt->muted;
		return 0;
	case V4L2_CID_AUDIO_VOLUME:
		ctrl->value = rt->curvol;
		return 0;
	}
	return -EINVAL;
}

static int vidioc_s_ctrl(struct file *file, void *priv,
					struct v4l2_control *ctrl)
{
	struct rtrack *rt = video_drvdata(file);

	switch (ctrl->id) {
	case V4L2_CID_AUDIO_MUTE:
		if (ctrl->value)
			rt_mute(rt);
		else
			rt_setvol(rt, rt->curvol);
		return 0;
	case V4L2_CID_AUDIO_VOLUME:
		rt_setvol(rt, ctrl->value);
		return 0;
	}
	return -EINVAL;
}

static int vidioc_g_input(struct file *filp, void *priv, unsigned int *i)
{
	*i = 0;
	return 0;
}

static int vidioc_s_input(struct file *filp, void *priv, unsigned int i)
{
	return i ? -EINVAL : 0;
}

static int vidioc_g_audio(struct file *file, void *priv,
					struct v4l2_audio *a)
{
	a->index = 0;
	strlcpy(a->name, "Radio", sizeof(a->name));
	a->capability = V4L2_AUDCAP_STEREO;
	return 0;
}

static int vidioc_s_audio(struct file *file, void *priv,
					struct v4l2_audio *a)
{
	return a->index ? -EINVAL : 0;
}

static const struct v4l2_file_operations rtrack_fops = {
	.owner		= THIS_MODULE,
	.unlocked_ioctl	= video_ioctl2,
};

static const struct v4l2_ioctl_ops rtrack_ioctl_ops = {
	.vidioc_querycap    = vidioc_querycap,
	.vidioc_g_tuner     = vidioc_g_tuner,
	.vidioc_s_tuner     = vidioc_s_tuner,
	.vidioc_g_audio     = vidioc_g_audio,
	.vidioc_s_audio     = vidioc_s_audio,
	.vidioc_g_input     = vidioc_g_input,
	.vidioc_s_input     = vidioc_s_input,
	.vidioc_g_frequency = vidioc_g_frequency,
	.vidioc_s_frequency = vidioc_s_frequency,
	.vidioc_queryctrl   = vidioc_queryctrl,
	.vidioc_g_ctrl      = vidioc_g_ctrl,
	.vidioc_s_ctrl      = vidioc_s_ctrl,
};

static int __init rtrack_init(void)
{
	struct rtrack *rt = &rtrack_card;
	struct v4l2_device *v4l2_dev = &rt->v4l2_dev;
	int res;

	strlcpy(v4l2_dev->name, "rtrack", sizeof(v4l2_dev->name));
	rt->io = io;

	if (rt->io == -1) {
		v4l2_err(v4l2_dev, "you must set an I/O address with io=0x20f or 0x30f\n");
		return -EINVAL;
	}

	if (!request_region(rt->io, 2, "rtrack")) {
		v4l2_err(v4l2_dev, "port 0x%x already in use\n", rt->io);
		return -EBUSY;
	}

	res = v4l2_device_register(NULL, v4l2_dev);
	if (res < 0) {
		release_region(rt->io, 2);
		v4l2_err(v4l2_dev, "could not register v4l2_device\n");
		return res;
	}

	strlcpy(rt->vdev.name, v4l2_dev->name, sizeof(rt->vdev.name));
	rt->vdev.v4l2_dev = v4l2_dev;
	rt->vdev.fops = &rtrack_fops;
	rt->vdev.ioctl_ops = &rtrack_ioctl_ops;
	rt->vdev.release = video_device_release_empty;
	video_set_drvdata(&rt->vdev, rt);

	/* Set up the I/O locking */

	mutex_init(&rt->lock);

	/* mute card - prevents noisy bootups */

	/* this ensures that the volume is all the way down  */
	outb(0x48, rt->io);		/* volume down but still "on"	*/
	msleep(2000);	/* make sure it's totally down	*/
	outb(0xc0, rt->io);		/* steady volume, mute card	*/

	if (video_register_device(&rt->vdev, VFL_TYPE_RADIO, radio_nr) < 0) {
		v4l2_device_unregister(&rt->v4l2_dev);
		release_region(rt->io, 2);
		return -EINVAL;
	}
	v4l2_info(v4l2_dev, "AIMSlab RadioTrack/RadioReveal card driver.\n");

	return 0;
}

static void __exit rtrack_exit(void)
{
	struct rtrack *rt = &rtrack_card;

	video_unregister_device(&rt->vdev);
	v4l2_device_unregister(&rt->v4l2_dev);
	release_region(rt->io, 2);
}

module_init(rtrack_init);
module_exit(rtrack_exit);
<|MERGE_RESOLUTION|>--- conflicted
+++ resolved
@@ -31,10 +31,7 @@
 #include <linux/module.h>	/* Modules 			*/
 #include <linux/init.h>		/* Initdata			*/
 #include <linux/ioport.h>	/* request_region		*/
-<<<<<<< HEAD
-=======
 #include <linux/delay.h>	/* msleep			*/
->>>>>>> 105e53f8
 #include <linux/videodev2.h>	/* kernel radio structs		*/
 #include <linux/version.h>	/* for KERNEL_VERSION MACRO	*/
 #include <linux/io.h>		/* outb, outb_p			*/
