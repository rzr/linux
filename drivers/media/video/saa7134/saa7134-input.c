/*
 *
 * handle saa7134 IR remotes via linux kernel input layer.
 *
 * This program is free software; you can redistribute it and/or modify
 * it under the terms of the GNU General Public License as published by
 * the Free Software Foundation; either version 2 of the License, or
 * (at your option) any later version.
 *
 * This program is distributed in the hope that it will be useful,
 * but WITHOUT ANY WARRANTY; without even the implied warranty of
 * MERCHANTABILITY or FITNESS FOR A PARTICULAR PURPOSE.  See the
 * GNU General Public License for more details.
 *
 * You should have received a copy of the GNU General Public License
 * along with this program; if not, write to the Free Software
 * Foundation, Inc., 59 Temple Place, Suite 330, Boston, MA 02111-1307 USA
 *
 */

#include <linux/module.h>
#include <linux/init.h>
#include <linux/delay.h>
#include <linux/interrupt.h>
#include <linux/slab.h>

#include "saa7134-reg.h"
#include "saa7134.h"

#define MODULE_NAME "saa7134"

static unsigned int disable_ir;
module_param(disable_ir, int, 0444);
MODULE_PARM_DESC(disable_ir,"disable infrared remote support");

static unsigned int ir_debug;
module_param(ir_debug, int, 0644);
MODULE_PARM_DESC(ir_debug,"enable debug messages [IR]");

static int pinnacle_remote;
module_param(pinnacle_remote, int, 0644);    /* Choose Pinnacle PCTV remote */
MODULE_PARM_DESC(pinnacle_remote, "Specify Pinnacle PCTV remote: 0=coloured, 1=grey (defaults to 0)");

#define dprintk(fmt, arg...)	if (ir_debug) \
	printk(KERN_DEBUG "%s/ir: " fmt, dev->name , ## arg)
#define i2cdprintk(fmt, arg...)    if (ir_debug) \
	printk(KERN_DEBUG "%s/ir: " fmt, ir->name , ## arg)

/* Helper function for raw decoding at GPIO16 or GPIO18 */
static int saa7134_raw_decode_irq(struct saa7134_dev *dev);

/* -------------------- GPIO generic keycode builder -------------------- */

static int build_key(struct saa7134_dev *dev)
{
	struct saa7134_card_ir *ir = dev->remote;
	u32 gpio, data;

	/* here comes the additional handshake steps for some cards */
	switch (dev->board) {
	case SAA7134_BOARD_GOTVIEW_7135:
		saa_setb(SAA7134_GPIO_GPSTATUS1, 0x80);
		saa_clearb(SAA7134_GPIO_GPSTATUS1, 0x80);
		break;
	}
	/* rising SAA7134_GPIO_GPRESCAN reads the status */
	saa_clearb(SAA7134_GPIO_GPMODE3,SAA7134_GPIO_GPRESCAN);
	saa_setb(SAA7134_GPIO_GPMODE3,SAA7134_GPIO_GPRESCAN);

	gpio = saa_readl(SAA7134_GPIO_GPSTATUS0 >> 2);
	if (ir->polling) {
		if (ir->last_gpio == gpio)
			return 0;
		ir->last_gpio = gpio;
	}

	data = ir_extract_bits(gpio, ir->mask_keycode);
	dprintk("build_key gpio=0x%x mask=0x%x data=%d\n",
		gpio, ir->mask_keycode, data);

	switch (dev->board) {
	case SAA7134_BOARD_KWORLD_PLUS_TV_ANALOG:
		if (data == ir->mask_keycode)
			rc_keyup(ir->dev);
		else
			rc_keydown_notimeout(ir->dev, data, 0);
		return 0;
	}

	if (ir->polling) {
		if ((ir->mask_keydown  &&  (0 != (gpio & ir->mask_keydown))) ||
		    (ir->mask_keyup    &&  (0 == (gpio & ir->mask_keyup)))) {
			rc_keydown_notimeout(ir->dev, data, 0);
		} else {
			rc_keyup(ir->dev);
		}
	}
	else {	/* IRQ driven mode - handle key press and release in one go */
		if ((ir->mask_keydown  &&  (0 != (gpio & ir->mask_keydown))) ||
		    (ir->mask_keyup    &&  (0 == (gpio & ir->mask_keyup)))) {
			rc_keydown_notimeout(ir->dev, data, 0);
			rc_keyup(ir->dev);
		}
	}

	return 0;
}

/* --------------------- Chip specific I2C key builders ----------------- */

static int get_key_flydvb_trio(struct IR_i2c *ir, u32 *ir_key, u32 *ir_raw)
{
	int gpio;
	int attempt = 0;
	unsigned char b;

	/* We need this to access GPI Used by the saa_readl macro. */
	struct saa7134_dev *dev = ir->c->adapter->algo_data;

	if (dev == NULL) {
		i2cdprintk("get_key_flydvb_trio: "
			   "ir->c->adapter->algo_data is NULL!\n");
		return -EIO;
	}

	/* rising SAA7134_GPIGPRESCAN reads the status */
	saa_clearb(SAA7134_GPIO_GPMODE3, SAA7134_GPIO_GPRESCAN);
	saa_setb(SAA7134_GPIO_GPMODE3, SAA7134_GPIO_GPRESCAN);

	gpio = saa_readl(SAA7134_GPIO_GPSTATUS0 >> 2);

	if (0x40000 & ~gpio)
		return 0; /* No button press */

	/* No button press - only before first key pressed */
	if (b == 0xFF)
		return 0;

	/* poll IR chip */
	/* weak up the IR chip */
	b = 0;

	while (1 != i2c_master_send(ir->c, &b, 1)) {
		if ((attempt++) < 10) {
			/*
			 * wait a bit for next attempt -
			 * I don't know how make it better
			 */
			msleep(10);
			continue;
		}
		i2cdprintk("send wake up byte to pic16C505 (IR chip)"
			   "failed %dx\n", attempt);
		return -EIO;
	}
	if (1 != i2c_master_recv(ir->c, &b, 1)) {
		i2cdprintk("read error\n");
		return -EIO;
	}

	*ir_key = b;
	*ir_raw = b;
	return 1;
}

static int get_key_msi_tvanywhere_plus(struct IR_i2c *ir, u32 *ir_key,
				       u32 *ir_raw)
{
	unsigned char b;
	int gpio;

	/* <dev> is needed to access GPIO. Used by the saa_readl macro. */
	struct saa7134_dev *dev = ir->c->adapter->algo_data;
	if (dev == NULL) {
		i2cdprintk("get_key_msi_tvanywhere_plus: "
			   "ir->c->adapter->algo_data is NULL!\n");
		return -EIO;
	}

	/* rising SAA7134_GPIO_GPRESCAN reads the status */

	saa_clearb(SAA7134_GPIO_GPMODE3, SAA7134_GPIO_GPRESCAN);
	saa_setb(SAA7134_GPIO_GPMODE3, SAA7134_GPIO_GPRESCAN);

	gpio = saa_readl(SAA7134_GPIO_GPSTATUS0 >> 2);

	/* GPIO&0x40 is pulsed low when a button is pressed. Don't do
	   I2C receive if gpio&0x40 is not low. */

	if (gpio & 0x40)
		return 0;       /* No button press */

	/* GPIO says there is a button press. Get it. */

	if (1 != i2c_master_recv(ir->c, &b, 1)) {
		i2cdprintk("read error\n");
		return -EIO;
	}

	/* No button press */

	if (b == 0xff)
		return 0;

	/* Button pressed */

	dprintk("get_key_msi_tvanywhere_plus: Key = 0x%02X\n", b);
	*ir_key = b;
	*ir_raw = b;
	return 1;
}

static int get_key_purpletv(struct IR_i2c *ir, u32 *ir_key, u32 *ir_raw)
{
	unsigned char b;

	/* poll IR chip */
	if (1 != i2c_master_recv(ir->c, &b, 1)) {
		i2cdprintk("read error\n");
		return -EIO;
	}

	/* no button press */
	if (b==0)
		return 0;

	/* repeating */
	if (b & 0x80)
		return 1;

	*ir_key = b;
	*ir_raw = b;
	return 1;
}

static int get_key_hvr1110(struct IR_i2c *ir, u32 *ir_key, u32 *ir_raw)
{
	unsigned char buf[5], cod4, code3, code4;

	/* poll IR chip */
	if (5 != i2c_master_recv(ir->c, buf, 5))
		return -EIO;

	cod4	= buf[4];
	code4	= (cod4 >> 2);
	code3	= buf[3];
	if (code3 == 0)
		/* no key pressed */
		return 0;

	/* return key */
	*ir_key = code4;
	*ir_raw = code4;
	return 1;
}


static int get_key_beholdm6xx(struct IR_i2c *ir, u32 *ir_key, u32 *ir_raw)
{
	unsigned char data[12];
	u32 gpio;

	struct saa7134_dev *dev = ir->c->adapter->algo_data;

	/* rising SAA7134_GPIO_GPRESCAN reads the status */
	saa_clearb(SAA7134_GPIO_GPMODE3, SAA7134_GPIO_GPRESCAN);
	saa_setb(SAA7134_GPIO_GPMODE3, SAA7134_GPIO_GPRESCAN);

	gpio = saa_readl(SAA7134_GPIO_GPSTATUS0 >> 2);

	if (0x400000 & ~gpio)
		return 0; /* No button press */

	ir->c->addr = 0x5a >> 1;

	if (12 != i2c_master_recv(ir->c, data, 12)) {
		i2cdprintk("read error\n");
		return -EIO;
	}

	if (data[9] != (unsigned char)(~data[8]))
		return 0;

	*ir_raw = ((data[10] << 16) | (data[11] << 8) | (data[9] << 0));
	*ir_key = *ir_raw;

	return 1;
}

/* Common (grey or coloured) pinnacle PCTV remote handling
 *
 */
static int get_key_pinnacle(struct IR_i2c *ir, u32 *ir_key, u32 *ir_raw,
			    int parity_offset, int marker, int code_modulo)
{
	unsigned char b[4];
	unsigned int start = 0,parity = 0,code = 0;

	/* poll IR chip */
	if (4 != i2c_master_recv(ir->c, b, 4)) {
		i2cdprintk("read error\n");
		return -EIO;
	}

	for (start = 0; start < ARRAY_SIZE(b); start++) {
		if (b[start] == marker) {
			code=b[(start+parity_offset + 1) % 4];
			parity=b[(start+parity_offset) % 4];
		}
	}

	/* Empty Request */
	if (parity == 0)
		return 0;

	/* Repeating... */
	if (ir->old == parity)
		return 0;

	ir->old = parity;

	/* drop special codes when a key is held down a long time for the grey controller
	   In this case, the second bit of the code is asserted */
	if (marker == 0xfe && (code & 0x40))
		return 0;

	code %= code_modulo;

	*ir_raw = code;
	*ir_key = code;

	i2cdprintk("Pinnacle PCTV key %02x\n", code);

	return 1;
}

/* The grey pinnacle PCTV remote
 *
 *  There are one issue with this remote:
 *   - I2c packet does not change when the same key is pressed quickly. The workaround
 *     is to hold down each key for about half a second, so that another code is generated
 *     in the i2c packet, and the function can distinguish key presses.
 *
 * Sylvain Pasche <sylvain.pasche@gmail.com>
 */
static int get_key_pinnacle_grey(struct IR_i2c *ir, u32 *ir_key, u32 *ir_raw)
{

	return get_key_pinnacle(ir, ir_key, ir_raw, 1, 0xfe, 0xff);
}


/* The new pinnacle PCTV remote (with the colored buttons)
 *
 * Ricardo Cerqueira <v4l@cerqueira.org>
 */
static int get_key_pinnacle_color(struct IR_i2c *ir, u32 *ir_key, u32 *ir_raw)
{
	/* code_modulo parameter (0x88) is used to reduce code value to fit inside IR_KEYTAB_SIZE
	 *
	 * this is the only value that results in 42 unique
	 * codes < 128
	 */

	return get_key_pinnacle(ir, ir_key, ir_raw, 2, 0x80, 0x88);
}

void saa7134_input_irq(struct saa7134_dev *dev)
{
	struct saa7134_card_ir *ir;

	if (!dev || !dev->remote)
		return;

	ir = dev->remote;
	if (!ir->running)
		return;

	if (!ir->polling && !ir->raw_decode) {
		build_key(dev);
	} else if (ir->raw_decode) {
		saa7134_raw_decode_irq(dev);
	}
}

static void saa7134_input_timer(unsigned long data)
{
	struct saa7134_dev *dev = (struct saa7134_dev *)data;
	struct saa7134_card_ir *ir = dev->remote;

	build_key(dev);
	mod_timer(&ir->timer, jiffies + msecs_to_jiffies(ir->polling));
}

static void ir_raw_decode_timer_end(unsigned long data)
{
	struct saa7134_dev *dev = (struct saa7134_dev *)data;
	struct saa7134_card_ir *ir = dev->remote;

	ir_raw_event_handle(dev->remote->dev);

	ir->active = false;
}

static int __saa7134_ir_start(void *priv)
{
	struct saa7134_dev *dev = priv;
	struct saa7134_card_ir *ir;

	if (!dev || !dev->remote)
		return -EINVAL;

	ir  = dev->remote;
	if (ir->running)
		return 0;

<<<<<<< HEAD
=======
	/* Moved here from saa7134_input_init1() because the latter
	 * is not called on device resume */
	switch (dev->board) {
	case SAA7134_BOARD_MD2819:
	case SAA7134_BOARD_KWORLD_VSTREAM_XPERT:
	case SAA7134_BOARD_AVERMEDIA_305:
	case SAA7134_BOARD_AVERMEDIA_307:
	case SAA7134_BOARD_AVERMEDIA_STUDIO_305:
	case SAA7134_BOARD_AVERMEDIA_STUDIO_505:
	case SAA7134_BOARD_AVERMEDIA_STUDIO_307:
	case SAA7134_BOARD_AVERMEDIA_STUDIO_507:
	case SAA7134_BOARD_AVERMEDIA_STUDIO_507UA:
	case SAA7134_BOARD_AVERMEDIA_GO_007_FM:
	case SAA7134_BOARD_AVERMEDIA_M102:
	case SAA7134_BOARD_AVERMEDIA_GO_007_FM_PLUS:
		/* Without this we won't receive key up events */
		saa_setb(SAA7134_GPIO_GPMODE0, 0x4);
		saa_setb(SAA7134_GPIO_GPSTATUS0, 0x4);
		break;
	case SAA7134_BOARD_AVERMEDIA_777:
	case SAA7134_BOARD_AVERMEDIA_A16AR:
		/* Without this we won't receive key up events */
		saa_setb(SAA7134_GPIO_GPMODE1, 0x1);
		saa_setb(SAA7134_GPIO_GPSTATUS1, 0x1);
		break;
	case SAA7134_BOARD_AVERMEDIA_A16D:
		/* Without this we won't receive key up events */
		saa_setb(SAA7134_GPIO_GPMODE1, 0x1);
		saa_setb(SAA7134_GPIO_GPSTATUS1, 0x1);
		break;
	case SAA7134_BOARD_GOTVIEW_7135:
		saa_setb(SAA7134_GPIO_GPMODE1, 0x80);
		break;
	}

>>>>>>> 105e53f8
	ir->running = true;
	ir->active = false;

	if (ir->polling) {
		setup_timer(&ir->timer, saa7134_input_timer,
			    (unsigned long)dev);
		ir->timer.expires = jiffies + HZ;
		add_timer(&ir->timer);
	} else if (ir->raw_decode) {
		/* set timer_end for code completion */
		setup_timer(&ir->timer, ir_raw_decode_timer_end,
			    (unsigned long)dev);
	}

	return 0;
}

static void __saa7134_ir_stop(void *priv)
{
	struct saa7134_dev *dev = priv;
	struct saa7134_card_ir *ir;

	if (!dev || !dev->remote)
		return;

	ir  = dev->remote;
	if (!ir->running)
		return;

	if (ir->polling || ir->raw_decode)
		del_timer_sync(&ir->timer);

	ir->active = false;
	ir->running = false;

	return;
}

int saa7134_ir_start(struct saa7134_dev *dev)
{
	if (dev->remote->users)
		return __saa7134_ir_start(dev);

	return 0;
}

void saa7134_ir_stop(struct saa7134_dev *dev)
{
	if (dev->remote->users)
		__saa7134_ir_stop(dev);
}

static int saa7134_ir_open(struct rc_dev *rc)
{
	struct saa7134_dev *dev = rc->priv;

	dev->remote->users++;
	return __saa7134_ir_start(dev);
}

static void saa7134_ir_close(struct rc_dev *rc)
{
	struct saa7134_dev *dev = rc->priv;

	dev->remote->users--;
	if (!dev->remote->users)
		__saa7134_ir_stop(dev);
}

int saa7134_input_init1(struct saa7134_dev *dev)
{
	struct saa7134_card_ir *ir;
	struct rc_dev *rc;
	char *ir_codes = NULL;
	u32 mask_keycode = 0;
	u32 mask_keydown = 0;
	u32 mask_keyup   = 0;
	unsigned polling = 0;
	bool raw_decode  = false;
	int err;

	if (dev->has_remote != SAA7134_REMOTE_GPIO)
		return -ENODEV;
	if (disable_ir)
		return -ENODEV;

	/* detect & configure */
	switch (dev->board) {
	case SAA7134_BOARD_FLYVIDEO2000:
	case SAA7134_BOARD_FLYVIDEO3000:
	case SAA7134_BOARD_FLYTVPLATINUM_FM:
	case SAA7134_BOARD_FLYTVPLATINUM_MINI2:
	case SAA7134_BOARD_ROVERMEDIA_LINK_PRO_FM:
		ir_codes     = RC_MAP_FLYVIDEO;
		mask_keycode = 0xEC00000;
		mask_keydown = 0x0040000;
		break;
	case SAA7134_BOARD_CINERGY400:
	case SAA7134_BOARD_CINERGY600:
	case SAA7134_BOARD_CINERGY600_MK3:
		ir_codes     = RC_MAP_CINERGY;
		mask_keycode = 0x00003f;
		mask_keyup   = 0x040000;
		break;
	case SAA7134_BOARD_ECS_TVP3XP:
	case SAA7134_BOARD_ECS_TVP3XP_4CB5:
		ir_codes     = RC_MAP_EZTV;
		mask_keycode = 0x00017c;
		mask_keyup   = 0x000002;
		polling      = 50; // ms
		break;
	case SAA7134_BOARD_KWORLD_XPERT:
	case SAA7134_BOARD_AVACSSMARTTV:
		ir_codes     = RC_MAP_PIXELVIEW;
		mask_keycode = 0x00001F;
		mask_keyup   = 0x000020;
		polling      = 50; // ms
		break;
	case SAA7134_BOARD_MD2819:
	case SAA7134_BOARD_KWORLD_VSTREAM_XPERT:
	case SAA7134_BOARD_AVERMEDIA_305:
	case SAA7134_BOARD_AVERMEDIA_307:
	case SAA7134_BOARD_AVERMEDIA_STUDIO_305:
	case SAA7134_BOARD_AVERMEDIA_STUDIO_505:
	case SAA7134_BOARD_AVERMEDIA_STUDIO_307:
	case SAA7134_BOARD_AVERMEDIA_STUDIO_507:
	case SAA7134_BOARD_AVERMEDIA_STUDIO_507UA:
	case SAA7134_BOARD_AVERMEDIA_GO_007_FM:
	case SAA7134_BOARD_AVERMEDIA_M102:
	case SAA7134_BOARD_AVERMEDIA_GO_007_FM_PLUS:
		ir_codes     = RC_MAP_AVERMEDIA;
		mask_keycode = 0x0007C8;
		mask_keydown = 0x000010;
		polling      = 50; // ms
		/* GPIO stuff moved to __saa7134_ir_start() */
		break;
	case SAA7134_BOARD_AVERMEDIA_M135A:
		ir_codes     = RC_MAP_AVERMEDIA_M135A;
		mask_keydown = 0x0040000;	/* Enable GPIO18 line on both edges */
		mask_keyup   = 0x0040000;
		mask_keycode = 0xffff;
		raw_decode   = true;
		break;
	case SAA7134_BOARD_AVERMEDIA_M733A:
		ir_codes     = RC_MAP_AVERMEDIA_M733A_RM_K6;
		mask_keydown = 0x0040000;
		mask_keyup   = 0x0040000;
		mask_keycode = 0xffff;
		raw_decode   = true;
		break;
	case SAA7134_BOARD_AVERMEDIA_777:
	case SAA7134_BOARD_AVERMEDIA_A16AR:
		ir_codes     = RC_MAP_AVERMEDIA;
		mask_keycode = 0x02F200;
		mask_keydown = 0x000400;
		polling      = 50; // ms
		/* GPIO stuff moved to __saa7134_ir_start() */
		break;
	case SAA7134_BOARD_AVERMEDIA_A16D:
		ir_codes     = RC_MAP_AVERMEDIA_A16D;
		mask_keycode = 0x02F200;
		mask_keydown = 0x000400;
		polling      = 50; /* ms */
		/* GPIO stuff moved to __saa7134_ir_start() */
		break;
	case SAA7134_BOARD_KWORLD_TERMINATOR:
		ir_codes     = RC_MAP_PIXELVIEW;
		mask_keycode = 0x00001f;
		mask_keyup   = 0x000060;
		polling      = 50; // ms
		break;
	case SAA7134_BOARD_MANLI_MTV001:
	case SAA7134_BOARD_MANLI_MTV002:
		ir_codes     = RC_MAP_MANLI;
		mask_keycode = 0x001f00;
		mask_keyup   = 0x004000;
		polling      = 50; /* ms */
		break;
	case SAA7134_BOARD_BEHOLD_409FM:
	case SAA7134_BOARD_BEHOLD_401:
	case SAA7134_BOARD_BEHOLD_403:
	case SAA7134_BOARD_BEHOLD_403FM:
	case SAA7134_BOARD_BEHOLD_405:
	case SAA7134_BOARD_BEHOLD_405FM:
	case SAA7134_BOARD_BEHOLD_407:
	case SAA7134_BOARD_BEHOLD_407FM:
	case SAA7134_BOARD_BEHOLD_409:
	case SAA7134_BOARD_BEHOLD_505FM:
	case SAA7134_BOARD_BEHOLD_505RDS_MK5:
	case SAA7134_BOARD_BEHOLD_505RDS_MK3:
	case SAA7134_BOARD_BEHOLD_507_9FM:
	case SAA7134_BOARD_BEHOLD_507RDS_MK3:
	case SAA7134_BOARD_BEHOLD_507RDS_MK5:
		ir_codes     = RC_MAP_MANLI;
		mask_keycode = 0x003f00;
		mask_keyup   = 0x004000;
		polling      = 50; /* ms */
		break;
	case SAA7134_BOARD_BEHOLD_COLUMBUS_TVFM:
		ir_codes     = RC_MAP_BEHOLD_COLUMBUS;
		mask_keycode = 0x003f00;
		mask_keyup   = 0x004000;
		polling      = 50; // ms
		break;
	case SAA7134_BOARD_SEDNA_PC_TV_CARDBUS:
		ir_codes     = RC_MAP_PCTV_SEDNA;
		mask_keycode = 0x001f00;
		mask_keyup   = 0x004000;
		polling      = 50; // ms
		break;
	case SAA7134_BOARD_GOTVIEW_7135:
		ir_codes     = RC_MAP_GOTVIEW7135;
		mask_keycode = 0x0003CC;
		mask_keydown = 0x000010;
		polling	     = 5; /* ms */
		/* GPIO stuff moved to __saa7134_ir_start() */
		break;
	case SAA7134_BOARD_VIDEOMATE_TV_PVR:
	case SAA7134_BOARD_VIDEOMATE_GOLD_PLUS:
	case SAA7134_BOARD_VIDEOMATE_TV_GOLD_PLUSII:
		ir_codes     = RC_MAP_VIDEOMATE_TV_PVR;
		mask_keycode = 0x00003F;
		mask_keyup   = 0x400000;
		polling      = 50; // ms
		break;
	case SAA7134_BOARD_PROTEUS_2309:
		ir_codes     = RC_MAP_PROTEUS_2309;
		mask_keycode = 0x00007F;
		mask_keyup   = 0x000080;
		polling      = 50; // ms
		break;
	case SAA7134_BOARD_VIDEOMATE_DVBT_300:
	case SAA7134_BOARD_VIDEOMATE_DVBT_200:
		ir_codes     = RC_MAP_VIDEOMATE_TV_PVR;
		mask_keycode = 0x003F00;
		mask_keyup   = 0x040000;
		break;
	case SAA7134_BOARD_FLYDVBS_LR300:
	case SAA7134_BOARD_FLYDVBT_LR301:
	case SAA7134_BOARD_FLYDVBTDUO:
		ir_codes     = RC_MAP_FLYDVB;
		mask_keycode = 0x0001F00;
		mask_keydown = 0x0040000;
		break;
	case SAA7134_BOARD_ASUSTeK_P7131_DUAL:
	case SAA7134_BOARD_ASUSTeK_P7131_HYBRID_LNA:
	case SAA7134_BOARD_ASUSTeK_P7131_ANALOG:
		ir_codes     = RC_MAP_ASUS_PC39;
		mask_keydown = 0x0040000;	/* Enable GPIO18 line on both edges */
		mask_keyup   = 0x0040000;
		mask_keycode = 0xffff;
		raw_decode   = true;
		break;
	case SAA7134_BOARD_ENCORE_ENLTV:
	case SAA7134_BOARD_ENCORE_ENLTV_FM:
		ir_codes     = RC_MAP_ENCORE_ENLTV;
		mask_keycode = 0x00007f;
		mask_keyup   = 0x040000;
		polling      = 50; // ms
		break;
	case SAA7134_BOARD_ENCORE_ENLTV_FM53:
	case SAA7134_BOARD_ENCORE_ENLTV_FM3:
		ir_codes     = RC_MAP_ENCORE_ENLTV_FM53;
		mask_keydown = 0x0040000;	/* Enable GPIO18 line on both edges */
		mask_keyup   = 0x0040000;
		mask_keycode = 0xffff;
		raw_decode   = true;
		break;
	case SAA7134_BOARD_10MOONSTVMASTER3:
		ir_codes     = RC_MAP_ENCORE_ENLTV;
		mask_keycode = 0x5f80000;
		mask_keyup   = 0x8000000;
		polling      = 50; //ms
		break;
	case SAA7134_BOARD_GENIUS_TVGO_A11MCE:
		ir_codes     = RC_MAP_GENIUS_TVGO_A11MCE;
		mask_keycode = 0xff;
		mask_keydown = 0xf00000;
		polling = 50; /* ms */
		break;
	case SAA7134_BOARD_REAL_ANGEL_220:
		ir_codes     = RC_MAP_REAL_AUDIO_220_32_KEYS;
		mask_keycode = 0x3f00;
		mask_keyup   = 0x4000;
		polling = 50; /* ms */
		break;
	case SAA7134_BOARD_KWORLD_PLUS_TV_ANALOG:
		ir_codes     = RC_MAP_KWORLD_PLUS_TV_ANALOG;
		mask_keycode = 0x7f;
		polling = 40; /* ms */
		break;
	case SAA7134_BOARD_VIDEOMATE_S350:
		ir_codes     = RC_MAP_VIDEOMATE_S350;
		mask_keycode = 0x003f00;
		mask_keydown = 0x040000;
		break;
	case SAA7134_BOARD_LEADTEK_WINFAST_DTV1000S:
		ir_codes     = RC_MAP_WINFAST;
		mask_keycode = 0x5f00;
		mask_keyup   = 0x020000;
		polling      = 50; /* ms */
		break;
	case SAA7134_BOARD_VIDEOMATE_M1F:
		ir_codes     = RC_MAP_VIDEOMATE_M1F;
		mask_keycode = 0x0ff00;
		mask_keyup   = 0x040000;
		break;
	}
	if (NULL == ir_codes) {
		printk("%s: Oops: IR config error [card=%d]\n",
		       dev->name, dev->board);
		return -ENODEV;
	}

	ir = kzalloc(sizeof(*ir), GFP_KERNEL);
	rc = rc_allocate_device();
	if (!ir || !rc) {
		err = -ENOMEM;
		goto err_out_free;
	}

	ir->dev = rc;
	dev->remote = ir;

	/* init hardware-specific stuff */
	ir->mask_keycode = mask_keycode;
	ir->mask_keydown = mask_keydown;
	ir->mask_keyup   = mask_keyup;
	ir->polling      = polling;
	ir->raw_decode	 = raw_decode;

	/* init input device */
	snprintf(ir->name, sizeof(ir->name), "saa7134 IR (%s)",
		 saa7134_boards[dev->board].name);
	snprintf(ir->phys, sizeof(ir->phys), "pci-%s/ir0",
		 pci_name(dev->pci));

	rc->priv = dev;
	rc->open = saa7134_ir_open;
	rc->close = saa7134_ir_close;
	if (raw_decode)
		rc->driver_type = RC_DRIVER_IR_RAW;

	rc->input_name = ir->name;
	rc->input_phys = ir->phys;
	rc->input_id.bustype = BUS_PCI;
	rc->input_id.version = 1;
	if (dev->pci->subsystem_vendor) {
		rc->input_id.vendor  = dev->pci->subsystem_vendor;
		rc->input_id.product = dev->pci->subsystem_device;
	} else {
		rc->input_id.vendor  = dev->pci->vendor;
		rc->input_id.product = dev->pci->device;
	}
	rc->dev.parent = &dev->pci->dev;
	rc->map_name = ir_codes;
	rc->driver_name = MODULE_NAME;

	err = rc_register_device(rc);
	if (err)
		goto err_out_free;

	return 0;

err_out_free:
	rc_free_device(rc);
	dev->remote = NULL;
	kfree(ir);
	return err;
}

void saa7134_input_fini(struct saa7134_dev *dev)
{
	if (NULL == dev->remote)
		return;

	saa7134_ir_stop(dev);
	rc_unregister_device(dev->remote->dev);
	kfree(dev->remote);
	dev->remote = NULL;
}

void saa7134_probe_i2c_ir(struct saa7134_dev *dev)
{
	struct i2c_board_info info;
	struct i2c_msg msg_msi = {
		.addr = 0x50,
		.flags = I2C_M_RD,
		.len = 0,
		.buf = NULL,
	};
	int rc;

	if (disable_ir) {
		dprintk("IR has been disabled, not probing for i2c remote\n");
		return;
	}

	memset(&info, 0, sizeof(struct i2c_board_info));
	memset(&dev->init_data, 0, sizeof(dev->init_data));
	strlcpy(info.type, "ir_video", I2C_NAME_SIZE);

	switch (dev->board) {
	case SAA7134_BOARD_PINNACLE_PCTV_110i:
	case SAA7134_BOARD_PINNACLE_PCTV_310i:
		dev->init_data.name = "Pinnacle PCTV";
		if (pinnacle_remote == 0) {
			dev->init_data.get_key = get_key_pinnacle_color;
			dev->init_data.ir_codes = RC_MAP_PINNACLE_COLOR;
			info.addr = 0x47;
		} else {
			dev->init_data.get_key = get_key_pinnacle_grey;
			dev->init_data.ir_codes = RC_MAP_PINNACLE_GREY;
			info.addr = 0x47;
		}
		break;
	case SAA7134_BOARD_UPMOST_PURPLE_TV:
		dev->init_data.name = "Purple TV";
		dev->init_data.get_key = get_key_purpletv;
		dev->init_data.ir_codes = RC_MAP_PURPLETV;
		info.addr = 0x7a;
		break;
	case SAA7134_BOARD_MSI_TVATANYWHERE_PLUS:
		dev->init_data.name = "MSI TV@nywhere Plus";
		dev->init_data.get_key = get_key_msi_tvanywhere_plus;
		dev->init_data.ir_codes = RC_MAP_MSI_TVANYWHERE_PLUS;
		/*
		 * MSI TV@nyware Plus requires more frequent polling
		 * otherwise it will miss some keypresses
		 */
		dev->init_data.polling_interval = 50;
		info.addr = 0x30;
		/* MSI TV@nywhere Plus controller doesn't seem to
		   respond to probes unless we read something from
		   an existing device. Weird...
		   REVISIT: might no longer be needed */
		rc = i2c_transfer(&dev->i2c_adap, &msg_msi, 1);
		dprintk("probe 0x%02x @ %s: %s\n",
			msg_msi.addr, dev->i2c_adap.name,
			(1 == rc) ? "yes" : "no");
		break;
	case SAA7134_BOARD_HAUPPAUGE_HVR1110:
		dev->init_data.name = "HVR 1110";
		dev->init_data.get_key = get_key_hvr1110;
		dev->init_data.ir_codes = RC_MAP_HAUPPAUGE;
		info.addr = 0x71;
		break;
	case SAA7134_BOARD_BEHOLD_607FM_MK3:
	case SAA7134_BOARD_BEHOLD_607FM_MK5:
	case SAA7134_BOARD_BEHOLD_609FM_MK3:
	case SAA7134_BOARD_BEHOLD_609FM_MK5:
	case SAA7134_BOARD_BEHOLD_607RDS_MK3:
	case SAA7134_BOARD_BEHOLD_607RDS_MK5:
	case SAA7134_BOARD_BEHOLD_609RDS_MK3:
	case SAA7134_BOARD_BEHOLD_609RDS_MK5:
	case SAA7134_BOARD_BEHOLD_M6:
	case SAA7134_BOARD_BEHOLD_M63:
	case SAA7134_BOARD_BEHOLD_M6_EXTRA:
	case SAA7134_BOARD_BEHOLD_H6:
	case SAA7134_BOARD_BEHOLD_X7:
	case SAA7134_BOARD_BEHOLD_H7:
	case SAA7134_BOARD_BEHOLD_A7:
		dev->init_data.name = "BeholdTV";
		dev->init_data.get_key = get_key_beholdm6xx;
		dev->init_data.ir_codes = RC_MAP_BEHOLD;
		dev->init_data.type = RC_TYPE_NEC;
		info.addr = 0x2d;
		break;
	case SAA7134_BOARD_AVERMEDIA_CARDBUS_501:
	case SAA7134_BOARD_AVERMEDIA_CARDBUS_506:
		info.addr = 0x40;
		break;
	case SAA7134_BOARD_FLYDVB_TRIO:
		dev->init_data.name = "FlyDVB Trio";
		dev->init_data.get_key = get_key_flydvb_trio;
		dev->init_data.ir_codes = RC_MAP_FLYDVB;
		info.addr = 0x0b;
		break;
	default:
		dprintk("No I2C IR support for board %x\n", dev->board);
		return;
	}

	if (dev->init_data.name)
		info.platform_data = &dev->init_data;
	i2c_new_device(&dev->i2c_adap, &info);
}

static int saa7134_raw_decode_irq(struct saa7134_dev *dev)
{
	struct saa7134_card_ir *ir = dev->remote;
	unsigned long timeout;
	int space;

	/* Generate initial event */
	saa_clearb(SAA7134_GPIO_GPMODE3, SAA7134_GPIO_GPRESCAN);
	saa_setb(SAA7134_GPIO_GPMODE3, SAA7134_GPIO_GPRESCAN);
	space = saa_readl(SAA7134_GPIO_GPSTATUS0 >> 2) & ir->mask_keydown;
	ir_raw_event_store_edge(dev->remote->dev, space ? IR_SPACE : IR_PULSE);

	/*
	 * Wait 15 ms from the start of the first IR event before processing
	 * the event. This time is enough for NEC protocol. May need adjustments
	 * to work with other protocols.
	 */
	if (!ir->active) {
		timeout = jiffies + jiffies_to_msecs(15);
		mod_timer(&ir->timer, timeout);
		ir->active = true;
	}

	return 1;
}<|MERGE_RESOLUTION|>--- conflicted
+++ resolved
@@ -414,8 +414,6 @@
 	if (ir->running)
 		return 0;
 
-<<<<<<< HEAD
-=======
 	/* Moved here from saa7134_input_init1() because the latter
 	 * is not called on device resume */
 	switch (dev->board) {
@@ -451,7 +449,6 @@
 		break;
 	}
 
->>>>>>> 105e53f8
 	ir->running = true;
 	ir->active = false;
 
