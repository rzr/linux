--- conflicted
+++ resolved
@@ -44,38 +44,10 @@
 
 #define MODULE_NAME "cx23885"
 
-<<<<<<< HEAD
-static void convert_measurement(u32 x, struct ir_raw_event *y)
-{
-	if (x == V4L2_SUBDEV_IR_PULSE_RX_SEQ_END) {
-		y->pulse = false;
-		y->duration = V4L2_SUBDEV_IR_PULSE_MAX_WIDTH_NS;
-		return;
-	}
-
-	y->pulse = (x & V4L2_SUBDEV_IR_PULSE_LEVEL_MASK) ? true : false;
-	y->duration = x & V4L2_SUBDEV_IR_PULSE_MAX_WIDTH_NS;
-}
-
-=======
->>>>>>> a5ba6beb
 static void cx23885_input_process_measurements(struct cx23885_dev *dev,
 					       bool overrun)
 {
 	struct cx23885_kernel_ir *kernel_ir = dev->kernel_ir;
-<<<<<<< HEAD
-	struct ir_raw_event kernel_ir_event;
-
-	u32 sd_ir_data[64];
-	ssize_t num;
-	int count, i;
-	bool handle = false;
-
-	do {
-		num = 0;
-		v4l2_subdev_call(dev->sd_ir, ir, rx_read, (u8 *) sd_ir_data,
-				 sizeof(sd_ir_data), &num);
-=======
 
 	ssize_t num;
 	int count, i;
@@ -86,19 +58,12 @@
 		num = 0;
 		v4l2_subdev_call(dev->sd_ir, ir, rx_read, (u8 *) ir_core_event,
 				 sizeof(ir_core_event), &num);
->>>>>>> a5ba6beb
 
 		count = num / sizeof(struct ir_raw_event);
 
 		for (i = 0; i < count; i++) {
-<<<<<<< HEAD
-			convert_measurement(sd_ir_data[i], &kernel_ir_event);
-			ir_raw_event_store(kernel_ir->inp_dev,
-					   &kernel_ir_event);
-=======
 			ir_raw_event_store(kernel_ir->inp_dev,
 					   &ir_core_event[i]);
->>>>>>> a5ba6beb
 			handle = true;
 		}
 	} while (num != 0);
@@ -299,19 +264,13 @@
 	switch (dev->board) {
 	case CX23885_BOARD_HAUPPAUGE_HVR1850:
 	case CX23885_BOARD_HAUPPAUGE_HVR1290:
-<<<<<<< HEAD
-		/* Integrated CX23888 IR controller */
-=======
 	case CX23885_BOARD_HAUPPAUGE_HVR1250:
 		/* Integrated CX2388[58] IR controller */
->>>>>>> a5ba6beb
 		driver_type = RC_DRIVER_IR_RAW;
 		allowed_protos = IR_TYPE_ALL;
 		/* The grey Hauppauge RC-5 remote */
 		rc_map = RC_MAP_RC5_HAUPPAUGE_NEW;
 		break;
-<<<<<<< HEAD
-=======
 	case CX23885_BOARD_TEVII_S470:
 		/* Integrated CX23885 IR controller */
 		driver_type = RC_DRIVER_IR_RAW;
@@ -319,7 +278,6 @@
 		/* A guess at the remote */
 		rc_map = RC_MAP_TEVII_NEC;
 		break;
->>>>>>> a5ba6beb
 	default:
 		return -ENODEV;
 	}
