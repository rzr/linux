--- conflicted
+++ resolved
@@ -166,15 +166,9 @@
 {
 	struct saa7164_dev *dev;
 
-<<<<<<< HEAD
-	if (!buf || !port)
-		return SAA_ERR_BAD_PARAMETER;
-	dev = port->dev;
-=======
 	if (!buf || !buf->port)
 		return SAA_ERR_BAD_PARAMETER;
 	dev = buf->port->dev;
->>>>>>> 45f53cc9
 
 	dprintk(DBGLVL_BUF, "%s() deallocating buffer @ 0x%p\n",
 		__func__, buf);
