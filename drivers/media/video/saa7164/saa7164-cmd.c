/*
 *  Driver for the NXP SAA7164 PCIe bridge
 *
 *  Copyright (c) 2010 Steven Toth <stoth@kernellabs.com>
 *
 *  This program is free software; you can redistribute it and/or modify
 *  it under the terms of the GNU General Public License as published by
 *  the Free Software Foundation; either version 2 of the License, or
 *  (at your option) any later version.
 *
 *  This program is distributed in the hope that it will be useful,
 *  but WITHOUT ANY WARRANTY; without even the implied warranty of
 *  MERCHANTABILITY or FITNESS FOR A PARTICULAR PURPOSE.  See the
 *
 *  GNU General Public License for more details.
 *
 *  You should have received a copy of the GNU General Public License
 *  along with this program; if not, write to the Free Software
 *  Foundation, Inc., 675 Mass Ave, Cambridge, MA 02139, USA.
 */

#include <linux/wait.h>

#include "saa7164.h"

int saa7164_cmd_alloc_seqno(struct saa7164_dev *dev)
{
	int i, ret = -1;

	mutex_lock(&dev->lock);
	for (i = 0; i < SAA_CMD_MAX_MSG_UNITS; i++) {
		if (dev->cmds[i].inuse == 0) {
			dev->cmds[i].inuse = 1;
			dev->cmds[i].signalled = 0;
			dev->cmds[i].timeout = 0;
			ret = dev->cmds[i].seqno;
			break;
		}
	}
	mutex_unlock(&dev->lock);

	return ret;
}

void saa7164_cmd_free_seqno(struct saa7164_dev *dev, u8 seqno)
{
	mutex_lock(&dev->lock);
	if ((dev->cmds[seqno].inuse == 1) &&
		(dev->cmds[seqno].seqno == seqno)) {
		dev->cmds[seqno].inuse = 0;
		dev->cmds[seqno].signalled = 0;
		dev->cmds[seqno].timeout = 0;
	}
	mutex_unlock(&dev->lock);
}

void saa7164_cmd_timeout_seqno(struct saa7164_dev *dev, u8 seqno)
{
	mutex_lock(&dev->lock);
	if ((dev->cmds[seqno].inuse == 1) &&
		(dev->cmds[seqno].seqno == seqno)) {
		dev->cmds[seqno].timeout = 1;
	}
	mutex_unlock(&dev->lock);
}

u32 saa7164_cmd_timeout_get(struct saa7164_dev *dev, u8 seqno)
{
	int ret = 0;

	mutex_lock(&dev->lock);
	if ((dev->cmds[seqno].inuse == 1) &&
		(dev->cmds[seqno].seqno == seqno)) {
		ret = dev->cmds[seqno].timeout;
	}
	mutex_unlock(&dev->lock);

	return ret;
}

/* Commands to the f/w get marshelled to/from this code then onto the PCI
 * -bus/c running buffer. */
int saa7164_irq_dequeue(struct saa7164_dev *dev)
{
	int ret = SAA_OK, i = 0;
	u32 timeout;
	wait_queue_head_t *q = 0;
	u8 tmp[512];
	dprintk(DBGLVL_CMD, "%s()\n", __func__);

	/* While any outstand message on the bus exists... */
	do {

		/* Peek the msg bus */
		struct tmComResInfo tRsp = { 0, 0, 0, 0, 0, 0 };
		ret = saa7164_bus_get(dev, &tRsp, NULL, 1);
		if (ret != SAA_OK)
			break;

		q = &dev->cmds[tRsp.seqno].wait;
		timeout = saa7164_cmd_timeout_get(dev, tRsp.seqno);
		dprintk(DBGLVL_CMD, "%s() timeout = %d\n", __func__, timeout);
		if (!timeout) {
			dprintk(DBGLVL_CMD,
				"%s() signalled seqno(%d) (for dequeue)\n",
				__func__, tRsp.seqno);
			dev->cmds[tRsp.seqno].signalled = 1;
			wake_up(q);
		} else {
			printk(KERN_ERR
				"%s() found timed out command on the bus\n",
					__func__);

			/* Clean the bus */
			ret = saa7164_bus_get(dev, &tRsp, &tmp, 0);
			printk(KERN_ERR "%s() ret = %x\n", __func__, ret);
			if (ret == SAA_ERR_EMPTY)
				/* Someone else already fetched the response */
				return SAA_OK;

			if (ret != SAA_OK)
				return ret;
		}

<<<<<<< HEAD
		/* It's unlikely to have more than 4 or 5 pending messages, ensure we exit
		 * at some point regardles.
=======
		/* It's unlikely to have more than 4 or 5 pending messages,
		 * ensure we exit at some point regardless.
>>>>>>> 3cbea436
		 */
	} while (i++ < 32);

	return ret;
}

/* Commands to the f/w get marshelled to/from this code then onto the PCI
 * -bus/c running buffer. */
int saa7164_cmd_dequeue(struct saa7164_dev *dev)
{
	int loop = 1;
	int ret;
	u32 timeout;
	wait_queue_head_t *q = 0;
	u8 tmp[512];
	dprintk(DBGLVL_CMD, "%s()\n", __func__);

	while (loop) {

		struct tmComResInfo tRsp = { 0, 0, 0, 0, 0, 0 };
		ret = saa7164_bus_get(dev, &tRsp, NULL, 1);
		if (ret == SAA_ERR_EMPTY)
			return SAA_OK;

		if (ret != SAA_OK)
			return ret;

		q = &dev->cmds[tRsp.seqno].wait;
		timeout = saa7164_cmd_timeout_get(dev, tRsp.seqno);
		dprintk(DBGLVL_CMD, "%s() timeout = %d\n", __func__, timeout);
		if (timeout) {
			printk(KERN_ERR "found timed out command on the bus\n");

			/* Clean the bus */
			ret = saa7164_bus_get(dev, &tRsp, &tmp, 0);
			printk(KERN_ERR "ret = %x\n", ret);
			if (ret == SAA_ERR_EMPTY)
				/* Someone else already fetched the response */
				return SAA_OK;

			if (ret != SAA_OK)
				return ret;

			if (tRsp.flags & PVC_CMDFLAG_CONTINUE)
				printk(KERN_ERR "split response\n");
			else
				saa7164_cmd_free_seqno(dev, tRsp.seqno);

			printk(KERN_ERR " timeout continue\n");
			continue;
		}

		dprintk(DBGLVL_CMD, "%s() signalled seqno(%d) (for dequeue)\n",
			__func__, tRsp.seqno);
		dev->cmds[tRsp.seqno].signalled = 1;
		wake_up(q);
		return SAA_OK;
	}

	return SAA_OK;
}

<<<<<<< HEAD
int saa7164_cmd_set(struct saa7164_dev *dev, struct tmComResInfo* msg, void *buf)
=======
int saa7164_cmd_set(struct saa7164_dev *dev, struct tmComResInfo *msg,
	void *buf)
>>>>>>> 3cbea436
{
	struct tmComResBusInfo *bus = &dev->bus;
	u8 cmd_sent;
	u16 size, idx;
	u32 cmds;
	void *tmp;
	int ret = -1;

	if (!msg) {
		printk(KERN_ERR "%s() !msg\n", __func__);
		return SAA_ERR_BAD_PARAMETER;
	}

	mutex_lock(&dev->cmds[msg->id].lock);

	size = msg->size;
	idx = 0;
	cmds = size / bus->m_wMaxReqSize;
	if (size % bus->m_wMaxReqSize == 0)
		cmds -= 1;

	cmd_sent = 0;

	/* Split the request into smaller chunks */
	for (idx = 0; idx < cmds; idx++) {

		msg->flags |= SAA_CMDFLAG_CONTINUE;
		msg->size = bus->m_wMaxReqSize;
		tmp = buf + idx * bus->m_wMaxReqSize;

		ret = saa7164_bus_set(dev, msg, tmp);
		if (ret != SAA_OK) {
			printk(KERN_ERR "%s() set failed %d\n", __func__, ret);

			if (cmd_sent) {
				ret = SAA_ERR_BUSY;
				goto out;
			}
			ret = SAA_ERR_OVERFLOW;
			goto out;
		}
		cmd_sent = 1;
	}

	/* If not the last command... */
	if (idx != 0)
		msg->flags &= ~SAA_CMDFLAG_CONTINUE;

	msg->size = size - idx * bus->m_wMaxReqSize;

	ret = saa7164_bus_set(dev, msg, buf + idx * bus->m_wMaxReqSize);
	if (ret != SAA_OK) {
		printk(KERN_ERR "%s() set last failed %d\n", __func__, ret);

		if (cmd_sent) {
			ret = SAA_ERR_BUSY;
			goto out;
		}
		ret = SAA_ERR_OVERFLOW;
		goto out;
	}
	ret = SAA_OK;

out:
	mutex_unlock(&dev->cmds[msg->id].lock);
	return ret;
}

/* Wait for a signal event, without holding a mutex. Either return TIMEOUT if
 * the event never occured, or SAA_OK if it was signaled during the wait.
 */
int saa7164_cmd_wait(struct saa7164_dev *dev, u8 seqno)
{
	wait_queue_head_t *q = 0;
	int ret = SAA_BUS_TIMEOUT;
	unsigned long stamp;
	int r;

	if (saa_debug >= 4)
		saa7164_bus_dump(dev);

	dprintk(DBGLVL_CMD, "%s(seqno=%d)\n", __func__, seqno);

	mutex_lock(&dev->lock);
	if ((dev->cmds[seqno].inuse == 1) &&
		(dev->cmds[seqno].seqno == seqno)) {
		q = &dev->cmds[seqno].wait;
	}
	mutex_unlock(&dev->lock);

	if (q) {
		/* If we haven't been signalled we need to wait */
		if (dev->cmds[seqno].signalled == 0) {
			stamp = jiffies;
			dprintk(DBGLVL_CMD,
				"%s(seqno=%d) Waiting (signalled=%d)\n",
				__func__, seqno, dev->cmds[seqno].signalled);

			/* Wait for signalled to be flagged or timeout */
			/* In a highly stressed system this can easily extend
			 * into multiple seconds before the deferred worker
			 * is scheduled, and we're woken up via signal.
			 * We typically are signalled in < 50ms but it can
			 * take MUCH longer.
			 */
			wait_event_timeout(*q, dev->cmds[seqno].signalled,
				(HZ * waitsecs));
			r = time_before(jiffies, stamp + (HZ * waitsecs));
			if (r)
				ret = SAA_OK;
			else
				saa7164_cmd_timeout_seqno(dev, seqno);

			dprintk(DBGLVL_CMD, "%s(seqno=%d) Waiting res = %d "
				"(signalled=%d)\n", __func__, seqno, r,
				dev->cmds[seqno].signalled);
		} else
			ret = SAA_OK;
	} else
		printk(KERN_ERR "%s(seqno=%d) seqno is invalid\n",
			__func__, seqno);

	return ret;
}

void saa7164_cmd_signal(struct saa7164_dev *dev, u8 seqno)
{
	int i;
	dprintk(DBGLVL_CMD, "%s()\n", __func__);

	mutex_lock(&dev->lock);
	for (i = 0; i < SAA_CMD_MAX_MSG_UNITS; i++) {
		if (dev->cmds[i].inuse == 1) {
			dprintk(DBGLVL_CMD,
				"seqno %d inuse, sig = %d, t/out = %d\n",
				dev->cmds[i].seqno,
				dev->cmds[i].signalled,
				dev->cmds[i].timeout);
		}
	}

	for (i = 0; i < SAA_CMD_MAX_MSG_UNITS; i++) {
		if ((dev->cmds[i].inuse == 1) && ((i == 0) ||
			(dev->cmds[i].signalled) || (dev->cmds[i].timeout))) {
			dprintk(DBGLVL_CMD, "%s(seqno=%d) calling wake_up\n",
				__func__, i);
			dev->cmds[i].signalled = 1;
			wake_up(&dev->cmds[i].wait);
		}
	}
	mutex_unlock(&dev->lock);
}

int saa7164_cmd_send(struct saa7164_dev *dev, u8 id, enum tmComResCmd command,
	u16 controlselector, u16 size, void *buf)
{
	struct tmComResInfo command_t, *pcommand_t;
	struct tmComResInfo response_t, *presponse_t;
	u8 errdata[256];
	u16 resp_dsize;
	u16 data_recd;
	u32 loop;
	int ret;
	int safety = 0;

	dprintk(DBGLVL_CMD, "%s(unitid = %s (%d) , command = 0x%x, "
		"sel = 0x%x)\n", __func__, saa7164_unitid_name(dev, id), id,
		command, controlselector);

	if ((size == 0) || (buf == 0)) {
		printk(KERN_ERR "%s() Invalid param\n", __func__);
		return SAA_ERR_BAD_PARAMETER;
	}

	/* Prepare some basic command/response structures */
	memset(&command_t, 0, sizeof(command_t));
	memset(&response_t, 0, sizeof(response_t));
	pcommand_t = &command_t;
	presponse_t = &response_t;
	command_t.id = id;
	command_t.command = command;
	command_t.controlselector = controlselector;
	command_t.size = size;

	/* Allocate a unique sequence number */
	ret = saa7164_cmd_alloc_seqno(dev);
	if (ret < 0) {
		printk(KERN_ERR "%s() No free sequences\n", __func__);
		ret = SAA_ERR_NO_RESOURCES;
		goto out;
	}

	command_t.seqno = (u8)ret;

	/* Send Command */
	resp_dsize = size;
	pcommand_t->size = size;

	dprintk(DBGLVL_CMD, "%s() pcommand_t.seqno = %d\n",
		__func__, pcommand_t->seqno);

	dprintk(DBGLVL_CMD, "%s() pcommand_t.size = %d\n",
		__func__, pcommand_t->size);

	ret = saa7164_cmd_set(dev, pcommand_t, buf);
	if (ret != SAA_OK) {
		printk(KERN_ERR "%s() set command failed %d\n", __func__, ret);

		if (ret != SAA_ERR_BUSY)
			saa7164_cmd_free_seqno(dev, pcommand_t->seqno);
		else
			/* Flag a timeout, because at least one
			 * command was sent */
			saa7164_cmd_timeout_seqno(dev, pcommand_t->seqno);

		goto out;
	}

	/* With split responses we have to collect the msgs piece by piece */
	data_recd = 0;
	loop = 1;
	while (loop) {
		dprintk(DBGLVL_CMD, "%s() loop\n", __func__);

		ret = saa7164_cmd_wait(dev, pcommand_t->seqno);
		dprintk(DBGLVL_CMD, "%s() loop ret = %d\n", __func__, ret);

		/* if power is down and this is not a power command ... */

		if (ret == SAA_BUS_TIMEOUT) {
			printk(KERN_ERR "Event timed out\n");
			saa7164_cmd_timeout_seqno(dev, pcommand_t->seqno);
			return ret;
		}

		if (ret != SAA_OK) {
			printk(KERN_ERR "spurious error\n");
			return ret;
		}

		/* Peek response */
		ret = saa7164_bus_get(dev, presponse_t, NULL, 1);
		if (ret == SAA_ERR_EMPTY) {
			dprintk(4, "%s() SAA_ERR_EMPTY\n", __func__);
			continue;
		}
		if (ret != SAA_OK) {
			printk(KERN_ERR "peek failed\n");
			return ret;
		}

		dprintk(DBGLVL_CMD, "%s() presponse_t->seqno = %d\n",
			__func__, presponse_t->seqno);

		dprintk(DBGLVL_CMD, "%s() presponse_t->flags = 0x%x\n",
			__func__, presponse_t->flags);

		dprintk(DBGLVL_CMD, "%s() presponse_t->size = %d\n",
			__func__, presponse_t->size);

		/* Check if the response was for our command */
		if (presponse_t->seqno != pcommand_t->seqno) {

			dprintk(DBGLVL_CMD,
				"wrong event: seqno = %d, "
				"expected seqno = %d, "
				"will dequeue regardless\n",
				presponse_t->seqno, pcommand_t->seqno);

			ret = saa7164_cmd_dequeue(dev);
			if (ret != SAA_OK) {
				printk(KERN_ERR "dequeue failed, ret = %d\n",
					ret);
				if (safety++ > 16) {
					printk(KERN_ERR
					"dequeue exceeded, safety exit\n");
					return SAA_ERR_BUSY;
				}
			}

			continue;
		}

		if ((presponse_t->flags & PVC_RESPONSEFLAG_ERROR) != 0) {

			memset(&errdata[0], 0, sizeof(errdata));

			ret = saa7164_bus_get(dev, presponse_t, &errdata[0], 0);
			if (ret != SAA_OK) {
				printk(KERN_ERR "get error(2)\n");
				return ret;
			}

			saa7164_cmd_free_seqno(dev, pcommand_t->seqno);

			dprintk(DBGLVL_CMD, "%s() errdata %02x%02x%02x%02x\n",
				__func__, errdata[0], errdata[1], errdata[2],
				errdata[3]);

			/* Map error codes */
			dprintk(DBGLVL_CMD, "%s() cmd, error code  = 0x%x\n",
				__func__, errdata[0]);

			switch (errdata[0]) {
			case PVC_ERRORCODE_INVALID_COMMAND:
				dprintk(DBGLVL_CMD, "%s() INVALID_COMMAND\n",
					__func__);
				ret = SAA_ERR_INVALID_COMMAND;
				break;
			case PVC_ERRORCODE_INVALID_DATA:
				dprintk(DBGLVL_CMD, "%s() INVALID_DATA\n",
					__func__);
				ret = SAA_ERR_BAD_PARAMETER;
				break;
			case PVC_ERRORCODE_TIMEOUT:
				dprintk(DBGLVL_CMD, "%s() TIMEOUT\n", __func__);
				ret = SAA_ERR_TIMEOUT;
				break;
			case PVC_ERRORCODE_NAK:
				dprintk(DBGLVL_CMD, "%s() NAK\n", __func__);
				ret = SAA_ERR_NULL_PACKET;
				break;
			case PVC_ERRORCODE_UNKNOWN:
			case PVC_ERRORCODE_INVALID_CONTROL:
				dprintk(DBGLVL_CMD,
					"%s() UNKNOWN OR INVALID CONTROL\n",
					__func__);
			default:
				dprintk(DBGLVL_CMD, "%s() UNKNOWN\n", __func__);
				ret = SAA_ERR_NOT_SUPPORTED;
			}

			/* See of other commands are on the bus */
			if (saa7164_cmd_dequeue(dev) != SAA_OK)
				printk(KERN_ERR "dequeue(2) failed\n");

			return ret;
		}

		/* If response is invalid */
		if ((presponse_t->id != pcommand_t->id) ||
			(presponse_t->command != pcommand_t->command) ||
			(presponse_t->controlselector !=
				pcommand_t->controlselector) ||
			(((resp_dsize - data_recd) != presponse_t->size) &&
				!(presponse_t->flags & PVC_CMDFLAG_CONTINUE)) ||
			((resp_dsize - data_recd) < presponse_t->size)) {

			/* Invalid */
			dprintk(DBGLVL_CMD, "%s() Invalid\n", __func__);
			ret = saa7164_bus_get(dev, presponse_t, 0, 0);
			if (ret != SAA_OK) {
				printk(KERN_ERR "get failed\n");
				return ret;
			}

			/* See of other commands are on the bus */
			if (saa7164_cmd_dequeue(dev) != SAA_OK)
				printk(KERN_ERR "dequeue(3) failed\n");
			continue;
		}

		/* OK, now we're actually getting out correct response */
		ret = saa7164_bus_get(dev, presponse_t, buf + data_recd, 0);
		if (ret != SAA_OK) {
			printk(KERN_ERR "get failed\n");
			return ret;
		}

		data_recd = presponse_t->size + data_recd;
		if (resp_dsize == data_recd) {
			dprintk(DBGLVL_CMD, "%s() Resp recd\n", __func__);
			break;
		}

		/* See of other commands are on the bus */
		if (saa7164_cmd_dequeue(dev) != SAA_OK)
			printk(KERN_ERR "dequeue(3) failed\n");

		continue;

	} /* (loop) */

	/* Release the sequence number allocation */
	saa7164_cmd_free_seqno(dev, pcommand_t->seqno);

	/* if powerdown signal all pending commands */

	dprintk(DBGLVL_CMD, "%s() Calling dequeue then exit\n", __func__);

	/* See of other commands are on the bus */
	if (saa7164_cmd_dequeue(dev) != SAA_OK)
		printk(KERN_ERR "dequeue(4) failed\n");

	ret = SAA_OK;
out:
	return ret;
}
<|MERGE_RESOLUTION|>--- conflicted
+++ resolved
@@ -122,13 +122,8 @@
 				return ret;
 		}
 
-<<<<<<< HEAD
-		/* It's unlikely to have more than 4 or 5 pending messages, ensure we exit
-		 * at some point regardles.
-=======
 		/* It's unlikely to have more than 4 or 5 pending messages,
 		 * ensure we exit at some point regardless.
->>>>>>> 3cbea436
 		 */
 	} while (i++ < 32);
 
@@ -191,12 +186,8 @@
 	return SAA_OK;
 }
 
-<<<<<<< HEAD
-int saa7164_cmd_set(struct saa7164_dev *dev, struct tmComResInfo* msg, void *buf)
-=======
 int saa7164_cmd_set(struct saa7164_dev *dev, struct tmComResInfo *msg,
 	void *buf)
->>>>>>> 3cbea436
 {
 	struct tmComResBusInfo *bus = &dev->bus;
 	u8 cmd_sent;
