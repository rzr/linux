--- conflicted
+++ resolved
@@ -21,215 +21,6 @@
 
 #ifdef CONFIG_COMPAT
 
-<<<<<<< HEAD
-#ifdef CONFIG_VIDEO_V4L1_COMPAT
-struct video_tuner32 {
-	compat_int_t tuner;
-	char name[32];
-	compat_ulong_t rangelow, rangehigh;
-	u32 flags;	/* It is really u32 in videodev.h */
-	u16 mode, signal;
-};
-
-static int get_video_tuner32(struct video_tuner *kp, struct video_tuner32 __user *up)
-{
-	if (!access_ok(VERIFY_READ, up, sizeof(struct video_tuner32)) ||
-		get_user(kp->tuner, &up->tuner) ||
-		copy_from_user(kp->name, up->name, 32) ||
-		get_user(kp->rangelow, &up->rangelow) ||
-		get_user(kp->rangehigh, &up->rangehigh) ||
-		get_user(kp->flags, &up->flags) ||
-		get_user(kp->mode, &up->mode) ||
-		get_user(kp->signal, &up->signal))
-		return -EFAULT;
-	return 0;
-}
-
-static int put_video_tuner32(struct video_tuner *kp, struct video_tuner32 __user *up)
-{
-	if (!access_ok(VERIFY_WRITE, up, sizeof(struct video_tuner32)) ||
-		put_user(kp->tuner, &up->tuner) ||
-		copy_to_user(up->name, kp->name, 32) ||
-		put_user(kp->rangelow, &up->rangelow) ||
-		put_user(kp->rangehigh, &up->rangehigh) ||
-		put_user(kp->flags, &up->flags) ||
-		put_user(kp->mode, &up->mode) ||
-		put_user(kp->signal, &up->signal))
-			return -EFAULT;
-	return 0;
-}
-
-struct video_buffer32 {
-	compat_caddr_t base;
-	compat_int_t height, width, depth, bytesperline;
-};
-
-static int get_video_buffer32(struct video_buffer *kp, struct video_buffer32 __user *up)
-{
-	u32 tmp;
-
-	if (!access_ok(VERIFY_READ, up, sizeof(struct video_buffer32)) ||
-		get_user(tmp, &up->base) ||
-		get_user(kp->height, &up->height) ||
-		get_user(kp->width, &up->width) ||
-		get_user(kp->depth, &up->depth) ||
-		get_user(kp->bytesperline, &up->bytesperline))
-			return -EFAULT;
-
-	/* This is actually a physical address stored
-	 * as a void pointer.
-	 */
-	kp->base = (void *)(unsigned long) tmp;
-
-	return 0;
-}
-
-static int put_video_buffer32(struct video_buffer *kp, struct video_buffer32 __user *up)
-{
-	u32 tmp = (u32)((unsigned long)kp->base);
-
-	if (!access_ok(VERIFY_WRITE, up, sizeof(struct video_buffer32)) ||
-		put_user(tmp, &up->base) ||
-		put_user(kp->height, &up->height) ||
-		put_user(kp->width, &up->width) ||
-		put_user(kp->depth, &up->depth) ||
-		put_user(kp->bytesperline, &up->bytesperline))
-			return -EFAULT;
-	return 0;
-}
-
-struct video_clip32 {
-	s32 x, y, width, height;	/* It's really s32 in videodev.h */
-	compat_caddr_t next;
-};
-
-struct video_window32 {
-	u32 x, y, width, height, chromakey, flags;
-	compat_caddr_t clips;
-	compat_int_t clipcount;
-};
-
-static int get_video_window32(struct video_window *kp, struct video_window32 __user *up)
-{
-	struct video_clip __user *uclips;
-	struct video_clip __user *kclips;
-	compat_caddr_t p;
-	int nclips;
-
-	if (!access_ok(VERIFY_READ, up, sizeof(struct video_window32)))
-		return -EFAULT;
-
-	if (get_user(nclips, &up->clipcount))
-		return -EFAULT;
-
-	if (!access_ok(VERIFY_READ, up, sizeof(struct video_window32)) ||
-	    get_user(kp->x, &up->x) ||
-	    get_user(kp->y, &up->y) ||
-	    get_user(kp->width, &up->width) ||
-	    get_user(kp->height, &up->height) ||
-	    get_user(kp->chromakey, &up->chromakey) ||
-	    get_user(kp->flags, &up->flags) ||
-	    get_user(kp->clipcount, &up->clipcount))
-		return -EFAULT;
-
-	nclips = kp->clipcount;
-	kp->clips = NULL;
-
-	if (nclips == 0)
-		return 0;
-	if (get_user(p, &up->clips))
-		return -EFAULT;
-	uclips = compat_ptr(p);
-
-	/* If nclips < 0, then it is a clipping bitmap of size
-	   VIDEO_CLIPMAP_SIZE */
-	if (nclips < 0) {
-		if (!access_ok(VERIFY_READ, uclips, VIDEO_CLIPMAP_SIZE))
-			return -EFAULT;
-		kp->clips = compat_alloc_user_space(VIDEO_CLIPMAP_SIZE);
-		if (copy_in_user(kp->clips, uclips, VIDEO_CLIPMAP_SIZE))
-			return -EFAULT;
-		return 0;
-	}
-
-	/* Otherwise it is an array of video_clip structs. */
-	if (!access_ok(VERIFY_READ, uclips, nclips * sizeof(struct video_clip)))
-		return -EFAULT;
-
-	kp->clips = compat_alloc_user_space(nclips * sizeof(struct video_clip));
-	kclips = kp->clips;
-	while (nclips--) {
-		int err;
-
-		err = copy_in_user(&kclips->x, &uclips->x, sizeof(kclips->x));
-		err |= copy_in_user(&kclips->y, &uclips->y, sizeof(kclips->y));
-		err |= copy_in_user(&kclips->width, &uclips->width, sizeof(kclips->width));
-		err |= copy_in_user(&kclips->height, &uclips->height, sizeof(kclips->height));
-		kclips->next = NULL;
-		if (err)
-			return -EFAULT;
-		kclips++;
-		uclips++;
-	}
-	return 0;
-}
-
-/* You get back everything except the clips... */
-static int put_video_window32(struct video_window *kp, struct video_window32 __user *up)
-{
-	if (!access_ok(VERIFY_WRITE, up, sizeof(struct video_window32)) ||
-		put_user(kp->x, &up->x) ||
-		put_user(kp->y, &up->y) ||
-		put_user(kp->width, &up->width) ||
-		put_user(kp->height, &up->height) ||
-		put_user(kp->chromakey, &up->chromakey) ||
-		put_user(kp->flags, &up->flags) ||
-		put_user(kp->clipcount, &up->clipcount))
-			return -EFAULT;
-	return 0;
-}
-
-struct video_code32 {
-	char		loadwhat[16];	/* name or tag of file being passed */
-	compat_int_t	datasize;
-	compat_uptr_t	data;
-};
-
-static struct video_code __user *get_microcode32(struct video_code32 *kp)
-{
-	struct video_code __user *up;
-
-	up = compat_alloc_user_space(sizeof(*up));
-
-	/*
-	 * NOTE! We don't actually care if these fail. If the
-	 * user address is invalid, the native ioctl will do
-	 * the error handling for us
-	 */
-	(void) copy_to_user(up->loadwhat, kp->loadwhat, sizeof(up->loadwhat));
-	(void) put_user(kp->datasize, &up->datasize);
-	(void) put_user(compat_ptr(kp->data), &up->data);
-	return up;
-}
-
-#define VIDIOCGTUNER32		_IOWR('v', 4, struct video_tuner32)
-#define VIDIOCSTUNER32		_IOW('v', 5, struct video_tuner32)
-#define VIDIOCGWIN32		_IOR('v', 9, struct video_window32)
-#define VIDIOCSWIN32		_IOW('v', 10, struct video_window32)
-#define VIDIOCGFBUF32		_IOR('v', 11, struct video_buffer32)
-#define VIDIOCSFBUF32		_IOW('v', 12, struct video_buffer32)
-#define VIDIOCGFREQ32		_IOR('v', 14, u32)
-#define VIDIOCSFREQ32		_IOW('v', 15, u32)
-#define VIDIOCSMICROCODE32	_IOW('v', 27, struct video_code32)
-
-#define VIDIOCCAPTURE32		_IOW('v', 8, s32)
-#define VIDIOCSYNC32		_IOW('v', 18, s32)
-#define VIDIOCSWRITEMODE32	_IOW('v', 25, s32)
-
-#endif
-
-=======
->>>>>>> 3cbea436
 static long native_ioctl(struct file *file, unsigned int cmd, unsigned long arg)
 {
 	long ret = -ENOIOCTLCMD;
@@ -739,16 +530,6 @@
 static long do_video_ioctl(struct file *file, unsigned int cmd, unsigned long arg)
 {
 	union {
-<<<<<<< HEAD
-#ifdef CONFIG_VIDEO_V4L1_COMPAT
-		struct video_tuner vt;
-		struct video_buffer vb;
-		struct video_window vw;
-		struct video_code32 vc;
-		struct video_audio va;
-#endif
-=======
->>>>>>> 3cbea436
 		struct v4l2_format v2f;
 		struct v4l2_buffer v2b;
 		struct v4l2_framebuffer v2fb;
@@ -790,49 +571,6 @@
 	}
 
 	switch (cmd) {
-<<<<<<< HEAD
-#ifdef CONFIG_VIDEO_V4L1_COMPAT
-	case VIDIOCSTUNER:
-	case VIDIOCGTUNER:
-		err = get_video_tuner32(&karg.vt, up);
-		compatible_arg = 0;
-		break;
-
-	case VIDIOCSFBUF:
-		err = get_video_buffer32(&karg.vb, up);
-		compatible_arg = 0;
-		break;
-
-	case VIDIOCSWIN:
-		err = get_video_window32(&karg.vw, up);
-		compatible_arg = 0;
-		break;
-
-	case VIDIOCGWIN:
-	case VIDIOCGFBUF:
-	case VIDIOCGFREQ:
-		compatible_arg = 0;
-		break;
-
-	case VIDIOCSMICROCODE:
-		/* Copy the 32-bit "video_code32" to kernel space */
-		if (copy_from_user(&karg.vc, up, sizeof(karg.vc)))
-			return -EFAULT;
-		/* Convert the 32-bit version to a 64-bit version in user space */
-		up = get_microcode32(&karg.vc);
-		break;
-
-	case VIDIOCSFREQ:
-		err = get_user(karg.vx, (u32 __user *)up);
-		compatible_arg = 0;
-		break;
-
-	case VIDIOCCAPTURE:
-	case VIDIOCSYNC:
-	case VIDIOCSWRITEMODE:
-#endif
-=======
->>>>>>> 3cbea436
 	case VIDIOC_OVERLAY:
 	case VIDIOC_STREAMON:
 	case VIDIOC_STREAMOFF:
