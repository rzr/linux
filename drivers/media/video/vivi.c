--- conflicted
+++ resolved
@@ -927,13 +927,7 @@
 static int vidioc_dqbuf(struct file *file, void *priv, struct v4l2_buffer *p)
 {
 	struct vivi_dev *dev = video_drvdata(file);
-<<<<<<< HEAD
-
-	return videobuf_dqbuf(&dev->vb_vidq, p,
-				file->f_flags & O_NONBLOCK);
-=======
 	return vb2_dqbuf(&dev->vb_vidq, p, file->f_flags & O_NONBLOCK);
->>>>>>> 105e53f8
 }
 
 static int vidioc_streamon(struct file *file, void *priv, enum v4l2_buf_type i)
@@ -1149,12 +1143,6 @@
 	.vidioc_s_input       = vidioc_s_input,
 	.vidioc_streamon      = vidioc_streamon,
 	.vidioc_streamoff     = vidioc_streamoff,
-<<<<<<< HEAD
-	.vidioc_queryctrl     = vidioc_queryctrl,
-	.vidioc_g_ctrl        = vidioc_g_ctrl,
-	.vidioc_s_ctrl        = vidioc_s_ctrl,
-=======
->>>>>>> 105e53f8
 };
 
 static struct video_device vivi_template = {
