/*
 * Hauppauge HD PVR USB driver
 *
 * Copyright (C) 2008      Janne Grunau (j@jannau.net)
 *
 *	This program is free software; you can redistribute it and/or
 *	modify it under the terms of the GNU General Public License as
 *	published by the Free Software Foundation, version 2.
 *
 */

#include <linux/usb.h>
#include <linux/i2c.h>
#include <linux/mutex.h>
#include <linux/workqueue.h>
#include <linux/videodev2.h>

#include <media/v4l2-device.h>
#include <media/ir-kbd-i2c.h>

#define HDPVR_MAJOR_VERSION 0
#define HDPVR_MINOR_VERSION 2
#define HDPVR_RELEASE 0
#define HDPVR_VERSION \
	KERNEL_VERSION(HDPVR_MAJOR_VERSION, HDPVR_MINOR_VERSION, HDPVR_RELEASE)

#define HDPVR_MAX 8
#define HDPVR_I2C_MAX_SIZE 128

/* Define these values to match your devices */
#define HD_PVR_VENDOR_ID	0x2040
#define HD_PVR_PRODUCT_ID	0x4900
#define HD_PVR_PRODUCT_ID1	0x4901
#define HD_PVR_PRODUCT_ID2	0x4902
#define HD_PVR_PRODUCT_ID4	0x4903
#define HD_PVR_PRODUCT_ID3	0x4982

#define UNSET    (-1U)

#define NUM_BUFFERS 64

#define HDPVR_FIRMWARE_VERSION		0x08
#define HDPVR_FIRMWARE_VERSION_AC3	0x0d
#define HDPVR_FIRMWARE_VERSION_0X12	0x12
#define HDPVR_FIRMWARE_VERSION_0X15	0x15

/* #define HDPVR_DEBUG */

extern int hdpvr_debug;

#define MSG_INFO	1
#define MSG_BUFFER	2

struct hdpvr_options {
	u8	video_std;
	u8	video_input;
	u8	audio_input;
	u8	bitrate;	/* in 100kbps */
	u8	peak_bitrate;	/* in 100kbps */
	u8	bitrate_mode;
	u8	gop_mode;
	enum v4l2_mpeg_audio_encoding	audio_codec;
	u8	brightness;
	u8	contrast;
	u8	hue;
	u8	saturation;
	u8	sharpness;
};

/* Structure to hold all of our device specific stuff */
struct hdpvr_device {
	/* the v4l device for this device */
	struct video_device	*video_dev;
	/* the usb device for this device */
	struct usb_device	*udev;
	/* v4l2-device unused */
	struct v4l2_device	v4l2_dev;

	/* the max packet size of the bulk endpoint */
	size_t			bulk_in_size;
	/* the address of the bulk in endpoint */
	__u8			bulk_in_endpointAddr;

	/* holds the current device status */
	__u8			status;
	/* count the number of openers */
	uint			open_count;

	/* holds the cureent set options */
	struct hdpvr_options	options;

	uint			flags;

	/* synchronize I/O */
	struct mutex		io_mutex;
	/* available buffers */
	struct list_head	free_buff_list;
	/* in progress buffers */
	struct list_head	rec_buff_list;
	/* waitqueue for buffers */
	wait_queue_head_t	wait_buffer;
	/* waitqueue for data */
	wait_queue_head_t	wait_data;
	/**/
	struct workqueue_struct	*workqueue;
	/**/
	struct work_struct	worker;

	/* I2C adapter */
	struct i2c_adapter	i2c_adapter;
	/* I2C lock */
	struct mutex		i2c_mutex;
	/* I2C message buffer space */
	char			i2c_buf[HDPVR_I2C_MAX_SIZE];

	/* For passing data to ir-kbd-i2c */
	struct IR_i2c_init_data	ir_i2c_init_data;

	/* For passing data to ir-kbd-i2c */
	struct IR_i2c_init_data	ir_i2c_init_data;

	/* usb control transfer buffer and lock */
	struct mutex		usbc_mutex;
	u8			*usbc_buf;
};

static inline struct hdpvr_device *to_hdpvr_dev(struct v4l2_device *v4l2_dev)
{
	return container_of(v4l2_dev, struct hdpvr_device, v4l2_dev);
}


/* buffer one bulk urb of data */
struct hdpvr_buffer {
	struct list_head	buff_list;

	struct urb		*urb;

	struct hdpvr_device	*dev;

	uint			pos;

	__u8			status;
};

/* */

struct hdpvr_video_info {
	u16	width;
	u16	height;
	u8	fps;
};

enum {
	STATUS_UNINITIALIZED	= 0,
	STATUS_IDLE,
	STATUS_STARTING,
	STATUS_SHUTTING_DOWN,
	STATUS_STREAMING,
	STATUS_ERROR,
	STATUS_DISCONNECTED,
};

enum {
	HDPVR_FLAG_AC3_CAP = 1,
};

enum {
	BUFSTAT_UNINITIALIZED = 0,
	BUFSTAT_AVAILABLE,
	BUFSTAT_INPROGRESS,
	BUFSTAT_READY,
};

#define CTRL_START_STREAMING_VALUE	0x0700
#define CTRL_STOP_STREAMING_VALUE	0x0800
#define CTRL_BITRATE_VALUE		0x1000
#define CTRL_BITRATE_MODE_VALUE		0x1200
#define CTRL_GOP_MODE_VALUE		0x1300
#define CTRL_VIDEO_INPUT_VALUE		0x1500
#define CTRL_VIDEO_STD_TYPE		0x1700
#define CTRL_AUDIO_INPUT_VALUE		0x2500
#define CTRL_BRIGHTNESS			0x2900
#define CTRL_CONTRAST			0x2a00
#define CTRL_HUE			0x2b00
#define CTRL_SATURATION			0x2c00
#define CTRL_SHARPNESS			0x2d00
#define CTRL_LOW_PASS_FILTER_VALUE	0x3100

#define CTRL_DEFAULT_INDEX		0x0003


	/* :0 s 38 01 1000 0003 0004 4 = 0a00ca00
	 * BITRATE SETTING
	 *   1st and 2nd byte (little endian): average bitrate in 100 000 bit/s
	 *                                     min: 1 mbit/s, max: 13.5 mbit/s
	 *   3rd and 4th byte (little endian): peak bitrate in 100 000 bit/s
	 *                                     min: average + 100kbit/s,
	 *                                      max: 20.2 mbit/s
	 */

	/* :0 s 38 01 1200 0003 0001 1 = 02
	 * BIT RATE MODE
	 *  constant = 1, variable (peak) = 2, variable (average) = 3
	 */

	/* :0 s 38 01 1300 0003 0001 1 = 03
	 * GOP MODE (2 bit)
	 *    low bit 0/1: advanced/simple GOP
	 *   high bit 0/1: IDR(4/32/128) / no IDR (4/32/0)
	 */

	/* :0 s 38 01 1700 0003 0001 1 = 00
	 * VIDEO STANDARD or FREQUNCY 0 = 60hz, 1 = 50hz
	 */

	/* :0 s 38 01 3100 0003 0004 4 = 03030000
	 * FILTER CONTROL
	 *   1st byte luma low pass filter strength,
	 *   2nd byte chroma low pass filter strength,
	 *   3rd byte MF enable chroma, min=0, max=1
	 *   4th byte n
	 */


	/* :0 s 38 b9 0001 0000 0000 0 */



/* :0 s 38 d3 0000 0000 0001 1 = 00 */
/* 		ret = usb_control_msg(dev->udev, */
/* 				      usb_sndctrlpipe(dev->udev, 0), */
/* 				      0xd3, 0x38, */
/* 				      0, 0, */
/* 				      "\0", 1, */
/* 				      1000); */

/* 		info("control request returned %d", ret); */
/* 		msleep(5000); */


	/* :0 s b8 81 1400 0003 0005 5 <
	 * :0 0 5 = d0024002 19
	 * QUERY FRAME SIZE AND RATE
	 *   1st and 2nd byte (little endian): horizontal resolution
	 *   3rd and 4th byte (little endian): vertical resolution
	 *   5th byte: frame rate
	 */

	/* :0 s b8 81 1800 0003 0003 3 <
	 * :0 0 3 = 030104
	 * QUERY SIGNAL AND DETECTED LINES, maybe INPUT
	 */

enum hdpvr_video_std {
	HDPVR_60HZ = 0,
	HDPVR_50HZ,
};

enum hdpvr_video_input {
	HDPVR_COMPONENT = 0,
	HDPVR_SVIDEO,
	HDPVR_COMPOSITE,
	HDPVR_VIDEO_INPUTS
};

enum hdpvr_audio_inputs {
	HDPVR_RCA_BACK = 0,
	HDPVR_RCA_FRONT,
	HDPVR_SPDIF,
	HDPVR_AUDIO_INPUTS
};

enum hdpvr_bitrate_mode {
	HDPVR_CONSTANT = 1,
	HDPVR_VARIABLE_PEAK,
	HDPVR_VARIABLE_AVERAGE,
};

enum hdpvr_gop_mode {
	HDPVR_ADVANCED_IDR_GOP = 0,
	HDPVR_SIMPLE_IDR_GOP,
	HDPVR_ADVANCED_NOIDR_GOP,
	HDPVR_SIMPLE_NOIDR_GOP,
};

void hdpvr_delete(struct hdpvr_device *dev);

/*========================================================================*/
/* hardware control functions */
int hdpvr_set_options(struct hdpvr_device *dev);

int hdpvr_set_bitrate(struct hdpvr_device *dev);

int hdpvr_set_audio(struct hdpvr_device *dev, u8 input,
		    enum v4l2_mpeg_audio_encoding codec);

int hdpvr_config_call(struct hdpvr_device *dev, uint value,
		      unsigned char valbuf);

struct hdpvr_video_info *get_video_info(struct hdpvr_device *dev);

/* :0 s b8 81 1800 0003 0003 3 < */
/* :0 0 3 = 0301ff */
int get_input_lines_info(struct hdpvr_device *dev);


/*========================================================================*/
/* v4l2 registration */
int hdpvr_register_videodev(struct hdpvr_device *dev, struct device *parent,
			    int devnumber);

int hdpvr_cancel_queue(struct hdpvr_device *dev);

/*========================================================================*/
/* i2c adapter registration */
int hdpvr_register_i2c_adapter(struct hdpvr_device *dev);

<<<<<<< HEAD
int hdpvr_register_i2c_ir(struct hdpvr_device *dev);
=======
struct i2c_client *hdpvr_register_ir_rx_i2c(struct hdpvr_device *dev);
struct i2c_client *hdpvr_register_ir_tx_i2c(struct hdpvr_device *dev);
>>>>>>> 105e53f8

/*========================================================================*/
/* buffer management */
int hdpvr_free_buffers(struct hdpvr_device *dev);
int hdpvr_alloc_buffers(struct hdpvr_device *dev, uint count);<|MERGE_RESOLUTION|>--- conflicted
+++ resolved
@@ -116,9 +116,6 @@
 	/* For passing data to ir-kbd-i2c */
 	struct IR_i2c_init_data	ir_i2c_init_data;
 
-	/* For passing data to ir-kbd-i2c */
-	struct IR_i2c_init_data	ir_i2c_init_data;
-
 	/* usb control transfer buffer and lock */
 	struct mutex		usbc_mutex;
 	u8			*usbc_buf;
@@ -316,12 +313,8 @@
 /* i2c adapter registration */
 int hdpvr_register_i2c_adapter(struct hdpvr_device *dev);
 
-<<<<<<< HEAD
-int hdpvr_register_i2c_ir(struct hdpvr_device *dev);
-=======
 struct i2c_client *hdpvr_register_ir_rx_i2c(struct hdpvr_device *dev);
 struct i2c_client *hdpvr_register_ir_tx_i2c(struct hdpvr_device *dev);
->>>>>>> 105e53f8
 
 /*========================================================================*/
 /* buffer management */
