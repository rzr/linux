--- conflicted
+++ resolved
@@ -50,16 +50,6 @@
 	struct i2c_board_info hdpvr_ir_rx_i2c_board_info = {
 		I2C_BOARD_INFO("ir_rx_z8f0811_hdpvr", Z8F0811_IR_RX_I2C_ADDR),
 	};
-<<<<<<< HEAD
-
-	/* Our default information for ir-kbd-i2c.c to use */
-	init_data->ir_codes = RC_MAP_HAUPPAUGE_NEW;
-	init_data->internal_get_key_func = IR_KBD_GET_KEY_HAUP_XVR;
-	init_data->type = RC_TYPE_RC5;
-	init_data->name = "HD-PVR";
-	hdpvr_ir_rx_i2c_board_info.platform_data = init_data;
-
-=======
 
 	/* Our default information for ir-kbd-i2c.c to use */
 	init_data->ir_codes = RC_MAP_HAUPPAUGE;
@@ -69,24 +59,14 @@
 	init_data->polling_interval = 405; /* ms, duplicated from Windows */
 	hdpvr_ir_rx_i2c_board_info.platform_data = init_data;
 
->>>>>>> 0ce790e7
 	return i2c_new_device(&dev->i2c_adapter, &hdpvr_ir_rx_i2c_board_info);
 }
 
 static int hdpvr_i2c_read(struct hdpvr_device *dev, int bus,
-<<<<<<< HEAD
-			  unsigned char addr, char *data, int len)
-{
-	int ret;
-
-	if (len > sizeof(dev->i2c_buf))
-		return -EINVAL;
-=======
 			  unsigned char addr, char *wdata, int wlen,
 			  char *data, int len)
 {
 	int ret;
->>>>>>> 0ce790e7
 
 	if ((len > sizeof(dev->i2c_buf)) || (wlen > sizeof(dev->i2c_buf)))
 		return -EINVAL;
@@ -123,12 +103,7 @@
 		return -EINVAL;
 
 	memcpy(&dev->i2c_buf, data, len);
-<<<<<<< HEAD
-	ret = usb_control_msg(dev->udev,
-			      usb_sndctrlpipe(dev->udev, 0),
-=======
 	ret = usb_control_msg(dev->udev, usb_sndctrlpipe(dev->udev, 0),
->>>>>>> 0ce790e7
 			      REQTYPE_I2C_WRITE, CTRL_WRITE_REQUEST,
 			      (bus << 8) | addr, 0, &dev->i2c_buf, len, 1000);
 
@@ -160,14 +135,6 @@
 
 	addr = msgs[0].addr << 1;
 
-<<<<<<< HEAD
-		if (msgs[i].flags & I2C_M_RD)
-			retval = hdpvr_i2c_read(dev, 1, addr, msgs[i].buf,
-						msgs[i].len);
-		else
-			retval = hdpvr_i2c_write(dev, 1, addr, msgs[i].buf,
-						 msgs[i].len);
-=======
 	if (num == 1) {
 		if (msgs[0].flags & I2C_M_RD)
 			retval = hdpvr_i2c_read(dev, 1, addr, NULL, 0,
@@ -199,7 +166,6 @@
 					msgs[1].buf, msgs[1].len);
 	} else {
 		v4l2_warn(&dev->v4l2_dev, "refusing %d-phase i2c xfer\n", num);
->>>>>>> 0ce790e7
 	}
 
 out:
@@ -226,19 +192,11 @@
 
 static int hdpvr_activate_ir(struct hdpvr_device *dev)
 {
-<<<<<<< HEAD
-	char buffer[8];
+	char buffer[2];
 
 	mutex_lock(&dev->i2c_mutex);
 
-	hdpvr_i2c_read(dev, 0, 0x54, buffer, 1);
-=======
-	char buffer[2];
-
-	mutex_lock(&dev->i2c_mutex);
-
 	hdpvr_i2c_read(dev, 0, 0x54, NULL, 0, buffer, 1);
->>>>>>> 0ce790e7
 
 	buffer[0] = 0;
 	buffer[1] = 0x8;
