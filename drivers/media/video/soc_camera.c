/*
 * camera image capture (abstract) bus driver
 *
 * Copyright (C) 2008, Guennadi Liakhovetski <kernel@pengutronix.de>
 *
 * This driver provides an interface between platform-specific camera
 * busses and camera devices. It should be used if the camera is
 * connected not over a "proper" bus like PCI or USB, but over a
 * special bus, like, for example, the Quick Capture interface on PXA270
 * SoCs. Later it should also be used for i.MX31 SoCs from Freescale.
 * It can handle multiple cameras and / or multiple busses, which can
 * be used, e.g., in stereo-vision applications.
 *
 * This program is free software; you can redistribute it and/or modify
 * it under the terms of the GNU General Public License version 2 as
 * published by the Free Software Foundation.
 */

#include <linux/device.h>
#include <linux/err.h>
#include <linux/i2c.h>
#include <linux/init.h>
#include <linux/list.h>
#include <linux/mutex.h>
#include <linux/module.h>
#include <linux/platform_device.h>
#include <linux/slab.h>
#include <linux/pm_runtime.h>
#include <linux/vmalloc.h>

#include <media/soc_camera.h>
#include <media/v4l2-common.h>
#include <media/v4l2-ioctl.h>
#include <media/v4l2-dev.h>
#include <media/videobuf-core.h>
#include <media/soc_mediabus.h>

/* Default to VGA resolution */
#define DEFAULT_WIDTH	640
#define DEFAULT_HEIGHT	480

static LIST_HEAD(hosts);
static LIST_HEAD(devices);
static DEFINE_MUTEX(list_lock);		/* Protects the list of hosts */

const struct soc_camera_format_xlate *soc_camera_xlate_by_fourcc(
	struct soc_camera_device *icd, unsigned int fourcc)
{
	unsigned int i;

	for (i = 0; i < icd->num_user_formats; i++)
		if (icd->user_formats[i].host_fmt->fourcc == fourcc)
			return icd->user_formats + i;
	return NULL;
}
EXPORT_SYMBOL(soc_camera_xlate_by_fourcc);

/**
 * soc_camera_apply_sensor_flags() - apply platform SOCAM_SENSOR_INVERT_* flags
 * @icl:	camera platform parameters
 * @flags:	flags to be inverted according to platform configuration
 * @return:	resulting flags
 */
unsigned long soc_camera_apply_sensor_flags(struct soc_camera_link *icl,
					    unsigned long flags)
{
	unsigned long f;

	/* If only one of the two polarities is supported, switch to the opposite */
	if (icl->flags & SOCAM_SENSOR_INVERT_HSYNC) {
		f = flags & (SOCAM_HSYNC_ACTIVE_HIGH | SOCAM_HSYNC_ACTIVE_LOW);
		if (f == SOCAM_HSYNC_ACTIVE_HIGH || f == SOCAM_HSYNC_ACTIVE_LOW)
			flags ^= SOCAM_HSYNC_ACTIVE_HIGH | SOCAM_HSYNC_ACTIVE_LOW;
	}

	if (icl->flags & SOCAM_SENSOR_INVERT_VSYNC) {
		f = flags & (SOCAM_VSYNC_ACTIVE_HIGH | SOCAM_VSYNC_ACTIVE_LOW);
		if (f == SOCAM_VSYNC_ACTIVE_HIGH || f == SOCAM_VSYNC_ACTIVE_LOW)
			flags ^= SOCAM_VSYNC_ACTIVE_HIGH | SOCAM_VSYNC_ACTIVE_LOW;
	}

	if (icl->flags & SOCAM_SENSOR_INVERT_PCLK) {
		f = flags & (SOCAM_PCLK_SAMPLE_RISING | SOCAM_PCLK_SAMPLE_FALLING);
		if (f == SOCAM_PCLK_SAMPLE_RISING || f == SOCAM_PCLK_SAMPLE_FALLING)
			flags ^= SOCAM_PCLK_SAMPLE_RISING | SOCAM_PCLK_SAMPLE_FALLING;
	}

	return flags;
}
EXPORT_SYMBOL(soc_camera_apply_sensor_flags);

static int soc_camera_try_fmt_vid_cap(struct file *file, void *priv,
				      struct v4l2_format *f)
{
	struct soc_camera_device *icd = file->private_data;
	struct soc_camera_host *ici = to_soc_camera_host(icd->dev.parent);

	WARN_ON(priv != file->private_data);

	/* limit format to hardware capabilities */
	return ici->ops->try_fmt(icd, f);
}

static int soc_camera_enum_input(struct file *file, void *priv,
				 struct v4l2_input *inp)
{
	struct soc_camera_device *icd = file->private_data;
	int ret = 0;

	if (inp->index != 0)
		return -EINVAL;

	if (icd->ops->enum_input)
		ret = icd->ops->enum_input(icd, inp);
	else {
		/* default is camera */
		inp->type = V4L2_INPUT_TYPE_CAMERA;
		inp->std  = V4L2_STD_UNKNOWN;
		strcpy(inp->name, "Camera");
	}

	return ret;
}

static int soc_camera_g_input(struct file *file, void *priv, unsigned int *i)
{
	*i = 0;

	return 0;
}

static int soc_camera_s_input(struct file *file, void *priv, unsigned int i)
{
	if (i > 0)
		return -EINVAL;

	return 0;
}

static int soc_camera_s_std(struct file *file, void *priv, v4l2_std_id *a)
{
	struct soc_camera_device *icd = file->private_data;
	struct v4l2_subdev *sd = soc_camera_to_subdev(icd);

	return v4l2_subdev_call(sd, core, s_std, *a);
}

static int soc_camera_reqbufs(struct file *file, void *priv,
			      struct v4l2_requestbuffers *p)
{
	int ret;
	struct soc_camera_device *icd = file->private_data;
	struct soc_camera_host *ici = to_soc_camera_host(icd->dev.parent);

	WARN_ON(priv != file->private_data);

	if (icd->streamer && icd->streamer != file)
		return -EBUSY;

	ret = videobuf_reqbufs(&icd->vb_vidq, p);
	if (ret < 0)
		return ret;

	ret = ici->ops->reqbufs(icd, p);
	if (!ret && !icd->streamer)
		icd->streamer = file;

	return ret;
}

static int soc_camera_querybuf(struct file *file, void *priv,
			       struct v4l2_buffer *p)
{
	struct soc_camera_device *icd = file->private_data;

	WARN_ON(priv != file->private_data);

	return videobuf_querybuf(&icd->vb_vidq, p);
}

static int soc_camera_qbuf(struct file *file, void *priv,
			   struct v4l2_buffer *p)
{
	struct soc_camera_device *icd = file->private_data;

	WARN_ON(priv != file->private_data);

	if (icd->streamer != file)
		return -EBUSY;

	return videobuf_qbuf(&icd->vb_vidq, p);
}

static int soc_camera_dqbuf(struct file *file, void *priv,
			    struct v4l2_buffer *p)
{
	struct soc_camera_device *icd = file->private_data;

	WARN_ON(priv != file->private_data);

	if (icd->streamer != file)
		return -EBUSY;

	return videobuf_dqbuf(&icd->vb_vidq, p, file->f_flags & O_NONBLOCK);
}

/* Always entered with .video_lock held */
static int soc_camera_init_user_formats(struct soc_camera_device *icd)
{
	struct v4l2_subdev *sd = soc_camera_to_subdev(icd);
	struct soc_camera_host *ici = to_soc_camera_host(icd->dev.parent);
	unsigned int i, fmts = 0, raw_fmts = 0;
	int ret;
	enum v4l2_mbus_pixelcode code;

	while (!v4l2_subdev_call(sd, video, enum_mbus_fmt, raw_fmts, &code))
		raw_fmts++;

	if (!ici->ops->get_formats)
		/*
		 * Fallback mode - the host will have to serve all
		 * sensor-provided formats one-to-one to the user
		 */
		fmts = raw_fmts;
	else
		/*
		 * First pass - only count formats this host-sensor
		 * configuration can provide
		 */
		for (i = 0; i < raw_fmts; i++) {
			ret = ici->ops->get_formats(icd, i, NULL);
			if (ret < 0)
				return ret;
			fmts += ret;
		}

	if (!fmts)
		return -ENXIO;

	icd->user_formats =
		vmalloc(fmts * sizeof(struct soc_camera_format_xlate));
	if (!icd->user_formats)
		return -ENOMEM;

	icd->num_user_formats = fmts;

	dev_dbg(&icd->dev, "Found %d supported formats.\n", fmts);

	/* Second pass - actually fill data formats */
	fmts = 0;
	for (i = 0; i < raw_fmts; i++)
		if (!ici->ops->get_formats) {
			v4l2_subdev_call(sd, video, enum_mbus_fmt, i, &code);
			icd->user_formats[i].host_fmt =
				soc_mbus_get_fmtdesc(code);
			icd->user_formats[i].code = code;
		} else {
			ret = ici->ops->get_formats(icd, i,
						    &icd->user_formats[fmts]);
			if (ret < 0)
				goto egfmt;
			fmts += ret;
		}

	icd->current_fmt = &icd->user_formats[0];

	return 0;

egfmt:
	icd->num_user_formats = 0;
	vfree(icd->user_formats);
	return ret;
}

/* Always entered with .video_lock held */
static void soc_camera_free_user_formats(struct soc_camera_device *icd)
{
	struct soc_camera_host *ici = to_soc_camera_host(icd->dev.parent);

	if (ici->ops->put_formats)
		ici->ops->put_formats(icd);
	icd->current_fmt = NULL;
	icd->num_user_formats = 0;
	vfree(icd->user_formats);
	icd->user_formats = NULL;
}

#define pixfmtstr(x) (x) & 0xff, ((x) >> 8) & 0xff, ((x) >> 16) & 0xff, \
	((x) >> 24) & 0xff

/* Called with .vb_lock held, or from the first open(2), see comment there */
static int soc_camera_set_fmt(struct soc_camera_device *icd,
			      struct v4l2_format *f)
{
	struct soc_camera_host *ici = to_soc_camera_host(icd->dev.parent);
	struct v4l2_pix_format *pix = &f->fmt.pix;
	int ret;

	dev_dbg(&icd->dev, "S_FMT(%c%c%c%c, %ux%u)\n",
		pixfmtstr(pix->pixelformat), pix->width, pix->height);

	/* We always call try_fmt() before set_fmt() or set_crop() */
	ret = ici->ops->try_fmt(icd, f);
	if (ret < 0)
		return ret;

	ret = ici->ops->set_fmt(icd, f);
	if (ret < 0) {
		return ret;
	} else if (!icd->current_fmt ||
		   icd->current_fmt->host_fmt->fourcc != pix->pixelformat) {
		dev_err(&icd->dev,
			"Host driver hasn't set up current format correctly!\n");
		return -EINVAL;
	}

	icd->user_width		= pix->width;
	icd->user_height	= pix->height;
	icd->colorspace		= pix->colorspace;
	icd->vb_vidq.field	=
		icd->field	= pix->field;

	if (f->type != V4L2_BUF_TYPE_VIDEO_CAPTURE)
		dev_warn(&icd->dev, "Attention! Wrong buf-type %d\n",
			 f->type);

	dev_dbg(&icd->dev, "set width: %d height: %d\n",
		icd->user_width, icd->user_height);

	/* set physical bus parameters */
	return ici->ops->set_bus_param(icd, pix->pixelformat);
}

static int soc_camera_open(struct file *file)
{
	struct video_device *vdev = video_devdata(file);
	struct soc_camera_device *icd = container_of(vdev->parent,
						     struct soc_camera_device,
						     dev);
	struct soc_camera_link *icl = to_soc_camera_link(icd);
	struct soc_camera_host *ici;
	int ret;

	if (!icd->ops)
		/* No device driver attached */
		return -ENODEV;

	ici = to_soc_camera_host(icd->dev.parent);

	if (!try_module_get(ici->ops->owner)) {
		dev_err(&icd->dev, "Couldn't lock capture bus driver.\n");
		return -EINVAL;
	}

	/*
	 * Protect against icd->ops->remove() until we module_get() both
	 * drivers.
	 */
	mutex_lock(&icd->video_lock);

	icd->use_count++;

	/* Now we really have to activate the camera */
	if (icd->use_count == 1) {
		/* Restore parameters before the last close() per V4L2 API */
		struct v4l2_format f = {
			.type = V4L2_BUF_TYPE_VIDEO_CAPTURE,
			.fmt.pix = {
				.width		= icd->user_width,
				.height		= icd->user_height,
				.field		= icd->field,
				.colorspace	= icd->colorspace,
				.pixelformat	=
					icd->current_fmt->host_fmt->fourcc,
			},
		};

		if (icl->power) {
			ret = icl->power(icd->pdev, 1);
			if (ret < 0)
				goto epower;
		}

		/* The camera could have been already on, try to reset */
		if (icl->reset)
			icl->reset(icd->pdev);

		ret = ici->ops->add(icd);
		if (ret < 0) {
			dev_err(&icd->dev, "Couldn't activate the camera: %d\n", ret);
			goto eiciadd;
		}

		pm_runtime_enable(&icd->vdev->dev);
		ret = pm_runtime_resume(&icd->vdev->dev);
		if (ret < 0 && ret != -ENOSYS)
			goto eresume;

		/*
		 * Try to configure with default parameters. Notice: this is the
		 * very first open, so, we cannot race against other calls,
		 * apart from someone else calling open() simultaneously, but
		 * .video_lock is protecting us against it.
		 */
		ret = soc_camera_set_fmt(icd, &f);
		if (ret < 0)
			goto esfmt;
	}

	file->private_data = icd;
	dev_dbg(&icd->dev, "camera device open\n");

	ici->ops->init_videobuf(&icd->vb_vidq, icd);

	mutex_unlock(&icd->video_lock);

	return 0;

	/*
	 * First four errors are entered with the .video_lock held
	 * and use_count == 1
	 */
esfmt:
	pm_runtime_disable(&icd->vdev->dev);
eresume:
	ici->ops->remove(icd);
eiciadd:
	if (icl->power)
		icl->power(icd->pdev, 0);
epower:
	icd->use_count--;
	mutex_unlock(&icd->video_lock);
	module_put(ici->ops->owner);

	return ret;
}

static int soc_camera_close(struct file *file)
{
	struct soc_camera_device *icd = file->private_data;
	struct soc_camera_host *ici = to_soc_camera_host(icd->dev.parent);

	mutex_lock(&icd->video_lock);
	icd->use_count--;
	if (!icd->use_count) {
		struct soc_camera_link *icl = to_soc_camera_link(icd);

		pm_runtime_suspend(&icd->vdev->dev);
		pm_runtime_disable(&icd->vdev->dev);

		ici->ops->remove(icd);

		if (icl->power)
			icl->power(icd->pdev, 0);
	}

	if (icd->streamer == file)
		icd->streamer = NULL;

	mutex_unlock(&icd->video_lock);

	module_put(ici->ops->owner);

	dev_dbg(&icd->dev, "camera device close\n");

	return 0;
}

static ssize_t soc_camera_read(struct file *file, char __user *buf,
			       size_t count, loff_t *ppos)
{
	struct soc_camera_device *icd = file->private_data;
	int err = -EINVAL;

	dev_err(&icd->dev, "camera device read not implemented\n");

	return err;
}

static int soc_camera_mmap(struct file *file, struct vm_area_struct *vma)
{
	struct soc_camera_device *icd = file->private_data;
	int err;

	dev_dbg(&icd->dev, "mmap called, vma=0x%08lx\n", (unsigned long)vma);

	if (icd->streamer != file)
		return -EBUSY;

	err = videobuf_mmap_mapper(&icd->vb_vidq, vma);

	dev_dbg(&icd->dev, "vma start=0x%08lx, size=%ld, ret=%d\n",
		(unsigned long)vma->vm_start,
		(unsigned long)vma->vm_end - (unsigned long)vma->vm_start,
		err);

	return err;
}

static unsigned int soc_camera_poll(struct file *file, poll_table *pt)
{
	struct soc_camera_device *icd = file->private_data;
	struct soc_camera_host *ici = to_soc_camera_host(icd->dev.parent);

	if (icd->streamer != file)
		return -EBUSY;

	if (list_empty(&icd->vb_vidq.stream)) {
		dev_err(&icd->dev, "Trying to poll with no queued buffers!\n");
		return POLLERR;
	}

	return ici->ops->poll(file, pt);
}

static struct v4l2_file_operations soc_camera_fops = {
	.owner		= THIS_MODULE,
	.open		= soc_camera_open,
	.release	= soc_camera_close,
	.ioctl		= video_ioctl2,
	.read		= soc_camera_read,
	.mmap		= soc_camera_mmap,
	.poll		= soc_camera_poll,
};

static int soc_camera_s_fmt_vid_cap(struct file *file, void *priv,
				    struct v4l2_format *f)
{
	struct soc_camera_device *icd = file->private_data;
	int ret;

	WARN_ON(priv != file->private_data);

	if (icd->streamer && icd->streamer != file)
		return -EBUSY;

	mutex_lock(&icd->vb_vidq.vb_lock);

	if (icd->vb_vidq.bufs[0]) {
		dev_err(&icd->dev, "S_FMT denied: queue initialised\n");
		ret = -EBUSY;
		goto unlock;
	}

	ret = soc_camera_set_fmt(icd, f);

	if (!ret && !icd->streamer)
		icd->streamer = file;

unlock:
	mutex_unlock(&icd->vb_vidq.vb_lock);

	return ret;
}

static int soc_camera_enum_fmt_vid_cap(struct file *file, void  *priv,
				       struct v4l2_fmtdesc *f)
{
	struct soc_camera_device *icd = file->private_data;
	const struct soc_mbus_pixelfmt *format;

	WARN_ON(priv != file->private_data);

	if (f->index >= icd->num_user_formats)
		return -EINVAL;

	format = icd->user_formats[f->index].host_fmt;

	if (format->name)
		strlcpy(f->description, format->name, sizeof(f->description));
	f->pixelformat = format->fourcc;
	return 0;
}

static int soc_camera_g_fmt_vid_cap(struct file *file, void *priv,
				    struct v4l2_format *f)
{
	struct soc_camera_device *icd = file->private_data;
	struct v4l2_pix_format *pix = &f->fmt.pix;

	WARN_ON(priv != file->private_data);

	pix->width		= icd->user_width;
	pix->height		= icd->user_height;
	pix->field		= icd->vb_vidq.field;
	pix->pixelformat	= icd->current_fmt->host_fmt->fourcc;
	pix->bytesperline	= soc_mbus_bytes_per_line(pix->width,
						icd->current_fmt->host_fmt);
	pix->colorspace		= icd->colorspace;
	if (pix->bytesperline < 0)
		return pix->bytesperline;
	pix->sizeimage		= pix->height * pix->bytesperline;
	dev_dbg(&icd->dev, "current_fmt->fourcc: 0x%08x\n",
		icd->current_fmt->host_fmt->fourcc);
	return 0;
}

static int soc_camera_querycap(struct file *file, void  *priv,
			       struct v4l2_capability *cap)
{
	struct soc_camera_device *icd = file->private_data;
	struct soc_camera_host *ici = to_soc_camera_host(icd->dev.parent);

	WARN_ON(priv != file->private_data);

	strlcpy(cap->driver, ici->drv_name, sizeof(cap->driver));
	return ici->ops->querycap(ici, cap);
}

static int soc_camera_streamon(struct file *file, void *priv,
			       enum v4l2_buf_type i)
{
	struct soc_camera_device *icd = file->private_data;
	struct v4l2_subdev *sd = soc_camera_to_subdev(icd);
	int ret;

	WARN_ON(priv != file->private_data);

	if (i != V4L2_BUF_TYPE_VIDEO_CAPTURE)
		return -EINVAL;

	if (icd->streamer != file)
		return -EBUSY;

	mutex_lock(&icd->video_lock);

	v4l2_subdev_call(sd, video, s_stream, 1);

	/* This calls buf_queue from host driver's videobuf_queue_ops */
	ret = videobuf_streamon(&icd->vb_vidq);

	mutex_unlock(&icd->video_lock);

	return ret;
}

static int soc_camera_streamoff(struct file *file, void *priv,
				enum v4l2_buf_type i)
{
	struct soc_camera_device *icd = file->private_data;
	struct v4l2_subdev *sd = soc_camera_to_subdev(icd);

	WARN_ON(priv != file->private_data);

	if (i != V4L2_BUF_TYPE_VIDEO_CAPTURE)
		return -EINVAL;

	if (icd->streamer != file)
		return -EBUSY;

	mutex_lock(&icd->video_lock);

	/*
	 * This calls buf_release from host driver's videobuf_queue_ops for all
	 * remaining buffers. When the last buffer is freed, stop capture
	 */
	videobuf_streamoff(&icd->vb_vidq);

	v4l2_subdev_call(sd, video, s_stream, 0);

	mutex_unlock(&icd->video_lock);

	return 0;
}

static int soc_camera_queryctrl(struct file *file, void *priv,
				struct v4l2_queryctrl *qc)
{
	struct soc_camera_device *icd = file->private_data;
	struct soc_camera_host *ici = to_soc_camera_host(icd->dev.parent);
	int i;

	WARN_ON(priv != file->private_data);

	if (!qc->id)
		return -EINVAL;

	/* First check host controls */
	for (i = 0; i < ici->ops->num_controls; i++)
		if (qc->id == ici->ops->controls[i].id) {
			memcpy(qc, &(ici->ops->controls[i]),
				sizeof(*qc));
			return 0;
		}

	/* Then device controls */
	for (i = 0; i < icd->ops->num_controls; i++)
		if (qc->id == icd->ops->controls[i].id) {
			memcpy(qc, &(icd->ops->controls[i]),
				sizeof(*qc));
			return 0;
		}

	return -EINVAL;
}

static int soc_camera_g_ctrl(struct file *file, void *priv,
			     struct v4l2_control *ctrl)
{
	struct soc_camera_device *icd = file->private_data;
	struct soc_camera_host *ici = to_soc_camera_host(icd->dev.parent);
	struct v4l2_subdev *sd = soc_camera_to_subdev(icd);
	int ret;

	WARN_ON(priv != file->private_data);

	if (ici->ops->get_ctrl) {
		ret = ici->ops->get_ctrl(icd, ctrl);
		if (ret != -ENOIOCTLCMD)
			return ret;
	}

	return v4l2_subdev_call(sd, core, g_ctrl, ctrl);
}

static int soc_camera_s_ctrl(struct file *file, void *priv,
			     struct v4l2_control *ctrl)
{
	struct soc_camera_device *icd = file->private_data;
	struct soc_camera_host *ici = to_soc_camera_host(icd->dev.parent);
	struct v4l2_subdev *sd = soc_camera_to_subdev(icd);
	int ret;

	WARN_ON(priv != file->private_data);

	if (ici->ops->set_ctrl) {
		ret = ici->ops->set_ctrl(icd, ctrl);
		if (ret != -ENOIOCTLCMD)
			return ret;
	}

	return v4l2_subdev_call(sd, core, s_ctrl, ctrl);
}

static int soc_camera_cropcap(struct file *file, void *fh,
			      struct v4l2_cropcap *a)
{
	struct soc_camera_device *icd = file->private_data;
	struct soc_camera_host *ici = to_soc_camera_host(icd->dev.parent);

	return ici->ops->cropcap(icd, a);
}

static int soc_camera_g_crop(struct file *file, void *fh,
			     struct v4l2_crop *a)
{
	struct soc_camera_device *icd = file->private_data;
	struct soc_camera_host *ici = to_soc_camera_host(icd->dev.parent);
	int ret;

	mutex_lock(&icd->vb_vidq.vb_lock);
	ret = ici->ops->get_crop(icd, a);
	mutex_unlock(&icd->vb_vidq.vb_lock);

	return ret;
}

/*
 * According to the V4L2 API, drivers shall not update the struct v4l2_crop
 * argument with the actual geometry, instead, the user shall use G_CROP to
 * retrieve it.
 */
static int soc_camera_s_crop(struct file *file, void *fh,
			     struct v4l2_crop *a)
{
	struct soc_camera_device *icd = file->private_data;
	struct soc_camera_host *ici = to_soc_camera_host(icd->dev.parent);
	struct v4l2_rect *rect = &a->c;
	struct v4l2_crop current_crop;
	int ret;

	if (a->type != V4L2_BUF_TYPE_VIDEO_CAPTURE)
		return -EINVAL;

	dev_dbg(&icd->dev, "S_CROP(%ux%u@%u:%u)\n",
		rect->width, rect->height, rect->left, rect->top);

	/* Cropping is allowed during a running capture, guard consistency */
	mutex_lock(&icd->vb_vidq.vb_lock);

	/* If get_crop fails, we'll let host and / or client drivers decide */
	ret = ici->ops->get_crop(icd, &current_crop);

	/* Prohibit window size change with initialised buffers */
	if (ret < 0) {
		dev_err(&icd->dev,
			"S_CROP denied: getting current crop failed\n");
<<<<<<< HEAD
	} else if (icf->vb_vidq.bufs[0] &&
=======
	} else if (icd->vb_vidq.bufs[0] &&
>>>>>>> 45f53cc9
		   (a->c.width != current_crop.c.width ||
		    a->c.height != current_crop.c.height)) {
		dev_err(&icd->dev,
			"S_CROP denied: queue initialised and sizes differ\n");
		ret = -EBUSY;
	} else {
		ret = ici->ops->set_crop(icd, a);
	}

	mutex_unlock(&icd->vb_vidq.vb_lock);

	return ret;
}

static int soc_camera_g_parm(struct file *file, void *fh,
			     struct v4l2_streamparm *a)
{
	struct soc_camera_device *icd = file->private_data;
	struct soc_camera_host *ici = to_soc_camera_host(icd->dev.parent);

	if (ici->ops->get_parm)
		return ici->ops->get_parm(icd, a);

	return -ENOIOCTLCMD;
}

static int soc_camera_s_parm(struct file *file, void *fh,
			     struct v4l2_streamparm *a)
{
	struct soc_camera_device *icd = file->private_data;
	struct soc_camera_host *ici = to_soc_camera_host(icd->dev.parent);

	if (ici->ops->set_parm)
		return ici->ops->set_parm(icd, a);

	return -ENOIOCTLCMD;
}

static int soc_camera_g_chip_ident(struct file *file, void *fh,
				   struct v4l2_dbg_chip_ident *id)
{
	struct soc_camera_device *icd = file->private_data;
	struct v4l2_subdev *sd = soc_camera_to_subdev(icd);

	return v4l2_subdev_call(sd, core, g_chip_ident, id);
}

#ifdef CONFIG_VIDEO_ADV_DEBUG
static int soc_camera_g_register(struct file *file, void *fh,
				 struct v4l2_dbg_register *reg)
{
	struct soc_camera_device *icd = file->private_data;
	struct v4l2_subdev *sd = soc_camera_to_subdev(icd);

	return v4l2_subdev_call(sd, core, g_register, reg);
}

static int soc_camera_s_register(struct file *file, void *fh,
				 struct v4l2_dbg_register *reg)
{
	struct soc_camera_device *icd = file->private_data;
	struct v4l2_subdev *sd = soc_camera_to_subdev(icd);

	return v4l2_subdev_call(sd, core, s_register, reg);
}
#endif

/* So far this function cannot fail */
static void scan_add_host(struct soc_camera_host *ici)
{
	struct soc_camera_device *icd;

	mutex_lock(&list_lock);

	list_for_each_entry(icd, &devices, list) {
		if (icd->iface == ici->nr) {
			int ret;
			icd->dev.parent = ici->v4l2_dev.dev;
			dev_set_name(&icd->dev, "%u-%u", icd->iface,
				     icd->devnum);
			ret = device_register(&icd->dev);
			if (ret < 0) {
				icd->dev.parent = NULL;
				dev_err(&icd->dev,
					"Cannot register device: %d\n", ret);
			}
		}
	}

	mutex_unlock(&list_lock);
}

#ifdef CONFIG_I2C_BOARDINFO
static int soc_camera_init_i2c(struct soc_camera_device *icd,
			       struct soc_camera_link *icl)
{
	struct i2c_client *client;
	struct soc_camera_host *ici = to_soc_camera_host(icd->dev.parent);
	struct i2c_adapter *adap = i2c_get_adapter(icl->i2c_adapter_id);
	struct v4l2_subdev *subdev;

	if (!adap) {
		dev_err(&icd->dev, "Cannot get I2C adapter #%d. No driver?\n",
			icl->i2c_adapter_id);
		goto ei2cga;
	}

	icl->board_info->platform_data = icd;

	subdev = v4l2_i2c_new_subdev_board(&ici->v4l2_dev, adap,
				NULL, icl->board_info, NULL);
	if (!subdev)
		goto ei2cnd;

	client = v4l2_get_subdevdata(subdev);

	/* Use to_i2c_client(dev) to recover the i2c client */
	dev_set_drvdata(&icd->dev, &client->dev);

	return 0;
ei2cnd:
	i2c_put_adapter(adap);
ei2cga:
	return -ENODEV;
}

static void soc_camera_free_i2c(struct soc_camera_device *icd)
{
	struct i2c_client *client =
		to_i2c_client(to_soc_camera_control(icd));
	dev_set_drvdata(&icd->dev, NULL);
	v4l2_device_unregister_subdev(i2c_get_clientdata(client));
	i2c_unregister_device(client);
	i2c_put_adapter(client->adapter);
}
#else
#define soc_camera_init_i2c(icd, icl)	(-ENODEV)
#define soc_camera_free_i2c(icd)	do {} while (0)
#endif

static int soc_camera_video_start(struct soc_camera_device *icd);
static int video_dev_create(struct soc_camera_device *icd);
/* Called during host-driver probe */
static int soc_camera_probe(struct device *dev)
{
	struct soc_camera_device *icd = to_soc_camera_dev(dev);
	struct soc_camera_host *ici = to_soc_camera_host(dev->parent);
	struct soc_camera_link *icl = to_soc_camera_link(icd);
	struct device *control = NULL;
	struct v4l2_subdev *sd;
	struct v4l2_mbus_framefmt mf;
	int ret;

	dev_info(dev, "Probing %s\n", dev_name(dev));

	if (icl->power) {
		ret = icl->power(icd->pdev, 1);
		if (ret < 0) {
			dev_err(dev,
				"Platform failed to power-on the camera.\n");
			goto epower;
		}
	}

	/* The camera could have been already on, try to reset */
	if (icl->reset)
		icl->reset(icd->pdev);

	ret = ici->ops->add(icd);
	if (ret < 0)
		goto eadd;

	/* Must have icd->vdev before registering the device */
	ret = video_dev_create(icd);
	if (ret < 0)
		goto evdc;

	/* Non-i2c cameras, e.g., soc_camera_platform, have no board_info */
	if (icl->board_info) {
		ret = soc_camera_init_i2c(icd, icl);
		if (ret < 0)
			goto eadddev;
	} else if (!icl->add_device || !icl->del_device) {
		ret = -EINVAL;
		goto eadddev;
	} else {
		if (icl->module_name)
			ret = request_module(icl->module_name);

		ret = icl->add_device(icl, &icd->dev);
		if (ret < 0)
			goto eadddev;

		/*
		 * FIXME: this is racy, have to use driver-binding notification,
		 * when it is available
		 */
		control = to_soc_camera_control(icd);
		if (!control || !control->driver || !dev_get_drvdata(control) ||
		    !try_module_get(control->driver->owner)) {
			icl->del_device(icl);
			goto enodrv;
		}
	}

	/* At this point client .probe() should have run already */
	ret = soc_camera_init_user_formats(icd);
	if (ret < 0)
		goto eiufmt;

	icd->field = V4L2_FIELD_ANY;

	/* ..._video_start() will create a device node, so we have to protect */
	mutex_lock(&icd->video_lock);

	ret = soc_camera_video_start(icd);
	if (ret < 0)
		goto evidstart;

	/* Try to improve our guess of a reasonable window format */
	sd = soc_camera_to_subdev(icd);
	if (!v4l2_subdev_call(sd, video, g_mbus_fmt, &mf)) {
		icd->user_width		= mf.width;
		icd->user_height	= mf.height;
		icd->colorspace		= mf.colorspace;
		icd->field		= mf.field;
	}

	/* Do we have to sysfs_remove_link() before device_unregister()? */
	if (sysfs_create_link(&icd->dev.kobj, &to_soc_camera_control(icd)->kobj,
			      "control"))
		dev_warn(&icd->dev, "Failed creating the control symlink\n");

	ici->ops->remove(icd);

	if (icl->power)
		icl->power(icd->pdev, 0);

	mutex_unlock(&icd->video_lock);

	return 0;

evidstart:
	mutex_unlock(&icd->video_lock);
	soc_camera_free_user_formats(icd);
eiufmt:
	if (icl->board_info) {
		soc_camera_free_i2c(icd);
	} else {
		icl->del_device(icl);
		module_put(control->driver->owner);
	}
enodrv:
eadddev:
	video_device_release(icd->vdev);
evdc:
	ici->ops->remove(icd);
eadd:
	if (icl->power)
		icl->power(icd->pdev, 0);
epower:
	return ret;
}

/*
 * This is called on device_unregister, which only means we have to disconnect
 * from the host, but not remove ourselves from the device list
 */
static int soc_camera_remove(struct device *dev)
{
	struct soc_camera_device *icd = to_soc_camera_dev(dev);
	struct soc_camera_link *icl = to_soc_camera_link(icd);
	struct video_device *vdev = icd->vdev;

	BUG_ON(!dev->parent);

	if (vdev) {
		mutex_lock(&icd->video_lock);
		video_unregister_device(vdev);
		icd->vdev = NULL;
		mutex_unlock(&icd->video_lock);
	}

	if (icl->board_info) {
		soc_camera_free_i2c(icd);
	} else {
		struct device_driver *drv = to_soc_camera_control(icd) ?
			to_soc_camera_control(icd)->driver : NULL;
		if (drv) {
			icl->del_device(icl);
			module_put(drv->owner);
		}
	}
	soc_camera_free_user_formats(icd);

	return 0;
}

static int soc_camera_suspend(struct device *dev, pm_message_t state)
{
	struct soc_camera_device *icd = to_soc_camera_dev(dev);
	struct soc_camera_host *ici = to_soc_camera_host(icd->dev.parent);
	int ret = 0;

	if (ici->ops->suspend)
		ret = ici->ops->suspend(icd, state);

	return ret;
}

static int soc_camera_resume(struct device *dev)
{
	struct soc_camera_device *icd = to_soc_camera_dev(dev);
	struct soc_camera_host *ici = to_soc_camera_host(icd->dev.parent);
	int ret = 0;

	if (ici->ops->resume)
		ret = ici->ops->resume(icd);

	return ret;
}

struct bus_type soc_camera_bus_type = {
	.name		= "soc-camera",
	.probe		= soc_camera_probe,
	.remove		= soc_camera_remove,
	.suspend	= soc_camera_suspend,
	.resume		= soc_camera_resume,
};
EXPORT_SYMBOL_GPL(soc_camera_bus_type);

static struct device_driver ic_drv = {
	.name	= "camera",
	.bus	= &soc_camera_bus_type,
	.owner	= THIS_MODULE,
};

static void dummy_release(struct device *dev)
{
}

static int default_cropcap(struct soc_camera_device *icd,
			   struct v4l2_cropcap *a)
{
	struct v4l2_subdev *sd = soc_camera_to_subdev(icd);
	return v4l2_subdev_call(sd, video, cropcap, a);
}

static int default_g_crop(struct soc_camera_device *icd, struct v4l2_crop *a)
{
	struct v4l2_subdev *sd = soc_camera_to_subdev(icd);
	return v4l2_subdev_call(sd, video, g_crop, a);
}

static int default_s_crop(struct soc_camera_device *icd, struct v4l2_crop *a)
{
	struct v4l2_subdev *sd = soc_camera_to_subdev(icd);
	return v4l2_subdev_call(sd, video, s_crop, a);
}

static int default_g_parm(struct soc_camera_device *icd,
			  struct v4l2_streamparm *parm)
{
	struct v4l2_subdev *sd = soc_camera_to_subdev(icd);
	return v4l2_subdev_call(sd, video, g_parm, parm);
}

static int default_s_parm(struct soc_camera_device *icd,
			  struct v4l2_streamparm *parm)
{
	struct v4l2_subdev *sd = soc_camera_to_subdev(icd);
	return v4l2_subdev_call(sd, video, s_parm, parm);
}

static void soc_camera_device_init(struct device *dev, void *pdata)
{
	dev->platform_data	= pdata;
	dev->bus		= &soc_camera_bus_type;
	dev->release		= dummy_release;
}

int soc_camera_host_register(struct soc_camera_host *ici)
{
	struct soc_camera_host *ix;
	int ret;

	if (!ici || !ici->ops ||
	    !ici->ops->try_fmt ||
	    !ici->ops->set_fmt ||
	    !ici->ops->set_bus_param ||
	    !ici->ops->querycap ||
	    !ici->ops->init_videobuf ||
	    !ici->ops->reqbufs ||
	    !ici->ops->add ||
	    !ici->ops->remove ||
	    !ici->ops->poll ||
	    !ici->v4l2_dev.dev)
		return -EINVAL;

	if (!ici->ops->set_crop)
		ici->ops->set_crop = default_s_crop;
	if (!ici->ops->get_crop)
		ici->ops->get_crop = default_g_crop;
	if (!ici->ops->cropcap)
		ici->ops->cropcap = default_cropcap;
	if (!ici->ops->set_parm)
		ici->ops->set_parm = default_s_parm;
	if (!ici->ops->get_parm)
		ici->ops->get_parm = default_g_parm;

	mutex_lock(&list_lock);
	list_for_each_entry(ix, &hosts, list) {
		if (ix->nr == ici->nr) {
			ret = -EBUSY;
			goto edevreg;
		}
	}

	ret = v4l2_device_register(ici->v4l2_dev.dev, &ici->v4l2_dev);
	if (ret < 0)
		goto edevreg;

	list_add_tail(&ici->list, &hosts);
	mutex_unlock(&list_lock);

	scan_add_host(ici);

	return 0;

edevreg:
	mutex_unlock(&list_lock);
	return ret;
}
EXPORT_SYMBOL(soc_camera_host_register);

/* Unregister all clients! */
void soc_camera_host_unregister(struct soc_camera_host *ici)
{
	struct soc_camera_device *icd;

	mutex_lock(&list_lock);

	list_del(&ici->list);

	list_for_each_entry(icd, &devices, list) {
		if (icd->iface == ici->nr) {
			void *pdata = icd->dev.platform_data;
			/* The bus->remove will be called */
			device_unregister(&icd->dev);
			/*
			 * Not before device_unregister(), .remove
			 * needs parent to call ici->ops->remove().
			 * If the host module is loaded again, device_register()
			 * would complain "already initialised," since 2.6.32
			 * this is also needed to prevent use-after-free of the
			 * device private data.
			 */
			memset(&icd->dev, 0, sizeof(icd->dev));
			soc_camera_device_init(&icd->dev, pdata);
		}
	}

	mutex_unlock(&list_lock);

	v4l2_device_unregister(&ici->v4l2_dev);
}
EXPORT_SYMBOL(soc_camera_host_unregister);

/* Image capture device */
static int soc_camera_device_register(struct soc_camera_device *icd)
{
	struct soc_camera_device *ix;
	int num = -1, i;

	for (i = 0; i < 256 && num < 0; i++) {
		num = i;
		/* Check if this index is available on this interface */
		list_for_each_entry(ix, &devices, list) {
			if (ix->iface == icd->iface && ix->devnum == i) {
				num = -1;
				break;
			}
		}
	}

	if (num < 0)
		/*
		 * ok, we have 256 cameras on this host...
		 * man, stay reasonable...
		 */
		return -ENOMEM;

	icd->devnum		= num;
	icd->use_count		= 0;
	icd->host_priv		= NULL;
	mutex_init(&icd->video_lock);

	list_add_tail(&icd->list, &devices);

	return 0;
}

static void soc_camera_device_unregister(struct soc_camera_device *icd)
{
	list_del(&icd->list);
}

static const struct v4l2_ioctl_ops soc_camera_ioctl_ops = {
	.vidioc_querycap	 = soc_camera_querycap,
	.vidioc_g_fmt_vid_cap    = soc_camera_g_fmt_vid_cap,
	.vidioc_enum_fmt_vid_cap = soc_camera_enum_fmt_vid_cap,
	.vidioc_s_fmt_vid_cap    = soc_camera_s_fmt_vid_cap,
	.vidioc_enum_input	 = soc_camera_enum_input,
	.vidioc_g_input		 = soc_camera_g_input,
	.vidioc_s_input		 = soc_camera_s_input,
	.vidioc_s_std		 = soc_camera_s_std,
	.vidioc_reqbufs		 = soc_camera_reqbufs,
	.vidioc_try_fmt_vid_cap  = soc_camera_try_fmt_vid_cap,
	.vidioc_querybuf	 = soc_camera_querybuf,
	.vidioc_qbuf		 = soc_camera_qbuf,
	.vidioc_dqbuf		 = soc_camera_dqbuf,
	.vidioc_streamon	 = soc_camera_streamon,
	.vidioc_streamoff	 = soc_camera_streamoff,
	.vidioc_queryctrl	 = soc_camera_queryctrl,
	.vidioc_g_ctrl		 = soc_camera_g_ctrl,
	.vidioc_s_ctrl		 = soc_camera_s_ctrl,
	.vidioc_cropcap		 = soc_camera_cropcap,
	.vidioc_g_crop		 = soc_camera_g_crop,
	.vidioc_s_crop		 = soc_camera_s_crop,
	.vidioc_g_parm		 = soc_camera_g_parm,
	.vidioc_s_parm		 = soc_camera_s_parm,
	.vidioc_g_chip_ident     = soc_camera_g_chip_ident,
#ifdef CONFIG_VIDEO_ADV_DEBUG
	.vidioc_g_register	 = soc_camera_g_register,
	.vidioc_s_register	 = soc_camera_s_register,
#endif
};

static int video_dev_create(struct soc_camera_device *icd)
{
	struct soc_camera_host *ici = to_soc_camera_host(icd->dev.parent);
	struct video_device *vdev = video_device_alloc();

	if (!vdev)
		return -ENOMEM;

	strlcpy(vdev->name, ici->drv_name, sizeof(vdev->name));

	vdev->parent		= &icd->dev;
	vdev->current_norm	= V4L2_STD_UNKNOWN;
	vdev->fops		= &soc_camera_fops;
	vdev->ioctl_ops		= &soc_camera_ioctl_ops;
	vdev->release		= video_device_release;
	vdev->tvnorms		= V4L2_STD_UNKNOWN;

	icd->vdev = vdev;

	return 0;
}

/*
 * Called from soc_camera_probe() above (with .video_lock held???)
 */
static int soc_camera_video_start(struct soc_camera_device *icd)
{
	struct device_type *type = icd->vdev->dev.type;
	int ret;

	if (!icd->dev.parent)
		return -ENODEV;

	if (!icd->ops ||
	    !icd->ops->query_bus_param ||
	    !icd->ops->set_bus_param)
		return -EINVAL;

	ret = video_register_device(icd->vdev, VFL_TYPE_GRABBER, -1);
	if (ret < 0) {
		dev_err(&icd->dev, "video_register_device failed: %d\n", ret);
		return ret;
	}

	/* Restore device type, possibly set by the subdevice driver */
	icd->vdev->dev.type = type;

	return 0;
}

static int __devinit soc_camera_pdrv_probe(struct platform_device *pdev)
{
	struct soc_camera_link *icl = pdev->dev.platform_data;
	struct soc_camera_device *icd;
	int ret;

	if (!icl)
		return -EINVAL;

	icd = kzalloc(sizeof(*icd), GFP_KERNEL);
	if (!icd)
		return -ENOMEM;

	icd->iface = icl->bus_id;
	icd->pdev = &pdev->dev;
	platform_set_drvdata(pdev, icd);

	ret = soc_camera_device_register(icd);
	if (ret < 0)
		goto escdevreg;

	soc_camera_device_init(&icd->dev, icl);

	icd->user_width		= DEFAULT_WIDTH;
	icd->user_height	= DEFAULT_HEIGHT;

	return 0;

escdevreg:
	kfree(icd);

	return ret;
}

/*
 * Only called on rmmod for each platform device, since they are not
 * hot-pluggable. Now we know, that all our users - hosts and devices have
 * been unloaded already
 */
static int __devexit soc_camera_pdrv_remove(struct platform_device *pdev)
{
	struct soc_camera_device *icd = platform_get_drvdata(pdev);

	if (!icd)
		return -EINVAL;

	soc_camera_device_unregister(icd);

	kfree(icd);

	return 0;
}

static struct platform_driver __refdata soc_camera_pdrv = {
	.remove  = __devexit_p(soc_camera_pdrv_remove),
	.driver  = {
		.name	= "soc-camera-pdrv",
		.owner	= THIS_MODULE,
	},
};

static int __init soc_camera_init(void)
{
	int ret = bus_register(&soc_camera_bus_type);
	if (ret)
		return ret;
	ret = driver_register(&ic_drv);
	if (ret)
		goto edrvr;

	ret = platform_driver_probe(&soc_camera_pdrv, soc_camera_pdrv_probe);
	if (ret)
		goto epdr;

	return 0;

epdr:
	driver_unregister(&ic_drv);
edrvr:
	bus_unregister(&soc_camera_bus_type);
	return ret;
}

static void __exit soc_camera_exit(void)
{
	platform_driver_unregister(&soc_camera_pdrv);
	driver_unregister(&ic_drv);
	bus_unregister(&soc_camera_bus_type);
}

module_init(soc_camera_init);
module_exit(soc_camera_exit);

MODULE_DESCRIPTION("Image capture bus driver");
MODULE_AUTHOR("Guennadi Liakhovetski <kernel@pengutronix.de>");
MODULE_LICENSE("GPL");
MODULE_ALIAS("platform:soc-camera-pdrv");<|MERGE_RESOLUTION|>--- conflicted
+++ resolved
@@ -785,11 +785,7 @@
 	if (ret < 0) {
 		dev_err(&icd->dev,
 			"S_CROP denied: getting current crop failed\n");
-<<<<<<< HEAD
-	} else if (icf->vb_vidq.bufs[0] &&
-=======
 	} else if (icd->vb_vidq.bufs[0] &&
->>>>>>> 45f53cc9
 		   (a->c.width != current_crop.c.width ||
 		    a->c.height != current_crop.c.height)) {
 		dev_err(&icd->dev,
