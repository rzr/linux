--- conflicted
+++ resolved
@@ -303,12 +303,6 @@
 	pos = pci_find_capability(pdev, PCI_CAP_ID_EXP);
 	pci_read_config_dword(pdev, pos + PCI_EXP_LNKCAP, &reg32);
 	info->support = (reg32 & PCI_EXP_LNKCAP_ASPMS) >> 10;
-<<<<<<< HEAD
-	/* 00b and 10b are defined as "Reserved". */
-	if (info->support == PCIE_LINK_STATE_L1)
-		info->support = 0;
-=======
->>>>>>> 71623855
 	info->latency_encoding_l0s = (reg32 & PCI_EXP_LNKCAP_L0SEL) >> 12;
 	info->latency_encoding_l1  = (reg32 & PCI_EXP_LNKCAP_L1EL) >> 15;
 	pci_read_config_word(pdev, pos + PCI_EXP_LNKCTL, &reg16);
