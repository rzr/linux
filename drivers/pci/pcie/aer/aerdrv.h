/*
 * Copyright (C) 2006 Intel Corp.
 *	Tom Long Nguyen (tom.l.nguyen@intel.com)
 *	Zhang Yanmin (yanmin.zhang@intel.com)
 *
 */

#ifndef _AERDRV_H_
#define _AERDRV_H_

#include <linux/workqueue.h>
#include <linux/pcieport_if.h>
#include <linux/aer.h>
#include <linux/interrupt.h>

#define AER_NONFATAL			0
#define AER_FATAL			1
#define AER_CORRECTABLE			2

#define SYSTEM_ERROR_INTR_ON_MESG_MASK	(PCI_EXP_RTCTL_SECEE|	\
					PCI_EXP_RTCTL_SENFEE|	\
					PCI_EXP_RTCTL_SEFEE)
#define ROOT_PORT_INTR_ON_MESG_MASK	(PCI_ERR_ROOT_CMD_COR_EN|	\
					PCI_ERR_ROOT_CMD_NONFATAL_EN|	\
					PCI_ERR_ROOT_CMD_FATAL_EN)
#define ERR_COR_ID(d)			(d & 0xffff)
#define ERR_UNCOR_ID(d)			(d >> 16)

#define AER_ERROR_SOURCES_MAX		100

#define AER_LOG_TLP_MASKS		(PCI_ERR_UNC_POISON_TLP|	\
					PCI_ERR_UNC_ECRC|		\
					PCI_ERR_UNC_UNSUP|		\
					PCI_ERR_UNC_COMP_ABORT|		\
					PCI_ERR_UNC_UNX_COMP|		\
					PCI_ERR_UNC_MALF_TLP)

struct header_log_regs {
	unsigned int dw0;
	unsigned int dw1;
	unsigned int dw2;
	unsigned int dw3;
};

#define AER_MAX_MULTI_ERR_DEVICES	5	/* Not likely to have more */
struct aer_err_info {
	struct pci_dev *dev[AER_MAX_MULTI_ERR_DEVICES];
	int error_dev_num;

	unsigned int id:16;

	unsigned int severity:2;	/* 0:NONFATAL | 1:FATAL | 2:COR */
	unsigned int __pad1:5;
	unsigned int multi_error_valid:1;

	unsigned int first_error:5;
	unsigned int __pad2:2;
	unsigned int tlp_header_valid:1;

	unsigned int status;		/* COR/UNCOR Error Status */
	unsigned int mask;		/* COR/UNCOR Error Mask */
	struct header_log_regs tlp;	/* TLP Header */
};

struct aer_err_source {
	unsigned int status;
	unsigned int id;
};

struct aer_rpc {
	struct pcie_device *rpd;	/* Root Port device */
	struct work_struct dpc_handler;
	struct aer_err_source e_sources[AER_ERROR_SOURCES_MAX];
	unsigned short prod_idx;	/* Error Producer Index */
	unsigned short cons_idx;	/* Error Consumer Index */
	int isr;
	spinlock_t e_lock;		/*
					 * Lock access to Error Status/ID Regs
					 * and error producer/consumer index
					 */
	struct mutex rpc_mutex;		/*
					 * only one thread could do
					 * recovery on the same
					 * root port hierarchy
					 */
	wait_queue_head_t wait_release;
};

struct aer_broadcast_data {
	enum pci_channel_state state;
	enum pci_ers_result result;
};

static inline pci_ers_result_t merge_result(enum pci_ers_result orig,
		enum pci_ers_result new)
{
	if (new == PCI_ERS_RESULT_NONE)
		return orig;

	switch (orig) {
	case PCI_ERS_RESULT_CAN_RECOVER:
	case PCI_ERS_RESULT_RECOVERED:
		orig = new;
		break;
	case PCI_ERS_RESULT_DISCONNECT:
		if (new == PCI_ERS_RESULT_NEED_RESET)
			orig = new;
		break;
	default:
		break;
	}

	return orig;
}

extern struct bus_type pcie_port_bus_type;
extern void aer_do_secondary_bus_reset(struct pci_dev *dev);
extern int aer_init(struct pcie_device *dev);
extern void aer_isr(struct work_struct *work);
extern void aer_print_error(struct pci_dev *dev, struct aer_err_info *info);
extern void aer_print_port_info(struct pci_dev *dev, struct aer_err_info *info);
extern irqreturn_t aer_irq(int irq, void *context);

#ifdef CONFIG_ACPI
extern int aer_osc_setup(struct pcie_device *pciedev);
#else
static inline int aer_osc_setup(struct pcie_device *pciedev)
{
	return 0;
}
#endif

#ifdef CONFIG_ACPI_APEI
extern int pcie_aer_get_firmware_first(struct pci_dev *pci_dev);
<<<<<<< HEAD
extern bool aer_acpi_firmware_first(void);
=======
>>>>>>> 3cbea436
#else
static inline int pcie_aer_get_firmware_first(struct pci_dev *pci_dev)
{
	if (pci_dev->__aer_firmware_first_valid)
		return pci_dev->__aer_firmware_first;
	return 0;
}
<<<<<<< HEAD

static inline bool aer_acpi_firmware_first(void) { return false; }
=======
>>>>>>> 3cbea436
#endif

static inline void pcie_aer_force_firmware_first(struct pci_dev *pci_dev,
						 int enable)
{
	pci_dev->__aer_firmware_first = !!enable;
	pci_dev->__aer_firmware_first_valid = 1;
}
#endif /* _AERDRV_H_ */<|MERGE_RESOLUTION|>--- conflicted
+++ resolved
@@ -132,10 +132,6 @@
 
 #ifdef CONFIG_ACPI_APEI
 extern int pcie_aer_get_firmware_first(struct pci_dev *pci_dev);
-<<<<<<< HEAD
-extern bool aer_acpi_firmware_first(void);
-=======
->>>>>>> 3cbea436
 #else
 static inline int pcie_aer_get_firmware_first(struct pci_dev *pci_dev)
 {
@@ -143,11 +139,6 @@
 		return pci_dev->__aer_firmware_first;
 	return 0;
 }
-<<<<<<< HEAD
-
-static inline bool aer_acpi_firmware_first(void) { return false; }
-=======
->>>>>>> 3cbea436
 #endif
 
 static inline void pcie_aer_force_firmware_first(struct pci_dev *pci_dev,
