--- conflicted
+++ resolved
@@ -355,15 +355,8 @@
 
 	/* Get and check PCI Express port services */
 	capabilities = get_port_device_capability(dev);
-<<<<<<< HEAD
-	if (!capabilities) {
-		pcie_no_aspm();
-		return 0;
-	}
-=======
 	if (!capabilities)
 		return 0;
->>>>>>> 105e53f8
 
 	pci_set_master(dev);
 	/*
