/*
 * Copyright (c) 2006 - 2009 Intel Corporation.  All rights reserved.
 *
 * This software is available to you under a choice of one of two
 * licenses.  You may choose to be licensed under the terms of the GNU
 * General Public License (GPL) Version 2, available from the file
 * COPYING in the main directory of this source tree, or the
 * OpenIB.org BSD license below:
 *
 *     Redistribution and use in source and binary forms, with or
 *     without modification, are permitted provided that the following
 *     conditions are met:
 *
 *      - Redistributions of source code must retain the above
 *        copyright notice, this list of conditions and the following
 *        disclaimer.
 *
 *      - Redistributions in binary form must reproduce the above
 *        copyright notice, this list of conditions and the following
 *        disclaimer in the documentation and/or other materials
 *        provided with the distribution.
 *
 * THE SOFTWARE IS PROVIDED "AS IS", WITHOUT WARRANTY OF ANY KIND,
 * EXPRESS OR IMPLIED, INCLUDING BUT NOT LIMITED TO THE WARRANTIES OF
 * MERCHANTABILITY, FITNESS FOR A PARTICULAR PURPOSE AND
 * NONINFRINGEMENT. IN NO EVENT SHALL THE AUTHORS OR COPYRIGHT HOLDERS
 * BE LIABLE FOR ANY CLAIM, DAMAGES OR OTHER LIABILITY, WHETHER IN AN
 * ACTION OF CONTRACT, TORT OR OTHERWISE, ARISING FROM, OUT OF OR IN
 * CONNECTION WITH THE SOFTWARE OR THE USE OR OTHER DEALINGS IN THE
 * SOFTWARE.
 *
 */

#include <linux/module.h>
#include <linux/moduleparam.h>
#include <linux/netdevice.h>
#include <linux/etherdevice.h>
#include <linux/ip.h>
#include <linux/tcp.h>
#include <linux/if_vlan.h>
#include <linux/inet_lro.h>
#include <linux/slab.h>

#include "nes.h"

static unsigned int nes_lro_max_aggr = NES_LRO_MAX_AGGR;
module_param(nes_lro_max_aggr, uint, 0444);
MODULE_PARM_DESC(nes_lro_max_aggr, "NIC LRO max packet aggregation");

static int wide_ppm_offset;
module_param(wide_ppm_offset, int, 0644);
MODULE_PARM_DESC(wide_ppm_offset, "Increase CX4 interface clock ppm offset, 0=100ppm (default), 1=300ppm");

static u32 crit_err_count;
u32 int_mod_timer_init;
u32 int_mod_cq_depth_256;
u32 int_mod_cq_depth_128;
u32 int_mod_cq_depth_32;
u32 int_mod_cq_depth_24;
u32 int_mod_cq_depth_16;
u32 int_mod_cq_depth_4;
u32 int_mod_cq_depth_1;
static const u8 nes_max_critical_error_count = 100;
#include "nes_cm.h"

static void nes_cqp_ce_handler(struct nes_device *nesdev, struct nes_hw_cq *cq);
static void nes_init_csr_ne020(struct nes_device *nesdev, u8 hw_rev, u8 port_count);
static int nes_init_serdes(struct nes_device *nesdev, u8 hw_rev, u8 port_count,
				struct nes_adapter *nesadapter, u8  OneG_Mode);
static void nes_nic_napi_ce_handler(struct nes_device *nesdev, struct nes_hw_nic_cq *cq);
static void nes_process_aeq(struct nes_device *nesdev, struct nes_hw_aeq *aeq);
static void nes_process_ceq(struct nes_device *nesdev, struct nes_hw_ceq *ceq);
static void nes_process_iwarp_aeqe(struct nes_device *nesdev,
				   struct nes_hw_aeqe *aeqe);
static void process_critical_error(struct nes_device *nesdev);
static void nes_process_mac_intr(struct nes_device *nesdev, u32 mac_number);
static unsigned int nes_reset_adapter_ne020(struct nes_device *nesdev, u8 *OneG_Mode);
static void nes_terminate_timeout(unsigned long context);
static void nes_terminate_start_timer(struct nes_qp *nesqp);

#ifdef CONFIG_INFINIBAND_NES_DEBUG
static unsigned char *nes_iwarp_state_str[] = {
	"Non-Existant",
	"Idle",
	"RTS",
	"Closing",
	"RSVD1",
	"Terminate",
	"Error",
	"RSVD2",
};

static unsigned char *nes_tcp_state_str[] = {
	"Non-Existant",
	"Closed",
	"Listen",
	"SYN Sent",
	"SYN Rcvd",
	"Established",
	"Close Wait",
	"FIN Wait 1",
	"Closing",
	"Last Ack",
	"FIN Wait 2",
	"Time Wait",
	"RSVD1",
	"RSVD2",
	"RSVD3",
	"RSVD4",
};
#endif


/**
 * nes_nic_init_timer_defaults
 */
void  nes_nic_init_timer_defaults(struct nes_device *nesdev, u8 jumbomode)
{
	unsigned long flags;
	struct nes_adapter *nesadapter = nesdev->nesadapter;
	struct nes_hw_tune_timer *shared_timer = &nesadapter->tune_timer;

	spin_lock_irqsave(&nesadapter->periodic_timer_lock, flags);

	shared_timer->timer_in_use_min = NES_NIC_FAST_TIMER_LOW;
	shared_timer->timer_in_use_max = NES_NIC_FAST_TIMER_HIGH;
	if (jumbomode) {
		shared_timer->threshold_low    = DEFAULT_JUMBO_NES_QL_LOW;
		shared_timer->threshold_target = DEFAULT_JUMBO_NES_QL_TARGET;
		shared_timer->threshold_high   = DEFAULT_JUMBO_NES_QL_HIGH;
	} else {
		shared_timer->threshold_low    = DEFAULT_NES_QL_LOW;
		shared_timer->threshold_target = DEFAULT_NES_QL_TARGET;
		shared_timer->threshold_high   = DEFAULT_NES_QL_HIGH;
	}

	/* todo use netdev->mtu to set thresholds */
	spin_unlock_irqrestore(&nesadapter->periodic_timer_lock, flags);
}


/**
 * nes_nic_init_timer
 */
static void  nes_nic_init_timer(struct nes_device *nesdev)
{
	unsigned long flags;
	struct nes_adapter *nesadapter = nesdev->nesadapter;
	struct nes_hw_tune_timer *shared_timer = &nesadapter->tune_timer;

	spin_lock_irqsave(&nesadapter->periodic_timer_lock, flags);

	if (shared_timer->timer_in_use_old == 0) {
		nesdev->deepcq_count = 0;
		shared_timer->timer_direction_upward = 0;
		shared_timer->timer_direction_downward = 0;
		shared_timer->timer_in_use = NES_NIC_FAST_TIMER;
		shared_timer->timer_in_use_old = 0;

	}
	if (shared_timer->timer_in_use != shared_timer->timer_in_use_old) {
		shared_timer->timer_in_use_old = shared_timer->timer_in_use;
		nes_write32(nesdev->regs+NES_PERIODIC_CONTROL,
			0x80000000 | ((u32)(shared_timer->timer_in_use*8)));
	}
	/* todo use netdev->mtu to set thresholds */
	spin_unlock_irqrestore(&nesadapter->periodic_timer_lock, flags);
}


/**
 * nes_nic_tune_timer
 */
static void nes_nic_tune_timer(struct nes_device *nesdev)
{
	unsigned long flags;
	struct nes_adapter *nesadapter = nesdev->nesadapter;
	struct nes_hw_tune_timer *shared_timer = &nesadapter->tune_timer;
	u16 cq_count = nesdev->currcq_count;

	spin_lock_irqsave(&nesadapter->periodic_timer_lock, flags);

	if (shared_timer->cq_count_old <= cq_count)
		shared_timer->cq_direction_downward = 0;
	else
		shared_timer->cq_direction_downward++;
	shared_timer->cq_count_old = cq_count;
	if (shared_timer->cq_direction_downward > NES_NIC_CQ_DOWNWARD_TREND) {
		if (cq_count <= shared_timer->threshold_low &&
		    shared_timer->threshold_low > 4) {
			shared_timer->threshold_low = shared_timer->threshold_low/2;
			shared_timer->cq_direction_downward=0;
			nesdev->currcq_count = 0;
			spin_unlock_irqrestore(&nesadapter->periodic_timer_lock, flags);
			return;
		}
	}

	if (cq_count > 1) {
		nesdev->deepcq_count += cq_count;
		if (cq_count <= shared_timer->threshold_low) {       /* increase timer gently */
			shared_timer->timer_direction_upward++;
			shared_timer->timer_direction_downward = 0;
		} else if (cq_count <= shared_timer->threshold_target) { /* balanced */
			shared_timer->timer_direction_upward = 0;
			shared_timer->timer_direction_downward = 0;
		} else if (cq_count <= shared_timer->threshold_high) {  /* decrease timer gently */
			shared_timer->timer_direction_downward++;
			shared_timer->timer_direction_upward = 0;
		} else if (cq_count <= (shared_timer->threshold_high) * 2) {
			shared_timer->timer_in_use -= 2;
			shared_timer->timer_direction_upward = 0;
			shared_timer->timer_direction_downward++;
		} else {
			shared_timer->timer_in_use -= 4;
			shared_timer->timer_direction_upward = 0;
			shared_timer->timer_direction_downward++;
		}

		if (shared_timer->timer_direction_upward > 3 ) {  /* using history */
			shared_timer->timer_in_use += 3;
			shared_timer->timer_direction_upward = 0;
			shared_timer->timer_direction_downward = 0;
		}
		if (shared_timer->timer_direction_downward > 5) { /* using history */
			shared_timer->timer_in_use -= 4 ;
			shared_timer->timer_direction_downward = 0;
			shared_timer->timer_direction_upward = 0;
		}
	}

	/* boundary checking */
	if (shared_timer->timer_in_use > shared_timer->threshold_high)
		shared_timer->timer_in_use = shared_timer->threshold_high;
	else if (shared_timer->timer_in_use < shared_timer->threshold_low)
		shared_timer->timer_in_use = shared_timer->threshold_low;

	nesdev->currcq_count = 0;

	spin_unlock_irqrestore(&nesadapter->periodic_timer_lock, flags);
}


/**
 * nes_init_adapter - initialize adapter
 */
struct nes_adapter *nes_init_adapter(struct nes_device *nesdev, u8 hw_rev) {
	struct nes_adapter *nesadapter = NULL;
	unsigned long num_pds;
	u32 u32temp;
	u32 port_count;
	u16 max_rq_wrs;
	u16 max_sq_wrs;
	u32 max_mr;
	u32 max_256pbl;
	u32 max_4kpbl;
	u32 max_qp;
	u32 max_irrq;
	u32 max_cq;
	u32 hte_index_mask;
	u32 adapter_size;
	u32 arp_table_size;
	u16 vendor_id;
	u16 device_id;
	u8  OneG_Mode;
	u8  func_index;

	/* search the list of existing adapters */
	list_for_each_entry(nesadapter, &nes_adapter_list, list) {
		nes_debug(NES_DBG_INIT, "Searching Adapter list for PCI devfn = 0x%X,"
				" adapter PCI slot/bus = %u/%u, pci devices PCI slot/bus = %u/%u, .\n",
				nesdev->pcidev->devfn,
				PCI_SLOT(nesadapter->devfn),
				nesadapter->bus_number,
				PCI_SLOT(nesdev->pcidev->devfn),
				nesdev->pcidev->bus->number );
		if ((PCI_SLOT(nesadapter->devfn) == PCI_SLOT(nesdev->pcidev->devfn)) &&
				(nesadapter->bus_number == nesdev->pcidev->bus->number)) {
			nesadapter->ref_count++;
			return nesadapter;
		}
	}

	/* no adapter found */
	num_pds = pci_resource_len(nesdev->pcidev, BAR_1) >> PAGE_SHIFT;
	if ((hw_rev != NE020_REV) && (hw_rev != NE020_REV1)) {
		nes_debug(NES_DBG_INIT, "NE020 driver detected unknown hardware revision 0x%x\n",
				hw_rev);
		return NULL;
	}

	nes_debug(NES_DBG_INIT, "Determine Soft Reset, QP_control=0x%x, CPU0=0x%x, CPU1=0x%x, CPU2=0x%x\n",
			nes_read_indexed(nesdev, NES_IDX_QP_CONTROL + PCI_FUNC(nesdev->pcidev->devfn) * 8),
			nes_read_indexed(nesdev, NES_IDX_INT_CPU_STATUS),
			nes_read_indexed(nesdev, NES_IDX_INT_CPU_STATUS + 4),
			nes_read_indexed(nesdev, NES_IDX_INT_CPU_STATUS + 8));

	nes_debug(NES_DBG_INIT, "Reset and init NE020\n");


	if ((port_count = nes_reset_adapter_ne020(nesdev, &OneG_Mode)) == 0)
		return NULL;

	max_qp = nes_read_indexed(nesdev, NES_IDX_QP_CTX_SIZE);
	nes_debug(NES_DBG_INIT, "QP_CTX_SIZE=%u\n", max_qp);

	u32temp = nes_read_indexed(nesdev, NES_IDX_QUAD_HASH_TABLE_SIZE);
	if (max_qp > ((u32)1 << (u32temp & 0x001f))) {
		nes_debug(NES_DBG_INIT, "Reducing Max QPs to %u due to hash table size = 0x%08X\n",
				max_qp, u32temp);
		max_qp = (u32)1 << (u32temp & 0x001f);
	}

	hte_index_mask = ((u32)1 << ((u32temp & 0x001f)+1))-1;
	nes_debug(NES_DBG_INIT, "Max QP = %u, hte_index_mask = 0x%08X.\n",
			max_qp, hte_index_mask);

	u32temp = nes_read_indexed(nesdev, NES_IDX_IRRQ_COUNT);

	max_irrq = 1 << (u32temp & 0x001f);

	if (max_qp > max_irrq) {
		max_qp = max_irrq;
		nes_debug(NES_DBG_INIT, "Reducing Max QPs to %u due to Available Q1s.\n",
				max_qp);
	}

	/* there should be no reason to allocate more pds than qps */
	if (num_pds > max_qp)
		num_pds = max_qp;

	u32temp = nes_read_indexed(nesdev, NES_IDX_MRT_SIZE);
	max_mr = (u32)8192 << (u32temp & 0x7);

	u32temp = nes_read_indexed(nesdev, NES_IDX_PBL_REGION_SIZE);
	max_256pbl = (u32)1 << (u32temp & 0x0000001f);
	max_4kpbl = (u32)1 << ((u32temp >> 16) & 0x0000001f);
	max_cq = nes_read_indexed(nesdev, NES_IDX_CQ_CTX_SIZE);

	u32temp = nes_read_indexed(nesdev, NES_IDX_ARP_CACHE_SIZE);
	arp_table_size = 1 << u32temp;

	adapter_size = (sizeof(struct nes_adapter) +
			(sizeof(unsigned long)-1)) & (~(sizeof(unsigned long)-1));
	adapter_size += sizeof(unsigned long) * BITS_TO_LONGS(max_qp);
	adapter_size += sizeof(unsigned long) * BITS_TO_LONGS(max_mr);
	adapter_size += sizeof(unsigned long) * BITS_TO_LONGS(max_cq);
	adapter_size += sizeof(unsigned long) * BITS_TO_LONGS(num_pds);
	adapter_size += sizeof(unsigned long) * BITS_TO_LONGS(arp_table_size);
	adapter_size += sizeof(struct nes_qp **) * max_qp;

	/* allocate a new adapter struct */
	nesadapter = kzalloc(adapter_size, GFP_KERNEL);
	if (nesadapter == NULL) {
		return NULL;
	}

	nes_debug(NES_DBG_INIT, "Allocating new nesadapter @ %p, size = %u (actual size = %u).\n",
			nesadapter, (u32)sizeof(struct nes_adapter), adapter_size);

	if (nes_read_eeprom_values(nesdev, nesadapter)) {
		printk(KERN_ERR PFX "Unable to read EEPROM data.\n");
		kfree(nesadapter);
		return NULL;
	}

	nesadapter->vendor_id = (((u32) nesadapter->mac_addr_high) << 8) |
				(nesadapter->mac_addr_low >> 24);

	pci_bus_read_config_word(nesdev->pcidev->bus, nesdev->pcidev->devfn,
				 PCI_DEVICE_ID, &device_id);
	nesadapter->vendor_part_id = device_id;

	if (nes_init_serdes(nesdev, hw_rev, port_count, nesadapter,
							OneG_Mode)) {
		kfree(nesadapter);
		return NULL;
	}
	nes_init_csr_ne020(nesdev, hw_rev, port_count);

	memset(nesadapter->pft_mcast_map, 255,
	       sizeof nesadapter->pft_mcast_map);

	/* populate the new nesadapter */
	nesadapter->devfn = nesdev->pcidev->devfn;
	nesadapter->bus_number = nesdev->pcidev->bus->number;
	nesadapter->ref_count = 1;
	nesadapter->timer_int_req = 0xffff0000;
	nesadapter->OneG_Mode = OneG_Mode;
	nesadapter->doorbell_start = nesdev->doorbell_region;

	/* nesadapter->tick_delta = clk_divisor; */
	nesadapter->hw_rev = hw_rev;
	nesadapter->port_count = port_count;

	nesadapter->max_qp = max_qp;
	nesadapter->hte_index_mask = hte_index_mask;
	nesadapter->max_irrq = max_irrq;
	nesadapter->max_mr = max_mr;
	nesadapter->max_256pbl = max_256pbl - 1;
	nesadapter->max_4kpbl = max_4kpbl - 1;
	nesadapter->max_cq = max_cq;
	nesadapter->free_256pbl = max_256pbl - 1;
	nesadapter->free_4kpbl = max_4kpbl - 1;
	nesadapter->max_pd = num_pds;
	nesadapter->arp_table_size = arp_table_size;

	nesadapter->et_pkt_rate_low = NES_TIMER_ENABLE_LIMIT;
	if (nes_drv_opt & NES_DRV_OPT_DISABLE_INT_MOD) {
		nesadapter->et_use_adaptive_rx_coalesce = 0;
		nesadapter->timer_int_limit = NES_TIMER_INT_LIMIT;
		nesadapter->et_rx_coalesce_usecs_irq = interrupt_mod_interval;
	} else {
		nesadapter->et_use_adaptive_rx_coalesce = 1;
		nesadapter->timer_int_limit = NES_TIMER_INT_LIMIT_DYNAMIC;
		nesadapter->et_rx_coalesce_usecs_irq = 0;
		printk(PFX "%s: Using Adaptive Interrupt Moderation\n", __func__);
	}
	/* Setup and enable the periodic timer */
	if (nesadapter->et_rx_coalesce_usecs_irq)
		nes_write32(nesdev->regs+NES_PERIODIC_CONTROL, 0x80000000 |
				((u32)(nesadapter->et_rx_coalesce_usecs_irq * 8)));
	else
		nes_write32(nesdev->regs+NES_PERIODIC_CONTROL, 0x00000000);

	nesadapter->base_pd = 1;

	nesadapter->device_cap_flags = IB_DEVICE_LOCAL_DMA_LKEY |
				       IB_DEVICE_MEM_WINDOW |
				       IB_DEVICE_MEM_MGT_EXTENSIONS;

	nesadapter->allocated_qps = (unsigned long *)&(((unsigned char *)nesadapter)
			[(sizeof(struct nes_adapter)+(sizeof(unsigned long)-1))&(~(sizeof(unsigned long)-1))]);
	nesadapter->allocated_cqs = &nesadapter->allocated_qps[BITS_TO_LONGS(max_qp)];
	nesadapter->allocated_mrs = &nesadapter->allocated_cqs[BITS_TO_LONGS(max_cq)];
	nesadapter->allocated_pds = &nesadapter->allocated_mrs[BITS_TO_LONGS(max_mr)];
	nesadapter->allocated_arps = &nesadapter->allocated_pds[BITS_TO_LONGS(num_pds)];
	nesadapter->qp_table = (struct nes_qp **)(&nesadapter->allocated_arps[BITS_TO_LONGS(arp_table_size)]);


	/* mark the usual suspect QPs, MR and CQs as in use */
	for (u32temp = 0; u32temp < NES_FIRST_QPN; u32temp++) {
		set_bit(u32temp, nesadapter->allocated_qps);
		set_bit(u32temp, nesadapter->allocated_cqs);
	}
	set_bit(0, nesadapter->allocated_mrs);

	for (u32temp = 0; u32temp < 20; u32temp++)
		set_bit(u32temp, nesadapter->allocated_pds);
	u32temp = nes_read_indexed(nesdev, NES_IDX_QP_MAX_CFG_SIZES);

	max_rq_wrs = ((u32temp >> 8) & 3);
	switch (max_rq_wrs) {
		case 0:
			max_rq_wrs = 4;
			break;
		case 1:
			max_rq_wrs = 16;
			break;
		case 2:
			max_rq_wrs = 32;
			break;
		case 3:
			max_rq_wrs = 512;
			break;
	}

	max_sq_wrs = (u32temp & 3);
	switch (max_sq_wrs) {
		case 0:
			max_sq_wrs = 4;
			break;
		case 1:
			max_sq_wrs = 16;
			break;
		case 2:
			max_sq_wrs = 32;
			break;
		case 3:
			max_sq_wrs = 512;
			break;
	}
	nesadapter->max_qp_wr = min(max_rq_wrs, max_sq_wrs);
	nesadapter->max_irrq_wr = (u32temp >> 16) & 3;

	nesadapter->max_sge = 4;
	nesadapter->max_cqe = 32766;

	if (nes_read_eeprom_values(nesdev, nesadapter)) {
		printk(KERN_ERR PFX "Unable to read EEPROM data.\n");
		kfree(nesadapter);
		return NULL;
	}

	u32temp = nes_read_indexed(nesdev, NES_IDX_TCP_TIMER_CONFIG);
	nes_write_indexed(nesdev, NES_IDX_TCP_TIMER_CONFIG,
			(u32temp & 0xff000000) | (nesadapter->tcp_timer_core_clk_divisor & 0x00ffffff));

	/* setup port configuration */
	if (nesadapter->port_count == 1) {
		nesadapter->log_port = 0x00000000;
		if (nes_drv_opt & NES_DRV_OPT_DUAL_LOGICAL_PORT)
			nes_write_indexed(nesdev, NES_IDX_TX_POOL_SIZE, 0x00000002);
		else
			nes_write_indexed(nesdev, NES_IDX_TX_POOL_SIZE, 0x00000003);
	} else {
		if (nesadapter->phy_type[0] == NES_PHY_TYPE_PUMA_1G) {
			nesadapter->log_port = 0x000000D8;
		} else {
			if (nesadapter->port_count == 2)
				nesadapter->log_port = 0x00000044;
			else
				nesadapter->log_port = 0x000000e4;
		}
		nes_write_indexed(nesdev, NES_IDX_TX_POOL_SIZE, 0x00000003);
	}

	nes_write_indexed(nesdev, NES_IDX_NIC_LOGPORT_TO_PHYPORT,
						nesadapter->log_port);
	nes_debug(NES_DBG_INIT, "Probe time, LOG2PHY=%u\n",
			nes_read_indexed(nesdev, NES_IDX_NIC_LOGPORT_TO_PHYPORT));

	spin_lock_init(&nesadapter->resource_lock);
	spin_lock_init(&nesadapter->phy_lock);
	spin_lock_init(&nesadapter->pbl_lock);
	spin_lock_init(&nesadapter->periodic_timer_lock);

	INIT_LIST_HEAD(&nesadapter->nesvnic_list[0]);
	INIT_LIST_HEAD(&nesadapter->nesvnic_list[1]);
	INIT_LIST_HEAD(&nesadapter->nesvnic_list[2]);
	INIT_LIST_HEAD(&nesadapter->nesvnic_list[3]);

	if ((!nesadapter->OneG_Mode) && (nesadapter->port_count == 2)) {
		u32 pcs_control_status0, pcs_control_status1;
		u32 reset_value;
		u32 i = 0;
		u32 int_cnt = 0;
		u32 ext_cnt = 0;
		unsigned long flags;
		u32 j = 0;

		pcs_control_status0 = nes_read_indexed(nesdev,
			NES_IDX_PHY_PCS_CONTROL_STATUS0);
		pcs_control_status1 = nes_read_indexed(nesdev,
			NES_IDX_PHY_PCS_CONTROL_STATUS0 + 0x200);

		for (i = 0; i < NES_MAX_LINK_CHECK; i++) {
			pcs_control_status0 = nes_read_indexed(nesdev,
					NES_IDX_PHY_PCS_CONTROL_STATUS0);
			pcs_control_status1 = nes_read_indexed(nesdev,
					NES_IDX_PHY_PCS_CONTROL_STATUS0 + 0x200);
			if ((0x0F000100 == (pcs_control_status0 & 0x0F000100))
			    || (0x0F000100 == (pcs_control_status1 & 0x0F000100)))
				int_cnt++;
			msleep(1);
		}
		if (int_cnt > 1) {
			spin_lock_irqsave(&nesadapter->phy_lock, flags);
			nes_write_indexed(nesdev, NES_IDX_ETH_SERDES_COMMON_CONTROL1, 0x0000F0C8);
			mh_detected++;
			reset_value = nes_read32(nesdev->regs+NES_SOFTWARE_RESET);
			reset_value |= 0x0000003d;
			nes_write32(nesdev->regs+NES_SOFTWARE_RESET, reset_value);

			while (((nes_read32(nesdev->regs+NES_SOFTWARE_RESET)
				& 0x00000040) != 0x00000040) && (j++ < 5000));
			spin_unlock_irqrestore(&nesadapter->phy_lock, flags);

			pcs_control_status0 = nes_read_indexed(nesdev,
					NES_IDX_PHY_PCS_CONTROL_STATUS0);
			pcs_control_status1 = nes_read_indexed(nesdev,
					NES_IDX_PHY_PCS_CONTROL_STATUS0 + 0x200);

			for (i = 0; i < NES_MAX_LINK_CHECK; i++) {
				pcs_control_status0 = nes_read_indexed(nesdev,
					NES_IDX_PHY_PCS_CONTROL_STATUS0);
				pcs_control_status1 = nes_read_indexed(nesdev,
					NES_IDX_PHY_PCS_CONTROL_STATUS0 + 0x200);
				if ((0x0F000100 == (pcs_control_status0 & 0x0F000100))
					|| (0x0F000100 == (pcs_control_status1 & 0x0F000100))) {
					if (++ext_cnt > int_cnt) {
						spin_lock_irqsave(&nesadapter->phy_lock, flags);
						nes_write_indexed(nesdev, NES_IDX_ETH_SERDES_COMMON_CONTROL1,
								0x0000F088);
						mh_detected++;
						reset_value = nes_read32(nesdev->regs+NES_SOFTWARE_RESET);
						reset_value |= 0x0000003d;
						nes_write32(nesdev->regs+NES_SOFTWARE_RESET, reset_value);

						while (((nes_read32(nesdev->regs+NES_SOFTWARE_RESET)
							& 0x00000040) != 0x00000040) && (j++ < 5000));
						spin_unlock_irqrestore(&nesadapter->phy_lock, flags);
						break;
					}
				}
				msleep(1);
			}
		}
	}

	if (nesadapter->hw_rev == NE020_REV) {
		init_timer(&nesadapter->mh_timer);
		nesadapter->mh_timer.function = nes_mh_fix;
		nesadapter->mh_timer.expires = jiffies + (HZ/5);  /* 1 second */
		nesadapter->mh_timer.data = (unsigned long)nesdev;
		add_timer(&nesadapter->mh_timer);
	} else {
		nes_write32(nesdev->regs+NES_INTF_INT_STAT, 0x0f000000);
	}

	init_timer(&nesadapter->lc_timer);
	nesadapter->lc_timer.function = nes_clc;
	nesadapter->lc_timer.expires = jiffies + 3600 * HZ;  /* 1 hour */
	nesadapter->lc_timer.data = (unsigned long)nesdev;
	add_timer(&nesadapter->lc_timer);

	list_add_tail(&nesadapter->list, &nes_adapter_list);

	for (func_index = 0; func_index < 8; func_index++) {
		pci_bus_read_config_word(nesdev->pcidev->bus,
					PCI_DEVFN(PCI_SLOT(nesdev->pcidev->devfn),
					func_index), 0, &vendor_id);
		if (vendor_id == 0xffff)
			break;
	}
	nes_debug(NES_DBG_INIT, "%s %d functions found for %s.\n", __func__,
		func_index, pci_name(nesdev->pcidev));
	nesadapter->adapter_fcn_count = func_index;

	return nesadapter;
}


/**
 * nes_reset_adapter_ne020
 */
static unsigned int nes_reset_adapter_ne020(struct nes_device *nesdev, u8 *OneG_Mode)
{
	u32 port_count;
	u32 u32temp;
	u32 i;

	u32temp = nes_read32(nesdev->regs+NES_SOFTWARE_RESET);
	port_count = ((u32temp & 0x00000300) >> 8) + 1;
	/* TODO: assuming that both SERDES are set the same for now */
	*OneG_Mode = (u32temp & 0x00003c00) ? 0 : 1;
	nes_debug(NES_DBG_INIT, "Initial Software Reset = 0x%08X, port_count=%u\n",
			u32temp, port_count);
	if (*OneG_Mode)
		nes_debug(NES_DBG_INIT, "Running in 1G mode.\n");
	u32temp &= 0xff00ffc0;
	switch (port_count) {
		case 1:
			u32temp |= 0x00ee0000;
			break;
		case 2:
			u32temp |= 0x00cc0000;
			break;
		case 4:
			u32temp |= 0x00000000;
			break;
		default:
			return 0;
			break;
	}

	/* check and do full reset if needed */
	if (nes_read_indexed(nesdev, NES_IDX_QP_CONTROL+(PCI_FUNC(nesdev->pcidev->devfn)*8))) {
		nes_debug(NES_DBG_INIT, "Issuing Full Soft reset = 0x%08X\n", u32temp | 0xd);
		nes_write32(nesdev->regs+NES_SOFTWARE_RESET, u32temp | 0xd);

		i = 0;
		while (((nes_read32(nesdev->regs+NES_SOFTWARE_RESET) & 0x00000040) == 0) && i++ < 10000)
			mdelay(1);
		if (i > 10000) {
			nes_debug(NES_DBG_INIT, "Did not see full soft reset done.\n");
			return 0;
		}

		i = 0;
		while ((nes_read_indexed(nesdev, NES_IDX_INT_CPU_STATUS) != 0x80) && i++ < 10000)
			mdelay(1);
		if (i > 10000) {
			printk(KERN_ERR PFX "Internal CPU not ready, status = %02X\n",
			       nes_read_indexed(nesdev, NES_IDX_INT_CPU_STATUS));
			return 0;
		}
	}

	/* port reset */
	switch (port_count) {
		case 1:
			u32temp |= 0x00ee0010;
			break;
		case 2:
			u32temp |= 0x00cc0030;
			break;
		case 4:
			u32temp |= 0x00000030;
			break;
	}

	nes_debug(NES_DBG_INIT, "Issuing Port Soft reset = 0x%08X\n", u32temp | 0xd);
	nes_write32(nesdev->regs+NES_SOFTWARE_RESET, u32temp | 0xd);

	i = 0;
	while (((nes_read32(nesdev->regs+NES_SOFTWARE_RESET) & 0x00000040) == 0) && i++ < 10000)
		mdelay(1);
	if (i > 10000) {
		nes_debug(NES_DBG_INIT, "Did not see port soft reset done.\n");
		return 0;
	}

	/* serdes 0 */
	i = 0;
	while (((u32temp = (nes_read_indexed(nesdev, NES_IDX_ETH_SERDES_COMMON_STATUS0)
			& 0x0000000f)) != 0x0000000f) && i++ < 5000)
		mdelay(1);
	if (i > 5000) {
		nes_debug(NES_DBG_INIT, "Serdes 0 not ready, status=%x\n", u32temp);
		return 0;
	}

	/* serdes 1 */
	if (port_count > 1) {
		i = 0;
		while (((u32temp = (nes_read_indexed(nesdev, NES_IDX_ETH_SERDES_COMMON_STATUS1)
				& 0x0000000f)) != 0x0000000f) && i++ < 5000)
			mdelay(1);
		if (i > 5000) {
			nes_debug(NES_DBG_INIT, "Serdes 1 not ready, status=%x\n", u32temp);
			return 0;
		}
	}

	return port_count;
}


/**
 * nes_init_serdes
 */
static int nes_init_serdes(struct nes_device *nesdev, u8 hw_rev, u8 port_count,
				struct nes_adapter *nesadapter, u8  OneG_Mode)
{
	int i;
	u32 u32temp;
	u32 sds;

	if (hw_rev != NE020_REV) {
		/* init serdes 0 */
		switch (nesadapter->phy_type[0]) {
		case NES_PHY_TYPE_CX4:
			if (wide_ppm_offset)
				nes_write_indexed(nesdev, NES_IDX_ETH_SERDES_CDR_CONTROL0, 0x000FFFAA);
			else
				nes_write_indexed(nesdev, NES_IDX_ETH_SERDES_CDR_CONTROL0, 0x000000FF);
			break;
		case NES_PHY_TYPE_KR:
			nes_write_indexed(nesdev, NES_IDX_ETH_SERDES_CDR_CONTROL0, 0x000000FF);
			nes_write_indexed(nesdev, NES_IDX_ETH_SERDES_TX_EMP0, 0x00000000);
			break;
		case NES_PHY_TYPE_PUMA_1G:
			nes_write_indexed(nesdev, NES_IDX_ETH_SERDES_CDR_CONTROL0, 0x000000FF);
			sds = nes_read_indexed(nesdev, NES_IDX_ETH_SERDES_COMMON_CONTROL0);
			sds |= 0x00000100;
			nes_write_indexed(nesdev, NES_IDX_ETH_SERDES_COMMON_CONTROL0, sds);
			break;
		default:
			nes_write_indexed(nesdev, NES_IDX_ETH_SERDES_CDR_CONTROL0, 0x000000FF);
			break;
		}

		if (!OneG_Mode)
			nes_write_indexed(nesdev, NES_IDX_ETH_SERDES_TX_HIGHZ_LANE_MODE0, 0x11110000);

		if (port_count < 2)
			return 0;

		/* init serdes 1 */
		if (!(OneG_Mode && (nesadapter->phy_type[1] != NES_PHY_TYPE_PUMA_1G)))
			nes_write_indexed(nesdev, NES_IDX_ETH_SERDES_CDR_CONTROL1, 0x000000FF);

		switch (nesadapter->phy_type[1]) {
		case NES_PHY_TYPE_ARGUS:
		case NES_PHY_TYPE_SFP_D:
			nes_write_indexed(nesdev, NES_IDX_ETH_SERDES_TX_EMP0, 0x00000000);
			nes_write_indexed(nesdev, NES_IDX_ETH_SERDES_TX_EMP1, 0x00000000);
			break;
		case NES_PHY_TYPE_CX4:
			if (wide_ppm_offset)
				nes_write_indexed(nesdev, NES_IDX_ETH_SERDES_CDR_CONTROL1, 0x000FFFAA);
			break;
		case NES_PHY_TYPE_KR:
			nes_write_indexed(nesdev, NES_IDX_ETH_SERDES_TX_EMP1, 0x00000000);
			break;
		case NES_PHY_TYPE_PUMA_1G:
			sds = nes_read_indexed(nesdev, NES_IDX_ETH_SERDES_COMMON_CONTROL1);
			sds |= 0x000000100;
			nes_write_indexed(nesdev, NES_IDX_ETH_SERDES_COMMON_CONTROL1, sds);
		}
		if (!OneG_Mode) {
			nes_write_indexed(nesdev, NES_IDX_ETH_SERDES_TX_HIGHZ_LANE_MODE1, 0x11110000);
			sds = nes_read_indexed(nesdev, NES_IDX_ETH_SERDES_COMMON_CONTROL1);
			sds &= 0xFFFFFFBF;
			nes_write_indexed(nesdev, NES_IDX_ETH_SERDES_COMMON_CONTROL1, sds);
		}
	} else {
		/* init serdes 0 */
		nes_write_indexed(nesdev, NES_IDX_ETH_SERDES_COMMON_CONTROL0, 0x00000008);
		i = 0;
		while (((u32temp = (nes_read_indexed(nesdev, NES_IDX_ETH_SERDES_COMMON_STATUS0)
				& 0x0000000f)) != 0x0000000f) && i++ < 5000)
			mdelay(1);
		if (i > 5000) {
			nes_debug(NES_DBG_PHY, "Init: serdes 0 not ready, status=%x\n", u32temp);
			return 1;
		}
		nes_write_indexed(nesdev, NES_IDX_ETH_SERDES_TX_EMP0, 0x000bdef7);
		nes_write_indexed(nesdev, NES_IDX_ETH_SERDES_TX_DRIVE0, 0x9ce73000);
		nes_write_indexed(nesdev, NES_IDX_ETH_SERDES_RX_MODE0, 0x0ff00000);
		nes_write_indexed(nesdev, NES_IDX_ETH_SERDES_RX_SIGDET0, 0x00000000);
		nes_write_indexed(nesdev, NES_IDX_ETH_SERDES_BYPASS0, 0x00000000);
		nes_write_indexed(nesdev, NES_IDX_ETH_SERDES_LOOPBACK_CONTROL0, 0x00000000);
		if (OneG_Mode)
			nes_write_indexed(nesdev, NES_IDX_ETH_SERDES_RX_EQ_CONTROL0, 0xf0182222);
		else
			nes_write_indexed(nesdev, NES_IDX_ETH_SERDES_RX_EQ_CONTROL0, 0xf0042222);

		nes_write_indexed(nesdev, NES_IDX_ETH_SERDES_CDR_CONTROL0, 0x000000ff);
		if (port_count > 1) {
			/* init serdes 1 */
			nes_write_indexed(nesdev, NES_IDX_ETH_SERDES_COMMON_CONTROL1, 0x00000048);
			i = 0;
			while (((u32temp = (nes_read_indexed(nesdev, NES_IDX_ETH_SERDES_COMMON_STATUS1)
				& 0x0000000f)) != 0x0000000f) && (i++ < 5000))
				mdelay(1);
			if (i > 5000) {
				printk("%s: Init: serdes 1 not ready, status=%x\n", __func__, u32temp);
				/* return 1; */
			}
			nes_write_indexed(nesdev, NES_IDX_ETH_SERDES_TX_EMP1, 0x000bdef7);
			nes_write_indexed(nesdev, NES_IDX_ETH_SERDES_TX_DRIVE1, 0x9ce73000);
			nes_write_indexed(nesdev, NES_IDX_ETH_SERDES_RX_MODE1, 0x0ff00000);
			nes_write_indexed(nesdev, NES_IDX_ETH_SERDES_RX_SIGDET1, 0x00000000);
			nes_write_indexed(nesdev, NES_IDX_ETH_SERDES_BYPASS1, 0x00000000);
			nes_write_indexed(nesdev, NES_IDX_ETH_SERDES_LOOPBACK_CONTROL1, 0x00000000);
			nes_write_indexed(nesdev, NES_IDX_ETH_SERDES_RX_EQ_CONTROL1, 0xf0002222);
			nes_write_indexed(nesdev, NES_IDX_ETH_SERDES_CDR_CONTROL1, 0x000000ff);
		}
	}
	return 0;
}


/**
 * nes_init_csr_ne020
 * Initialize registers for ne020 hardware
 */
static void nes_init_csr_ne020(struct nes_device *nesdev, u8 hw_rev, u8 port_count)
{
	u32 u32temp;

	nes_debug(NES_DBG_INIT, "port_count=%d\n", port_count);

	nes_write_indexed(nesdev, 0x000001E4, 0x00000007);
	/* nes_write_indexed(nesdev, 0x000001E8, 0x000208C4); */
	nes_write_indexed(nesdev, 0x000001E8, 0x00020874);
	nes_write_indexed(nesdev, 0x000001D8, 0x00048002);
	/* nes_write_indexed(nesdev, 0x000001D8, 0x0004B002); */
	nes_write_indexed(nesdev, 0x000001FC, 0x00050005);
	nes_write_indexed(nesdev, 0x00000600, 0x55555555);
	nes_write_indexed(nesdev, 0x00000604, 0x55555555);

	/* TODO: move these MAC register settings to NIC bringup */
	nes_write_indexed(nesdev, 0x00002000, 0x00000001);
	nes_write_indexed(nesdev, 0x00002004, 0x00000001);
	nes_write_indexed(nesdev, 0x00002008, 0x0000FFFF);
	nes_write_indexed(nesdev, 0x0000200C, 0x00000001);
	nes_write_indexed(nesdev, 0x00002010, 0x000003c1);
	nes_write_indexed(nesdev, 0x0000201C, 0x75345678);
	if (port_count > 1) {
		nes_write_indexed(nesdev, 0x00002200, 0x00000001);
		nes_write_indexed(nesdev, 0x00002204, 0x00000001);
		nes_write_indexed(nesdev, 0x00002208, 0x0000FFFF);
		nes_write_indexed(nesdev, 0x0000220C, 0x00000001);
		nes_write_indexed(nesdev, 0x00002210, 0x000003c1);
		nes_write_indexed(nesdev, 0x0000221C, 0x75345678);
		nes_write_indexed(nesdev, 0x00000908, 0x20000001);
	}
	if (port_count > 2) {
		nes_write_indexed(nesdev, 0x00002400, 0x00000001);
		nes_write_indexed(nesdev, 0x00002404, 0x00000001);
		nes_write_indexed(nesdev, 0x00002408, 0x0000FFFF);
		nes_write_indexed(nesdev, 0x0000240C, 0x00000001);
		nes_write_indexed(nesdev, 0x00002410, 0x000003c1);
		nes_write_indexed(nesdev, 0x0000241C, 0x75345678);
		nes_write_indexed(nesdev, 0x00000910, 0x20000001);

		nes_write_indexed(nesdev, 0x00002600, 0x00000001);
		nes_write_indexed(nesdev, 0x00002604, 0x00000001);
		nes_write_indexed(nesdev, 0x00002608, 0x0000FFFF);
		nes_write_indexed(nesdev, 0x0000260C, 0x00000001);
		nes_write_indexed(nesdev, 0x00002610, 0x000003c1);
		nes_write_indexed(nesdev, 0x0000261C, 0x75345678);
		nes_write_indexed(nesdev, 0x00000918, 0x20000001);
	}

	nes_write_indexed(nesdev, 0x00005000, 0x00018000);
	/* nes_write_indexed(nesdev, 0x00005000, 0x00010000); */
	nes_write_indexed(nesdev, NES_IDX_WQM_CONFIG1, (wqm_quanta << 1) |
							 0x00000001);
	nes_write_indexed(nesdev, 0x00005008, 0x1F1F1F1F);
	nes_write_indexed(nesdev, 0x00005010, 0x1F1F1F1F);
	nes_write_indexed(nesdev, 0x00005018, 0x1F1F1F1F);
	nes_write_indexed(nesdev, 0x00005020, 0x1F1F1F1F);
	nes_write_indexed(nesdev, 0x00006090, 0xFFFFFFFF);

	/* TODO: move this to code, get from EEPROM */
	nes_write_indexed(nesdev, 0x00000900, 0x20000001);
	nes_write_indexed(nesdev, 0x000060C0, 0x0000028e);
	nes_write_indexed(nesdev, 0x000060C8, 0x00000020);

	nes_write_indexed(nesdev, 0x000001EC, 0x7b2625a0);
	/* nes_write_indexed(nesdev, 0x000001EC, 0x5f2625a0); */

	if (hw_rev != NE020_REV) {
		u32temp = nes_read_indexed(nesdev, 0x000008e8);
		u32temp |= 0x80000000;
		nes_write_indexed(nesdev, 0x000008e8, u32temp);
		u32temp = nes_read_indexed(nesdev, 0x000021f8);
		u32temp &= 0x7fffffff;
		u32temp |= 0x7fff0010;
		nes_write_indexed(nesdev, 0x000021f8, u32temp);
		if (port_count > 1) {
			u32temp = nes_read_indexed(nesdev, 0x000023f8);
			u32temp &= 0x7fffffff;
			u32temp |= 0x7fff0010;
			nes_write_indexed(nesdev, 0x000023f8, u32temp);
		}
	}
}


/**
 * nes_destroy_adapter - destroy the adapter structure
 */
void nes_destroy_adapter(struct nes_adapter *nesadapter)
{
	struct nes_adapter *tmp_adapter;

	list_for_each_entry(tmp_adapter, &nes_adapter_list, list) {
		nes_debug(NES_DBG_SHUTDOWN, "Nes Adapter list entry = 0x%p.\n",
				tmp_adapter);
	}

	nesadapter->ref_count--;
	if (!nesadapter->ref_count) {
		if (nesadapter->hw_rev == NE020_REV) {
			del_timer(&nesadapter->mh_timer);
		}
		del_timer(&nesadapter->lc_timer);

		list_del(&nesadapter->list);
		kfree(nesadapter);
	}
}


/**
 * nes_init_cqp
 */
int nes_init_cqp(struct nes_device *nesdev)
{
	struct nes_adapter *nesadapter = nesdev->nesadapter;
	struct nes_hw_cqp_qp_context *cqp_qp_context;
	struct nes_hw_cqp_wqe *cqp_wqe;
	struct nes_hw_ceq *ceq;
	struct nes_hw_ceq *nic_ceq;
	struct nes_hw_aeq *aeq;
	void *vmem;
	dma_addr_t pmem;
	u32 count=0;
	u32 cqp_head;
	u64 u64temp;
	u32 u32temp;

	/* allocate CQP memory */
	/* Need to add max_cq to the aeq size once cq overflow checking is added back */
	/* SQ is 512 byte aligned, others are 256 byte aligned */
	nesdev->cqp_mem_size = 512 +
			(sizeof(struct nes_hw_cqp_wqe) * NES_CQP_SQ_SIZE) +
			(sizeof(struct nes_hw_cqe) * NES_CCQ_SIZE) +
			max(((u32)sizeof(struct nes_hw_ceqe) * NES_CCEQ_SIZE), (u32)256) +
			max(((u32)sizeof(struct nes_hw_ceqe) * NES_NIC_CEQ_SIZE), (u32)256) +
			(sizeof(struct nes_hw_aeqe) * nesadapter->max_qp) +
			sizeof(struct nes_hw_cqp_qp_context);

	nesdev->cqp_vbase = pci_alloc_consistent(nesdev->pcidev, nesdev->cqp_mem_size,
			&nesdev->cqp_pbase);
	if (!nesdev->cqp_vbase) {
		nes_debug(NES_DBG_INIT, "Unable to allocate memory for host descriptor rings\n");
		return -ENOMEM;
	}
	memset(nesdev->cqp_vbase, 0, nesdev->cqp_mem_size);

	/* Allocate a twice the number of CQP requests as the SQ size */
	nesdev->nes_cqp_requests = kzalloc(sizeof(struct nes_cqp_request) *
			2 * NES_CQP_SQ_SIZE, GFP_KERNEL);
	if (nesdev->nes_cqp_requests == NULL) {
		nes_debug(NES_DBG_INIT, "Unable to allocate memory CQP request entries.\n");
		pci_free_consistent(nesdev->pcidev, nesdev->cqp_mem_size, nesdev->cqp.sq_vbase,
				nesdev->cqp.sq_pbase);
		return -ENOMEM;
	}

	nes_debug(NES_DBG_INIT, "Allocated CQP structures at %p (phys = %016lX), size = %u.\n",
			nesdev->cqp_vbase, (unsigned long)nesdev->cqp_pbase, nesdev->cqp_mem_size);

	spin_lock_init(&nesdev->cqp.lock);
	init_waitqueue_head(&nesdev->cqp.waitq);

	/* Setup Various Structures */
	vmem = (void *)(((unsigned long)nesdev->cqp_vbase + (512 - 1)) &
			~(unsigned long)(512 - 1));
	pmem = (dma_addr_t)(((unsigned long long)nesdev->cqp_pbase + (512 - 1)) &
			~(unsigned long long)(512 - 1));

	nesdev->cqp.sq_vbase = vmem;
	nesdev->cqp.sq_pbase = pmem;
	nesdev->cqp.sq_size = NES_CQP_SQ_SIZE;
	nesdev->cqp.sq_head = 0;
	nesdev->cqp.sq_tail = 0;
	nesdev->cqp.qp_id = PCI_FUNC(nesdev->pcidev->devfn);

	vmem += (sizeof(struct nes_hw_cqp_wqe) * nesdev->cqp.sq_size);
	pmem += (sizeof(struct nes_hw_cqp_wqe) * nesdev->cqp.sq_size);

	nesdev->ccq.cq_vbase = vmem;
	nesdev->ccq.cq_pbase = pmem;
	nesdev->ccq.cq_size = NES_CCQ_SIZE;
	nesdev->ccq.cq_head = 0;
	nesdev->ccq.ce_handler = nes_cqp_ce_handler;
	nesdev->ccq.cq_number = PCI_FUNC(nesdev->pcidev->devfn);

	vmem += (sizeof(struct nes_hw_cqe) * nesdev->ccq.cq_size);
	pmem += (sizeof(struct nes_hw_cqe) * nesdev->ccq.cq_size);

	nesdev->ceq_index = PCI_FUNC(nesdev->pcidev->devfn);
	ceq = &nesadapter->ceq[nesdev->ceq_index];
	ceq->ceq_vbase = vmem;
	ceq->ceq_pbase = pmem;
	ceq->ceq_size = NES_CCEQ_SIZE;
	ceq->ceq_head = 0;

	vmem += max(((u32)sizeof(struct nes_hw_ceqe) * ceq->ceq_size), (u32)256);
	pmem += max(((u32)sizeof(struct nes_hw_ceqe) * ceq->ceq_size), (u32)256);

	nesdev->nic_ceq_index = PCI_FUNC(nesdev->pcidev->devfn) + 8;
	nic_ceq = &nesadapter->ceq[nesdev->nic_ceq_index];
	nic_ceq->ceq_vbase = vmem;
	nic_ceq->ceq_pbase = pmem;
	nic_ceq->ceq_size = NES_NIC_CEQ_SIZE;
	nic_ceq->ceq_head = 0;

	vmem += max(((u32)sizeof(struct nes_hw_ceqe) * nic_ceq->ceq_size), (u32)256);
	pmem += max(((u32)sizeof(struct nes_hw_ceqe) * nic_ceq->ceq_size), (u32)256);

	aeq = &nesadapter->aeq[PCI_FUNC(nesdev->pcidev->devfn)];
	aeq->aeq_vbase = vmem;
	aeq->aeq_pbase = pmem;
	aeq->aeq_size = nesadapter->max_qp;
	aeq->aeq_head = 0;

	/* Setup QP Context */
	vmem += (sizeof(struct nes_hw_aeqe) * aeq->aeq_size);
	pmem += (sizeof(struct nes_hw_aeqe) * aeq->aeq_size);

	cqp_qp_context = vmem;
	cqp_qp_context->context_words[0] =
			cpu_to_le32((PCI_FUNC(nesdev->pcidev->devfn) << 12) + (2 << 10));
	cqp_qp_context->context_words[1] = 0;
	cqp_qp_context->context_words[2] = cpu_to_le32((u32)nesdev->cqp.sq_pbase);
	cqp_qp_context->context_words[3] = cpu_to_le32(((u64)nesdev->cqp.sq_pbase) >> 32);


	/* Write the address to Create CQP */
	if ((sizeof(dma_addr_t) > 4)) {
		nes_write_indexed(nesdev,
				NES_IDX_CREATE_CQP_HIGH + (PCI_FUNC(nesdev->pcidev->devfn) * 8),
				((u64)pmem) >> 32);
	} else {
		nes_write_indexed(nesdev,
				NES_IDX_CREATE_CQP_HIGH + (PCI_FUNC(nesdev->pcidev->devfn) * 8), 0);
	}
	nes_write_indexed(nesdev,
			NES_IDX_CREATE_CQP_LOW + (PCI_FUNC(nesdev->pcidev->devfn) * 8),
			(u32)pmem);

	INIT_LIST_HEAD(&nesdev->cqp_avail_reqs);
	INIT_LIST_HEAD(&nesdev->cqp_pending_reqs);

	for (count = 0; count < 2*NES_CQP_SQ_SIZE; count++) {
		init_waitqueue_head(&nesdev->nes_cqp_requests[count].waitq);
		list_add_tail(&nesdev->nes_cqp_requests[count].list, &nesdev->cqp_avail_reqs);
	}

	/* Write Create CCQ WQE */
	cqp_head = nesdev->cqp.sq_head++;
	cqp_wqe = &nesdev->cqp.sq_vbase[cqp_head];
	nes_fill_init_cqp_wqe(cqp_wqe, nesdev);
	set_wqe_32bit_value(cqp_wqe->wqe_words, NES_CQP_WQE_OPCODE_IDX,
			(NES_CQP_CREATE_CQ | NES_CQP_CQ_CEQ_VALID |
			NES_CQP_CQ_CHK_OVERFLOW | ((u32)nesdev->ccq.cq_size << 16)));
	set_wqe_32bit_value(cqp_wqe->wqe_words, NES_CQP_WQE_ID_IDX,
			    (nesdev->ccq.cq_number |
			     ((u32)nesdev->ceq_index << 16)));
	u64temp = (u64)nesdev->ccq.cq_pbase;
	set_wqe_64bit_value(cqp_wqe->wqe_words, NES_CQP_CQ_WQE_PBL_LOW_IDX, u64temp);
	cqp_wqe->wqe_words[NES_CQP_CQ_WQE_CQ_CONTEXT_HIGH_IDX] = 0;
	u64temp = (unsigned long)&nesdev->ccq;
	cqp_wqe->wqe_words[NES_CQP_CQ_WQE_CQ_CONTEXT_LOW_IDX] =
			cpu_to_le32((u32)(u64temp >> 1));
	cqp_wqe->wqe_words[NES_CQP_CQ_WQE_CQ_CONTEXT_HIGH_IDX] =
			cpu_to_le32(((u32)((u64temp) >> 33)) & 0x7FFFFFFF);
	cqp_wqe->wqe_words[NES_CQP_CQ_WQE_DOORBELL_INDEX_HIGH_IDX] = 0;

	/* Write Create CEQ WQE */
	cqp_head = nesdev->cqp.sq_head++;
	cqp_wqe = &nesdev->cqp.sq_vbase[cqp_head];
	nes_fill_init_cqp_wqe(cqp_wqe, nesdev);
	set_wqe_32bit_value(cqp_wqe->wqe_words, NES_CQP_WQE_OPCODE_IDX,
			    (NES_CQP_CREATE_CEQ + ((u32)nesdev->ceq_index << 8)));
	set_wqe_32bit_value(cqp_wqe->wqe_words, NES_CQP_CEQ_WQE_ELEMENT_COUNT_IDX, ceq->ceq_size);
	u64temp = (u64)ceq->ceq_pbase;
	set_wqe_64bit_value(cqp_wqe->wqe_words, NES_CQP_CQ_WQE_PBL_LOW_IDX, u64temp);

	/* Write Create AEQ WQE */
	cqp_head = nesdev->cqp.sq_head++;
	cqp_wqe = &nesdev->cqp.sq_vbase[cqp_head];
	nes_fill_init_cqp_wqe(cqp_wqe, nesdev);
	set_wqe_32bit_value(cqp_wqe->wqe_words, NES_CQP_WQE_OPCODE_IDX,
			(NES_CQP_CREATE_AEQ + ((u32)PCI_FUNC(nesdev->pcidev->devfn) << 8)));
	set_wqe_32bit_value(cqp_wqe->wqe_words, NES_CQP_AEQ_WQE_ELEMENT_COUNT_IDX, aeq->aeq_size);
	u64temp = (u64)aeq->aeq_pbase;
	set_wqe_64bit_value(cqp_wqe->wqe_words, NES_CQP_CQ_WQE_PBL_LOW_IDX, u64temp);

	/* Write Create NIC CEQ WQE */
	cqp_head = nesdev->cqp.sq_head++;
	cqp_wqe = &nesdev->cqp.sq_vbase[cqp_head];
	nes_fill_init_cqp_wqe(cqp_wqe, nesdev);
	set_wqe_32bit_value(cqp_wqe->wqe_words, NES_CQP_WQE_OPCODE_IDX,
			(NES_CQP_CREATE_CEQ + ((u32)nesdev->nic_ceq_index << 8)));
	set_wqe_32bit_value(cqp_wqe->wqe_words, NES_CQP_CEQ_WQE_ELEMENT_COUNT_IDX, nic_ceq->ceq_size);
	u64temp = (u64)nic_ceq->ceq_pbase;
	set_wqe_64bit_value(cqp_wqe->wqe_words, NES_CQP_CQ_WQE_PBL_LOW_IDX, u64temp);

	/* Poll until CCQP done */
	count = 0;
	do {
		if (count++ > 1000) {
			printk(KERN_ERR PFX "Error creating CQP\n");
			pci_free_consistent(nesdev->pcidev, nesdev->cqp_mem_size,
					nesdev->cqp_vbase, nesdev->cqp_pbase);
			return -1;
		}
		udelay(10);
	} while (!(nes_read_indexed(nesdev,
			NES_IDX_QP_CONTROL + (PCI_FUNC(nesdev->pcidev->devfn) * 8)) & (1 << 8)));

	nes_debug(NES_DBG_INIT, "CQP Status = 0x%08X\n", nes_read_indexed(nesdev,
			NES_IDX_QP_CONTROL+(PCI_FUNC(nesdev->pcidev->devfn)*8)));

	u32temp = 0x04800000;
	nes_write32(nesdev->regs+NES_WQE_ALLOC, u32temp | nesdev->cqp.qp_id);

	/* wait for the CCQ, CEQ, and AEQ to get created */
	count = 0;
	do {
		if (count++ > 1000) {
			printk(KERN_ERR PFX "Error creating CCQ, CEQ, and AEQ\n");
			pci_free_consistent(nesdev->pcidev, nesdev->cqp_mem_size,
					nesdev->cqp_vbase, nesdev->cqp_pbase);
			return -1;
		}
		udelay(10);
	} while (((nes_read_indexed(nesdev,
			NES_IDX_QP_CONTROL+(PCI_FUNC(nesdev->pcidev->devfn)*8)) & (15<<8)) != (15<<8)));

	/* dump the QP status value */
	nes_debug(NES_DBG_INIT, "QP Status = 0x%08X\n", nes_read_indexed(nesdev,
			NES_IDX_QP_CONTROL+(PCI_FUNC(nesdev->pcidev->devfn)*8)));

	nesdev->cqp.sq_tail++;

	return 0;
}


/**
 * nes_destroy_cqp
 */
int nes_destroy_cqp(struct nes_device *nesdev)
{
	struct nes_hw_cqp_wqe *cqp_wqe;
	u32 count = 0;
	u32 cqp_head;
	unsigned long flags;

	do {
		if (count++ > 1000)
			break;
		udelay(10);
	} while (!(nesdev->cqp.sq_head == nesdev->cqp.sq_tail));

	/* Reset CCQ */
	nes_write32(nesdev->regs+NES_CQE_ALLOC, NES_CQE_ALLOC_RESET |
			nesdev->ccq.cq_number);

	/* Disable device interrupts */
	nes_write32(nesdev->regs+NES_INT_MASK, 0x7fffffff);

	spin_lock_irqsave(&nesdev->cqp.lock, flags);

	/* Destroy the AEQ */
	cqp_head = nesdev->cqp.sq_head++;
	nesdev->cqp.sq_head &= nesdev->cqp.sq_size-1;
	cqp_wqe = &nesdev->cqp.sq_vbase[cqp_head];
	cqp_wqe->wqe_words[NES_CQP_WQE_OPCODE_IDX] = cpu_to_le32(NES_CQP_DESTROY_AEQ |
			((u32)PCI_FUNC(nesdev->pcidev->devfn) << 8));
	cqp_wqe->wqe_words[NES_CQP_WQE_COMP_CTX_HIGH_IDX] = 0;

	/* Destroy the NIC CEQ */
	cqp_head = nesdev->cqp.sq_head++;
	nesdev->cqp.sq_head &= nesdev->cqp.sq_size-1;
	cqp_wqe = &nesdev->cqp.sq_vbase[cqp_head];
	cqp_wqe->wqe_words[NES_CQP_WQE_OPCODE_IDX] = cpu_to_le32(NES_CQP_DESTROY_CEQ |
			((u32)nesdev->nic_ceq_index << 8));

	/* Destroy the CEQ */
	cqp_head = nesdev->cqp.sq_head++;
	nesdev->cqp.sq_head &= nesdev->cqp.sq_size-1;
	cqp_wqe = &nesdev->cqp.sq_vbase[cqp_head];
	cqp_wqe->wqe_words[NES_CQP_WQE_OPCODE_IDX] = cpu_to_le32(NES_CQP_DESTROY_CEQ |
			(nesdev->ceq_index << 8));

	/* Destroy the CCQ */
	cqp_head = nesdev->cqp.sq_head++;
	nesdev->cqp.sq_head &= nesdev->cqp.sq_size-1;
	cqp_wqe = &nesdev->cqp.sq_vbase[cqp_head];
	cqp_wqe->wqe_words[NES_CQP_WQE_OPCODE_IDX] = cpu_to_le32(NES_CQP_DESTROY_CQ);
	cqp_wqe->wqe_words[NES_CQP_WQE_ID_IDX] = cpu_to_le32(nesdev->ccq.cq_number |
			((u32)nesdev->ceq_index << 16));

	/* Destroy CQP */
	cqp_head = nesdev->cqp.sq_head++;
	nesdev->cqp.sq_head &= nesdev->cqp.sq_size-1;
	cqp_wqe = &nesdev->cqp.sq_vbase[cqp_head];
	cqp_wqe->wqe_words[NES_CQP_WQE_OPCODE_IDX] = cpu_to_le32(NES_CQP_DESTROY_QP |
			NES_CQP_QP_TYPE_CQP);
	cqp_wqe->wqe_words[NES_CQP_WQE_ID_IDX] = cpu_to_le32(nesdev->cqp.qp_id);

	barrier();
	/* Ring doorbell (5 WQEs) */
	nes_write32(nesdev->regs+NES_WQE_ALLOC, 0x05800000 | nesdev->cqp.qp_id);

	spin_unlock_irqrestore(&nesdev->cqp.lock, flags);

	/* wait for the CCQ, CEQ, and AEQ to get destroyed */
	count = 0;
	do {
		if (count++ > 1000) {
			printk(KERN_ERR PFX "Function%d: Error destroying CCQ, CEQ, and AEQ\n",
					PCI_FUNC(nesdev->pcidev->devfn));
			break;
		}
		udelay(10);
	} while (((nes_read_indexed(nesdev,
			NES_IDX_QP_CONTROL + (PCI_FUNC(nesdev->pcidev->devfn)*8)) & (15 << 8)) != 0));

	/* dump the QP status value */
	nes_debug(NES_DBG_SHUTDOWN, "Function%d: QP Status = 0x%08X\n",
			PCI_FUNC(nesdev->pcidev->devfn),
			nes_read_indexed(nesdev,
			NES_IDX_QP_CONTROL+(PCI_FUNC(nesdev->pcidev->devfn)*8)));

	kfree(nesdev->nes_cqp_requests);

	/* Free the control structures */
	pci_free_consistent(nesdev->pcidev, nesdev->cqp_mem_size, nesdev->cqp.sq_vbase,
			nesdev->cqp.sq_pbase);

	return 0;
}


/**
 * nes_init_1g_phy
 */
static int nes_init_1g_phy(struct nes_device *nesdev, u8 phy_type, u8 phy_index)
{
	u32 counter = 0;
	u16 phy_data;
	int ret = 0;

	nes_read_1G_phy_reg(nesdev, 1, phy_index, &phy_data);
	nes_write_1G_phy_reg(nesdev, 23, phy_index, 0xb000);

	/* Reset the PHY */
	nes_write_1G_phy_reg(nesdev, 0, phy_index, 0x8000);
	udelay(100);
	counter = 0;
	do {
		nes_read_1G_phy_reg(nesdev, 0, phy_index, &phy_data);
		if (counter++ > 100) {
			ret = -1;
			break;
		}
	} while (phy_data & 0x8000);

	/* Setting no phy loopback */
	phy_data &= 0xbfff;
	phy_data |= 0x1140;
	nes_write_1G_phy_reg(nesdev, 0, phy_index,  phy_data);
	nes_read_1G_phy_reg(nesdev, 0, phy_index, &phy_data);
	nes_read_1G_phy_reg(nesdev, 0x17, phy_index, &phy_data);
	nes_read_1G_phy_reg(nesdev, 0x1e, phy_index, &phy_data);

	/* Setting the interrupt mask */
	nes_read_1G_phy_reg(nesdev, 0x19, phy_index, &phy_data);
	nes_write_1G_phy_reg(nesdev, 0x19, phy_index, 0xffee);
	nes_read_1G_phy_reg(nesdev, 0x19, phy_index, &phy_data);

	/* turning on flow control */
	nes_read_1G_phy_reg(nesdev, 4, phy_index, &phy_data);
	nes_write_1G_phy_reg(nesdev, 4, phy_index, (phy_data & ~(0x03E0)) | 0xc00);
	nes_read_1G_phy_reg(nesdev, 4, phy_index, &phy_data);

	/* Clear Half duplex */
	nes_read_1G_phy_reg(nesdev, 9, phy_index, &phy_data);
	nes_write_1G_phy_reg(nesdev, 9, phy_index, phy_data & ~(0x0100));
	nes_read_1G_phy_reg(nesdev, 9, phy_index, &phy_data);

	nes_read_1G_phy_reg(nesdev, 0, phy_index, &phy_data);
	nes_write_1G_phy_reg(nesdev, 0, phy_index, phy_data | 0x0300);

	return ret;
}
<<<<<<< HEAD


/**
 * nes_init_2025_phy
 */
static int nes_init_2025_phy(struct nes_device *nesdev, u8 phy_type, u8 phy_index)
{
	u32 temp_phy_data = 0;
	u32 temp_phy_data2 = 0;
	u32 counter = 0;
	u32 sds;
	u32 mac_index = nesdev->mac_index;
	int ret = 0;
	unsigned int first_attempt = 1;

	/* Check firmware heartbeat */
	nes_read_10G_phy_reg(nesdev, phy_index, 0x3, 0xd7ee);
	temp_phy_data = (u16)nes_read_indexed(nesdev, NES_IDX_MAC_MDIO_CONTROL);
	udelay(1500);
	nes_read_10G_phy_reg(nesdev, phy_index, 0x3, 0xd7ee);
	temp_phy_data2 = (u16)nes_read_indexed(nesdev, NES_IDX_MAC_MDIO_CONTROL);

=======


/**
 * nes_init_2025_phy
 */
static int nes_init_2025_phy(struct nes_device *nesdev, u8 phy_type, u8 phy_index)
{
	u32 temp_phy_data = 0;
	u32 temp_phy_data2 = 0;
	u32 counter = 0;
	u32 sds;
	u32 mac_index = nesdev->mac_index;
	int ret = 0;
	unsigned int first_attempt = 1;

	/* Check firmware heartbeat */
	nes_read_10G_phy_reg(nesdev, phy_index, 0x3, 0xd7ee);
	temp_phy_data = (u16)nes_read_indexed(nesdev, NES_IDX_MAC_MDIO_CONTROL);
	udelay(1500);
	nes_read_10G_phy_reg(nesdev, phy_index, 0x3, 0xd7ee);
	temp_phy_data2 = (u16)nes_read_indexed(nesdev, NES_IDX_MAC_MDIO_CONTROL);

>>>>>>> 062c1825
	if (temp_phy_data != temp_phy_data2) {
		nes_read_10G_phy_reg(nesdev, phy_index, 0x3, 0xd7fd);
		temp_phy_data = (u16)nes_read_indexed(nesdev, NES_IDX_MAC_MDIO_CONTROL);
		if ((temp_phy_data & 0xff) > 0x20)
			return 0;
		printk(PFX "Reinitialize external PHY\n");
	}

	/* no heartbeat, configure the PHY */
	nes_write_10G_phy_reg(nesdev, phy_index, 0x1, 0x0000, 0x8000);
	nes_write_10G_phy_reg(nesdev, phy_index, 0x1, 0xc300, 0x0000);
	nes_write_10G_phy_reg(nesdev, phy_index, 0x1, 0xc316, 0x000A);
	nes_write_10G_phy_reg(nesdev, phy_index, 0x1, 0xc318, 0x0052);

	switch (phy_type) {
	case NES_PHY_TYPE_ARGUS:
		nes_write_10G_phy_reg(nesdev, phy_index, 0x1, 0xc316, 0x000A);
		nes_write_10G_phy_reg(nesdev, phy_index, 0x1, 0xc318, 0x0052);
		nes_write_10G_phy_reg(nesdev, phy_index, 0x1, 0xc302, 0x000C);
		nes_write_10G_phy_reg(nesdev, phy_index, 0x1, 0xc319, 0x0008);
		nes_write_10G_phy_reg(nesdev, phy_index, 0x3, 0x0027, 0x0001);
		nes_write_10G_phy_reg(nesdev, phy_index, 0x1, 0xc31a, 0x0098);
		nes_write_10G_phy_reg(nesdev, phy_index, 0x3, 0x0026, 0x0E00);

		/* setup LEDs */
		nes_write_10G_phy_reg(nesdev, phy_index, 0x1, 0xd006, 0x0007);
		nes_write_10G_phy_reg(nesdev, phy_index, 0x1, 0xd007, 0x000A);
		nes_write_10G_phy_reg(nesdev, phy_index, 0x1, 0xd008, 0x0009);
		break;

	case NES_PHY_TYPE_SFP_D:
		nes_write_10G_phy_reg(nesdev, phy_index, 0x1, 0xc316, 0x000A);
		nes_write_10G_phy_reg(nesdev, phy_index, 0x1, 0xc318, 0x0052);
		nes_write_10G_phy_reg(nesdev, phy_index, 0x1, 0xc302, 0x0004);
		nes_write_10G_phy_reg(nesdev, phy_index, 0x1, 0xc319, 0x0038);
		nes_write_10G_phy_reg(nesdev, phy_index, 0x3, 0x0027, 0x0013);
		nes_write_10G_phy_reg(nesdev, phy_index, 0x1, 0xc31a, 0x0098);
		nes_write_10G_phy_reg(nesdev, phy_index, 0x3, 0x0026, 0x0E00);

		/* setup LEDs */
		nes_write_10G_phy_reg(nesdev, phy_index, 0x1, 0xd006, 0x0007);
		nes_write_10G_phy_reg(nesdev, phy_index, 0x1, 0xd007, 0x000A);
		nes_write_10G_phy_reg(nesdev, phy_index, 0x1, 0xd008, 0x0009);
		break;
<<<<<<< HEAD

	case NES_PHY_TYPE_KR:
		nes_write_10G_phy_reg(nesdev, phy_index, 0x1, 0xc316, 0x000A);
		nes_write_10G_phy_reg(nesdev, phy_index, 0x1, 0xc318, 0x0052);
		nes_write_10G_phy_reg(nesdev, phy_index, 0x1, 0xc302, 0x000C);
		nes_write_10G_phy_reg(nesdev, phy_index, 0x1, 0xc319, 0x0010);
		nes_write_10G_phy_reg(nesdev, phy_index, 0x3, 0x0027, 0x0013);
		nes_write_10G_phy_reg(nesdev, phy_index, 0x1, 0xc31a, 0x0080);
		nes_write_10G_phy_reg(nesdev, phy_index, 0x3, 0x0026, 0x0E00);

=======

	case NES_PHY_TYPE_KR:
		nes_write_10G_phy_reg(nesdev, phy_index, 0x1, 0xc316, 0x000A);
		nes_write_10G_phy_reg(nesdev, phy_index, 0x1, 0xc318, 0x0052);
		nes_write_10G_phy_reg(nesdev, phy_index, 0x1, 0xc302, 0x000C);
		nes_write_10G_phy_reg(nesdev, phy_index, 0x1, 0xc319, 0x0010);
		nes_write_10G_phy_reg(nesdev, phy_index, 0x3, 0x0027, 0x0013);
		nes_write_10G_phy_reg(nesdev, phy_index, 0x1, 0xc31a, 0x0080);
		nes_write_10G_phy_reg(nesdev, phy_index, 0x3, 0x0026, 0x0E00);

>>>>>>> 062c1825
		/* setup LEDs */
		nes_write_10G_phy_reg(nesdev, phy_index, 0x1, 0xd006, 0x000B);
		nes_write_10G_phy_reg(nesdev, phy_index, 0x1, 0xd007, 0x0003);
		nes_write_10G_phy_reg(nesdev, phy_index, 0x1, 0xd008, 0x0004);

		nes_write_10G_phy_reg(nesdev, phy_index, 0x3, 0x0022, 0x406D);
		nes_write_10G_phy_reg(nesdev, phy_index, 0x3, 0x0023, 0x0020);
		break;
	}

	nes_write_10G_phy_reg(nesdev, phy_index, 0x3, 0x0028, 0xA528);

	/* Bring PHY out of reset */
	nes_write_10G_phy_reg(nesdev, phy_index, 0x1, 0xc300, 0x0002);

	/* Check for heartbeat */
	counter = 0;
	mdelay(690);
	nes_read_10G_phy_reg(nesdev, phy_index, 0x3, 0xd7ee);
	temp_phy_data = (u16)nes_read_indexed(nesdev, NES_IDX_MAC_MDIO_CONTROL);
	do {
		if (counter++ > 150) {
			printk(PFX "No PHY heartbeat\n");
			break;
		}
		mdelay(1);
		nes_read_10G_phy_reg(nesdev, phy_index, 0x3, 0xd7ee);
		temp_phy_data2 = (u16)nes_read_indexed(nesdev, NES_IDX_MAC_MDIO_CONTROL);
	} while ((temp_phy_data2 == temp_phy_data));

	/* wait for tracking */
	counter = 0;
	do {
		nes_read_10G_phy_reg(nesdev, phy_index, 0x3, 0xd7fd);
		temp_phy_data = (u16)nes_read_indexed(nesdev, NES_IDX_MAC_MDIO_CONTROL);
		if (counter++ > 300) {
			if (((temp_phy_data & 0xff) == 0x0) && first_attempt) {
				first_attempt = 0;
				counter = 0;
				/* reset AMCC PHY and try again */
				nes_write_10G_phy_reg(nesdev, phy_index, 0x3, 0xe854, 0x00c0);
				nes_write_10G_phy_reg(nesdev, phy_index, 0x3, 0xe854, 0x0040);
				continue;
			} else {
				ret = 1;
				break;
			}
		}
		mdelay(10);
	} while ((temp_phy_data & 0xff) < 0x30);

	/* setup signal integrity */
	nes_write_10G_phy_reg(nesdev, phy_index, 0x1, 0xd003, 0x0000);
	nes_write_10G_phy_reg(nesdev, phy_index, 0x1, 0xF00D, 0x00FE);
	nes_write_10G_phy_reg(nesdev, phy_index, 0x1, 0xF00E, 0x0032);
	if (phy_type == NES_PHY_TYPE_KR) {
		nes_write_10G_phy_reg(nesdev, phy_index, 0x1, 0xF00F, 0x000C);
	} else {
		nes_write_10G_phy_reg(nesdev, phy_index, 0x1, 0xF00F, 0x0002);
		nes_write_10G_phy_reg(nesdev, phy_index, 0x1, 0xc314, 0x0063);
	}

	/* reset serdes */
	sds = nes_read_indexed(nesdev, NES_IDX_ETH_SERDES_COMMON_CONTROL0 + mac_index * 0x200);
	sds |= 0x1;
	nes_write_indexed(nesdev, NES_IDX_ETH_SERDES_COMMON_CONTROL0 + mac_index * 0x200, sds);
	sds &= 0xfffffffe;
	nes_write_indexed(nesdev, NES_IDX_ETH_SERDES_COMMON_CONTROL0 + mac_index * 0x200, sds);

	counter = 0;
	while (((nes_read32(nesdev->regs + NES_SOFTWARE_RESET) & 0x00000040) != 0x00000040)
			&& (counter++ < 5000))
		;

	return ret;
}


/**
 * nes_init_phy
 */
int nes_init_phy(struct nes_device *nesdev)
{
	struct nes_adapter *nesadapter = nesdev->nesadapter;
	u32 mac_index = nesdev->mac_index;
	u32 tx_config = 0;
	unsigned long flags;
	u8  phy_type = nesadapter->phy_type[mac_index];
	u8  phy_index = nesadapter->phy_index[mac_index];
	int ret = 0;
<<<<<<< HEAD

	tx_config = nes_read_indexed(nesdev, NES_IDX_MAC_TX_CONFIG);
	if (phy_type == NES_PHY_TYPE_1G) {
		/* setup 1G MDIO operation */
		tx_config &= 0xFFFFFFE3;
		tx_config |= 0x04;
	} else {
		/* setup 10G MDIO operation */
		tx_config &= 0xFFFFFFE3;
		tx_config |= 0x15;
	}
	nes_write_indexed(nesdev, NES_IDX_MAC_TX_CONFIG, tx_config);

	spin_lock_irqsave(&nesdev->nesadapter->phy_lock, flags);

	switch (phy_type) {
	case NES_PHY_TYPE_1G:
		ret = nes_init_1g_phy(nesdev, phy_type, phy_index);
		break;
	case NES_PHY_TYPE_ARGUS:
	case NES_PHY_TYPE_SFP_D:
	case NES_PHY_TYPE_KR:
		ret = nes_init_2025_phy(nesdev, phy_type, phy_index);
		break;
	}
=======

	tx_config = nes_read_indexed(nesdev, NES_IDX_MAC_TX_CONFIG);
	if (phy_type == NES_PHY_TYPE_1G) {
		/* setup 1G MDIO operation */
		tx_config &= 0xFFFFFFE3;
		tx_config |= 0x04;
	} else {
		/* setup 10G MDIO operation */
		tx_config &= 0xFFFFFFE3;
		tx_config |= 0x15;
	}
	nes_write_indexed(nesdev, NES_IDX_MAC_TX_CONFIG, tx_config);

	spin_lock_irqsave(&nesdev->nesadapter->phy_lock, flags);

	switch (phy_type) {
	case NES_PHY_TYPE_1G:
		ret = nes_init_1g_phy(nesdev, phy_type, phy_index);
		break;
	case NES_PHY_TYPE_ARGUS:
	case NES_PHY_TYPE_SFP_D:
	case NES_PHY_TYPE_KR:
		ret = nes_init_2025_phy(nesdev, phy_type, phy_index);
		break;
	}
>>>>>>> 062c1825

	spin_unlock_irqrestore(&nesdev->nesadapter->phy_lock, flags);

	return ret;
}


/**
 * nes_replenish_nic_rq
 */
static void nes_replenish_nic_rq(struct nes_vnic *nesvnic)
{
	unsigned long flags;
	dma_addr_t bus_address;
	struct sk_buff *skb;
	struct nes_hw_nic_rq_wqe *nic_rqe;
	struct nes_hw_nic *nesnic;
	struct nes_device *nesdev;
	u32 rx_wqes_posted = 0;

	nesnic = &nesvnic->nic;
	nesdev = nesvnic->nesdev;
	spin_lock_irqsave(&nesnic->rq_lock, flags);
	if (nesnic->replenishing_rq !=0) {
		if (((nesnic->rq_size-1) == atomic_read(&nesvnic->rx_skbs_needed)) &&
				(atomic_read(&nesvnic->rx_skb_timer_running) == 0)) {
			atomic_set(&nesvnic->rx_skb_timer_running, 1);
			spin_unlock_irqrestore(&nesnic->rq_lock, flags);
			nesvnic->rq_wqes_timer.expires = jiffies + (HZ/2);	/* 1/2 second */
			add_timer(&nesvnic->rq_wqes_timer);
		} else
		spin_unlock_irqrestore(&nesnic->rq_lock, flags);
		return;
	}
	nesnic->replenishing_rq = 1;
	spin_unlock_irqrestore(&nesnic->rq_lock, flags);
	do {
		skb = dev_alloc_skb(nesvnic->max_frame_size);
		if (skb) {
			skb->dev = nesvnic->netdev;

			bus_address = pci_map_single(nesdev->pcidev,
					skb->data, nesvnic->max_frame_size, PCI_DMA_FROMDEVICE);

			nic_rqe = &nesnic->rq_vbase[nesvnic->nic.rq_head];
			nic_rqe->wqe_words[NES_NIC_RQ_WQE_LENGTH_1_0_IDX] =
					cpu_to_le32(nesvnic->max_frame_size);
			nic_rqe->wqe_words[NES_NIC_RQ_WQE_LENGTH_3_2_IDX] = 0;
			nic_rqe->wqe_words[NES_NIC_RQ_WQE_FRAG0_LOW_IDX] =
					cpu_to_le32((u32)bus_address);
			nic_rqe->wqe_words[NES_NIC_RQ_WQE_FRAG0_HIGH_IDX] =
					cpu_to_le32((u32)((u64)bus_address >> 32));
			nesnic->rx_skb[nesnic->rq_head] = skb;
			nesnic->rq_head++;
			nesnic->rq_head &= nesnic->rq_size - 1;
			atomic_dec(&nesvnic->rx_skbs_needed);
			barrier();
			if (++rx_wqes_posted == 255) {
				nes_write32(nesdev->regs+NES_WQE_ALLOC, (rx_wqes_posted << 24) | nesnic->qp_id);
				rx_wqes_posted = 0;
			}
		} else {
			spin_lock_irqsave(&nesnic->rq_lock, flags);
			if (((nesnic->rq_size-1) == atomic_read(&nesvnic->rx_skbs_needed)) &&
					(atomic_read(&nesvnic->rx_skb_timer_running) == 0)) {
				atomic_set(&nesvnic->rx_skb_timer_running, 1);
				spin_unlock_irqrestore(&nesnic->rq_lock, flags);
				nesvnic->rq_wqes_timer.expires = jiffies + (HZ/2);	/* 1/2 second */
				add_timer(&nesvnic->rq_wqes_timer);
			} else
				spin_unlock_irqrestore(&nesnic->rq_lock, flags);
			break;
		}
	} while (atomic_read(&nesvnic->rx_skbs_needed));
	barrier();
	if (rx_wqes_posted)
		nes_write32(nesdev->regs+NES_WQE_ALLOC, (rx_wqes_posted << 24) | nesnic->qp_id);
	nesnic->replenishing_rq = 0;
}


/**
 * nes_rq_wqes_timeout
 */
static void nes_rq_wqes_timeout(unsigned long parm)
{
	struct nes_vnic *nesvnic = (struct nes_vnic *)parm;
	printk("%s: Timer fired.\n", __func__);
	atomic_set(&nesvnic->rx_skb_timer_running, 0);
	if (atomic_read(&nesvnic->rx_skbs_needed))
		nes_replenish_nic_rq(nesvnic);
}


static int nes_lro_get_skb_hdr(struct sk_buff *skb, void **iphdr,
			       void **tcph, u64 *hdr_flags, void *priv)
{
	unsigned int ip_len;
	struct iphdr *iph;
	skb_reset_network_header(skb);
	iph = ip_hdr(skb);
	if (iph->protocol != IPPROTO_TCP)
		return -1;
	ip_len = ip_hdrlen(skb);
	skb_set_transport_header(skb, ip_len);
	*tcph = tcp_hdr(skb);

	*hdr_flags = LRO_IPV4 | LRO_TCP;
	*iphdr = iph;
	return 0;
}


/**
 * nes_init_nic_qp
 */
int nes_init_nic_qp(struct nes_device *nesdev, struct net_device *netdev)
{
	struct nes_hw_cqp_wqe *cqp_wqe;
	struct nes_hw_nic_sq_wqe *nic_sqe;
	struct nes_hw_nic_qp_context *nic_context;
	struct sk_buff *skb;
	struct nes_hw_nic_rq_wqe *nic_rqe;
	struct nes_vnic *nesvnic = netdev_priv(netdev);
	unsigned long flags;
	void *vmem;
	dma_addr_t pmem;
	u64 u64temp;
	int ret;
	u32 cqp_head;
	u32 counter;
	u32 wqe_count;
	u8 jumbomode=0;

	/* Allocate fragment, SQ, RQ, and CQ; Reuse CEQ based on the PCI function */
	nesvnic->nic_mem_size = 256 +
			(NES_NIC_WQ_SIZE * sizeof(struct nes_first_frag)) +
			(NES_NIC_WQ_SIZE * sizeof(struct nes_hw_nic_sq_wqe)) +
			(NES_NIC_WQ_SIZE * sizeof(struct nes_hw_nic_rq_wqe)) +
			(NES_NIC_WQ_SIZE * 2 * sizeof(struct nes_hw_nic_cqe)) +
			sizeof(struct nes_hw_nic_qp_context);

	nesvnic->nic_vbase = pci_alloc_consistent(nesdev->pcidev, nesvnic->nic_mem_size,
			&nesvnic->nic_pbase);
	if (!nesvnic->nic_vbase) {
		nes_debug(NES_DBG_INIT, "Unable to allocate memory for NIC host descriptor rings\n");
		return -ENOMEM;
	}
	memset(nesvnic->nic_vbase, 0, nesvnic->nic_mem_size);
	nes_debug(NES_DBG_INIT, "Allocated NIC QP structures at %p (phys = %016lX), size = %u.\n",
			nesvnic->nic_vbase, (unsigned long)nesvnic->nic_pbase, nesvnic->nic_mem_size);

	vmem = (void *)(((unsigned long)nesvnic->nic_vbase + (256 - 1)) &
			~(unsigned long)(256 - 1));
	pmem = (dma_addr_t)(((unsigned long long)nesvnic->nic_pbase + (256 - 1)) &
			~(unsigned long long)(256 - 1));

	/* Setup the first Fragment buffers */
	nesvnic->nic.first_frag_vbase = vmem;

	for (counter = 0; counter < NES_NIC_WQ_SIZE; counter++) {
		nesvnic->nic.frag_paddr[counter] = pmem;
		pmem += sizeof(struct nes_first_frag);
	}

	/* setup the SQ */
	vmem += (NES_NIC_WQ_SIZE * sizeof(struct nes_first_frag));

	nesvnic->nic.sq_vbase = (void *)vmem;
	nesvnic->nic.sq_pbase = pmem;
	nesvnic->nic.sq_head = 0;
	nesvnic->nic.sq_tail = 0;
	nesvnic->nic.sq_size = NES_NIC_WQ_SIZE;
	for (counter = 0; counter < NES_NIC_WQ_SIZE; counter++) {
		nic_sqe = &nesvnic->nic.sq_vbase[counter];
		nic_sqe->wqe_words[NES_NIC_SQ_WQE_MISC_IDX] =
				cpu_to_le32(NES_NIC_SQ_WQE_DISABLE_CHKSUM |
				NES_NIC_SQ_WQE_COMPLETION);
		nic_sqe->wqe_words[NES_NIC_SQ_WQE_LENGTH_0_TAG_IDX] =
				cpu_to_le32((u32)NES_FIRST_FRAG_SIZE << 16);
		nic_sqe->wqe_words[NES_NIC_SQ_WQE_FRAG0_LOW_IDX] =
				cpu_to_le32((u32)nesvnic->nic.frag_paddr[counter]);
		nic_sqe->wqe_words[NES_NIC_SQ_WQE_FRAG0_HIGH_IDX] =
				cpu_to_le32((u32)((u64)nesvnic->nic.frag_paddr[counter] >> 32));
	}

	nesvnic->get_cqp_request = nes_get_cqp_request;
	nesvnic->post_cqp_request = nes_post_cqp_request;
	nesvnic->mcrq_mcast_filter = NULL;

	spin_lock_init(&nesvnic->nic.rq_lock);

	/* setup the RQ */
	vmem += (NES_NIC_WQ_SIZE * sizeof(struct nes_hw_nic_sq_wqe));
	pmem += (NES_NIC_WQ_SIZE * sizeof(struct nes_hw_nic_sq_wqe));


	nesvnic->nic.rq_vbase = vmem;
	nesvnic->nic.rq_pbase = pmem;
	nesvnic->nic.rq_head = 0;
	nesvnic->nic.rq_tail = 0;
	nesvnic->nic.rq_size = NES_NIC_WQ_SIZE;

	/* setup the CQ */
	vmem += (NES_NIC_WQ_SIZE * sizeof(struct nes_hw_nic_rq_wqe));
	pmem += (NES_NIC_WQ_SIZE * sizeof(struct nes_hw_nic_rq_wqe));

	if (nesdev->nesadapter->netdev_count > 2)
		nesvnic->mcrq_qp_id = nesvnic->nic_index + 32;
	else
		nesvnic->mcrq_qp_id = nesvnic->nic.qp_id + 4;

	nesvnic->nic_cq.cq_vbase = vmem;
	nesvnic->nic_cq.cq_pbase = pmem;
	nesvnic->nic_cq.cq_head = 0;
	nesvnic->nic_cq.cq_size = NES_NIC_WQ_SIZE * 2;

	nesvnic->nic_cq.ce_handler = nes_nic_napi_ce_handler;

	/* Send CreateCQ request to CQP */
	spin_lock_irqsave(&nesdev->cqp.lock, flags);
	cqp_head = nesdev->cqp.sq_head;

	cqp_wqe = &nesdev->cqp.sq_vbase[cqp_head];
	nes_fill_init_cqp_wqe(cqp_wqe, nesdev);

	cqp_wqe->wqe_words[NES_CQP_WQE_OPCODE_IDX] = cpu_to_le32(
			NES_CQP_CREATE_CQ | NES_CQP_CQ_CEQ_VALID |
			((u32)nesvnic->nic_cq.cq_size << 16));
	cqp_wqe->wqe_words[NES_CQP_WQE_ID_IDX] = cpu_to_le32(
			nesvnic->nic_cq.cq_number | ((u32)nesdev->nic_ceq_index << 16));
	u64temp = (u64)nesvnic->nic_cq.cq_pbase;
	set_wqe_64bit_value(cqp_wqe->wqe_words, NES_CQP_CQ_WQE_PBL_LOW_IDX, u64temp);
	cqp_wqe->wqe_words[NES_CQP_CQ_WQE_CQ_CONTEXT_HIGH_IDX] =  0;
	u64temp = (unsigned long)&nesvnic->nic_cq;
	cqp_wqe->wqe_words[NES_CQP_CQ_WQE_CQ_CONTEXT_LOW_IDX] =  cpu_to_le32((u32)(u64temp >> 1));
	cqp_wqe->wqe_words[NES_CQP_CQ_WQE_CQ_CONTEXT_HIGH_IDX] =
			cpu_to_le32(((u32)((u64temp) >> 33)) & 0x7FFFFFFF);
	cqp_wqe->wqe_words[NES_CQP_CQ_WQE_DOORBELL_INDEX_HIGH_IDX] = 0;
	if (++cqp_head >= nesdev->cqp.sq_size)
		cqp_head = 0;
	cqp_wqe = &nesdev->cqp.sq_vbase[cqp_head];
	nes_fill_init_cqp_wqe(cqp_wqe, nesdev);

	/* Send CreateQP request to CQP */
	nic_context = (void *)(&nesvnic->nic_cq.cq_vbase[nesvnic->nic_cq.cq_size]);
	nic_context->context_words[NES_NIC_CTX_MISC_IDX] =
			cpu_to_le32((u32)NES_NIC_CTX_SIZE |
			((u32)PCI_FUNC(nesdev->pcidev->devfn) << 12));
	nes_debug(NES_DBG_INIT, "RX_WINDOW_BUFFER_PAGE_TABLE_SIZE = 0x%08X, RX_WINDOW_BUFFER_SIZE = 0x%08X\n",
			nes_read_indexed(nesdev, NES_IDX_RX_WINDOW_BUFFER_PAGE_TABLE_SIZE),
			nes_read_indexed(nesdev, NES_IDX_RX_WINDOW_BUFFER_SIZE));
	if (nes_read_indexed(nesdev, NES_IDX_RX_WINDOW_BUFFER_SIZE) != 0) {
		nic_context->context_words[NES_NIC_CTX_MISC_IDX] |= cpu_to_le32(NES_NIC_BACK_STORE);
	}

	u64temp = (u64)nesvnic->nic.sq_pbase;
	nic_context->context_words[NES_NIC_CTX_SQ_LOW_IDX]  = cpu_to_le32((u32)u64temp);
	nic_context->context_words[NES_NIC_CTX_SQ_HIGH_IDX] = cpu_to_le32((u32)(u64temp >> 32));
	u64temp = (u64)nesvnic->nic.rq_pbase;
	nic_context->context_words[NES_NIC_CTX_RQ_LOW_IDX]  = cpu_to_le32((u32)u64temp);
	nic_context->context_words[NES_NIC_CTX_RQ_HIGH_IDX] = cpu_to_le32((u32)(u64temp >> 32));

	cqp_wqe->wqe_words[NES_CQP_WQE_OPCODE_IDX] = cpu_to_le32(NES_CQP_CREATE_QP |
			NES_CQP_QP_TYPE_NIC);
	cqp_wqe->wqe_words[NES_CQP_WQE_ID_IDX] = cpu_to_le32(nesvnic->nic.qp_id);
	u64temp = (u64)nesvnic->nic_cq.cq_pbase +
			(nesvnic->nic_cq.cq_size * sizeof(struct nes_hw_nic_cqe));
	set_wqe_64bit_value(cqp_wqe->wqe_words, NES_CQP_QP_WQE_CONTEXT_LOW_IDX, u64temp);

	if (++cqp_head >= nesdev->cqp.sq_size)
		cqp_head = 0;
	nesdev->cqp.sq_head = cqp_head;

	barrier();

	/* Ring doorbell (2 WQEs) */
	nes_write32(nesdev->regs+NES_WQE_ALLOC, 0x02800000 | nesdev->cqp.qp_id);

	spin_unlock_irqrestore(&nesdev->cqp.lock, flags);
	nes_debug(NES_DBG_INIT, "Waiting for create NIC QP%u to complete.\n",
			nesvnic->nic.qp_id);

	ret = wait_event_timeout(nesdev->cqp.waitq, (nesdev->cqp.sq_tail == cqp_head),
			NES_EVENT_TIMEOUT);
	nes_debug(NES_DBG_INIT, "Create NIC QP%u completed, wait_event_timeout ret = %u.\n",
			nesvnic->nic.qp_id, ret);
	if (!ret) {
		nes_debug(NES_DBG_INIT, "NIC QP%u create timeout expired\n", nesvnic->nic.qp_id);
		pci_free_consistent(nesdev->pcidev, nesvnic->nic_mem_size, nesvnic->nic_vbase,
				nesvnic->nic_pbase);
		return -EIO;
	}

	/* Populate the RQ */
	for (counter = 0; counter < (NES_NIC_WQ_SIZE - 1); counter++) {
		skb = dev_alloc_skb(nesvnic->max_frame_size);
		if (!skb) {
			nes_debug(NES_DBG_INIT, "%s: out of memory for receive skb\n", netdev->name);

			nes_destroy_nic_qp(nesvnic);
			return -ENOMEM;
		}

		skb->dev = netdev;

		pmem = pci_map_single(nesdev->pcidev, skb->data,
				nesvnic->max_frame_size, PCI_DMA_FROMDEVICE);

		nic_rqe = &nesvnic->nic.rq_vbase[counter];
		nic_rqe->wqe_words[NES_NIC_RQ_WQE_LENGTH_1_0_IDX] = cpu_to_le32(nesvnic->max_frame_size);
		nic_rqe->wqe_words[NES_NIC_RQ_WQE_LENGTH_3_2_IDX] = 0;
		nic_rqe->wqe_words[NES_NIC_RQ_WQE_FRAG0_LOW_IDX]  = cpu_to_le32((u32)pmem);
		nic_rqe->wqe_words[NES_NIC_RQ_WQE_FRAG0_HIGH_IDX] = cpu_to_le32((u32)((u64)pmem >> 32));
		nesvnic->nic.rx_skb[counter] = skb;
	}

	wqe_count = NES_NIC_WQ_SIZE - 1;
	nesvnic->nic.rq_head = wqe_count;
	barrier();
	do {
		counter = min(wqe_count, ((u32)255));
		wqe_count -= counter;
		nes_write32(nesdev->regs+NES_WQE_ALLOC, (counter << 24) | nesvnic->nic.qp_id);
	} while (wqe_count);
	init_timer(&nesvnic->rq_wqes_timer);
	nesvnic->rq_wqes_timer.function = nes_rq_wqes_timeout;
	nesvnic->rq_wqes_timer.data = (unsigned long)nesvnic;
	nes_debug(NES_DBG_INIT, "NAPI support Enabled\n");
	if (nesdev->nesadapter->et_use_adaptive_rx_coalesce)
	{
		nes_nic_init_timer(nesdev);
		if (netdev->mtu > 1500)
			jumbomode = 1;
		nes_nic_init_timer_defaults(nesdev, jumbomode);
	}
	nesvnic->lro_mgr.max_aggr       = nes_lro_max_aggr;
	nesvnic->lro_mgr.max_desc       = NES_MAX_LRO_DESCRIPTORS;
	nesvnic->lro_mgr.lro_arr        = nesvnic->lro_desc;
	nesvnic->lro_mgr.get_skb_header = nes_lro_get_skb_hdr;
	nesvnic->lro_mgr.features       = LRO_F_NAPI | LRO_F_EXTRACT_VLAN_ID;
	nesvnic->lro_mgr.dev            = netdev;
	nesvnic->lro_mgr.ip_summed      = CHECKSUM_UNNECESSARY;
	nesvnic->lro_mgr.ip_summed_aggr = CHECKSUM_UNNECESSARY;
	return 0;
}


/**
 * nes_destroy_nic_qp
 */
void nes_destroy_nic_qp(struct nes_vnic *nesvnic)
{
	u64 u64temp;
	dma_addr_t bus_address;
	struct nes_device *nesdev = nesvnic->nesdev;
	struct nes_hw_cqp_wqe *cqp_wqe;
	struct nes_hw_nic_sq_wqe *nic_sqe;
	struct nes_hw_nic_rq_wqe *nic_rqe;
	__le16 *wqe_fragment_length;
	u16  wqe_fragment_index;
	u64 wqe_frag;
	u32 cqp_head;
	u32 wqm_cfg0;
	unsigned long flags;
	int ret;

	/* clear wqe stall before destroying NIC QP */
	wqm_cfg0 = nes_read_indexed(nesdev, NES_IDX_WQM_CONFIG0);
	nes_write_indexed(nesdev, NES_IDX_WQM_CONFIG0, wqm_cfg0 & 0xFFFF7FFF);

	/* Free remaining NIC receive buffers */
	while (nesvnic->nic.rq_head != nesvnic->nic.rq_tail) {
		nic_rqe   = &nesvnic->nic.rq_vbase[nesvnic->nic.rq_tail];
		wqe_frag  = (u64)le32_to_cpu(
			nic_rqe->wqe_words[NES_NIC_RQ_WQE_FRAG0_LOW_IDX]);
		wqe_frag |= ((u64)le32_to_cpu(
			nic_rqe->wqe_words[NES_NIC_RQ_WQE_FRAG0_HIGH_IDX]))<<32;
		pci_unmap_single(nesdev->pcidev, (dma_addr_t)wqe_frag,
				nesvnic->max_frame_size, PCI_DMA_FROMDEVICE);
		dev_kfree_skb(nesvnic->nic.rx_skb[nesvnic->nic.rq_tail++]);
		nesvnic->nic.rq_tail &= (nesvnic->nic.rq_size - 1);
	}

	/* Free remaining NIC transmit buffers */
	while (nesvnic->nic.sq_head != nesvnic->nic.sq_tail) {
		nic_sqe = &nesvnic->nic.sq_vbase[nesvnic->nic.sq_tail];
		wqe_fragment_index = 1;
		wqe_fragment_length = (__le16 *)
			&nic_sqe->wqe_words[NES_NIC_SQ_WQE_LENGTH_0_TAG_IDX];
		/* bump past the vlan tag */
		wqe_fragment_length++;
		if (le16_to_cpu(wqe_fragment_length[wqe_fragment_index]) != 0) {
			u64temp = (u64)le32_to_cpu(
				nic_sqe->wqe_words[NES_NIC_SQ_WQE_FRAG0_LOW_IDX+
				wqe_fragment_index*2]);
			u64temp += ((u64)le32_to_cpu(
				nic_sqe->wqe_words[NES_NIC_SQ_WQE_FRAG0_HIGH_IDX
				+ wqe_fragment_index*2]))<<32;
			bus_address = (dma_addr_t)u64temp;
			if (test_and_clear_bit(nesvnic->nic.sq_tail,
					nesvnic->nic.first_frag_overflow)) {
				pci_unmap_single(nesdev->pcidev,
						bus_address,
						le16_to_cpu(wqe_fragment_length[
							wqe_fragment_index++]),
						PCI_DMA_TODEVICE);
			}
			for (; wqe_fragment_index < 5; wqe_fragment_index++) {
				if (wqe_fragment_length[wqe_fragment_index]) {
					u64temp = le32_to_cpu(
						nic_sqe->wqe_words[
						NES_NIC_SQ_WQE_FRAG0_LOW_IDX+
						wqe_fragment_index*2]);
					u64temp += ((u64)le32_to_cpu(
						nic_sqe->wqe_words[
						NES_NIC_SQ_WQE_FRAG0_HIGH_IDX+
						wqe_fragment_index*2]))<<32;
					bus_address = (dma_addr_t)u64temp;
					pci_unmap_page(nesdev->pcidev,
							bus_address,
							le16_to_cpu(
							wqe_fragment_length[
							wqe_fragment_index]),
							PCI_DMA_TODEVICE);
				} else
					break;
			}
		}
		if (nesvnic->nic.tx_skb[nesvnic->nic.sq_tail])
			dev_kfree_skb(
				nesvnic->nic.tx_skb[nesvnic->nic.sq_tail]);

		nesvnic->nic.sq_tail = (nesvnic->nic.sq_tail + 1)
					& (nesvnic->nic.sq_size - 1);
	}

	spin_lock_irqsave(&nesdev->cqp.lock, flags);

	/* Destroy NIC QP */
	cqp_head = nesdev->cqp.sq_head;
	cqp_wqe = &nesdev->cqp.sq_vbase[cqp_head];
	nes_fill_init_cqp_wqe(cqp_wqe, nesdev);

	set_wqe_32bit_value(cqp_wqe->wqe_words, NES_CQP_WQE_OPCODE_IDX,
		(NES_CQP_DESTROY_QP | NES_CQP_QP_TYPE_NIC));
	set_wqe_32bit_value(cqp_wqe->wqe_words, NES_CQP_WQE_ID_IDX,
		nesvnic->nic.qp_id);

	if (++cqp_head >= nesdev->cqp.sq_size)
		cqp_head = 0;

	cqp_wqe = &nesdev->cqp.sq_vbase[cqp_head];

	/* Destroy NIC CQ */
	nes_fill_init_cqp_wqe(cqp_wqe, nesdev);
	set_wqe_32bit_value(cqp_wqe->wqe_words, NES_CQP_WQE_OPCODE_IDX,
		(NES_CQP_DESTROY_CQ | ((u32)nesvnic->nic_cq.cq_size << 16)));
	set_wqe_32bit_value(cqp_wqe->wqe_words, NES_CQP_WQE_ID_IDX,
		(nesvnic->nic_cq.cq_number | ((u32)nesdev->nic_ceq_index << 16)));

	if (++cqp_head >= nesdev->cqp.sq_size)
		cqp_head = 0;

	nesdev->cqp.sq_head = cqp_head;
	barrier();

	/* Ring doorbell (2 WQEs) */
	nes_write32(nesdev->regs+NES_WQE_ALLOC, 0x02800000 | nesdev->cqp.qp_id);

	spin_unlock_irqrestore(&nesdev->cqp.lock, flags);
	nes_debug(NES_DBG_SHUTDOWN, "Waiting for CQP, cqp_head=%u, cqp.sq_head=%u,"
			" cqp.sq_tail=%u, cqp.sq_size=%u\n",
			cqp_head, nesdev->cqp.sq_head,
			nesdev->cqp.sq_tail, nesdev->cqp.sq_size);

	ret = wait_event_timeout(nesdev->cqp.waitq, (nesdev->cqp.sq_tail == cqp_head),
			NES_EVENT_TIMEOUT);

	nes_debug(NES_DBG_SHUTDOWN, "Destroy NIC QP returned, wait_event_timeout ret = %u, cqp_head=%u,"
			" cqp.sq_head=%u, cqp.sq_tail=%u\n",
			ret, cqp_head, nesdev->cqp.sq_head, nesdev->cqp.sq_tail);
	if (!ret) {
		nes_debug(NES_DBG_SHUTDOWN, "NIC QP%u destroy timeout expired\n",
				nesvnic->nic.qp_id);
	}

	pci_free_consistent(nesdev->pcidev, nesvnic->nic_mem_size, nesvnic->nic_vbase,
			nesvnic->nic_pbase);

	/* restore old wqm_cfg0 value */
	nes_write_indexed(nesdev, NES_IDX_WQM_CONFIG0, wqm_cfg0);
}

/**
 * nes_napi_isr
 */
int nes_napi_isr(struct nes_device *nesdev)
{
	struct nes_adapter *nesadapter = nesdev->nesadapter;
	u32 int_stat;

	if (nesdev->napi_isr_ran) {
		/* interrupt status has already been read in ISR */
		int_stat = nesdev->int_stat;
	} else {
		int_stat = nes_read32(nesdev->regs + NES_INT_STAT);
		nesdev->int_stat = int_stat;
		nesdev->napi_isr_ran = 1;
	}

	int_stat &= nesdev->int_req;
	/* iff NIC, process here, else wait for DPC */
	if ((int_stat) && ((int_stat & 0x0000ff00) == int_stat)) {
		nesdev->napi_isr_ran = 0;
		nes_write32(nesdev->regs + NES_INT_STAT,
			(int_stat &
			~(NES_INT_INTF | NES_INT_TIMER | NES_INT_MAC0 | NES_INT_MAC1 | NES_INT_MAC2 | NES_INT_MAC3)));

		/* Process the CEQs */
		nes_process_ceq(nesdev, &nesdev->nesadapter->ceq[nesdev->nic_ceq_index]);

		if (unlikely((((nesadapter->et_rx_coalesce_usecs_irq) &&
					(!nesadapter->et_use_adaptive_rx_coalesce)) ||
					((nesadapter->et_use_adaptive_rx_coalesce) &&
					 (nesdev->deepcq_count > nesadapter->et_pkt_rate_low))))) {
			if ((nesdev->int_req & NES_INT_TIMER) == 0) {
				/* Enable Periodic timer interrupts */
				nesdev->int_req |= NES_INT_TIMER;
				/* ack any pending periodic timer interrupts so we don't get an immediate interrupt */
				/* TODO: need to also ack other unused periodic timer values, get from nesadapter */
				nes_write32(nesdev->regs+NES_TIMER_STAT,
						nesdev->timer_int_req  | ~(nesdev->nesadapter->timer_int_req));
				nes_write32(nesdev->regs+NES_INTF_INT_MASK,
						~(nesdev->intf_int_req | NES_INTF_PERIODIC_TIMER));
			}

			if (unlikely(nesadapter->et_use_adaptive_rx_coalesce))
			{
				nes_nic_init_timer(nesdev);
			}
			/* Enable interrupts, except CEQs */
			nes_write32(nesdev->regs+NES_INT_MASK, 0x0000ffff | (~nesdev->int_req));
		} else {
			/* Enable interrupts, make sure timer is off */
			nesdev->int_req &= ~NES_INT_TIMER;
			nes_write32(nesdev->regs+NES_INTF_INT_MASK, ~(nesdev->intf_int_req));
			nes_write32(nesdev->regs+NES_INT_MASK, ~nesdev->int_req);
		}
		nesdev->deepcq_count = 0;
		return 1;
	} else {
		return 0;
	}
}

static void process_critical_error(struct nes_device *nesdev)
{
	u32 debug_error;
	u32 nes_idx_debug_error_masks0 = 0;
	u16 error_module = 0;

	debug_error = nes_read_indexed(nesdev, NES_IDX_DEBUG_ERROR_CONTROL_STATUS);
	printk(KERN_ERR PFX "Critical Error reported by device!!! 0x%02X\n",
			(u16)debug_error);
	nes_write_indexed(nesdev, NES_IDX_DEBUG_ERROR_CONTROL_STATUS,
			0x01010000 | (debug_error & 0x0000ffff));
	if (crit_err_count++ > 10)
		nes_write_indexed(nesdev, NES_IDX_DEBUG_ERROR_MASKS1, 1 << 0x17);
	error_module = (u16) (debug_error & 0x1F00) >> 8;
	if (++nesdev->nesadapter->crit_error_count[error_module-1] >=
			nes_max_critical_error_count) {
		printk(KERN_ERR PFX "Masking off critical error for module "
			"0x%02X\n", (u16)error_module);
		nes_idx_debug_error_masks0 = nes_read_indexed(nesdev,
			NES_IDX_DEBUG_ERROR_MASKS0);
		nes_write_indexed(nesdev, NES_IDX_DEBUG_ERROR_MASKS0,
			nes_idx_debug_error_masks0 | (1 << error_module));
	}
}
/**
 * nes_dpc
 */
void nes_dpc(unsigned long param)
{
	struct nes_device *nesdev = (struct nes_device *)param;
	struct nes_adapter *nesadapter = nesdev->nesadapter;
	u32 counter;
	u32 loop_counter = 0;
	u32 int_status_bit;
	u32 int_stat;
	u32 timer_stat;
	u32 temp_int_stat;
	u32 intf_int_stat;
	u32 processed_intf_int = 0;
	u16 processed_timer_int = 0;
	u16 completion_ints = 0;
	u16 timer_ints = 0;

	/* nes_debug(NES_DBG_ISR, "\n"); */

	do {
		timer_stat = 0;
		if (nesdev->napi_isr_ran) {
			nesdev->napi_isr_ran = 0;
			int_stat = nesdev->int_stat;
		} else
			int_stat = nes_read32(nesdev->regs+NES_INT_STAT);
		if (processed_intf_int != 0)
			int_stat &= nesdev->int_req & ~NES_INT_INTF;
		else
			int_stat &= nesdev->int_req;
		if (processed_timer_int == 0) {
			processed_timer_int = 1;
			if (int_stat & NES_INT_TIMER) {
				timer_stat = nes_read32(nesdev->regs + NES_TIMER_STAT);
				if ((timer_stat & nesdev->timer_int_req) == 0) {
					int_stat &= ~NES_INT_TIMER;
				}
			}
		} else {
			int_stat &= ~NES_INT_TIMER;
		}

		if (int_stat) {
			if (int_stat & ~(NES_INT_INTF | NES_INT_TIMER | NES_INT_MAC0|
					NES_INT_MAC1|NES_INT_MAC2 | NES_INT_MAC3)) {
				/* Ack the interrupts */
				nes_write32(nesdev->regs+NES_INT_STAT,
					(int_stat & ~(NES_INT_INTF | NES_INT_TIMER | NES_INT_MAC0|
					NES_INT_MAC1 | NES_INT_MAC2 | NES_INT_MAC3)));
			}

			temp_int_stat = int_stat;
			for (counter = 0, int_status_bit = 1; counter < 16; counter++) {
				if (int_stat & int_status_bit) {
					nes_process_ceq(nesdev, &nesadapter->ceq[counter]);
					temp_int_stat &= ~int_status_bit;
					completion_ints = 1;
				}
				if (!(temp_int_stat & 0x0000ffff))
					break;
				int_status_bit <<= 1;
			}

			/* Process the AEQ for this pci function */
			int_status_bit = 1 << (16 + PCI_FUNC(nesdev->pcidev->devfn));
			if (int_stat & int_status_bit) {
				nes_process_aeq(nesdev, &nesadapter->aeq[PCI_FUNC(nesdev->pcidev->devfn)]);
			}

			/* Process the MAC interrupt for this pci function */
			int_status_bit = 1 << (24 + nesdev->mac_index);
			if (int_stat & int_status_bit) {
				nes_process_mac_intr(nesdev, nesdev->mac_index);
			}

			if (int_stat & NES_INT_TIMER) {
				if (timer_stat & nesdev->timer_int_req) {
					nes_write32(nesdev->regs + NES_TIMER_STAT,
							(timer_stat & nesdev->timer_int_req) |
							~(nesdev->nesadapter->timer_int_req));
					timer_ints = 1;
				}
			}

			if (int_stat & NES_INT_INTF) {
				processed_intf_int = 1;
				intf_int_stat = nes_read32(nesdev->regs+NES_INTF_INT_STAT);
				intf_int_stat &= nesdev->intf_int_req;
				if (NES_INTF_INT_CRITERR & intf_int_stat) {
					process_critical_error(nesdev);
				}
				if (NES_INTF_INT_PCIERR & intf_int_stat) {
					printk(KERN_ERR PFX "PCI Error reported by device!!!\n");
					BUG();
				}
				if (NES_INTF_INT_AEQ_OFLOW & intf_int_stat) {
					printk(KERN_ERR PFX "AEQ Overflow reported by device!!!\n");
					BUG();
				}
				nes_write32(nesdev->regs+NES_INTF_INT_STAT, intf_int_stat);
			}

			if (int_stat & NES_INT_TSW) {
			}
		}
		/* Don't use the interface interrupt bit stay in loop */
		int_stat &= ~NES_INT_INTF | NES_INT_TIMER | NES_INT_MAC0 |
				NES_INT_MAC1 | NES_INT_MAC2 | NES_INT_MAC3;
	} while ((int_stat != 0) && (loop_counter++ < MAX_DPC_ITERATIONS));

	if (timer_ints == 1) {
		if ((nesadapter->et_rx_coalesce_usecs_irq) || (nesadapter->et_use_adaptive_rx_coalesce)) {
			if (completion_ints == 0) {
				nesdev->timer_only_int_count++;
				if (nesdev->timer_only_int_count>=nesadapter->timer_int_limit) {
					nesdev->timer_only_int_count = 0;
					nesdev->int_req &= ~NES_INT_TIMER;
					nes_write32(nesdev->regs + NES_INTF_INT_MASK, ~(nesdev->intf_int_req));
					nes_write32(nesdev->regs + NES_INT_MASK, ~nesdev->int_req);
				} else {
					nes_write32(nesdev->regs+NES_INT_MASK, 0x0000ffff | (~nesdev->int_req));
				}
			} else {
				if (unlikely(nesadapter->et_use_adaptive_rx_coalesce))
				{
					nes_nic_init_timer(nesdev);
				}
				nesdev->timer_only_int_count = 0;
				nes_write32(nesdev->regs+NES_INT_MASK, 0x0000ffff | (~nesdev->int_req));
			}
		} else {
			nesdev->timer_only_int_count = 0;
			nesdev->int_req &= ~NES_INT_TIMER;
			nes_write32(nesdev->regs+NES_INTF_INT_MASK, ~(nesdev->intf_int_req));
			nes_write32(nesdev->regs+NES_TIMER_STAT,
					nesdev->timer_int_req | ~(nesdev->nesadapter->timer_int_req));
			nes_write32(nesdev->regs+NES_INT_MASK, ~nesdev->int_req);
		}
	} else {
		if ( (completion_ints == 1) &&
			 (((nesadapter->et_rx_coalesce_usecs_irq) &&
			   (!nesadapter->et_use_adaptive_rx_coalesce)) ||
			  ((nesdev->deepcq_count > nesadapter->et_pkt_rate_low) &&
			   (nesadapter->et_use_adaptive_rx_coalesce) )) ) {
			/* nes_debug(NES_DBG_ISR, "Enabling periodic timer interrupt.\n" ); */
			nesdev->timer_only_int_count = 0;
			nesdev->int_req |= NES_INT_TIMER;
			nes_write32(nesdev->regs+NES_TIMER_STAT,
					nesdev->timer_int_req | ~(nesdev->nesadapter->timer_int_req));
			nes_write32(nesdev->regs+NES_INTF_INT_MASK,
					~(nesdev->intf_int_req | NES_INTF_PERIODIC_TIMER));
			nes_write32(nesdev->regs+NES_INT_MASK, 0x0000ffff | (~nesdev->int_req));
		} else {
			nes_write32(nesdev->regs+NES_INT_MASK, ~nesdev->int_req);
		}
	}
	nesdev->deepcq_count = 0;
}


/**
 * nes_process_ceq
 */
static void nes_process_ceq(struct nes_device *nesdev, struct nes_hw_ceq *ceq)
{
	u64 u64temp;
	struct nes_hw_cq *cq;
	u32 head;
	u32 ceq_size;

	/* nes_debug(NES_DBG_CQ, "\n"); */
	head = ceq->ceq_head;
	ceq_size = ceq->ceq_size;

	do {
		if (le32_to_cpu(ceq->ceq_vbase[head].ceqe_words[NES_CEQE_CQ_CTX_HIGH_IDX]) &
				NES_CEQE_VALID) {
			u64temp = (((u64)(le32_to_cpu(ceq->ceq_vbase[head].ceqe_words[NES_CEQE_CQ_CTX_HIGH_IDX]))) << 32) |
						((u64)(le32_to_cpu(ceq->ceq_vbase[head].ceqe_words[NES_CEQE_CQ_CTX_LOW_IDX])));
			u64temp <<= 1;
			cq = *((struct nes_hw_cq **)&u64temp);
			/* nes_debug(NES_DBG_CQ, "pCQ = %p\n", cq); */
			barrier();
			ceq->ceq_vbase[head].ceqe_words[NES_CEQE_CQ_CTX_HIGH_IDX] = 0;

			/* call the event handler */
			cq->ce_handler(nesdev, cq);

			if (++head >= ceq_size)
				head = 0;
		} else {
			break;
		}

	} while (1);

	ceq->ceq_head = head;
}


/**
 * nes_process_aeq
 */
static void nes_process_aeq(struct nes_device *nesdev, struct nes_hw_aeq *aeq)
{
	/* u64 u64temp; */
	u32 head;
	u32 aeq_size;
	u32 aeqe_misc;
	u32 aeqe_cq_id;
	struct nes_hw_aeqe volatile *aeqe;

	head = aeq->aeq_head;
	aeq_size = aeq->aeq_size;

	do {
		aeqe = &aeq->aeq_vbase[head];
		if ((le32_to_cpu(aeqe->aeqe_words[NES_AEQE_MISC_IDX]) & NES_AEQE_VALID) == 0)
			break;
		aeqe_misc  = le32_to_cpu(aeqe->aeqe_words[NES_AEQE_MISC_IDX]);
		aeqe_cq_id = le32_to_cpu(aeqe->aeqe_words[NES_AEQE_COMP_QP_CQ_ID_IDX]);
		if (aeqe_misc & (NES_AEQE_QP|NES_AEQE_CQ)) {
			if (aeqe_cq_id >= NES_FIRST_QPN) {
				/* dealing with an accelerated QP related AE */
				/*
				 * u64temp = (((u64)(le32_to_cpu(aeqe->aeqe_words[NES_AEQE_COMP_CTXT_HIGH_IDX]))) << 32) |
				 *	     ((u64)(le32_to_cpu(aeqe->aeqe_words[NES_AEQE_COMP_CTXT_LOW_IDX])));
				 */
				nes_process_iwarp_aeqe(nesdev, (struct nes_hw_aeqe *)aeqe);
			} else {
				/* TODO: dealing with a CQP related AE */
				nes_debug(NES_DBG_AEQ, "Processing CQP related AE, misc = 0x%04X\n",
						(u16)(aeqe_misc >> 16));
			}
		}

		aeqe->aeqe_words[NES_AEQE_MISC_IDX] = 0;

		if (++head >= aeq_size)
			head = 0;

		nes_write32(nesdev->regs + NES_AEQ_ALLOC, 1 << 16);
	}
	while (1);
	aeq->aeq_head = head;
}

static void nes_reset_link(struct nes_device *nesdev, u32 mac_index)
{
	struct nes_adapter *nesadapter = nesdev->nesadapter;
	u32 reset_value;
	u32 i=0;
	u32 u32temp;

	if (nesadapter->hw_rev == NE020_REV) {
		return;
	}
	mh_detected++;

	reset_value = nes_read32(nesdev->regs+NES_SOFTWARE_RESET);

	if ((mac_index == 0) || ((mac_index == 1) && (nesadapter->OneG_Mode)))
		reset_value |= 0x0000001d;
	else
		reset_value |= 0x0000002d;

	if (4 <= (nesadapter->link_interrupt_count[mac_index] / ((u16)NES_MAX_LINK_INTERRUPTS))) {
		if ((!nesadapter->OneG_Mode) && (nesadapter->port_count == 2)) {
			nesadapter->link_interrupt_count[0] = 0;
			nesadapter->link_interrupt_count[1] = 0;
			u32temp = nes_read_indexed(nesdev, NES_IDX_ETH_SERDES_COMMON_CONTROL1);
			if (0x00000040 & u32temp)
				nes_write_indexed(nesdev, NES_IDX_ETH_SERDES_COMMON_CONTROL1, 0x0000F088);
			else
				nes_write_indexed(nesdev, NES_IDX_ETH_SERDES_COMMON_CONTROL1, 0x0000F0C8);

			reset_value |= 0x0000003d;
		}
		nesadapter->link_interrupt_count[mac_index] = 0;
	}

	nes_write32(nesdev->regs+NES_SOFTWARE_RESET, reset_value);

	while (((nes_read32(nesdev->regs+NES_SOFTWARE_RESET)
			& 0x00000040) != 0x00000040) && (i++ < 5000));

	if (0x0000003d == (reset_value & 0x0000003d)) {
		u32 pcs_control_status0, pcs_control_status1;

		for (i = 0; i < 10; i++) {
			pcs_control_status0 = nes_read_indexed(nesdev, NES_IDX_PHY_PCS_CONTROL_STATUS0);
			pcs_control_status1 = nes_read_indexed(nesdev, NES_IDX_PHY_PCS_CONTROL_STATUS0 + 0x200);
			if (((0x0F000000 == (pcs_control_status0 & 0x0F000000))
			     && (pcs_control_status0 & 0x00100000))
			    || ((0x0F000000 == (pcs_control_status1 & 0x0F000000))
				&& (pcs_control_status1 & 0x00100000)))
				continue;
			else
				break;
		}
		if (10 == i) {
			u32temp = nes_read_indexed(nesdev, NES_IDX_ETH_SERDES_COMMON_CONTROL1);
			if (0x00000040 & u32temp)
				nes_write_indexed(nesdev, NES_IDX_ETH_SERDES_COMMON_CONTROL1, 0x0000F088);
			else
				nes_write_indexed(nesdev, NES_IDX_ETH_SERDES_COMMON_CONTROL1, 0x0000F0C8);

			nes_write32(nesdev->regs+NES_SOFTWARE_RESET, reset_value);

			while (((nes_read32(nesdev->regs + NES_SOFTWARE_RESET)
				 & 0x00000040) != 0x00000040) && (i++ < 5000));
		}
	}
}

/**
 * nes_process_mac_intr
 */
static void nes_process_mac_intr(struct nes_device *nesdev, u32 mac_number)
{
	unsigned long flags;
	u32 pcs_control_status;
	struct nes_adapter *nesadapter = nesdev->nesadapter;
	struct nes_vnic *nesvnic;
	u32 mac_status;
	u32 mac_index = nesdev->mac_index;
	u32 u32temp;
	u16 phy_data;
	u16 temp_phy_data;
	u32 pcs_val  = 0x0f0f0000;
	u32 pcs_mask = 0x0f1f0000;
	u32 cdr_ctrl;

	spin_lock_irqsave(&nesadapter->phy_lock, flags);
	if (nesadapter->mac_sw_state[mac_number] != NES_MAC_SW_IDLE) {
		spin_unlock_irqrestore(&nesadapter->phy_lock, flags);
		return;
	}
	nesadapter->mac_sw_state[mac_number] = NES_MAC_SW_INTERRUPT;

	/* ack the MAC interrupt */
	mac_status = nes_read_indexed(nesdev, NES_IDX_MAC_INT_STATUS + (mac_index * 0x200));
	/* Clear the interrupt */
	nes_write_indexed(nesdev, NES_IDX_MAC_INT_STATUS + (mac_index * 0x200), mac_status);

	nes_debug(NES_DBG_PHY, "MAC%u interrupt status = 0x%X.\n", mac_number, mac_status);

	if (mac_status & (NES_MAC_INT_LINK_STAT_CHG | NES_MAC_INT_XGMII_EXT)) {
		nesdev->link_status_interrupts++;
		if (0 == (++nesadapter->link_interrupt_count[mac_index] % ((u16)NES_MAX_LINK_INTERRUPTS)))
			nes_reset_link(nesdev, mac_index);

		/* read the PHY interrupt status register */
		if ((nesadapter->OneG_Mode) &&
		(nesadapter->phy_type[mac_index] != NES_PHY_TYPE_PUMA_1G)) {
			do {
				nes_read_1G_phy_reg(nesdev, 0x1a,
						nesadapter->phy_index[mac_index], &phy_data);
				nes_debug(NES_DBG_PHY, "Phy%d data from register 0x1a = 0x%X.\n",
						nesadapter->phy_index[mac_index], phy_data);
			} while (phy_data&0x8000);

			temp_phy_data = 0;
			do {
				nes_read_1G_phy_reg(nesdev, 0x11,
						nesadapter->phy_index[mac_index], &phy_data);
				nes_debug(NES_DBG_PHY, "Phy%d data from register 0x11 = 0x%X.\n",
						nesadapter->phy_index[mac_index], phy_data);
				if (temp_phy_data == phy_data)
					break;
				temp_phy_data = phy_data;
			} while (1);

			nes_read_1G_phy_reg(nesdev, 0x1e,
					nesadapter->phy_index[mac_index], &phy_data);
			nes_debug(NES_DBG_PHY, "Phy%d data from register 0x1e = 0x%X.\n",
					nesadapter->phy_index[mac_index], phy_data);

			nes_read_1G_phy_reg(nesdev, 1,
					nesadapter->phy_index[mac_index], &phy_data);
			nes_debug(NES_DBG_PHY, "1G phy%u data from register 1 = 0x%X\n",
					nesadapter->phy_index[mac_index], phy_data);

			if (temp_phy_data & 0x1000) {
				nes_debug(NES_DBG_PHY, "The Link is up according to the PHY\n");
				phy_data = 4;
			} else {
				nes_debug(NES_DBG_PHY, "The Link is down according to the PHY\n");
			}
		}
		nes_debug(NES_DBG_PHY, "Eth SERDES Common Status: 0=0x%08X, 1=0x%08X\n",
				nes_read_indexed(nesdev, NES_IDX_ETH_SERDES_COMMON_STATUS0),
				nes_read_indexed(nesdev, NES_IDX_ETH_SERDES_COMMON_STATUS0+0x200));

		if (nesadapter->phy_type[mac_index] == NES_PHY_TYPE_PUMA_1G) {
			switch (mac_index) {
			case 1:
			case 3:
				pcs_control_status = nes_read_indexed(nesdev,
						NES_IDX_PHY_PCS_CONTROL_STATUS0 + 0x200);
				break;
			default:
				pcs_control_status = nes_read_indexed(nesdev,
						NES_IDX_PHY_PCS_CONTROL_STATUS0);
				break;
			}
		} else {
			pcs_control_status = nes_read_indexed(nesdev,
					NES_IDX_PHY_PCS_CONTROL_STATUS0 + ((mac_index & 1) * 0x200));
			pcs_control_status = nes_read_indexed(nesdev,
					NES_IDX_PHY_PCS_CONTROL_STATUS0 + ((mac_index & 1) * 0x200));
		}

		nes_debug(NES_DBG_PHY, "PCS PHY Control/Status%u: 0x%08X\n",
				mac_index, pcs_control_status);
		if ((nesadapter->OneG_Mode) &&
				(nesadapter->phy_type[mac_index] != NES_PHY_TYPE_PUMA_1G)) {
			u32temp = 0x01010000;
			if (nesadapter->port_count > 2) {
				u32temp |= 0x02020000;
			}
			if ((pcs_control_status & u32temp)!= u32temp) {
				phy_data = 0;
				nes_debug(NES_DBG_PHY, "PCS says the link is down\n");
			}
		} else {
			switch (nesadapter->phy_type[mac_index]) {
			case NES_PHY_TYPE_ARGUS:
			case NES_PHY_TYPE_SFP_D:
			case NES_PHY_TYPE_KR:
				/* clear the alarms */
				nes_read_10G_phy_reg(nesdev, nesadapter->phy_index[mac_index], 4, 0x0008);
				nes_read_10G_phy_reg(nesdev, nesadapter->phy_index[mac_index], 4, 0xc001);
				nes_read_10G_phy_reg(nesdev, nesadapter->phy_index[mac_index], 4, 0xc002);
				nes_read_10G_phy_reg(nesdev, nesadapter->phy_index[mac_index], 4, 0xc005);
				nes_read_10G_phy_reg(nesdev, nesadapter->phy_index[mac_index], 4, 0xc006);
				nes_read_10G_phy_reg(nesdev, nesadapter->phy_index[mac_index], 1, 0x9003);
				nes_read_10G_phy_reg(nesdev, nesadapter->phy_index[mac_index], 1, 0x9004);
				nes_read_10G_phy_reg(nesdev, nesadapter->phy_index[mac_index], 1, 0x9005);
				/* check link status */
				nes_read_10G_phy_reg(nesdev, nesadapter->phy_index[mac_index], 1, 0x9003);
				temp_phy_data = (u16)nes_read_indexed(nesdev, NES_IDX_MAC_MDIO_CONTROL);

				nes_read_10G_phy_reg(nesdev, nesadapter->phy_index[mac_index], 3, 0x0021);
				nes_read_indexed(nesdev, NES_IDX_MAC_MDIO_CONTROL);
				nes_read_10G_phy_reg(nesdev, nesadapter->phy_index[mac_index], 3, 0x0021);
				phy_data = (u16)nes_read_indexed(nesdev, NES_IDX_MAC_MDIO_CONTROL);

				phy_data = (!temp_phy_data && (phy_data == 0x8000)) ? 0x4 : 0x0;

				nes_debug(NES_DBG_PHY, "%s: Phy data = 0x%04X, link was %s.\n",
					__func__, phy_data, nesadapter->mac_link_down[mac_index] ? "DOWN" : "UP");
				break;

			case NES_PHY_TYPE_PUMA_1G:
				if (mac_index < 2)
					pcs_val = pcs_mask = 0x01010000;
				else
					pcs_val = pcs_mask = 0x02020000;
				/* fall through */
			default:
				phy_data = (pcs_val == (pcs_control_status & pcs_mask)) ? 0x4 : 0x0;
				break;
			}
		}

		if (phy_data & 0x0004) {
			if (wide_ppm_offset &&
			    (nesadapter->phy_type[mac_index] == NES_PHY_TYPE_CX4) &&
			    (nesadapter->hw_rev != NE020_REV)) {
				cdr_ctrl = nes_read_indexed(nesdev,
							    NES_IDX_ETH_SERDES_CDR_CONTROL0 +
							    mac_index * 0x200);
				nes_write_indexed(nesdev,
						  NES_IDX_ETH_SERDES_CDR_CONTROL0 +
						  mac_index * 0x200,
						  cdr_ctrl | 0x000F0000);
			}
			nesadapter->mac_link_down[mac_index] = 0;
			list_for_each_entry(nesvnic, &nesadapter->nesvnic_list[mac_index], list) {
				nes_debug(NES_DBG_PHY, "The Link is UP!!.  linkup was %d\n",
						nesvnic->linkup);
				if (nesvnic->linkup == 0) {
					printk(PFX "The Link is now up for port %s, netdev %p.\n",
							nesvnic->netdev->name, nesvnic->netdev);
					if (netif_queue_stopped(nesvnic->netdev))
						netif_start_queue(nesvnic->netdev);
					nesvnic->linkup = 1;
					netif_carrier_on(nesvnic->netdev);
				}
			}
		} else {
			if (wide_ppm_offset &&
			    (nesadapter->phy_type[mac_index] == NES_PHY_TYPE_CX4) &&
			    (nesadapter->hw_rev != NE020_REV)) {
				cdr_ctrl = nes_read_indexed(nesdev,
							    NES_IDX_ETH_SERDES_CDR_CONTROL0 +
							    mac_index * 0x200);
				nes_write_indexed(nesdev,
						  NES_IDX_ETH_SERDES_CDR_CONTROL0 +
						  mac_index * 0x200,
						  cdr_ctrl & 0xFFF0FFFF);
			}
			nesadapter->mac_link_down[mac_index] = 1;
			list_for_each_entry(nesvnic, &nesadapter->nesvnic_list[mac_index], list) {
				nes_debug(NES_DBG_PHY, "The Link is Down!!. linkup was %d\n",
						nesvnic->linkup);
				if (nesvnic->linkup == 1) {
					printk(PFX "The Link is now down for port %s, netdev %p.\n",
							nesvnic->netdev->name, nesvnic->netdev);
					if (!(netif_queue_stopped(nesvnic->netdev)))
						netif_stop_queue(nesvnic->netdev);
					nesvnic->linkup = 0;
					netif_carrier_off(nesvnic->netdev);
				}
			}
		}
	}

	spin_unlock_irqrestore(&nesadapter->phy_lock, flags);

	nesadapter->mac_sw_state[mac_number] = NES_MAC_SW_IDLE;
}



static void nes_nic_napi_ce_handler(struct nes_device *nesdev, struct nes_hw_nic_cq *cq)
{
	struct nes_vnic *nesvnic = container_of(cq, struct nes_vnic, nic_cq);

	napi_schedule(&nesvnic->napi);
}


/* The MAX_RQES_TO_PROCESS defines how many max read requests to complete before
* getting out of nic_ce_handler
*/
#define	MAX_RQES_TO_PROCESS	384

/**
 * nes_nic_ce_handler
 */
void nes_nic_ce_handler(struct nes_device *nesdev, struct nes_hw_nic_cq *cq)
{
	u64 u64temp;
	dma_addr_t bus_address;
	struct nes_hw_nic *nesnic;
	struct nes_vnic *nesvnic = container_of(cq, struct nes_vnic, nic_cq);
	struct nes_adapter *nesadapter = nesdev->nesadapter;
	struct nes_hw_nic_rq_wqe *nic_rqe;
	struct nes_hw_nic_sq_wqe *nic_sqe;
	struct sk_buff *skb;
	struct sk_buff *rx_skb;
	__le16 *wqe_fragment_length;
	u32 head;
	u32 cq_size;
	u32 rx_pkt_size;
	u32 cqe_count=0;
	u32 cqe_errv;
	u32 cqe_misc;
	u16 wqe_fragment_index = 1;	/* first fragment (0) is used by copy buffer */
	u16 vlan_tag;
	u16 pkt_type;
	u16 rqes_processed = 0;
	u8 sq_cqes = 0;
	u8 nes_use_lro = 0;

	head = cq->cq_head;
	cq_size = cq->cq_size;
	cq->cqes_pending = 1;
	if (nesvnic->netdev->features & NETIF_F_LRO)
		nes_use_lro = 1;
	do {
		if (le32_to_cpu(cq->cq_vbase[head].cqe_words[NES_NIC_CQE_MISC_IDX]) &
				NES_NIC_CQE_VALID) {
			nesnic = &nesvnic->nic;
			cqe_misc = le32_to_cpu(cq->cq_vbase[head].cqe_words[NES_NIC_CQE_MISC_IDX]);
			if (cqe_misc & NES_NIC_CQE_SQ) {
				sq_cqes++;
				wqe_fragment_index = 1;
				nic_sqe = &nesnic->sq_vbase[nesnic->sq_tail];
				skb = nesnic->tx_skb[nesnic->sq_tail];
				wqe_fragment_length = (__le16 *)&nic_sqe->wqe_words[NES_NIC_SQ_WQE_LENGTH_0_TAG_IDX];
				/* bump past the vlan tag */
				wqe_fragment_length++;
				if (le16_to_cpu(wqe_fragment_length[wqe_fragment_index]) != 0) {
					u64temp = (u64) le32_to_cpu(nic_sqe->wqe_words[NES_NIC_SQ_WQE_FRAG0_LOW_IDX +
							wqe_fragment_index * 2]);
					u64temp += ((u64)le32_to_cpu(nic_sqe->wqe_words[NES_NIC_SQ_WQE_FRAG0_HIGH_IDX +
							wqe_fragment_index * 2])) << 32;
					bus_address = (dma_addr_t)u64temp;
					if (test_and_clear_bit(nesnic->sq_tail, nesnic->first_frag_overflow)) {
						pci_unmap_single(nesdev->pcidev,
								bus_address,
								le16_to_cpu(wqe_fragment_length[wqe_fragment_index++]),
								PCI_DMA_TODEVICE);
					}
					for (; wqe_fragment_index < 5; wqe_fragment_index++) {
						if (wqe_fragment_length[wqe_fragment_index]) {
							u64temp = le32_to_cpu(nic_sqe->wqe_words[NES_NIC_SQ_WQE_FRAG0_LOW_IDX +
										wqe_fragment_index * 2]);
							u64temp += ((u64)le32_to_cpu(nic_sqe->wqe_words[NES_NIC_SQ_WQE_FRAG0_HIGH_IDX
										+ wqe_fragment_index * 2])) <<32;
							bus_address = (dma_addr_t)u64temp;
							pci_unmap_page(nesdev->pcidev,
									bus_address,
									le16_to_cpu(wqe_fragment_length[wqe_fragment_index]),
									PCI_DMA_TODEVICE);
						} else
							break;
					}
				}
				if (skb)
					dev_kfree_skb_any(skb);
				nesnic->sq_tail++;
				nesnic->sq_tail &= nesnic->sq_size-1;
				if (sq_cqes > 128) {
					barrier();
					/* restart the queue if it had been stopped */
					if (netif_queue_stopped(nesvnic->netdev))
						netif_wake_queue(nesvnic->netdev);
					sq_cqes = 0;
				}
			} else {
				rqes_processed ++;

				cq->rx_cqes_completed++;
				cq->rx_pkts_indicated++;
				rx_pkt_size = cqe_misc & 0x0000ffff;
				nic_rqe = &nesnic->rq_vbase[nesnic->rq_tail];
				/* Get the skb */
				rx_skb = nesnic->rx_skb[nesnic->rq_tail];
				nic_rqe = &nesnic->rq_vbase[nesvnic->nic.rq_tail];
				bus_address = (dma_addr_t)le32_to_cpu(nic_rqe->wqe_words[NES_NIC_RQ_WQE_FRAG0_LOW_IDX]);
				bus_address += ((u64)le32_to_cpu(nic_rqe->wqe_words[NES_NIC_RQ_WQE_FRAG0_HIGH_IDX])) << 32;
				pci_unmap_single(nesdev->pcidev, bus_address,
						nesvnic->max_frame_size, PCI_DMA_FROMDEVICE);
				/* rx_skb->tail = rx_skb->data + rx_pkt_size; */
				/* rx_skb->len = rx_pkt_size; */
				rx_skb->len = 0;  /* TODO: see if this is necessary */
				skb_put(rx_skb, rx_pkt_size);
				rx_skb->protocol = eth_type_trans(rx_skb, nesvnic->netdev);
				nesnic->rq_tail++;
				nesnic->rq_tail &= nesnic->rq_size - 1;

				atomic_inc(&nesvnic->rx_skbs_needed);
				if (atomic_read(&nesvnic->rx_skbs_needed) > (nesvnic->nic.rq_size>>1)) {
					nes_write32(nesdev->regs+NES_CQE_ALLOC,
							cq->cq_number | (cqe_count << 16));
					/* nesadapter->tune_timer.cq_count += cqe_count; */
					nesdev->currcq_count += cqe_count;
					cqe_count = 0;
					nes_replenish_nic_rq(nesvnic);
				}
				pkt_type = (u16)(le32_to_cpu(cq->cq_vbase[head].cqe_words[NES_NIC_CQE_TAG_PKT_TYPE_IDX]));
				cqe_errv = (cqe_misc & NES_NIC_CQE_ERRV_MASK) >> NES_NIC_CQE_ERRV_SHIFT;
				rx_skb->ip_summed = CHECKSUM_NONE;

				if ((NES_PKT_TYPE_TCPV4_BITS == (pkt_type & NES_PKT_TYPE_TCPV4_MASK)) ||
						(NES_PKT_TYPE_UDPV4_BITS == (pkt_type & NES_PKT_TYPE_UDPV4_MASK))) {
					if ((cqe_errv &
							(NES_NIC_ERRV_BITS_IPV4_CSUM_ERR | NES_NIC_ERRV_BITS_TCPUDP_CSUM_ERR |
							NES_NIC_ERRV_BITS_IPH_ERR | NES_NIC_ERRV_BITS_WQE_OVERRUN)) == 0) {
						if (nesvnic->rx_checksum_disabled == 0) {
							rx_skb->ip_summed = CHECKSUM_UNNECESSARY;
						}
					} else
						nes_debug(NES_DBG_CQ, "%s: unsuccessfully checksummed TCP or UDP packet."
								" errv = 0x%X, pkt_type = 0x%X.\n",
								nesvnic->netdev->name, cqe_errv, pkt_type);

				} else if ((pkt_type & NES_PKT_TYPE_IPV4_MASK) == NES_PKT_TYPE_IPV4_BITS) {
					if ((cqe_errv &
							(NES_NIC_ERRV_BITS_IPV4_CSUM_ERR | NES_NIC_ERRV_BITS_IPH_ERR |
							NES_NIC_ERRV_BITS_WQE_OVERRUN)) == 0) {
						if (nesvnic->rx_checksum_disabled == 0) {
							rx_skb->ip_summed = CHECKSUM_UNNECESSARY;
							/* nes_debug(NES_DBG_CQ, "%s: Reporting successfully checksummed IPv4 packet.\n",
								  nesvnic->netdev->name); */
						}
					} else
						nes_debug(NES_DBG_CQ, "%s: unsuccessfully checksummed TCP or UDP packet."
								" errv = 0x%X, pkt_type = 0x%X.\n",
								nesvnic->netdev->name, cqe_errv, pkt_type);
					}
				/* nes_debug(NES_DBG_CQ, "pkt_type=%x, APBVT_MASK=%x\n",
							pkt_type, (pkt_type & NES_PKT_TYPE_APBVT_MASK)); */

				if ((pkt_type & NES_PKT_TYPE_APBVT_MASK) == NES_PKT_TYPE_APBVT_BITS) {
					if (nes_cm_recv(rx_skb, nesvnic->netdev))
						rx_skb = NULL;
				}
				if (rx_skb == NULL)
					goto skip_rx_indicate0;


				if ((cqe_misc & NES_NIC_CQE_TAG_VALID) &&
				    (nesvnic->vlan_grp != NULL)) {
					vlan_tag = (u16)(le32_to_cpu(
							cq->cq_vbase[head].cqe_words[NES_NIC_CQE_TAG_PKT_TYPE_IDX])
							>> 16);
					nes_debug(NES_DBG_CQ, "%s: Reporting stripped VLAN packet. Tag = 0x%04X\n",
							nesvnic->netdev->name, vlan_tag);
					if (nes_use_lro)
						lro_vlan_hwaccel_receive_skb(&nesvnic->lro_mgr, rx_skb,
								nesvnic->vlan_grp, vlan_tag, NULL);
					else
						nes_vlan_rx(rx_skb, nesvnic->vlan_grp, vlan_tag);
				} else {
					if (nes_use_lro)
						lro_receive_skb(&nesvnic->lro_mgr, rx_skb, NULL);
					else
						nes_netif_rx(rx_skb);
				}

skip_rx_indicate0:
				;
				/* nesvnic->netstats.rx_packets++; */
				/* nesvnic->netstats.rx_bytes += rx_pkt_size; */
			}

			cq->cq_vbase[head].cqe_words[NES_NIC_CQE_MISC_IDX] = 0;
			/* Accounting... */
			cqe_count++;
			if (++head >= cq_size)
				head = 0;
			if (cqe_count == 255) {
				/* Replenish Nic CQ */
				nes_write32(nesdev->regs+NES_CQE_ALLOC,
						cq->cq_number | (cqe_count << 16));
				/* nesdev->nesadapter->tune_timer.cq_count += cqe_count; */
				nesdev->currcq_count += cqe_count;
				cqe_count = 0;
			}

			if (cq->rx_cqes_completed >= nesvnic->budget)
				break;
		} else {
			cq->cqes_pending = 0;
			break;
		}

	} while (1);

	if (nes_use_lro)
		lro_flush_all(&nesvnic->lro_mgr);
	if (sq_cqes) {
		barrier();
		/* restart the queue if it had been stopped */
		if (netif_queue_stopped(nesvnic->netdev))
			netif_wake_queue(nesvnic->netdev);
	}
	cq->cq_head = head;
	/* nes_debug(NES_DBG_CQ, "CQ%u Processed = %u cqes, new head = %u.\n",
			cq->cq_number, cqe_count, cq->cq_head); */
	cq->cqe_allocs_pending = cqe_count;
	if (unlikely(nesadapter->et_use_adaptive_rx_coalesce))
	{
		/* nesdev->nesadapter->tune_timer.cq_count += cqe_count; */
		nesdev->currcq_count += cqe_count;
		nes_nic_tune_timer(nesdev);
	}
	if (atomic_read(&nesvnic->rx_skbs_needed))
		nes_replenish_nic_rq(nesvnic);
}


/**
 * nes_cqp_ce_handler
 */
static void nes_cqp_ce_handler(struct nes_device *nesdev, struct nes_hw_cq *cq)
{
	u64 u64temp;
	unsigned long flags;
	struct nes_hw_cqp *cqp = NULL;
	struct nes_cqp_request *cqp_request;
	struct nes_hw_cqp_wqe *cqp_wqe;
	u32 head;
	u32 cq_size;
	u32 cqe_count=0;
	u32 error_code;
	/* u32 counter; */

	head = cq->cq_head;
	cq_size = cq->cq_size;

	do {
		/* process the CQE */
		/* nes_debug(NES_DBG_CQP, "head=%u cqe_words=%08X\n", head,
			  le32_to_cpu(cq->cq_vbase[head].cqe_words[NES_CQE_OPCODE_IDX])); */

		if (le32_to_cpu(cq->cq_vbase[head].cqe_words[NES_CQE_OPCODE_IDX]) & NES_CQE_VALID) {
			u64temp = (((u64)(le32_to_cpu(cq->cq_vbase[head].
					cqe_words[NES_CQE_COMP_COMP_CTX_HIGH_IDX]))) << 32) |
					((u64)(le32_to_cpu(cq->cq_vbase[head].
					cqe_words[NES_CQE_COMP_COMP_CTX_LOW_IDX])));
			cqp = *((struct nes_hw_cqp **)&u64temp);

			error_code = le32_to_cpu(cq->cq_vbase[head].cqe_words[NES_CQE_ERROR_CODE_IDX]);
			if (error_code) {
				nes_debug(NES_DBG_CQP, "Bad Completion code for opcode 0x%02X from CQP,"
						" Major/Minor codes = 0x%04X:%04X.\n",
						le32_to_cpu(cq->cq_vbase[head].cqe_words[NES_CQE_OPCODE_IDX])&0x3f,
						(u16)(error_code >> 16),
						(u16)error_code);
				nes_debug(NES_DBG_CQP, "cqp: qp_id=%u, sq_head=%u, sq_tail=%u\n",
						cqp->qp_id, cqp->sq_head, cqp->sq_tail);
			}

			u64temp = (((u64)(le32_to_cpu(nesdev->cqp.sq_vbase[cqp->sq_tail].
					wqe_words[NES_CQP_WQE_COMP_SCRATCH_HIGH_IDX]))) << 32) |
					((u64)(le32_to_cpu(nesdev->cqp.sq_vbase[cqp->sq_tail].
					wqe_words[NES_CQP_WQE_COMP_SCRATCH_LOW_IDX])));
			cqp_request = *((struct nes_cqp_request **)&u64temp);
			if (cqp_request) {
				if (cqp_request->waiting) {
					/* nes_debug(NES_DBG_CQP, "%s: Waking up requestor\n"); */
					cqp_request->major_code = (u16)(error_code >> 16);
					cqp_request->minor_code = (u16)error_code;
					barrier();
					cqp_request->request_done = 1;
					wake_up(&cqp_request->waitq);
					nes_put_cqp_request(nesdev, cqp_request);
				} else {
					if (cqp_request->callback)
						cqp_request->cqp_callback(nesdev, cqp_request);
					nes_free_cqp_request(nesdev, cqp_request);
				}
			} else {
				wake_up(&nesdev->cqp.waitq);
			}

			cq->cq_vbase[head].cqe_words[NES_CQE_OPCODE_IDX] = 0;
			nes_write32(nesdev->regs + NES_CQE_ALLOC, cq->cq_number | (1 << 16));
			if (++cqp->sq_tail >= cqp->sq_size)
				cqp->sq_tail = 0;

			/* Accounting... */
			cqe_count++;
			if (++head >= cq_size)
				head = 0;
		} else {
			break;
		}
	} while (1);
	cq->cq_head = head;

	spin_lock_irqsave(&nesdev->cqp.lock, flags);
	while ((!list_empty(&nesdev->cqp_pending_reqs)) &&
			((((nesdev->cqp.sq_tail+nesdev->cqp.sq_size)-nesdev->cqp.sq_head) &
			(nesdev->cqp.sq_size - 1)) != 1)) {
		cqp_request = list_entry(nesdev->cqp_pending_reqs.next,
				struct nes_cqp_request, list);
		list_del_init(&cqp_request->list);
		head = nesdev->cqp.sq_head++;
		nesdev->cqp.sq_head &= nesdev->cqp.sq_size-1;
		cqp_wqe = &nesdev->cqp.sq_vbase[head];
		memcpy(cqp_wqe, &cqp_request->cqp_wqe, sizeof(*cqp_wqe));
		barrier();
		cqp_wqe->wqe_words[NES_CQP_WQE_COMP_SCRATCH_LOW_IDX] =
			cpu_to_le32((u32)((unsigned long)cqp_request));
		cqp_wqe->wqe_words[NES_CQP_WQE_COMP_SCRATCH_HIGH_IDX] =
			cpu_to_le32((u32)(upper_32_bits((unsigned long)cqp_request)));
		nes_debug(NES_DBG_CQP, "CQP request %p (opcode 0x%02X) put on CQPs SQ wqe%u.\n",
				cqp_request, le32_to_cpu(cqp_wqe->wqe_words[NES_CQP_WQE_OPCODE_IDX])&0x3f, head);
		/* Ring doorbell (1 WQEs) */
		barrier();
		nes_write32(nesdev->regs+NES_WQE_ALLOC, 0x01800000 | nesdev->cqp.qp_id);
	}
	spin_unlock_irqrestore(&nesdev->cqp.lock, flags);

	/* Arm the CCQ */
	nes_write32(nesdev->regs+NES_CQE_ALLOC, NES_CQE_ALLOC_NOTIFY_NEXT |
			cq->cq_number);
	nes_read32(nesdev->regs+NES_CQE_ALLOC);
}


static u8 *locate_mpa(u8 *pkt, u32 aeq_info)
{
	if (aeq_info & NES_AEQE_Q2_DATA_ETHERNET) {
		/* skip over ethernet header */
		pkt += ETH_HLEN;

		/* Skip over IP and TCP headers */
		pkt += 4 * (pkt[0] & 0x0f);
		pkt += 4 * ((pkt[12] >> 4) & 0x0f);
	}
	return pkt;
}

/* Determine if incoming error pkt is rdma layer */
static u32 iwarp_opcode(struct nes_qp *nesqp, u32 aeq_info)
{
	u8 *pkt;
	u16 *mpa;
	u32 opcode = 0xffffffff;

	if (aeq_info & NES_AEQE_Q2_DATA_WRITTEN) {
		pkt = nesqp->hwqp.q2_vbase + BAD_FRAME_OFFSET;
		mpa = (u16 *)locate_mpa(pkt, aeq_info);
		opcode = be16_to_cpu(mpa[1]) & 0xf;
	}

	return opcode;
}

/* Build iWARP terminate header */
static int nes_bld_terminate_hdr(struct nes_qp *nesqp, u16 async_event_id, u32 aeq_info)
{
	u8 *pkt = nesqp->hwqp.q2_vbase + BAD_FRAME_OFFSET;
	u16 ddp_seg_len;
	int copy_len = 0;
	u8 is_tagged = 0;
	u8 flush_code = 0;
	struct nes_terminate_hdr *termhdr;

	termhdr = (struct nes_terminate_hdr *)nesqp->hwqp.q2_vbase;
	memset(termhdr, 0, 64);

	if (aeq_info & NES_AEQE_Q2_DATA_WRITTEN) {

		/* Use data from offending packet to fill in ddp & rdma hdrs */
		pkt = locate_mpa(pkt, aeq_info);
		ddp_seg_len = be16_to_cpu(*(u16 *)pkt);
		if (ddp_seg_len) {
			copy_len = 2;
			termhdr->hdrct = DDP_LEN_FLAG;
			if (pkt[2] & 0x80) {
				is_tagged = 1;
				if (ddp_seg_len >= TERM_DDP_LEN_TAGGED) {
					copy_len += TERM_DDP_LEN_TAGGED;
					termhdr->hdrct |= DDP_HDR_FLAG;
				}
			} else {
				if (ddp_seg_len >= TERM_DDP_LEN_UNTAGGED) {
					copy_len += TERM_DDP_LEN_UNTAGGED;
					termhdr->hdrct |= DDP_HDR_FLAG;
				}

				if (ddp_seg_len >= (TERM_DDP_LEN_UNTAGGED + TERM_RDMA_LEN)) {
					if ((pkt[3] & RDMA_OPCODE_MASK) == RDMA_READ_REQ_OPCODE) {
						copy_len += TERM_RDMA_LEN;
						termhdr->hdrct |= RDMA_HDR_FLAG;
					}
				}
			}
		}
	}

	switch (async_event_id) {
	case NES_AEQE_AEID_AMP_UNALLOCATED_STAG:
		switch (iwarp_opcode(nesqp, aeq_info)) {
		case IWARP_OPCODE_WRITE:
			flush_code = IB_WC_LOC_PROT_ERR;
			termhdr->layer_etype = (LAYER_DDP << 4) | DDP_TAGGED_BUFFER;
			termhdr->error_code = DDP_TAGGED_INV_STAG;
			break;
		default:
			flush_code = IB_WC_REM_ACCESS_ERR;
			termhdr->layer_etype = (LAYER_RDMA << 4) | RDMAP_REMOTE_PROT;
			termhdr->error_code = RDMAP_INV_STAG;
		}
		break;
	case NES_AEQE_AEID_AMP_INVALID_STAG:
		flush_code = IB_WC_REM_ACCESS_ERR;
		termhdr->layer_etype = (LAYER_RDMA << 4) | RDMAP_REMOTE_PROT;
		termhdr->error_code = RDMAP_INV_STAG;
		break;
	case NES_AEQE_AEID_AMP_BAD_QP:
		flush_code = IB_WC_LOC_QP_OP_ERR;
		termhdr->layer_etype = (LAYER_DDP << 4) | DDP_UNTAGGED_BUFFER;
		termhdr->error_code = DDP_UNTAGGED_INV_QN;
		break;
	case NES_AEQE_AEID_AMP_BAD_STAG_KEY:
	case NES_AEQE_AEID_AMP_BAD_STAG_INDEX:
		switch (iwarp_opcode(nesqp, aeq_info)) {
		case IWARP_OPCODE_SEND_INV:
		case IWARP_OPCODE_SEND_SE_INV:
			flush_code = IB_WC_REM_OP_ERR;
			termhdr->layer_etype = (LAYER_RDMA << 4) | RDMAP_REMOTE_OP;
			termhdr->error_code = RDMAP_CANT_INV_STAG;
			break;
		default:
			flush_code = IB_WC_REM_ACCESS_ERR;
			termhdr->layer_etype = (LAYER_RDMA << 4) | RDMAP_REMOTE_PROT;
			termhdr->error_code = RDMAP_INV_STAG;
		}
		break;
	case NES_AEQE_AEID_AMP_BOUNDS_VIOLATION:
		if (aeq_info & (NES_AEQE_Q2_DATA_ETHERNET | NES_AEQE_Q2_DATA_MPA)) {
			flush_code = IB_WC_LOC_PROT_ERR;
			termhdr->layer_etype = (LAYER_DDP << 4) | DDP_TAGGED_BUFFER;
			termhdr->error_code = DDP_TAGGED_BOUNDS;
		} else {
			flush_code = IB_WC_REM_ACCESS_ERR;
			termhdr->layer_etype = (LAYER_RDMA << 4) | RDMAP_REMOTE_PROT;
			termhdr->error_code = RDMAP_INV_BOUNDS;
		}
		break;
	case NES_AEQE_AEID_AMP_RIGHTS_VIOLATION:
	case NES_AEQE_AEID_AMP_INVALIDATE_NO_REMOTE_ACCESS_RIGHTS:
	case NES_AEQE_AEID_PRIV_OPERATION_DENIED:
		flush_code = IB_WC_REM_ACCESS_ERR;
		termhdr->layer_etype = (LAYER_RDMA << 4) | RDMAP_REMOTE_PROT;
		termhdr->error_code = RDMAP_ACCESS;
		break;
	case NES_AEQE_AEID_AMP_TO_WRAP:
		flush_code = IB_WC_REM_ACCESS_ERR;
		termhdr->layer_etype = (LAYER_RDMA << 4) | RDMAP_REMOTE_PROT;
		termhdr->error_code = RDMAP_TO_WRAP;
		break;
	case NES_AEQE_AEID_AMP_BAD_PD:
		switch (iwarp_opcode(nesqp, aeq_info)) {
		case IWARP_OPCODE_WRITE:
			flush_code = IB_WC_LOC_PROT_ERR;
			termhdr->layer_etype = (LAYER_DDP << 4) | DDP_TAGGED_BUFFER;
			termhdr->error_code = DDP_TAGGED_UNASSOC_STAG;
			break;
		case IWARP_OPCODE_SEND_INV:
		case IWARP_OPCODE_SEND_SE_INV:
			flush_code = IB_WC_REM_ACCESS_ERR;
			termhdr->layer_etype = (LAYER_RDMA << 4) | RDMAP_REMOTE_PROT;
			termhdr->error_code = RDMAP_CANT_INV_STAG;
			break;
		default:
			flush_code = IB_WC_REM_ACCESS_ERR;
			termhdr->layer_etype = (LAYER_RDMA << 4) | RDMAP_REMOTE_PROT;
			termhdr->error_code = RDMAP_UNASSOC_STAG;
		}
		break;
	case NES_AEQE_AEID_LLP_RECEIVED_MARKER_AND_LENGTH_FIELDS_DONT_MATCH:
		flush_code = IB_WC_LOC_LEN_ERR;
		termhdr->layer_etype = (LAYER_MPA << 4) | DDP_LLP;
		termhdr->error_code = MPA_MARKER;
		break;
	case NES_AEQE_AEID_LLP_RECEIVED_MPA_CRC_ERROR:
		flush_code = IB_WC_GENERAL_ERR;
		termhdr->layer_etype = (LAYER_MPA << 4) | DDP_LLP;
		termhdr->error_code = MPA_CRC;
		break;
	case NES_AEQE_AEID_LLP_SEGMENT_TOO_LARGE:
	case NES_AEQE_AEID_LLP_SEGMENT_TOO_SMALL:
		flush_code = IB_WC_LOC_LEN_ERR;
		termhdr->layer_etype = (LAYER_DDP << 4) | DDP_CATASTROPHIC;
		termhdr->error_code = DDP_CATASTROPHIC_LOCAL;
		break;
	case NES_AEQE_AEID_DDP_LCE_LOCAL_CATASTROPHIC:
	case NES_AEQE_AEID_DDP_NO_L_BIT:
		flush_code = IB_WC_FATAL_ERR;
		termhdr->layer_etype = (LAYER_DDP << 4) | DDP_CATASTROPHIC;
		termhdr->error_code = DDP_CATASTROPHIC_LOCAL;
		break;
	case NES_AEQE_AEID_DDP_INVALID_MSN_GAP_IN_MSN:
	case NES_AEQE_AEID_DDP_INVALID_MSN_RANGE_IS_NOT_VALID:
		flush_code = IB_WC_GENERAL_ERR;
		termhdr->layer_etype = (LAYER_DDP << 4) | DDP_UNTAGGED_BUFFER;
		termhdr->error_code = DDP_UNTAGGED_INV_MSN_RANGE;
		break;
	case NES_AEQE_AEID_DDP_UBE_DDP_MESSAGE_TOO_LONG_FOR_AVAILABLE_BUFFER:
		flush_code = IB_WC_LOC_LEN_ERR;
		termhdr->layer_etype = (LAYER_DDP << 4) | DDP_UNTAGGED_BUFFER;
		termhdr->error_code = DDP_UNTAGGED_INV_TOO_LONG;
		break;
	case NES_AEQE_AEID_DDP_UBE_INVALID_DDP_VERSION:
		flush_code = IB_WC_GENERAL_ERR;
		if (is_tagged) {
			termhdr->layer_etype = (LAYER_DDP << 4) | DDP_TAGGED_BUFFER;
			termhdr->error_code = DDP_TAGGED_INV_DDP_VER;
		} else {
			termhdr->layer_etype = (LAYER_DDP << 4) | DDP_UNTAGGED_BUFFER;
			termhdr->error_code = DDP_UNTAGGED_INV_DDP_VER;
		}
		break;
	case NES_AEQE_AEID_DDP_UBE_INVALID_MO:
		flush_code = IB_WC_GENERAL_ERR;
		termhdr->layer_etype = (LAYER_DDP << 4) | DDP_UNTAGGED_BUFFER;
		termhdr->error_code = DDP_UNTAGGED_INV_MO;
		break;
	case NES_AEQE_AEID_DDP_UBE_INVALID_MSN_NO_BUFFER_AVAILABLE:
		flush_code = IB_WC_REM_OP_ERR;
		termhdr->layer_etype = (LAYER_DDP << 4) | DDP_UNTAGGED_BUFFER;
		termhdr->error_code = DDP_UNTAGGED_INV_MSN_NO_BUF;
		break;
	case NES_AEQE_AEID_DDP_UBE_INVALID_QN:
		flush_code = IB_WC_GENERAL_ERR;
		termhdr->layer_etype = (LAYER_DDP << 4) | DDP_UNTAGGED_BUFFER;
		termhdr->error_code = DDP_UNTAGGED_INV_QN;
		break;
	case NES_AEQE_AEID_RDMAP_ROE_INVALID_RDMAP_VERSION:
		flush_code = IB_WC_GENERAL_ERR;
		termhdr->layer_etype = (LAYER_RDMA << 4) | RDMAP_REMOTE_OP;
		termhdr->error_code = RDMAP_INV_RDMAP_VER;
		break;
	case NES_AEQE_AEID_RDMAP_ROE_UNEXPECTED_OPCODE:
		flush_code = IB_WC_LOC_QP_OP_ERR;
		termhdr->layer_etype = (LAYER_RDMA << 4) | RDMAP_REMOTE_OP;
		termhdr->error_code = RDMAP_UNEXPECTED_OP;
		break;
	default:
		flush_code = IB_WC_FATAL_ERR;
		termhdr->layer_etype = (LAYER_RDMA << 4) | RDMAP_REMOTE_OP;
		termhdr->error_code = RDMAP_UNSPECIFIED;
		break;
	}

	if (copy_len)
		memcpy(termhdr + 1, pkt, copy_len);

	if ((flush_code) && ((NES_AEQE_INBOUND_RDMA & aeq_info) == 0)) {
		if (aeq_info & NES_AEQE_SQ)
			nesqp->term_sq_flush_code = flush_code;
		else
			nesqp->term_rq_flush_code = flush_code;
	}

	return sizeof(struct nes_terminate_hdr) + copy_len;
}

static void nes_terminate_connection(struct nes_device *nesdev, struct nes_qp *nesqp,
		 struct nes_hw_aeqe *aeqe, enum ib_event_type eventtype)
{
	u64 context;
	unsigned long flags;
	u32 aeq_info;
	u16 async_event_id;
	u8 tcp_state;
	u8 iwarp_state;
	u32 termlen = 0;
	u32 mod_qp_flags = NES_CQP_QP_IWARP_STATE_TERMINATE |
			   NES_CQP_QP_TERM_DONT_SEND_FIN;
	struct nes_adapter *nesadapter = nesdev->nesadapter;

	if (nesqp->term_flags & NES_TERM_SENT)
		return; /* Sanity check */

	aeq_info = le32_to_cpu(aeqe->aeqe_words[NES_AEQE_MISC_IDX]);
	tcp_state = (aeq_info & NES_AEQE_TCP_STATE_MASK) >> NES_AEQE_TCP_STATE_SHIFT;
	iwarp_state = (aeq_info & NES_AEQE_IWARP_STATE_MASK) >> NES_AEQE_IWARP_STATE_SHIFT;
	async_event_id = (u16)aeq_info;

	context = (unsigned long)nesadapter->qp_table[le32_to_cpu(
		aeqe->aeqe_words[NES_AEQE_COMP_QP_CQ_ID_IDX]) - NES_FIRST_QPN];
	if (!context) {
		WARN_ON(!context);
		return;
	}

	nesqp = (struct nes_qp *)(unsigned long)context;
	spin_lock_irqsave(&nesqp->lock, flags);
	nesqp->hw_iwarp_state = iwarp_state;
	nesqp->hw_tcp_state = tcp_state;
	nesqp->last_aeq = async_event_id;
	nesqp->terminate_eventtype = eventtype;
	spin_unlock_irqrestore(&nesqp->lock, flags);

	if (nesadapter->send_term_ok)
		termlen = nes_bld_terminate_hdr(nesqp, async_event_id, aeq_info);
	else
		mod_qp_flags |= NES_CQP_QP_TERM_DONT_SEND_TERM_MSG;

	if (!nesdev->iw_status)  {
		nesqp->term_flags = NES_TERM_DONE;
		nes_hw_modify_qp(nesdev, nesqp, NES_CQP_QP_IWARP_STATE_ERROR, 0, 0);
		nes_cm_disconn(nesqp);
	} else {
		nes_terminate_start_timer(nesqp);
		nesqp->term_flags |= NES_TERM_SENT;
		nes_hw_modify_qp(nesdev, nesqp, mod_qp_flags, termlen, 0);
	}
}

static void nes_terminate_send_fin(struct nes_device *nesdev,
			  struct nes_qp *nesqp, struct nes_hw_aeqe *aeqe)
{
	u32 aeq_info;
	u16 async_event_id;
	u8 tcp_state;
	u8 iwarp_state;
	unsigned long flags;

	aeq_info = le32_to_cpu(aeqe->aeqe_words[NES_AEQE_MISC_IDX]);
	tcp_state = (aeq_info & NES_AEQE_TCP_STATE_MASK) >> NES_AEQE_TCP_STATE_SHIFT;
	iwarp_state = (aeq_info & NES_AEQE_IWARP_STATE_MASK) >> NES_AEQE_IWARP_STATE_SHIFT;
	async_event_id = (u16)aeq_info;

	spin_lock_irqsave(&nesqp->lock, flags);
	nesqp->hw_iwarp_state = iwarp_state;
	nesqp->hw_tcp_state = tcp_state;
	nesqp->last_aeq = async_event_id;
	spin_unlock_irqrestore(&nesqp->lock, flags);

	/* Send the fin only */
	nes_hw_modify_qp(nesdev, nesqp, NES_CQP_QP_IWARP_STATE_TERMINATE |
		NES_CQP_QP_TERM_DONT_SEND_TERM_MSG, 0, 0);
}

/* Cleanup after a terminate sent or received */
static void nes_terminate_done(struct nes_qp *nesqp, int timeout_occurred)
{
	u32 next_iwarp_state = NES_CQP_QP_IWARP_STATE_ERROR;
	unsigned long flags;
	struct nes_vnic *nesvnic = to_nesvnic(nesqp->ibqp.device);
	struct nes_device *nesdev = nesvnic->nesdev;
	u8 first_time = 0;

	spin_lock_irqsave(&nesqp->lock, flags);
	if (nesqp->hte_added) {
		nesqp->hte_added = 0;
		next_iwarp_state |= NES_CQP_QP_DEL_HTE;
	}

	first_time = (nesqp->term_flags & NES_TERM_DONE) == 0;
	nesqp->term_flags |= NES_TERM_DONE;
	spin_unlock_irqrestore(&nesqp->lock, flags);

	/* Make sure we go through this only once */
	if (first_time) {
		if (timeout_occurred == 0)
			del_timer(&nesqp->terminate_timer);
		else
			next_iwarp_state |= NES_CQP_QP_RESET;

		nes_hw_modify_qp(nesdev, nesqp, next_iwarp_state, 0, 0);
		nes_cm_disconn(nesqp);
	}
}

static void nes_terminate_received(struct nes_device *nesdev,
				struct nes_qp *nesqp, struct nes_hw_aeqe *aeqe)
{
	u32 aeq_info;
	u8 *pkt;
	u32 *mpa;
	u8 ddp_ctl;
	u8 rdma_ctl;
	u16 aeq_id = 0;

	aeq_info = le32_to_cpu(aeqe->aeqe_words[NES_AEQE_MISC_IDX]);
	if (aeq_info & NES_AEQE_Q2_DATA_WRITTEN) {
		/* Terminate is not a performance path so the silicon */
		/* did not validate the frame - do it now */
		pkt = nesqp->hwqp.q2_vbase + BAD_FRAME_OFFSET;
		mpa = (u32 *)locate_mpa(pkt, aeq_info);
		ddp_ctl = (be32_to_cpu(mpa[0]) >> 8) & 0xff;
		rdma_ctl = be32_to_cpu(mpa[0]) & 0xff;
		if ((ddp_ctl & 0xc0) != 0x40)
			aeq_id = NES_AEQE_AEID_DDP_LCE_LOCAL_CATASTROPHIC;
		else if ((ddp_ctl & 0x03) != 1)
			aeq_id = NES_AEQE_AEID_DDP_UBE_INVALID_DDP_VERSION;
		else if (be32_to_cpu(mpa[2]) != 2)
			aeq_id = NES_AEQE_AEID_DDP_UBE_INVALID_QN;
		else if (be32_to_cpu(mpa[3]) != 1)
			aeq_id = NES_AEQE_AEID_DDP_INVALID_MSN_GAP_IN_MSN;
		else if (be32_to_cpu(mpa[4]) != 0)
			aeq_id = NES_AEQE_AEID_DDP_UBE_INVALID_MO;
		else if ((rdma_ctl & 0xc0) != 0x40)
			aeq_id = NES_AEQE_AEID_RDMAP_ROE_INVALID_RDMAP_VERSION;

		if (aeq_id) {
			/* Bad terminate recvd - send back a terminate */
			aeq_info = (aeq_info & 0xffff0000) | aeq_id;
			aeqe->aeqe_words[NES_AEQE_MISC_IDX] = cpu_to_le32(aeq_info);
			nes_terminate_connection(nesdev, nesqp, aeqe, IB_EVENT_QP_FATAL);
			return;
		}
	}

	nesqp->term_flags |= NES_TERM_RCVD;
	nesqp->terminate_eventtype = IB_EVENT_QP_FATAL;
	nes_terminate_start_timer(nesqp);
	nes_terminate_send_fin(nesdev, nesqp, aeqe);
}

/* Timeout routine in case terminate fails to complete */
static void nes_terminate_timeout(unsigned long context)
{
	struct nes_qp *nesqp = (struct nes_qp *)(unsigned long)context;

	nes_terminate_done(nesqp, 1);
}

/* Set a timer in case hw cannot complete the terminate sequence */
static void nes_terminate_start_timer(struct nes_qp *nesqp)
{
	init_timer(&nesqp->terminate_timer);
	nesqp->terminate_timer.function = nes_terminate_timeout;
	nesqp->terminate_timer.expires = jiffies + HZ;
	nesqp->terminate_timer.data = (unsigned long)nesqp;
	add_timer(&nesqp->terminate_timer);
}

/**
 * nes_process_iwarp_aeqe
 */
static void nes_process_iwarp_aeqe(struct nes_device *nesdev,
				   struct nes_hw_aeqe *aeqe)
{
	u64 context;
	unsigned long flags;
	struct nes_qp *nesqp;
	struct nes_hw_cq *hw_cq;
	struct nes_cq *nescq;
	int resource_allocated;
	struct nes_adapter *nesadapter = nesdev->nesadapter;
	u32 aeq_info;
	u32 next_iwarp_state = 0;
	u32 aeqe_cq_id;
	u16 async_event_id;
	u8 tcp_state;
	u8 iwarp_state;
	struct ib_event ibevent;

	nes_debug(NES_DBG_AEQ, "\n");
	aeq_info = le32_to_cpu(aeqe->aeqe_words[NES_AEQE_MISC_IDX]);
	if ((NES_AEQE_INBOUND_RDMA & aeq_info) || (!(NES_AEQE_QP & aeq_info))) {
		context  = le32_to_cpu(aeqe->aeqe_words[NES_AEQE_COMP_CTXT_LOW_IDX]);
		context += ((u64)le32_to_cpu(aeqe->aeqe_words[NES_AEQE_COMP_CTXT_HIGH_IDX])) << 32;
	} else {
		context = (unsigned long)nesadapter->qp_table[le32_to_cpu(
						aeqe->aeqe_words[NES_AEQE_COMP_QP_CQ_ID_IDX]) - NES_FIRST_QPN];
		BUG_ON(!context);
	}

	/* context is nesqp unless async_event_id == CQ ERROR */
	nesqp = (struct nes_qp *)(unsigned long)context;
	async_event_id = (u16)aeq_info;
	tcp_state = (aeq_info & NES_AEQE_TCP_STATE_MASK) >> NES_AEQE_TCP_STATE_SHIFT;
	iwarp_state = (aeq_info & NES_AEQE_IWARP_STATE_MASK) >> NES_AEQE_IWARP_STATE_SHIFT;
	nes_debug(NES_DBG_AEQ, "aeid = 0x%04X, qp-cq id = %d, aeqe = %p,"
			" Tcp state = %s, iWARP state = %s\n",
			async_event_id,
			le32_to_cpu(aeqe->aeqe_words[NES_AEQE_COMP_QP_CQ_ID_IDX]), aeqe,
			nes_tcp_state_str[tcp_state], nes_iwarp_state_str[iwarp_state]);

	aeqe_cq_id = le32_to_cpu(aeqe->aeqe_words[NES_AEQE_COMP_QP_CQ_ID_IDX]);
	if (aeq_info & NES_AEQE_QP) {
		if ((!nes_is_resource_allocated(nesadapter, nesadapter->allocated_qps,
				aeqe_cq_id)) ||
				(atomic_read(&nesqp->close_timer_started)))
			return;
	}

	switch (async_event_id) {
		case NES_AEQE_AEID_LLP_FIN_RECEIVED:
			if (nesqp->term_flags)
				return; /* Ignore it, wait for close complete */

			if (atomic_inc_return(&nesqp->close_timer_started) == 1) {
				if ((tcp_state == NES_AEQE_TCP_STATE_CLOSE_WAIT) &&
					(nesqp->ibqp_state == IB_QPS_RTS) &&
					((nesadapter->eeprom_version >> 16) != NES_A0)) {
					spin_lock_irqsave(&nesqp->lock, flags);
					nesqp->hw_iwarp_state = iwarp_state;
					nesqp->hw_tcp_state = tcp_state;
					nesqp->last_aeq = async_event_id;
					next_iwarp_state = NES_CQP_QP_IWARP_STATE_CLOSING;
					nesqp->hw_iwarp_state = NES_AEQE_IWARP_STATE_CLOSING;
					spin_unlock_irqrestore(&nesqp->lock, flags);
					nes_hw_modify_qp(nesdev, nesqp, next_iwarp_state, 0, 0);
					nes_cm_disconn(nesqp);
				}
				nesqp->cm_id->add_ref(nesqp->cm_id);
				schedule_nes_timer(nesqp->cm_node, (struct sk_buff *)nesqp,
						NES_TIMER_TYPE_CLOSE, 1, 0);
				nes_debug(NES_DBG_AEQ, "QP%u Not decrementing QP refcount (%d),"
						" need ae to finish up, original_last_aeq = 0x%04X."
						" last_aeq = 0x%04X, scheduling timer. TCP state = %d\n",
						nesqp->hwqp.qp_id, atomic_read(&nesqp->refcount),
						async_event_id, nesqp->last_aeq, tcp_state);
			}
<<<<<<< HEAD

=======
>>>>>>> 062c1825
			break;
		case NES_AEQE_AEID_LLP_CLOSE_COMPLETE:
			if (nesqp->term_flags) {
				nes_terminate_done(nesqp, 0);
				return;
			}
			spin_lock_irqsave(&nesqp->lock, flags);
			nesqp->hw_iwarp_state = NES_AEQE_IWARP_STATE_CLOSING;
			spin_unlock_irqrestore(&nesqp->lock, flags);
			nes_hw_modify_qp(nesdev, nesqp, NES_CQP_QP_IWARP_STATE_CLOSING, 0, 0);
			nes_cm_disconn(nesqp);
			break;

		case NES_AEQE_AEID_RESET_SENT:
			tcp_state = NES_AEQE_TCP_STATE_CLOSED;
			spin_lock_irqsave(&nesqp->lock, flags);
			nesqp->hw_iwarp_state = iwarp_state;
			nesqp->hw_tcp_state = tcp_state;
			nesqp->last_aeq = async_event_id;
			nesqp->hte_added = 0;
			spin_unlock_irqrestore(&nesqp->lock, flags);
			next_iwarp_state = NES_CQP_QP_IWARP_STATE_ERROR | NES_CQP_QP_DEL_HTE;
			nes_hw_modify_qp(nesdev, nesqp, next_iwarp_state, 0, 0);
			nes_cm_disconn(nesqp);
			break;

		case NES_AEQE_AEID_LLP_CONNECTION_RESET:
			if (atomic_read(&nesqp->close_timer_started))
				return;
			spin_lock_irqsave(&nesqp->lock, flags);
			nesqp->hw_iwarp_state = iwarp_state;
			nesqp->hw_tcp_state = tcp_state;
			nesqp->last_aeq = async_event_id;
			spin_unlock_irqrestore(&nesqp->lock, flags);
			nes_cm_disconn(nesqp);
			break;

		case NES_AEQE_AEID_TERMINATE_SENT:
			nes_terminate_send_fin(nesdev, nesqp, aeqe);
			break;

		case NES_AEQE_AEID_LLP_TERMINATE_RECEIVED:
			nes_terminate_received(nesdev, nesqp, aeqe);
			break;

		case NES_AEQE_AEID_AMP_BAD_STAG_KEY:
		case NES_AEQE_AEID_AMP_BAD_STAG_INDEX:
		case NES_AEQE_AEID_AMP_UNALLOCATED_STAG:
		case NES_AEQE_AEID_AMP_INVALID_STAG:
		case NES_AEQE_AEID_AMP_RIGHTS_VIOLATION:
		case NES_AEQE_AEID_AMP_INVALIDATE_NO_REMOTE_ACCESS_RIGHTS:
		case NES_AEQE_AEID_PRIV_OPERATION_DENIED:
		case NES_AEQE_AEID_DDP_UBE_DDP_MESSAGE_TOO_LONG_FOR_AVAILABLE_BUFFER:
		case NES_AEQE_AEID_AMP_BOUNDS_VIOLATION:
		case NES_AEQE_AEID_AMP_TO_WRAP:
			printk(KERN_ERR PFX "QP[%u] async_event_id=0x%04X IB_EVENT_QP_ACCESS_ERR\n",
					nesqp->hwqp.qp_id, async_event_id);
			nes_terminate_connection(nesdev, nesqp, aeqe, IB_EVENT_QP_ACCESS_ERR);
			break;

		case NES_AEQE_AEID_LLP_SEGMENT_TOO_LARGE:
		case NES_AEQE_AEID_LLP_SEGMENT_TOO_SMALL:
		case NES_AEQE_AEID_DDP_UBE_INVALID_MO:
		case NES_AEQE_AEID_DDP_UBE_INVALID_QN:
			if (iwarp_opcode(nesqp, aeq_info) > IWARP_OPCODE_TERM) {
				aeq_info &= 0xffff0000;
				aeq_info |= NES_AEQE_AEID_RDMAP_ROE_UNEXPECTED_OPCODE;
				aeqe->aeqe_words[NES_AEQE_MISC_IDX] = cpu_to_le32(aeq_info);
			}

		case NES_AEQE_AEID_RDMAP_ROE_BAD_LLP_CLOSE:
		case NES_AEQE_AEID_LLP_TOO_MANY_RETRIES:
		case NES_AEQE_AEID_DDP_UBE_INVALID_MSN_NO_BUFFER_AVAILABLE:
		case NES_AEQE_AEID_LLP_RECEIVED_MPA_CRC_ERROR:
		case NES_AEQE_AEID_AMP_BAD_QP:
		case NES_AEQE_AEID_LLP_RECEIVED_MARKER_AND_LENGTH_FIELDS_DONT_MATCH:
		case NES_AEQE_AEID_DDP_LCE_LOCAL_CATASTROPHIC:
		case NES_AEQE_AEID_DDP_NO_L_BIT:
		case NES_AEQE_AEID_DDP_INVALID_MSN_GAP_IN_MSN:
		case NES_AEQE_AEID_DDP_INVALID_MSN_RANGE_IS_NOT_VALID:
		case NES_AEQE_AEID_DDP_UBE_INVALID_DDP_VERSION:
		case NES_AEQE_AEID_RDMAP_ROE_INVALID_RDMAP_VERSION:
		case NES_AEQE_AEID_RDMAP_ROE_UNEXPECTED_OPCODE:
		case NES_AEQE_AEID_AMP_BAD_PD:
		case NES_AEQE_AEID_AMP_FASTREG_SHARED:
		case NES_AEQE_AEID_AMP_FASTREG_VALID_STAG:
		case NES_AEQE_AEID_AMP_FASTREG_MW_STAG:
		case NES_AEQE_AEID_AMP_FASTREG_INVALID_RIGHTS:
		case NES_AEQE_AEID_AMP_FASTREG_PBL_TABLE_OVERFLOW:
		case NES_AEQE_AEID_AMP_FASTREG_INVALID_LENGTH:
		case NES_AEQE_AEID_AMP_INVALIDATE_SHARED:
		case NES_AEQE_AEID_AMP_INVALIDATE_MR_WITH_BOUND_WINDOWS:
		case NES_AEQE_AEID_AMP_MWBIND_VALID_STAG:
		case NES_AEQE_AEID_AMP_MWBIND_OF_MR_STAG:
		case NES_AEQE_AEID_AMP_MWBIND_TO_ZERO_BASED_STAG:
		case NES_AEQE_AEID_AMP_MWBIND_TO_MW_STAG:
		case NES_AEQE_AEID_AMP_MWBIND_INVALID_RIGHTS:
		case NES_AEQE_AEID_AMP_MWBIND_INVALID_BOUNDS:
		case NES_AEQE_AEID_AMP_MWBIND_TO_INVALID_PARENT:
		case NES_AEQE_AEID_AMP_MWBIND_BIND_DISABLED:
		case NES_AEQE_AEID_BAD_CLOSE:
		case NES_AEQE_AEID_RDMA_READ_WHILE_ORD_ZERO:
		case NES_AEQE_AEID_STAG_ZERO_INVALID:
		case NES_AEQE_AEID_ROE_INVALID_RDMA_READ_REQUEST:
		case NES_AEQE_AEID_ROE_INVALID_RDMA_WRITE_OR_READ_RESP:
			printk(KERN_ERR PFX "QP[%u] async_event_id=0x%04X IB_EVENT_QP_FATAL\n",
					nesqp->hwqp.qp_id, async_event_id);
			nes_terminate_connection(nesdev, nesqp, aeqe, IB_EVENT_QP_FATAL);
			break;

		case NES_AEQE_AEID_CQ_OPERATION_ERROR:
			context <<= 1;
			nes_debug(NES_DBG_AEQ, "Processing an NES_AEQE_AEID_CQ_OPERATION_ERROR event on CQ%u, %p\n",
					le32_to_cpu(aeqe->aeqe_words[NES_AEQE_COMP_QP_CQ_ID_IDX]), (void *)(unsigned long)context);
			resource_allocated = nes_is_resource_allocated(nesadapter, nesadapter->allocated_cqs,
					le32_to_cpu(aeqe->aeqe_words[NES_AEQE_COMP_QP_CQ_ID_IDX]));
			if (resource_allocated) {
				printk(KERN_ERR PFX "%s: Processing an NES_AEQE_AEID_CQ_OPERATION_ERROR event on CQ%u\n",
						__func__, le32_to_cpu(aeqe->aeqe_words[NES_AEQE_COMP_QP_CQ_ID_IDX]));
				hw_cq = (struct nes_hw_cq *)(unsigned long)context;
				if (hw_cq) {
					nescq = container_of(hw_cq, struct nes_cq, hw_cq);
					if (nescq->ibcq.event_handler) {
						ibevent.device = nescq->ibcq.device;
						ibevent.event = IB_EVENT_CQ_ERR;
						ibevent.element.cq = &nescq->ibcq;
						nescq->ibcq.event_handler(&ibevent, nescq->ibcq.cq_context);
					}
				}
			}
			break;

		default:
			nes_debug(NES_DBG_AEQ, "Processing an iWARP related AE for QP, misc = 0x%04X\n",
					async_event_id);
			break;
	}

}

/**
 * nes_iwarp_ce_handler
 */
void nes_iwarp_ce_handler(struct nes_device *nesdev, struct nes_hw_cq *hw_cq)
{
	struct nes_cq *nescq = container_of(hw_cq, struct nes_cq, hw_cq);

	/* nes_debug(NES_DBG_CQ, "Processing completion event for iWARP CQ%u.\n",
			nescq->hw_cq.cq_number); */
	nes_write32(nesdev->regs+NES_CQ_ACK, nescq->hw_cq.cq_number);

	if (nescq->ibcq.comp_handler)
		nescq->ibcq.comp_handler(&nescq->ibcq, nescq->ibcq.cq_context);

	return;
}


/**
 * nes_manage_apbvt()
 */
int nes_manage_apbvt(struct nes_vnic *nesvnic, u32 accel_local_port,
		u32 nic_index, u32 add_port)
{
	struct nes_device *nesdev = nesvnic->nesdev;
	struct nes_hw_cqp_wqe *cqp_wqe;
	struct nes_cqp_request *cqp_request;
	int ret = 0;
	u16 major_code;

	/* Send manage APBVT request to CQP */
	cqp_request = nes_get_cqp_request(nesdev);
	if (cqp_request == NULL) {
		nes_debug(NES_DBG_QP, "Failed to get a cqp_request.\n");
		return -ENOMEM;
	}
	cqp_request->waiting = 1;
	cqp_wqe = &cqp_request->cqp_wqe;

	nes_debug(NES_DBG_QP, "%s APBV for local port=%u(0x%04x), nic_index=%u\n",
			(add_port == NES_MANAGE_APBVT_ADD) ? "ADD" : "DEL",
			accel_local_port, accel_local_port, nic_index);

	nes_fill_init_cqp_wqe(cqp_wqe, nesdev);
	set_wqe_32bit_value(cqp_wqe->wqe_words, NES_CQP_WQE_OPCODE_IDX, (NES_CQP_MANAGE_APBVT |
			((add_port == NES_MANAGE_APBVT_ADD) ? NES_CQP_APBVT_ADD : 0)));
	set_wqe_32bit_value(cqp_wqe->wqe_words, NES_CQP_WQE_ID_IDX,
			((nic_index << NES_CQP_APBVT_NIC_SHIFT) | accel_local_port));

	nes_debug(NES_DBG_QP, "Waiting for CQP completion for APBVT.\n");

	atomic_set(&cqp_request->refcount, 2);
	nes_post_cqp_request(nesdev, cqp_request);

	if (add_port == NES_MANAGE_APBVT_ADD)
		ret = wait_event_timeout(cqp_request->waitq, (cqp_request->request_done != 0),
				NES_EVENT_TIMEOUT);
	nes_debug(NES_DBG_QP, "Completed, ret=%u,  CQP Major:Minor codes = 0x%04X:0x%04X\n",
			ret, cqp_request->major_code, cqp_request->minor_code);
	major_code = cqp_request->major_code;

	nes_put_cqp_request(nesdev, cqp_request);

	if (!ret)
		return -ETIME;
	else if (major_code)
		return -EIO;
	else
		return 0;
}


/**
 * nes_manage_arp_cache
 */
void nes_manage_arp_cache(struct net_device *netdev, unsigned char *mac_addr,
		u32 ip_addr, u32 action)
{
	struct nes_hw_cqp_wqe *cqp_wqe;
	struct nes_vnic *nesvnic = netdev_priv(netdev);
	struct nes_device *nesdev;
	struct nes_cqp_request *cqp_request;
	int arp_index;

	nesdev = nesvnic->nesdev;
	arp_index = nes_arp_table(nesdev, ip_addr, mac_addr, action);
	if (arp_index == -1) {
		return;
	}

	/* update the ARP entry */
	cqp_request = nes_get_cqp_request(nesdev);
	if (cqp_request == NULL) {
		nes_debug(NES_DBG_NETDEV, "Failed to get a cqp_request.\n");
		return;
	}
	cqp_request->waiting = 0;
	cqp_wqe = &cqp_request->cqp_wqe;
	nes_fill_init_cqp_wqe(cqp_wqe, nesdev);

	cqp_wqe->wqe_words[NES_CQP_WQE_OPCODE_IDX] = cpu_to_le32(
			NES_CQP_MANAGE_ARP_CACHE | NES_CQP_ARP_PERM);
	cqp_wqe->wqe_words[NES_CQP_WQE_OPCODE_IDX] |= cpu_to_le32(
			(u32)PCI_FUNC(nesdev->pcidev->devfn) << NES_CQP_ARP_AEQ_INDEX_SHIFT);
	cqp_wqe->wqe_words[NES_CQP_WQE_ID_IDX] = cpu_to_le32(arp_index);

	if (action == NES_ARP_ADD) {
		cqp_wqe->wqe_words[NES_CQP_WQE_OPCODE_IDX] |= cpu_to_le32(NES_CQP_ARP_VALID);
		cqp_wqe->wqe_words[NES_CQP_ARP_WQE_MAC_ADDR_LOW_IDX] = cpu_to_le32(
				(((u32)mac_addr[2]) << 24) | (((u32)mac_addr[3]) << 16) |
				(((u32)mac_addr[4]) << 8)  | (u32)mac_addr[5]);
		cqp_wqe->wqe_words[NES_CQP_ARP_WQE_MAC_HIGH_IDX] = cpu_to_le32(
				(((u32)mac_addr[0]) << 16) | (u32)mac_addr[1]);
	} else {
		cqp_wqe->wqe_words[NES_CQP_ARP_WQE_MAC_ADDR_LOW_IDX] = 0;
		cqp_wqe->wqe_words[NES_CQP_ARP_WQE_MAC_HIGH_IDX] = 0;
	}

	nes_debug(NES_DBG_NETDEV, "Not waiting for CQP, cqp.sq_head=%u, cqp.sq_tail=%u\n",
			nesdev->cqp.sq_head, nesdev->cqp.sq_tail);

	atomic_set(&cqp_request->refcount, 1);
	nes_post_cqp_request(nesdev, cqp_request);
}


/**
 * flush_wqes
 */
void flush_wqes(struct nes_device *nesdev, struct nes_qp *nesqp,
		u32 which_wq, u32 wait_completion)
{
	struct nes_cqp_request *cqp_request;
	struct nes_hw_cqp_wqe *cqp_wqe;
	u32 sq_code = (NES_IWARP_CQE_MAJOR_FLUSH << 16) | NES_IWARP_CQE_MINOR_FLUSH;
	u32 rq_code = (NES_IWARP_CQE_MAJOR_FLUSH << 16) | NES_IWARP_CQE_MINOR_FLUSH;
	int ret;

	cqp_request = nes_get_cqp_request(nesdev);
	if (cqp_request == NULL) {
		nes_debug(NES_DBG_QP, "Failed to get a cqp_request.\n");
		return;
	}
	if (wait_completion) {
		cqp_request->waiting = 1;
		atomic_set(&cqp_request->refcount, 2);
	} else {
		cqp_request->waiting = 0;
	}
	cqp_wqe = &cqp_request->cqp_wqe;
	nes_fill_init_cqp_wqe(cqp_wqe, nesdev);

	/* If wqe in error was identified, set code to be put into cqe */
	if ((nesqp->term_sq_flush_code) && (which_wq & NES_CQP_FLUSH_SQ)) {
		which_wq |= NES_CQP_FLUSH_MAJ_MIN;
		sq_code = (CQE_MAJOR_DRV << 16) | nesqp->term_sq_flush_code;
		nesqp->term_sq_flush_code = 0;
	}

	if ((nesqp->term_rq_flush_code) && (which_wq & NES_CQP_FLUSH_RQ)) {
		which_wq |= NES_CQP_FLUSH_MAJ_MIN;
		rq_code = (CQE_MAJOR_DRV << 16) | nesqp->term_rq_flush_code;
		nesqp->term_rq_flush_code = 0;
	}

	if (which_wq & NES_CQP_FLUSH_MAJ_MIN) {
		cqp_wqe->wqe_words[NES_CQP_QP_WQE_FLUSH_SQ_CODE] = cpu_to_le32(sq_code);
		cqp_wqe->wqe_words[NES_CQP_QP_WQE_FLUSH_RQ_CODE] = cpu_to_le32(rq_code);
	}

	cqp_wqe->wqe_words[NES_CQP_WQE_OPCODE_IDX] =
			cpu_to_le32(NES_CQP_FLUSH_WQES | which_wq);
	cqp_wqe->wqe_words[NES_CQP_WQE_ID_IDX] = cpu_to_le32(nesqp->hwqp.qp_id);

	nes_post_cqp_request(nesdev, cqp_request);

	if (wait_completion) {
		/* Wait for CQP */
		ret = wait_event_timeout(cqp_request->waitq, (cqp_request->request_done != 0),
				NES_EVENT_TIMEOUT);
		nes_debug(NES_DBG_QP, "Flush SQ QP WQEs completed, ret=%u,"
				" CQP Major:Minor codes = 0x%04X:0x%04X\n",
				ret, cqp_request->major_code, cqp_request->minor_code);
		nes_put_cqp_request(nesdev, cqp_request);
	}
}<|MERGE_RESOLUTION|>--- conflicted
+++ resolved
@@ -1346,7 +1346,6 @@
 
 	return ret;
 }
-<<<<<<< HEAD
 
 
 /**
@@ -1369,30 +1368,6 @@
 	nes_read_10G_phy_reg(nesdev, phy_index, 0x3, 0xd7ee);
 	temp_phy_data2 = (u16)nes_read_indexed(nesdev, NES_IDX_MAC_MDIO_CONTROL);
 
-=======
-
-
-/**
- * nes_init_2025_phy
- */
-static int nes_init_2025_phy(struct nes_device *nesdev, u8 phy_type, u8 phy_index)
-{
-	u32 temp_phy_data = 0;
-	u32 temp_phy_data2 = 0;
-	u32 counter = 0;
-	u32 sds;
-	u32 mac_index = nesdev->mac_index;
-	int ret = 0;
-	unsigned int first_attempt = 1;
-
-	/* Check firmware heartbeat */
-	nes_read_10G_phy_reg(nesdev, phy_index, 0x3, 0xd7ee);
-	temp_phy_data = (u16)nes_read_indexed(nesdev, NES_IDX_MAC_MDIO_CONTROL);
-	udelay(1500);
-	nes_read_10G_phy_reg(nesdev, phy_index, 0x3, 0xd7ee);
-	temp_phy_data2 = (u16)nes_read_indexed(nesdev, NES_IDX_MAC_MDIO_CONTROL);
-
->>>>>>> 062c1825
 	if (temp_phy_data != temp_phy_data2) {
 		nes_read_10G_phy_reg(nesdev, phy_index, 0x3, 0xd7fd);
 		temp_phy_data = (u16)nes_read_indexed(nesdev, NES_IDX_MAC_MDIO_CONTROL);
@@ -1437,7 +1412,6 @@
 		nes_write_10G_phy_reg(nesdev, phy_index, 0x1, 0xd007, 0x000A);
 		nes_write_10G_phy_reg(nesdev, phy_index, 0x1, 0xd008, 0x0009);
 		break;
-<<<<<<< HEAD
 
 	case NES_PHY_TYPE_KR:
 		nes_write_10G_phy_reg(nesdev, phy_index, 0x1, 0xc316, 0x000A);
@@ -1448,18 +1422,6 @@
 		nes_write_10G_phy_reg(nesdev, phy_index, 0x1, 0xc31a, 0x0080);
 		nes_write_10G_phy_reg(nesdev, phy_index, 0x3, 0x0026, 0x0E00);
 
-=======
-
-	case NES_PHY_TYPE_KR:
-		nes_write_10G_phy_reg(nesdev, phy_index, 0x1, 0xc316, 0x000A);
-		nes_write_10G_phy_reg(nesdev, phy_index, 0x1, 0xc318, 0x0052);
-		nes_write_10G_phy_reg(nesdev, phy_index, 0x1, 0xc302, 0x000C);
-		nes_write_10G_phy_reg(nesdev, phy_index, 0x1, 0xc319, 0x0010);
-		nes_write_10G_phy_reg(nesdev, phy_index, 0x3, 0x0027, 0x0013);
-		nes_write_10G_phy_reg(nesdev, phy_index, 0x1, 0xc31a, 0x0080);
-		nes_write_10G_phy_reg(nesdev, phy_index, 0x3, 0x0026, 0x0E00);
-
->>>>>>> 062c1825
 		/* setup LEDs */
 		nes_write_10G_phy_reg(nesdev, phy_index, 0x1, 0xd006, 0x000B);
 		nes_write_10G_phy_reg(nesdev, phy_index, 0x1, 0xd007, 0x0003);
@@ -1550,7 +1512,6 @@
 	u8  phy_type = nesadapter->phy_type[mac_index];
 	u8  phy_index = nesadapter->phy_index[mac_index];
 	int ret = 0;
-<<<<<<< HEAD
 
 	tx_config = nes_read_indexed(nesdev, NES_IDX_MAC_TX_CONFIG);
 	if (phy_type == NES_PHY_TYPE_1G) {
@@ -1576,33 +1537,6 @@
 		ret = nes_init_2025_phy(nesdev, phy_type, phy_index);
 		break;
 	}
-=======
-
-	tx_config = nes_read_indexed(nesdev, NES_IDX_MAC_TX_CONFIG);
-	if (phy_type == NES_PHY_TYPE_1G) {
-		/* setup 1G MDIO operation */
-		tx_config &= 0xFFFFFFE3;
-		tx_config |= 0x04;
-	} else {
-		/* setup 10G MDIO operation */
-		tx_config &= 0xFFFFFFE3;
-		tx_config |= 0x15;
-	}
-	nes_write_indexed(nesdev, NES_IDX_MAC_TX_CONFIG, tx_config);
-
-	spin_lock_irqsave(&nesdev->nesadapter->phy_lock, flags);
-
-	switch (phy_type) {
-	case NES_PHY_TYPE_1G:
-		ret = nes_init_1g_phy(nesdev, phy_type, phy_index);
-		break;
-	case NES_PHY_TYPE_ARGUS:
-	case NES_PHY_TYPE_SFP_D:
-	case NES_PHY_TYPE_KR:
-		ret = nes_init_2025_phy(nesdev, phy_type, phy_index);
-		break;
-	}
->>>>>>> 062c1825
 
 	spin_unlock_irqrestore(&nesdev->nesadapter->phy_lock, flags);
 
@@ -3556,10 +3490,6 @@
 						nesqp->hwqp.qp_id, atomic_read(&nesqp->refcount),
 						async_event_id, nesqp->last_aeq, tcp_state);
 			}
-<<<<<<< HEAD
-
-=======
->>>>>>> 062c1825
 			break;
 		case NES_AEQE_AEID_LLP_CLOSE_COMPLETE:
 			if (nesqp->term_flags) {
