--- conflicted
+++ resolved
@@ -32,7 +32,6 @@
 #define DM_COOKIE_ENV_VAR_NAME "DM_COOKIE"
 #define DM_COOKIE_LENGTH 24
 
-static DEFINE_MUTEX(dm_mutex);
 static const char *_name = DM_NAME;
 
 static unsigned int major = 0;
@@ -328,7 +327,6 @@
 {
 	struct mapped_device *md;
 
-	mutex_lock(&dm_mutex);
 	spin_lock(&_minor_lock);
 
 	md = bdev->bd_disk->private_data;
@@ -346,7 +344,6 @@
 
 out:
 	spin_unlock(&_minor_lock);
-	mutex_unlock(&dm_mutex);
 
 	return md ? 0 : -ENXIO;
 }
@@ -355,19 +352,12 @@
 {
 	struct mapped_device *md = disk->private_data;
 
-<<<<<<< HEAD
-	mutex_lock(&dm_mutex);
+	spin_lock(&_minor_lock);
+
 	atomic_dec(&md->open_count);
 	dm_put(md);
-	mutex_unlock(&dm_mutex);
-=======
-	spin_lock(&_minor_lock);
-
-	atomic_dec(&md->open_count);
-	dm_put(md);
 
 	spin_unlock(&_minor_lock);
->>>>>>> 3cbea436
 
 	return 0;
 }
@@ -626,17 +616,10 @@
 		bio = io->bio;
 		end_io_acct(io);
 		free_io(md, io);
-<<<<<<< HEAD
 
 		if (io_error == DM_ENDIO_REQUEUE)
 			return;
 
-=======
-
-		if (io_error == DM_ENDIO_REQUEUE)
-			return;
-
->>>>>>> 3cbea436
 		if ((bio->bi_rw & REQ_FLUSH) && bio->bi_size) {
 			/*
 			 * Preflush done for flush with data, reissue
@@ -646,11 +629,7 @@
 			queue_io(md, bio);
 		} else {
 			/* done with normal IO or empty flush */
-<<<<<<< HEAD
-			trace_block_bio_complete(md->queue, bio);
-=======
 			trace_block_bio_complete(md->queue, bio, io_error);
->>>>>>> 3cbea436
 			bio_endio(bio, io_error);
 		}
 	}
@@ -964,7 +943,6 @@
  * target boundary.
  */
 static sector_t max_io_len_target_boundary(sector_t sector, struct dm_target *ti)
-<<<<<<< HEAD
 {
 	sector_t target_offset = dm_target_offset(ti, sector);
 
@@ -973,16 +951,6 @@
 
 static sector_t max_io_len(sector_t sector, struct dm_target *ti)
 {
-=======
-{
-	sector_t target_offset = dm_target_offset(ti, sector);
-
-	return ti->len - target_offset;
-}
-
-static sector_t max_io_len(sector_t sector, struct dm_target *ti)
-{
->>>>>>> 3cbea436
 	sector_t len = max_io_len_target_boundary(sector, ti);
 
 	/*
@@ -1669,23 +1637,15 @@
 		if (map_request(ti, clone, md))
 			goto requeued;
 
-<<<<<<< HEAD
-		spin_lock_irq(q->queue_lock);
-=======
 		BUG_ON(!irqs_disabled());
 		spin_lock(q->queue_lock);
->>>>>>> 3cbea436
 	}
 
 	goto out;
 
 requeued:
-<<<<<<< HEAD
-	spin_lock_irq(q->queue_lock);
-=======
 	BUG_ON(!irqs_disabled());
 	spin_lock(q->queue_lock);
->>>>>>> 3cbea436
 
 plug_and_out:
 	if (!elv_queue_empty(q))
