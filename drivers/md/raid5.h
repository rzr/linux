#ifndef _RAID5_H
#define _RAID5_H

#include <linux/raid/xor.h>
#include <linux/dmaengine.h>

/*
 *
 * Each stripe contains one buffer per disc.  Each buffer can be in
 * one of a number of states stored in "flags".  Changes between
 * these states happen *almost* exclusively under a per-stripe
 * spinlock.  Some very specific changes can happen in bi_end_io, and
 * these are not protected by the spin lock.
 *
 * The flag bits that are used to represent these states are:
 *   R5_UPTODATE and R5_LOCKED
 *
 * State Empty == !UPTODATE, !LOCK
 *        We have no data, and there is no active request
 * State Want == !UPTODATE, LOCK
 *        A read request is being submitted for this block
 * State Dirty == UPTODATE, LOCK
 *        Some new data is in this buffer, and it is being written out
 * State Clean == UPTODATE, !LOCK
 *        We have valid data which is the same as on disc
 *
 * The possible state transitions are:
 *
 *  Empty -> Want   - on read or write to get old data for  parity calc
 *  Empty -> Dirty  - on compute_parity to satisfy write/sync request.(RECONSTRUCT_WRITE)
 *  Empty -> Clean  - on compute_block when computing a block for failed drive
 *  Want  -> Empty  - on failed read
 *  Want  -> Clean  - on successful completion of read request
 *  Dirty -> Clean  - on successful completion of write request
 *  Dirty -> Clean  - on failed write
 *  Clean -> Dirty  - on compute_parity to satisfy write/sync (RECONSTRUCT or RMW)
 *
 * The Want->Empty, Want->Clean, Dirty->Clean, transitions
 * all happen in b_end_io at interrupt time.
 * Each sets the Uptodate bit before releasing the Lock bit.
 * This leaves one multi-stage transition:
 *    Want->Dirty->Clean
 * This is safe because thinking that a Clean buffer is actually dirty
 * will at worst delay some action, and the stripe will be scheduled
 * for attention after the transition is complete.
 *
 * There is one possibility that is not covered by these states.  That
 * is if one drive has failed and there is a spare being rebuilt.  We
 * can't distinguish between a clean block that has been generated
 * from parity calculations, and a clean block that has been
 * successfully written to the spare ( or to parity when resyncing).
 * To distingush these states we have a stripe bit STRIPE_INSYNC that
 * is set whenever a write is scheduled to the spare, or to the parity
 * disc if there is no spare.  A sync request clears this bit, and
 * when we find it set with no buffers locked, we know the sync is
 * complete.
 *
 * Buffers for the md device that arrive via make_request are attached
 * to the appropriate stripe in one of two lists linked on b_reqnext.
 * One list (bh_read) for read requests, one (bh_write) for write.
 * There should never be more than one buffer on the two lists
 * together, but we are not guaranteed of that so we allow for more.
 *
 * If a buffer is on the read list when the associated cache buffer is
 * Uptodate, the data is copied into the read buffer and it's b_end_io
 * routine is called.  This may happen in the end_request routine only
 * if the buffer has just successfully been read.  end_request should
 * remove the buffers from the list and then set the Uptodate bit on
 * the buffer.  Other threads may do this only if they first check
 * that the Uptodate bit is set.  Once they have checked that they may
 * take buffers off the read queue.
 *
 * When a buffer on the write list is committed for write it is copied
 * into the cache buffer, which is then marked dirty, and moved onto a
 * third list, the written list (bh_written).  Once both the parity
 * block and the cached buffer are successfully written, any buffer on
 * a written list can be returned with b_end_io.
 *
 * The write list and read list both act as fifos.  The read list is
 * protected by the device_lock.  The write and written lists are
 * protected by the stripe lock.  The device_lock, which can be
 * claimed while the stipe lock is held, is only for list
 * manipulations and will only be held for a very short time.  It can
 * be claimed from interrupts.
 *
 *
 * Stripes in the stripe cache can be on one of two lists (or on
 * neither).  The "inactive_list" contains stripes which are not
 * currently being used for any request.  They can freely be reused
 * for another stripe.  The "handle_list" contains stripes that need
 * to be handled in some way.  Both of these are fifo queues.  Each
 * stripe is also (potentially) linked to a hash bucket in the hash
 * table so that it can be found by sector number.  Stripes that are
 * not hashed must be on the inactive_list, and will normally be at
 * the front.  All stripes start life this way.
 *
 * The inactive_list, handle_list and hash bucket lists are all protected by the
 * device_lock.
 *  - stripes on the inactive_list never have their stripe_lock held.
 *  - stripes have a reference counter. If count==0, they are on a list.
 *  - If a stripe might need handling, STRIPE_HANDLE is set.
 *  - When refcount reaches zero, then if STRIPE_HANDLE it is put on
 *    handle_list else inactive_list
 *
 * This, combined with the fact that STRIPE_HANDLE is only ever
 * cleared while a stripe has a non-zero count means that if the
 * refcount is 0 and STRIPE_HANDLE is set, then it is on the
 * handle_list and if recount is 0 and STRIPE_HANDLE is not set, then
 * the stripe is on inactive_list.
 *
 * The possible transitions are:
 *  activate an unhashed/inactive stripe (get_active_stripe())
 *     lockdev check-hash unlink-stripe cnt++ clean-stripe hash-stripe unlockdev
 *  activate a hashed, possibly active stripe (get_active_stripe())
 *     lockdev check-hash if(!cnt++)unlink-stripe unlockdev
 *  attach a request to an active stripe (add_stripe_bh())
 *     lockdev attach-buffer unlockdev
 *  handle a stripe (handle_stripe())
 *     lockstripe clrSTRIPE_HANDLE ...
 *		(lockdev check-buffers unlockdev) ..
 *		change-state ..
 *		record io/ops needed unlockstripe schedule io/ops
 *  release an active stripe (release_stripe())
 *     lockdev if (!--cnt) { if  STRIPE_HANDLE, add to handle_list else add to inactive-list } unlockdev
 *
 * The refcount counts each thread that have activated the stripe,
 * plus raid5d if it is handling it, plus one for each active request
 * on a cached buffer, and plus one if the stripe is undergoing stripe
 * operations.
 *
 * Stripe operations are performed outside the stripe lock,
 * the stripe operations are:
 * -copying data between the stripe cache and user application buffers
 * -computing blocks to save a disk access, or to recover a missing block
 * -updating the parity on a write operation (reconstruct write and
 *  read-modify-write)
 * -checking parity correctness
 * -running i/o to disk
 * These operations are carried out by raid5_run_ops which uses the async_tx
 * api to (optionally) offload operations to dedicated hardware engines.
 * When requesting an operation handle_stripe sets the pending bit for the
 * operation and increments the count.  raid5_run_ops is then run whenever
 * the count is non-zero.
 * There are some critical dependencies between the operations that prevent some
 * from being requested while another is in flight.
 * 1/ Parity check operations destroy the in cache version of the parity block,
 *    so we prevent parity dependent operations like writes and compute_blocks
 *    from starting while a check is in progress.  Some dma engines can perform
 *    the check without damaging the parity block, in these cases the parity
 *    block is re-marked up to date (assuming the check was successful) and is
 *    not re-read from disk.
 * 2/ When a write operation is requested we immediately lock the affected
 *    blocks, and mark them as not up to date.  This causes new read requests
 *    to be held off, as well as parity checks and compute block operations.
 * 3/ Once a compute block operation has been requested handle_stripe treats
 *    that block as if it is up to date.  raid5_run_ops guaruntees that any
 *    operation that is dependent on the compute block result is initiated after
 *    the compute block completes.
 */

/*
 * Operations state - intermediate states that are visible outside of sh->lock
 * In general _idle indicates nothing is running, _run indicates a data
 * processing operation is active, and _result means the data processing result
 * is stable and can be acted upon.  For simple operations like biofill and
 * compute that only have an _idle and _run state they are indicated with
 * sh->state flags (STRIPE_BIOFILL_RUN and STRIPE_COMPUTE_RUN)
 */
/**
 * enum check_states - handles syncing / repairing a stripe
 * @check_state_idle - check operations are quiesced
 * @check_state_run - check operation is running
 * @check_state_result - set outside lock when check result is valid
 * @check_state_compute_run - check failed and we are repairing
 * @check_state_compute_result - set outside lock when compute result is valid
 */
enum check_states {
	check_state_idle = 0,
	check_state_run, /* xor parity check */
	check_state_run_q, /* q-parity check */
	check_state_run_pq, /* pq dual parity check */
	check_state_check_result,
	check_state_compute_run, /* parity repair */
	check_state_compute_result,
};

/**
 * enum reconstruct_states - handles writing or expanding a stripe
 */
enum reconstruct_states {
	reconstruct_state_idle = 0,
	reconstruct_state_prexor_drain_run,	/* prexor-write */
	reconstruct_state_drain_run,		/* write */
	reconstruct_state_run,			/* expand */
	reconstruct_state_prexor_drain_result,
	reconstruct_state_drain_result,
	reconstruct_state_result,
};

struct stripe_head {
	struct hlist_node	hash;
	struct list_head	lru;	      /* inactive_list or handle_list */
	struct raid5_private_data *raid_conf;
	short			generation;	/* increments with every
						 * reshape */
	sector_t		sector;		/* sector of this row */
	short			pd_idx;		/* parity disk index */
	short			qd_idx;		/* 'Q' disk index for raid6 */
	short			ddf_layout;/* use DDF ordering to calculate Q */
	unsigned long		state;		/* state flags */
	atomic_t		count;	      /* nr of active thread/requests */
	spinlock_t		lock;
	int			bm_seq;	/* sequence number for bitmap flushes */
	int			disks;		/* disks in stripe */
	enum check_states	check_state;
	enum reconstruct_states reconstruct_state;
	/**
	 * struct stripe_operations
	 * @target - STRIPE_OP_COMPUTE_BLK target
	 * @target2 - 2nd compute target in the raid6 case
	 * @zero_sum_result - P and Q verification flags
	 * @request - async service request flags for raid_run_ops
	 */
	struct stripe_operations {
		int 		     target, target2;
		enum sum_check_flags zero_sum_result;
<<<<<<< HEAD
=======
		#ifdef CONFIG_MULTICORE_RAID456
		unsigned long	     request;
		wait_queue_head_t    wait_for_ops;
		#endif
>>>>>>> 25d27ede
	} ops;
	struct r5dev {
		struct bio	req;
		struct bio_vec	vec;
		struct page	*page;
		struct bio	*toread, *read, *towrite, *written;
		sector_t	sector;			/* sector of this page */
		unsigned long	flags;
	} dev[1]; /* allocated with extra space depending of RAID geometry */
};

/* stripe_head_state - collects and tracks the dynamic state of a stripe_head
 *     for handle_stripe.  It is only valid under spin_lock(sh->lock);
 */
struct stripe_head_state {
	int syncing, expanding, expanded;
	int locked, uptodate, to_read, to_write, failed, written;
	int to_fill, compute, req_compute, non_overwrite;
	int failed_num;
	unsigned long ops_request;
};

/* r6_state - extra state data only relevant to r6 */
struct r6_state {
	int p_failed, q_failed, failed_num[2];
};

/* Flags */
#define	R5_UPTODATE	0	/* page contains current data */
#define	R5_LOCKED	1	/* IO has been submitted on "req" */
#define	R5_OVERWRITE	2	/* towrite covers whole page */
/* and some that are internal to handle_stripe */
#define	R5_Insync	3	/* rdev && rdev->in_sync at start */
#define	R5_Wantread	4	/* want to schedule a read */
#define	R5_Wantwrite	5
#define	R5_Overlap	7	/* There is a pending overlapping request on this block */
#define	R5_ReadError	8	/* seen a read error here recently */
#define	R5_ReWrite	9	/* have tried to over-write the readerror */

#define	R5_Expanded	10	/* This block now has post-expand data */
#define	R5_Wantcompute	11 /* compute_block in progress treat as
				    * uptodate
				    */
#define	R5_Wantfill	12 /* dev->toread contains a bio that needs
				    * filling
				    */
#define R5_Wantdrain	13 /* dev->towrite needs to be drained */
/*
 * Write method
 */
#define RECONSTRUCT_WRITE	1
#define READ_MODIFY_WRITE	2
/* not a write method, but a compute_parity mode */
#define	CHECK_PARITY		3
/* Additional compute_parity mode -- updates the parity w/o LOCKING */
#define UPDATE_PARITY		4

/*
 * Stripe state
 */
#define STRIPE_HANDLE		2
#define	STRIPE_SYNCING		3
#define	STRIPE_INSYNC		4
#define	STRIPE_PREREAD_ACTIVE	5
#define	STRIPE_DELAYED		6
#define	STRIPE_DEGRADED		7
#define	STRIPE_BIT_DELAY	8
#define	STRIPE_EXPANDING	9
#define	STRIPE_EXPAND_SOURCE	10
#define	STRIPE_EXPAND_READY	11
#define	STRIPE_IO_STARTED	12 /* do not count towards 'bypass_count' */
#define	STRIPE_FULL_WRITE	13 /* all blocks are set to be overwritten */
#define	STRIPE_BIOFILL_RUN	14
#define	STRIPE_COMPUTE_RUN	15
#define	STRIPE_OPS_REQ_PENDING	16

/*
 * Operation request flags
 */
#define STRIPE_OP_BIOFILL	0
#define STRIPE_OP_COMPUTE_BLK	1
#define STRIPE_OP_PREXOR	2
#define STRIPE_OP_BIODRAIN	3
#define STRIPE_OP_RECONSTRUCT	4
#define STRIPE_OP_CHECK	5

/*
 * Plugging:
 *
 * To improve write throughput, we need to delay the handling of some
 * stripes until there has been a chance that several write requests
 * for the one stripe have all been collected.
 * In particular, any write request that would require pre-reading
 * is put on a "delayed" queue until there are no stripes currently
 * in a pre-read phase.  Further, if the "delayed" queue is empty when
 * a stripe is put on it then we "plug" the queue and do not process it
 * until an unplug call is made. (the unplug_io_fn() is called).
 *
 * When preread is initiated on a stripe, we set PREREAD_ACTIVE and add
 * it to the count of prereading stripes.
 * When write is initiated, or the stripe refcnt == 0 (just in case) we
 * clear the PREREAD_ACTIVE flag and decrement the count
 * Whenever the 'handle' queue is empty and the device is not plugged, we
 * move any strips from delayed to handle and clear the DELAYED flag and set
 * PREREAD_ACTIVE.
 * In stripe_handle, if we find pre-reading is necessary, we do it if
 * PREREAD_ACTIVE is set, else we set DELAYED which will send it to the delayed queue.
 * HANDLE gets cleared if stripe_handle leave nothing locked.
 */


struct disk_info {
	mdk_rdev_t	*rdev;
};

struct raid5_private_data {
	struct hlist_head	*stripe_hashtbl;
	mddev_t			*mddev;
	struct disk_info	*spare;
	int			chunk_sectors;
	int			level, algorithm;
	int			max_degraded;
	int			raid_disks;
	int			max_nr_stripes;

	/* reshape_progress is the leading edge of a 'reshape'
	 * It has value MaxSector when no reshape is happening
	 * If delta_disks < 0, it is the last sector we started work on,
	 * else is it the next sector to work on.
	 */
	sector_t		reshape_progress;
	/* reshape_safe is the trailing edge of a reshape.  We know that
	 * before (or after) this address, all reshape has completed.
	 */
	sector_t		reshape_safe;
	int			previous_raid_disks;
	int			prev_chunk_sectors;
	int			prev_algo;
	short			generation; /* increments with every reshape */
	unsigned long		reshape_checkpoint; /* Time we last updated
						     * metadata */

	struct list_head	handle_list; /* stripes needing handling */
	struct list_head	hold_list; /* preread ready stripes */
	struct list_head	delayed_list; /* stripes that have plugged requests */
	struct list_head	bitmap_list; /* stripes delaying awaiting bitmap update */
	struct bio		*retry_read_aligned; /* currently retrying aligned bios   */
	struct bio		*retry_read_aligned_list; /* aligned bios retry list  */
	atomic_t		preread_active_stripes; /* stripes with scheduled io */
	atomic_t		active_aligned_reads;
	atomic_t		pending_full_writes; /* full write backlog */
	int			bypass_count; /* bypassed prereads */
	int			bypass_threshold; /* preread nice */
	struct list_head	*last_hold; /* detect hold_list promotions */

	atomic_t		reshape_stripes; /* stripes with pending writes for reshape */
	/* unfortunately we need two cache names as we temporarily have
	 * two caches.
	 */
	int			active_name;
	char			cache_name[2][20];
	struct kmem_cache		*slab_cache; /* for allocating stripes */

	int			seq_flush, seq_write;
	int			quiesce;

	int			fullsync;  /* set to 1 if a full sync is needed,
					    * (fresh device added).
					    * Cleared when a sync completes.
					    */
	/* per cpu variables */
	struct raid5_percpu {
		struct page	*spare_page; /* Used when checking P/Q in raid6 */
		void		*scribble;   /* space for constructing buffer
					      * lists and performing address
					      * conversions
					      */
	} *percpu;
	size_t			scribble_len; /* size of scribble region must be
					       * associated with conf to handle
					       * cpu hotplug while reshaping
					       */
#ifdef CONFIG_HOTPLUG_CPU
	struct notifier_block	cpu_notify;
#endif

	/*
	 * Free stripes pool
	 */
	atomic_t		active_stripes;
	struct list_head	inactive_list;
	wait_queue_head_t	wait_for_stripe;
	wait_queue_head_t	wait_for_overlap;
	int			inactive_blocked;	/* release of inactive stripes blocked,
							 * waiting for 25% to be free
							 */
	int			pool_size; /* number of disks in stripeheads in pool */
	spinlock_t		device_lock;
	struct disk_info	*disks;

	/* When taking over an array from a different personality, we store
	 * the new thread here until we fully activate the array.
	 */
	struct mdk_thread_s	*thread;
};

typedef struct raid5_private_data raid5_conf_t;

/*
 * Our supported algorithms
 */
#define ALGORITHM_LEFT_ASYMMETRIC	0 /* Rotating Parity N with Data Restart */
#define ALGORITHM_RIGHT_ASYMMETRIC	1 /* Rotating Parity 0 with Data Restart */
#define ALGORITHM_LEFT_SYMMETRIC	2 /* Rotating Parity N with Data Continuation */
#define ALGORITHM_RIGHT_SYMMETRIC	3 /* Rotating Parity 0 with Data Continuation */

/* Define non-rotating (raid4) algorithms.  These allow
 * conversion of raid4 to raid5.
 */
#define ALGORITHM_PARITY_0		4 /* P or P,Q are initial devices */
#define ALGORITHM_PARITY_N		5 /* P or P,Q are final devices. */

/* DDF RAID6 layouts differ from md/raid6 layouts in two ways.
 * Firstly, the exact positioning of the parity block is slightly
 * different between the 'LEFT_*' modes of md and the "_N_*" modes
 * of DDF.
 * Secondly, or order of datablocks over which the Q syndrome is computed
 * is different.
 * Consequently we have different layouts for DDF/raid6 than md/raid6.
 * These layouts are from the DDFv1.2 spec.
 * Interestingly DDFv1.2-Errata-A does not specify N_CONTINUE but
 * leaves RLQ=3 as 'Vendor Specific'
 */

#define ALGORITHM_ROTATING_ZERO_RESTART	8 /* DDF PRL=6 RLQ=1 */
#define ALGORITHM_ROTATING_N_RESTART	9 /* DDF PRL=6 RLQ=2 */
#define ALGORITHM_ROTATING_N_CONTINUE	10 /*DDF PRL=6 RLQ=3 */


/* For every RAID5 algorithm we define a RAID6 algorithm
 * with exactly the same layout for data and parity, and
 * with the Q block always on the last device (N-1).
 * This allows trivial conversion from RAID5 to RAID6
 */
#define ALGORITHM_LEFT_ASYMMETRIC_6	16
#define ALGORITHM_RIGHT_ASYMMETRIC_6	17
#define ALGORITHM_LEFT_SYMMETRIC_6	18
#define ALGORITHM_RIGHT_SYMMETRIC_6	19
#define ALGORITHM_PARITY_0_6		20
#define ALGORITHM_PARITY_N_6		ALGORITHM_PARITY_N

static inline int algorithm_valid_raid5(int layout)
{
	return (layout >= 0) &&
		(layout <= 5);
}
static inline int algorithm_valid_raid6(int layout)
{
	return (layout >= 0 && layout <= 5)
		||
		(layout >= 8 && layout <= 10)
		||
		(layout >= 16 && layout <= 20);
}

static inline int algorithm_is_DDF(int layout)
{
	return layout >= 8 && layout <= 10;
}
#endif<|MERGE_RESOLUTION|>--- conflicted
+++ resolved
@@ -224,13 +224,10 @@
 	struct stripe_operations {
 		int 		     target, target2;
 		enum sum_check_flags zero_sum_result;
-<<<<<<< HEAD
-=======
 		#ifdef CONFIG_MULTICORE_RAID456
 		unsigned long	     request;
 		wait_queue_head_t    wait_for_ops;
 		#endif
->>>>>>> 25d27ede
 	} ops;
 	struct r5dev {
 		struct bio	req;
