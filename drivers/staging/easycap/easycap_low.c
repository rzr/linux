--- conflicted
+++ resolved
@@ -39,7 +39,6 @@
 /****************************************************************************/
 
 #include "easycap.h"
-#include "easycap_debug.h"
 
 #define GET(X, Y, Z) do { \
 	int __rc; \
@@ -59,14 +58,10 @@
 } while (0)
 
 /*--------------------------------------------------------------------------*/
-<<<<<<< HEAD
-const struct stk1160config { int reg; int set; } stk1160configPAL[256] = {
-=======
 static const struct stk1160config {
 	int reg;
 	int set;
 } stk1160configPAL[256] = {
->>>>>>> 105e53f8
 		{0x000, 0x0098},
 		{0x002, 0x0093},
 
@@ -108,11 +103,7 @@
 		{0xFFF, 0xFFFF}
 };
 /*--------------------------------------------------------------------------*/
-<<<<<<< HEAD
-const struct stk1160config stk1160configNTSC[256] = {
-=======
 static const struct stk1160config stk1160configNTSC[256] = {
->>>>>>> 105e53f8
 		{0x000, 0x0098},
 		{0x002, 0x0093},
 
@@ -153,125 +144,6 @@
 
 		{0xFFF, 0xFFFF}
 };
-<<<<<<< HEAD
-/*--------------------------------------------------------------------------*/
-const struct saa7113config { int reg; int set; } saa7113configPAL[256] = {
-		{0x01, 0x08},
-#if defined(ANTIALIAS)
-		{0x02, 0xC0},
-#else
-		{0x02, 0x80},
-#endif /*ANTIALIAS*/
-		{0x03, 0x33},
-		{0x04, 0x00},
-		{0x05, 0x00},
-		{0x06, 0xE9},
-		{0x07, 0x0D},
-		{0x08, 0x38},
-		{0x09, 0x00},
-		{0x0A, SAA_0A_DEFAULT},
-		{0x0B, SAA_0B_DEFAULT},
-		{0x0C, SAA_0C_DEFAULT},
-		{0x0D, SAA_0D_DEFAULT},
-		{0x0E, 0x01},
-		{0x0F, 0x36},
-		{0x10, 0x00},
-		{0x11, 0x0C},
-		{0x12, 0xE7},
-		{0x13, 0x00},
-		{0x15, 0x00},
-		{0x16, 0x00},
-		{0x40, 0x02},
-		{0x41, 0xFF},
-		{0x42, 0xFF},
-		{0x43, 0xFF},
-		{0x44, 0xFF},
-		{0x45, 0xFF},
-		{0x46, 0xFF},
-		{0x47, 0xFF},
-		{0x48, 0xFF},
-		{0x49, 0xFF},
-		{0x4A, 0xFF},
-		{0x4B, 0xFF},
-		{0x4C, 0xFF},
-		{0x4D, 0xFF},
-		{0x4E, 0xFF},
-		{0x4F, 0xFF},
-		{0x50, 0xFF},
-		{0x51, 0xFF},
-		{0x52, 0xFF},
-		{0x53, 0xFF},
-		{0x54, 0xFF},
-		{0x55, 0xFF},
-		{0x56, 0xFF},
-		{0x57, 0xFF},
-		{0x58, 0x40},
-		{0x59, 0x54},
-		{0x5A, 0x07},
-		{0x5B, 0x83},
-
-		{0xFF, 0xFF}
-};
-/*--------------------------------------------------------------------------*/
-const struct saa7113config saa7113configNTSC[256] = {
-		{0x01, 0x08},
-#if defined(ANTIALIAS)
-		{0x02, 0xC0},
-#else
-		{0x02, 0x80},
-#endif /*ANTIALIAS*/
-		{0x03, 0x33},
-		{0x04, 0x00},
-		{0x05, 0x00},
-		{0x06, 0xE9},
-		{0x07, 0x0D},
-		{0x08, 0x78},
-		{0x09, 0x00},
-		{0x0A, SAA_0A_DEFAULT},
-		{0x0B, SAA_0B_DEFAULT},
-		{0x0C, SAA_0C_DEFAULT},
-		{0x0D, SAA_0D_DEFAULT},
-		{0x0E, 0x01},
-		{0x0F, 0x36},
-		{0x10, 0x00},
-		{0x11, 0x0C},
-		{0x12, 0xE7},
-		{0x13, 0x00},
-		{0x15, 0x00},
-		{0x16, 0x00},
-		{0x40, 0x82},
-		{0x41, 0xFF},
-		{0x42, 0xFF},
-		{0x43, 0xFF},
-		{0x44, 0xFF},
-		{0x45, 0xFF},
-		{0x46, 0xFF},
-		{0x47, 0xFF},
-		{0x48, 0xFF},
-		{0x49, 0xFF},
-		{0x4A, 0xFF},
-		{0x4B, 0xFF},
-		{0x4C, 0xFF},
-		{0x4D, 0xFF},
-		{0x4E, 0xFF},
-		{0x4F, 0xFF},
-		{0x50, 0xFF},
-		{0x51, 0xFF},
-		{0x52, 0xFF},
-		{0x53, 0xFF},
-		{0x54, 0xFF},
-		{0x55, 0xFF},
-		{0x56, 0xFF},
-		{0x57, 0xFF},
-		{0x58, 0x40},
-		{0x59, 0x54},
-		{0x5A, 0x0A},
-		{0x5B, 0x83},
-
-		{0xFF, 0xFF}
-};
-=======
->>>>>>> 105e53f8
 /*--------------------------------------------------------------------------*/
 static const struct saa7113config {
 	int reg;
@@ -485,44 +357,6 @@
 /****************************************************************************/
 int confirm_resolution(struct usb_device *p)
 {
-<<<<<<< HEAD
-__u8 get0, get1, get2, get3, get4, get5, get6, get7;
-
-if (NULL == p)
-	return -ENODEV;
-GET(p, 0x0110, &get0);
-GET(p, 0x0111, &get1);
-GET(p, 0x0112, &get2);
-GET(p, 0x0113, &get3);
-GET(p, 0x0114, &get4);
-GET(p, 0x0115, &get5);
-GET(p, 0x0116, &get6);
-GET(p, 0x0117, &get7);
-JOT(8,  "0x%03X, 0x%03X, " \
-	"0x%03X, 0x%03X, " \
-	"0x%03X, 0x%03X, " \
-	"0x%03X, 0x%03X\n", \
-	get0, get1, get2, get3, get4, get5, get6, get7);
-JOT(8,  "....cf PAL_720x526: " \
-	"0x%03X, 0x%03X, " \
-	"0x%03X, 0x%03X, " \
-	"0x%03X, 0x%03X, " \
-	"0x%03X, 0x%03X\n", \
-	0x000, 0x000, 0x001, 0x000, 0x5A0, 0x005, 0x121, 0x001);
-JOT(8,  "....cf PAL_704x526: " \
-	"0x%03X, 0x%03X, " \
-	"0x%03X, 0x%03X, " \
-	"0x%03X, 0x%03X, " \
-	"0x%03X, 0x%03X\n", \
-	0x004, 0x000, 0x001, 0x000, 0x584, 0x005, 0x121, 0x001);
-JOT(8,  "....cf VGA_640x480: " \
-	"0x%03X, 0x%03X, " \
-	"0x%03X, 0x%03X, " \
-	"0x%03X, 0x%03X, " \
-	"0x%03X, 0x%03X\n", \
-	0x008, 0x000, 0x020, 0x000, 0x508, 0x005, 0x110, 0x001);
-return 0;
-=======
 	u8 get0, get1, get2, get3, get4, get5, get6, get7;
 
 	if (!p)
@@ -559,45 +393,10 @@
 		"0x%03X, 0x%03X\n",
 		0x008, 0x000, 0x020, 0x000, 0x508, 0x005, 0x110, 0x001);
 	return 0;
->>>>>>> 105e53f8
 }
 /****************************************************************************/
 int confirm_stream(struct usb_device *p)
 {
-<<<<<<< HEAD
-__u16 get2;
-__u8 igot;
-
-if (NULL == p)
-	return -ENODEV;
-GET(p, 0x0100, &igot);  get2 = 0x80 & igot;
-if (0x80 == get2)
-	JOT(8, "confirm_stream:  OK\n");
-else
-	JOT(8, "confirm_stream:  STUCK\n");
-return 0;
-}
-/****************************************************************************/
-int
-setup_stk(struct usb_device *p, bool ntsc)
-{
-int i0;
-
-if (NULL == p)
-	return -ENODEV;
-i0 = 0;
-if (true == ntsc) {
-	while (0xFFF != stk1160configNTSC[i0].reg) {
-		SET(p, stk1160configNTSC[i0].reg, stk1160configNTSC[i0].set);
-		i0++;
-	}
-} else {
-	while (0xFFF != stk1160configPAL[i0].reg) {
-		SET(p, stk1160configPAL[i0].reg, stk1160configPAL[i0].set);
-		i0++;
-	}
-}
-=======
 	u16 get2;
 	u8 igot;
 
@@ -620,37 +419,12 @@
 	cfg = (ntsc) ? stk1160configNTSC : stk1160configPAL;
 	for (i = 0; cfg[i].reg != 0xFFF; i++)
 		SET(p, cfg[i].reg, cfg[i].set);
->>>>>>> 105e53f8
 
 	write_300(p);
 
 	return 0;
 }
 /****************************************************************************/
-<<<<<<< HEAD
-int
-setup_saa(struct usb_device *p, bool ntsc)
-{
-int i0, ir;
-
-if (NULL == p)
-	return -ENODEV;
-i0 = 0;
-if (true == ntsc) {
-	while (0xFF != saa7113configNTSC[i0].reg) {
-		ir = write_saa(p, saa7113configNTSC[i0].reg, \
-					saa7113configNTSC[i0].set);
-		i0++;
-	}
-} else {
-	while (0xFF != saa7113configPAL[i0].reg) {
-		ir = write_saa(p, saa7113configPAL[i0].reg, \
-					saa7113configPAL[i0].set);
-		i0++;
-	}
-}
-return 0;
-=======
 int setup_saa(struct usb_device *p, bool ntsc)
 {
 	int i, ir;
@@ -661,22 +435,10 @@
 	for (i = 0; cfg[i].reg != 0xFF; i++)
 		ir = write_saa(p, cfg[i].reg, cfg[i].set);
 	return 0;
->>>>>>> 105e53f8
 }
 /****************************************************************************/
 int write_000(struct usb_device *p, u16 set2, u16 set0)
 {
-<<<<<<< HEAD
-__u8 igot0, igot2;
-
-if (NULL == p)
-	return -ENODEV;
-GET(p, 0x0002, &igot2);
-GET(p, 0x0000, &igot0);
-SET(p, 0x0002, set2);
-SET(p, 0x0000, set0);
-return 0;
-=======
 	u8 igot0, igot2;
 
 	if (!p)
@@ -686,20 +448,10 @@
 	SET(p, 0x0002, set2);
 	SET(p, 0x0000, set0);
 	return 0;
->>>>>>> 105e53f8
 }
 /****************************************************************************/
 int write_saa(struct usb_device *p, u16 reg0, u16 set0)
 {
-<<<<<<< HEAD
-if (NULL == p)
-	return -ENODEV;
-SET(p, 0x200, 0x00);
-SET(p, 0x204, reg0);
-SET(p, 0x205, set0);
-SET(p, 0x200, 0x01);
-return wait_i2c(p);
-=======
 	if (!p)
 		return -ENODEV;
 	SET(p, 0x200, 0x00);
@@ -707,7 +459,6 @@
 	SET(p, 0x205, set0);
 	SET(p, 0x200, 0x01);
 	return wait_i2c(p);
->>>>>>> 105e53f8
 }
 /****************************************************************************/
 /*--------------------------------------------------------------------------*/
@@ -726,17 +477,10 @@
 	u16 got502, got503;
 	u16 set502, set503;
 
-<<<<<<< HEAD
-if (NULL == p)
-	return -ENODEV;
-SET(p, 0x0504, reg0);
-SET(p, 0x0500, 0x008B);
-=======
 	if (!p)
 		return -ENODEV;
 	SET(p, 0x0504, reg0);
 	SET(p, 0x0500, 0x008B);
->>>>>>> 105e53f8
 
 	GET(p, 0x0502, &igot);  got502 = (0xFF & igot);
 	GET(p, 0x0503, &igot);  got503 = (0xFF & igot);
@@ -769,17 +513,10 @@
 	u8 igot;
 	u16 got502, got503;
 
-<<<<<<< HEAD
-if (NULL == p)
-	return -ENODEV;
-SET(p, 0x0504, reg0);
-SET(p, 0x0500, 0x008B);
-=======
 	if (!p)
 		return -ENODEV;
 	SET(p, 0x0504, reg0);
 	SET(p, 0x0500, 0x008B);
->>>>>>> 105e53f8
 
 	GET(p, 0x0502, &igot);  got502 = (0xFF & igot);
 	GET(p, 0x0503, &igot);  got503 = (0xFF & igot);
@@ -797,17 +534,6 @@
 /*--------------------------------------------------------------------------*/
 int write_300(struct usb_device *p)
 {
-<<<<<<< HEAD
-if (NULL == p)
-	return -ENODEV;
-SET(p, 0x300, 0x0012);
-SET(p, 0x350, 0x002D);
-SET(p, 0x351, 0x0001);
-SET(p, 0x352, 0x0000);
-SET(p, 0x353, 0x0000);
-SET(p, 0x300, 0x0080);
-return 0;
-=======
 	if (!p)
 		return -ENODEV;
 	SET(p, 0x300, 0x0012);
@@ -817,7 +543,6 @@
 	SET(p, 0x353, 0x0000);
 	SET(p, 0x300, 0x0080);
 	return 0;
->>>>>>> 105e53f8
 }
 /****************************************************************************/
 /*--------------------------------------------------------------------------*/
@@ -826,33 +551,6 @@
  *  REGISTER 0x0F, WHICH IS INVOLVED IN CHROMINANCE AUTOMATIC GAIN CONTROL.
  */
 /*--------------------------------------------------------------------------*/
-<<<<<<< HEAD
-int
-check_saa(struct usb_device *p, bool ntsc)
-{
-int i0, ir, rc;
-
-if (NULL == p)
-	return -ENODEV;
-i0 = 0;
-rc = 0;
-if (true == ntsc) {
-	while (0xFF != saa7113configNTSC[i0].reg) {
-		if (0x0F == saa7113configNTSC[i0].reg) {
-			i0++;
-			continue;
-		}
-
-		ir = read_saa(p, saa7113configNTSC[i0].reg);
-		if (ir != saa7113configNTSC[i0].set) {
-			SAY("SAA register 0x%02X has 0x%02X, " \
-						"expected 0x%02X\n", \
-						saa7113configNTSC[i0].reg, \
-						ir, saa7113configNTSC[i0].set);
-			rc--;
-		}
-		i0++;
-=======
 int check_saa(struct usb_device *p, bool ntsc)
 {
 	int i, ir, rc = 0;
@@ -870,65 +568,25 @@
 				cfg[i].reg, ir, cfg[i].set);
 				rc--;
 		}
->>>>>>> 105e53f8
-	}
-} else {
-	while (0xFF != saa7113configPAL[i0].reg) {
-		if (0x0F == saa7113configPAL[i0].reg) {
-			i0++;
-			continue;
-		}
-
-<<<<<<< HEAD
-		ir = read_saa(p, saa7113configPAL[i0].reg);
-		if (ir != saa7113configPAL[i0].set) {
-			SAY("SAA register 0x%02X has 0x%02X, " \
-						"expected 0x%02X\n", \
-						saa7113configPAL[i0].reg, \
-						ir, saa7113configPAL[i0].set);
-			rc--;
-		}
-		i0++;
-	}
-}
-if (-8 > rc)
-	return rc;
-else
-	return 0;
-=======
+	}
+
 	return (rc < -8) ? rc : 0;
->>>>>>> 105e53f8
 }
 /****************************************************************************/
 int merit_saa(struct usb_device *p)
 {
 	int rc;
 
-<<<<<<< HEAD
-if (NULL == p)
-	return -ENODEV;
-rc = read_saa(p, 0x1F);
-if ((0 > rc) || (0x02 & rc))
-	return 1 ;
-else
-	return 0;
-=======
 	if (!p)
 		return -ENODEV;
 	rc = read_saa(p, 0x1F);
 	return ((0 > rc) || (0x02 & rc)) ? 1 : 0;
->>>>>>> 105e53f8
 }
 /****************************************************************************/
 int ready_saa(struct usb_device *p)
 {
-<<<<<<< HEAD
-int j, rc, rate;
-const int max = 5, marktime = PATIENCE/5;
-=======
 	int j, rc, rate;
 	const int max = 5, marktime = PATIENCE/5;
->>>>>>> 105e53f8
 /*--------------------------------------------------------------------------*/
 /*
  *   RETURNS    0     FOR INTERLACED       50 Hz
@@ -937,40 +595,6 @@
  *              3     FOR NON-INTERLACED   60 Hz
 */
 /*--------------------------------------------------------------------------*/
-<<<<<<< HEAD
-if (NULL == p)
-	return -ENODEV;
-j = 0;
-while (max > j) {
-	rc = read_saa(p, 0x1F);
-	if (0 <= rc) {
-		if (0 == (0x40 & rc))
-			break;
-		if (1 == (0x01 & rc))
-			break;
-	}
-	msleep(marktime);
-	j++;
-}
-if (max == j)
-	return -1;
-else {
-	if (0x20 & rc) {
-		rate = 2;
-		JOT(8, "hardware detects 60 Hz\n");
-	} else {
-		rate = 0;
-		JOT(8, "hardware detects 50 Hz\n");
-	}
-	if (0x80 & rc)
-		JOT(8, "hardware detects interlacing\n");
-	else {
-		rate++;
-		JOT(8, "hardware detects no interlacing\n");
-	}
-}
-return 0;
-=======
 	if (!p)
 		return -ENODEV;
 	j = 0;
@@ -1003,7 +627,6 @@
 		}
 	}
 	return 0;
->>>>>>> 105e53f8
 }
 /****************************************************************************/
 /*--------------------------------------------------------------------------*/
@@ -1013,80 +636,6 @@
  *  REGISTER  0x100:  ACCEPT ALSO (0x80 | stk1160config....[.].set)
  */
 /*--------------------------------------------------------------------------*/
-<<<<<<< HEAD
-int
-check_stk(struct usb_device *p, bool ntsc)
-{
-int i0, ir;
-
-if (NULL == p)
-	return -ENODEV;
-i0 = 0;
-if (true == ntsc) {
-	while (0xFFF != stk1160configNTSC[i0].reg) {
-		if (0x000 == stk1160configNTSC[i0].reg) {
-			i0++; continue;
-		}
-		if (0x002 == stk1160configNTSC[i0].reg) {
-			i0++; continue;
-		}
-		ir = read_stk(p, stk1160configNTSC[i0].reg);
-		if (0x100 == stk1160configNTSC[i0].reg) {
-			if ((ir != (0xFF & stk1160configNTSC[i0].set)) && \
-					(ir != (0x80 | (0xFF & \
-					stk1160configNTSC[i0].set))) && \
-					(0xFFFF != \
-					stk1160configNTSC[i0].set)) {
-				SAY("STK register 0x%03X has 0x%02X, " \
-						"expected 0x%02X\n", \
-						stk1160configNTSC[i0].reg, \
-						ir, stk1160configNTSC[i0].set);
-				}
-			i0++; continue;
-			}
-		if ((ir != (0xFF & stk1160configNTSC[i0].set)) && \
-				(0xFFFF != stk1160configNTSC[i0].set)) {
-			SAY("STK register 0x%03X has 0x%02X, " \
-						"expected 0x%02X\n", \
-						stk1160configNTSC[i0].reg, \
-						ir, stk1160configNTSC[i0].set);
-		}
-		i0++;
-	}
-} else {
-	while (0xFFF != stk1160configPAL[i0].reg) {
-		if (0x000 == stk1160configPAL[i0].reg) {
-			i0++; continue;
-		}
-		if (0x002 == stk1160configPAL[i0].reg) {
-			i0++; continue;
-		}
-		ir = read_stk(p, stk1160configPAL[i0].reg);
-		if (0x100 == stk1160configPAL[i0].reg) {
-			if ((ir != (0xFF & stk1160configPAL[i0].set)) && \
-					(ir != (0x80 | (0xFF & \
-					stk1160configPAL[i0].set))) && \
-					(0xFFFF != \
-					stk1160configPAL[i0].set)) {
-				SAY("STK register 0x%03X has 0x%02X, " \
-						"expected 0x%02X\n", \
-						stk1160configPAL[i0].reg, \
-						ir, stk1160configPAL[i0].set);
-				}
-			i0++; continue;
-			}
-		if ((ir != (0xFF & stk1160configPAL[i0].set)) && \
-				(0xFFFF != stk1160configPAL[i0].set)) {
-			SAY("STK register 0x%03X has 0x%02X, " \
-						"expected 0x%02X\n", \
-						stk1160configPAL[i0].reg, \
-						ir, stk1160configPAL[i0].set);
-		}
-		i0++;
-	}
-}
-return 0;
-=======
 int check_stk(struct usb_device *p, bool ntsc)
 {
 	int i, ir;
@@ -1116,24 +665,12 @@
 				cfg[i].reg, ir, cfg[i].set);
 	}
 	return 0;
->>>>>>> 105e53f8
 }
 /****************************************************************************/
 int read_saa(struct usb_device *p, u16 reg0)
 {
 	u8 igot;
 
-<<<<<<< HEAD
-if (NULL == p)
-	return -ENODEV;
-SET(p, 0x208, reg0);
-SET(p, 0x200, 0x20);
-if (0 != wait_i2c(p))
-	return -1;
-igot = 0;
-GET(p, 0x0209, &igot);
-return igot;
-=======
 	if (!p)
 		return -ENODEV;
 	SET(p, 0x208, reg0);
@@ -1143,26 +680,17 @@
 	igot = 0;
 	GET(p, 0x0209, &igot);
 	return igot;
->>>>>>> 105e53f8
 }
 /****************************************************************************/
 int read_stk(struct usb_device *p, u32 reg0)
 {
 	u8 igot;
 
-<<<<<<< HEAD
-if (NULL == p)
-	return -ENODEV;
-igot = 0;
-GET(p, reg0, &igot);
-return igot;
-=======
 	if (!p)
 		return -ENODEV;
 	igot = 0;
 	GET(p, reg0, &igot);
 	return igot;
->>>>>>> 105e53f8
 }
 /****************************************************************************/
 /*--------------------------------------------------------------------------*/
@@ -1186,62 +714,6 @@
 int
 select_input(struct usb_device *p, int input, int mode)
 {
-<<<<<<< HEAD
-int ir;
-
-if (NULL == p)
-	return -ENODEV;
-stop_100(p);
-switch (input) {
-case 0:
-case 1: {
-	if (0 != write_saa(p, 0x02, 0x80)) {
-		SAY("ERROR: failed to set SAA register 0x02 for input %i\n", \
-									input);
-	}
-	SET(p, 0x0000, 0x0098);
-	SET(p, 0x0002, 0x0078);
-	break;
-}
-case 2: {
-	if (0 != write_saa(p, 0x02, 0x80)) {
-		SAY("ERROR: failed to set SAA register 0x02 for input %i\n", \
-									input);
-	}
-	SET(p, 0x0000, 0x0090);
-	SET(p, 0x0002, 0x0078);
-	break;
-}
-case 3: {
-	if (0 != write_saa(p, 0x02, 0x80)) {
-		SAY("ERROR: failed to set SAA register 0x02 for input %i\n", \
-									input);
-	}
-	SET(p, 0x0000, 0x0088);
-	SET(p, 0x0002, 0x0078);
-	break;
-}
-case 4: {
-	if (0 != write_saa(p, 0x02, 0x80)) {
-		SAY("ERROR: failed to set SAA register 0x02 for input %i\n", \
-									input);
-	}
-	SET(p, 0x0000, 0x0080);
-	SET(p, 0x0002, 0x0078);
-	break;
-}
-case 5: {
-	if (9 != mode)
-		mode = 7;
-	switch (mode) {
-	case 7: {
-		if (0 != write_saa(p, 0x02, 0x87)) {
-			SAY("ERROR: failed to set SAA register 0x02 " \
-						"for input %i\n", input);
-		}
-		if (0 != write_saa(p, 0x05, 0xFF)) {
-			SAY("ERROR: failed to set SAA register 0x05 " \
-=======
 	int ir;
 
 	if (!p)
@@ -1279,51 +751,12 @@
 	case 4: {
 		if (0 != write_saa(p, 0x02, 0x80)) {
 			SAY("ERROR: failed to set SAA register 0x02 "
->>>>>>> 105e53f8
 						"for input %i\n", input);
 		}
 		SET(p, 0x0000, 0x0080);
 		SET(p, 0x0002, 0x0078);
 		break;
 	}
-<<<<<<< HEAD
-	case 9: {
-		if (0 != write_saa(p, 0x02, 0x89)) {
-			SAY("ERROR: failed to set SAA register 0x02 " \
-						"for input %i\n", input);
-		}
-		if (0 != write_saa(p, 0x05, 0x00)) {
-			SAY("ERROR: failed to set SAA register 0x05 " \
-						"for input %i\n", input);
-		}
-	break;
-	}
-	default: {
-		SAY("MISTAKE:  bad mode: %i\n", mode);
-		return -1;
-	}
-	}
-	if (0 != write_saa(p, 0x04, 0x00)) {
-		SAY("ERROR: failed to set SAA register 0x04 for input %i\n", \
-									input);
-	}
-	if (0 != write_saa(p, 0x09, 0x80)) {
-		SAY("ERROR: failed to set SAA register 0x09 for input %i\n", \
-									input);
-	}
-	SET(p, 0x0002, 0x0093);
-	break;
-}
-default: {
-	SAY("ERROR:  bad input: %i\n", input);
-	return -1;
-}
-}
-ir = read_stk(p, 0x00);
-JOT(8, "STK register 0x00 has 0x%02X\n", ir);
-ir = read_saa(p, 0x02);
-JOT(8, "SAA register 0x02 has 0x%02X\n", ir);
-=======
 	case 5: {
 		if (9 != mode)
 			mode = 7;
@@ -1370,7 +803,6 @@
 		SAY("ERROR:  bad input: %i\n", input);
 		return -1;
 	}
->>>>>>> 105e53f8
 
 	ir = read_stk(p, 0x00);
 	JOT(8, "STK register 0x00 has 0x%02X\n", ir);
@@ -1385,27 +817,6 @@
 int set_resolution(struct usb_device *p,
 		   u16 set0, u16 set1, u16 set2, u16 set3)
 {
-<<<<<<< HEAD
-__u16 u0x0111, u0x0113, u0x0115, u0x0117;
-
-if (NULL == p)
-	return -ENODEV;
-u0x0111 = ((0xFF00 & set0) >> 8);
-u0x0113 = ((0xFF00 & set1) >> 8);
-u0x0115 = ((0xFF00 & set2) >> 8);
-u0x0117 = ((0xFF00 & set3) >> 8);
-
-SET(p, 0x0110, (0x00FF & set0));
-SET(p, 0x0111, u0x0111);
-SET(p, 0x0112, (0x00FF & set1));
-SET(p, 0x0113, u0x0113);
-SET(p, 0x0114, (0x00FF & set2));
-SET(p, 0x0115, u0x0115);
-SET(p, 0x0116, (0x00FF & set3));
-SET(p, 0x0117, u0x0117);
-
-return 0;
-=======
 	u16 u0x0111, u0x0113, u0x0115, u0x0117;
 
 	if (!p)
@@ -1425,33 +836,10 @@
 	SET(p, 0x0117, u0x0117);
 
 	return 0;
->>>>>>> 105e53f8
 }
 /****************************************************************************/
 int start_100(struct usb_device *p)
 {
-<<<<<<< HEAD
-__u16 get116, get117, get0;
-__u8 igot116, igot117, igot;
-
-if (NULL == p)
-	return -ENODEV;
-GET(p, 0x0116, &igot116);
-get116 = igot116;
-GET(p, 0x0117, &igot117);
-get117 = igot117;
-SET(p, 0x0116, 0x0000);
-SET(p, 0x0117, 0x0000);
-
-GET(p, 0x0100, &igot);
-get0 = igot;
-SET(p, 0x0100, (0x80 | get0));
-
-SET(p, 0x0116, get116);
-SET(p, 0x0117, get117);
-
-return 0;
-=======
 	u16 get116, get117, get0;
 	u8 igot116, igot117, igot;
 
@@ -1472,121 +860,10 @@
 	SET(p, 0x0117, get117);
 
 	return 0;
->>>>>>> 105e53f8
 }
 /****************************************************************************/
 int stop_100(struct usb_device *p)
 {
-<<<<<<< HEAD
-__u16 get0;
-__u8 igot;
-
-if (NULL == p)
-	return -ENODEV;
-GET(p, 0x0100, &igot);
-get0 = igot;
-SET(p, 0x0100, (0x7F & get0));
-return 0;
-}
-/****************************************************************************/
-/*--------------------------------------------------------------------------*/
-/*
- *  FUNCTION wait_i2c() RETURNS 0 ON SUCCESS
-*/
-/*--------------------------------------------------------------------------*/
-int
-wait_i2c(struct usb_device *p)
-{
-__u16 get0;
-__u8 igot;
-const int max = 2;
-int k;
-
-if (NULL == p)
-	return -ENODEV;
-for (k = 0;  k < max;  k++) {
-	GET(p, 0x0201, &igot);  get0 = igot;
-	switch (get0) {
-	case 0x04:
-	case 0x01: {
-		return 0;
-	}
-	case 0x00: {
-		msleep(20);
-		continue;
-	}
-	default: {
-		return get0 - 1;
-	}
-	}
-}
-return -1;
-}
-/****************************************************************************/
-int
-regset(struct usb_device *pusb_device, __u16 index, __u16 value)
-{
-__u16 igot;
-int rc0, rc1;
-
-if (!pusb_device)
-	return -ENODEV;
-rc1 = 0;  igot = 0;
-rc0 = usb_control_msg(pusb_device, usb_sndctrlpipe(pusb_device, 0), \
-		(__u8)0x01, \
-		(__u8)(USB_DIR_OUT | USB_TYPE_VENDOR | USB_RECIP_DEVICE), \
-		(__u16)value, \
-		(__u16)index, \
-		(void *)NULL, \
-		(__u16)0, \
-		(int)500);
-
-#if defined(NOREADBACK)
-#
-#else
-rc1 = usb_control_msg(pusb_device, usb_rcvctrlpipe(pusb_device, 0), \
-		(__u8)0x00, \
-		(__u8)(USB_DIR_IN | USB_TYPE_VENDOR | USB_RECIP_DEVICE), \
-		(__u16)0x00, \
-		(__u16)index, \
-		(void *)&igot, \
-		(__u16)sizeof(__u16), \
-		(int)50000);
-igot = 0xFF & igot;
-switch (index) {
-case 0x000:
-case 0x500:
-case 0x502:
-case 0x503:
-case 0x504:
-case 0x506:
-case 0x507: {
-	break;
-}
-case 0x204:
-case 0x205:
-case 0x350:
-case 0x351: {
-	if (0 != (0xFF & igot)) {
-		JOT(8, "unexpected 0x%02X for STK register 0x%03X\n", \
-								igot, index);
-	}
-break;
-}
-default: {
-	if ((0xFF & value) != (0xFF & igot)) {
-		JOT(8, "unexpected 0x%02X != 0x%02X " \
-					"for STK register 0x%03X\n", \
-					igot, value, index);
-	}
-break;
-}
-}
-#endif /* ! NOREADBACK*/
-
-return (0 > rc0) ? rc0 : rc1;
-}
-=======
 	u16 get0;
 	u8 igot;
 
@@ -1599,25 +876,9 @@
 }
 /****************************************************************************/
 /****************************************************************************/
->>>>>>> 105e53f8
 /*****************************************************************************/
 int wakeup_device(struct usb_device *pusb_device)
 {
-<<<<<<< HEAD
-int ir;
-
-if (!pusb_device)
-	return -ENODEV;
-ir = usb_control_msg(pusb_device, usb_rcvctrlpipe(pusb_device, 0), \
-		(__u8)0x00, \
-		(__u8)(USB_DIR_IN | USB_TYPE_VENDOR | USB_RECIP_DEVICE), \
-		(__u16)0x00, \
-		(__u16)index, \
-		(void *)pvoid, \
-		sizeof(__u8), \
-		(int)50000);
-return 0xFF & ir;
-=======
 	if (!pusb_device)
 		return -ENODEV;
 	return usb_control_msg(pusb_device, usb_sndctrlpipe(pusb_device, 0),
@@ -1625,36 +886,14 @@
 			USB_DIR_OUT | USB_TYPE_STANDARD | USB_RECIP_DEVICE,
 			USB_DEVICE_REMOTE_WAKEUP,
 			0, NULL, 0, 50000);
->>>>>>> 105e53f8
 }
 /*****************************************************************************/
 int
 audio_setup(struct easycap *peasycap)
 {
-<<<<<<< HEAD
-if (!pusb_device)
-	return -ENODEV;
-return usb_control_msg(pusb_device, usb_sndctrlpipe(pusb_device, 0), \
-		(__u8)USB_REQ_SET_FEATURE, \
-		(__u8)(USB_DIR_OUT | USB_TYPE_STANDARD | USB_RECIP_DEVICE), \
-		USB_DEVICE_REMOTE_WAKEUP, \
-		(__u16)0, \
-		(void *) NULL, \
-		(__u16)0, \
-		(int)50000);
-}
-/*****************************************************************************/
-int
-audio_setup(struct easycap *peasycap)
-{
-struct usb_device *pusb_device;
-unsigned char buffer[1];
-int rc, id1, id2;
-=======
 	struct usb_device *pusb_device;
 	u8 buffer[1];
 	int rc, id1, id2;
->>>>>>> 105e53f8
 /*---------------------------------------------------------------------------*/
 /*
  *                                IMPORTANT:
@@ -1663,46 +902,6 @@
  *  TO ENABLE AUDIO  THE VALUE 0x0200 MUST BE SENT.
  */
 /*---------------------------------------------------------------------------*/
-<<<<<<< HEAD
-const __u8 request = 0x01;
-const __u8 requesttype = \
-		(__u8)(USB_DIR_OUT | USB_TYPE_CLASS | USB_RECIP_INTERFACE);
-const __u16 value_unmute = 0x0200;
-const __u16 index = 0x0301;
-const __u16 length = 1;
-
-if (NULL == peasycap)
-	return -EFAULT;
-
-pusb_device = peasycap->pusb_device;
-if (NULL == pusb_device)
-	return -ENODEV;
-
-JOM(8, "%02X %02X %02X %02X %02X %02X %02X %02X\n",	\
-			requesttype, request,		\
-			(0x00FF & value_unmute),	\
-			(0xFF00 & value_unmute) >> 8,	\
-			(0x00FF & index),		\
-			(0xFF00 & index) >> 8,		\
-			(0x00FF & length),		\
-			(0xFF00 & length) >> 8);
-
-buffer[0] = 0x01;
-
-rc = usb_control_msg(pusb_device, usb_sndctrlpipe(pusb_device, 0),	\
-			(__u8)request,					\
-			(__u8)requesttype,				\
-			(__u16)value_unmute,				\
-			(__u16)index,					\
-			(void *)&buffer[0],				\
-			(__u16)length,					\
-			(int)50000);
-
-JOT(8, "0x%02X=buffer\n", *((__u8 *) &buffer[0]));
-if (rc != (int)length)
-	SAY("ERROR: usb_control_msg returned %i\n", rc);
-
-=======
 	const u8 request = 0x01;
 	const u8 requesttype = USB_DIR_OUT |
 			       USB_TYPE_CLASS |
@@ -1744,7 +943,6 @@
 			break;
 		}
 	}
->>>>>>> 105e53f8
 /*--------------------------------------------------------------------------*/
 /*
  *  REGISTER 500:  SETTING VALUE TO 0x0094 RESETS AUDIO CONFIGURATION ???
@@ -1760,15 +958,6 @@
  *                    THE UPPER BYTE SEEMS TO HAVE NO EFFECT.
  */
 /*--------------------------------------------------------------------------*/
-<<<<<<< HEAD
-SET(pusb_device, 0x0500, 0x0094);
-SET(pusb_device, 0x0500, 0x008C);
-SET(pusb_device, 0x0506, 0x0001);
-SET(pusb_device, 0x0507, 0x0000);
-id1 = read_vt(pusb_device, 0x007C);
-id2 = read_vt(pusb_device, 0x007E);
-SAM("0x%04X:0x%04X is audio vendor id\n", id1, id2);
-=======
 	SET(pusb_device, 0x0500, 0x0094);
 	SET(pusb_device, 0x0500, 0x008C);
 	SET(pusb_device, 0x0506, 0x0001);
@@ -1776,86 +965,19 @@
 	id1 = read_vt(pusb_device, 0x007C);
 	id2 = read_vt(pusb_device, 0x007E);
 	SAM("0x%04X:0x%04X is audio vendor id\n", id1, id2);
->>>>>>> 105e53f8
 /*---------------------------------------------------------------------------*/
 /*
  *  SELECT AUDIO SOURCE "LINE IN" AND SET THE AUDIO GAIN.
 */
 /*---------------------------------------------------------------------------*/
-<<<<<<< HEAD
-if (31 < easycap_gain)
-	easycap_gain = 31;
-if (0 > easycap_gain)
-	easycap_gain = 0;
-if (0 != audio_gainset(pusb_device, (__s8)easycap_gain))
-	SAY("ERROR: audio_gainset() failed\n");
-check_vt(pusb_device);
-return 0;
-=======
 	if (0 != audio_gainset(pusb_device, peasycap->gain))
 		SAY("ERROR: audio_gainset() failed\n");
 	check_vt(pusb_device);
 	return 0;
->>>>>>> 105e53f8
 }
 /*****************************************************************************/
 int check_vt(struct usb_device *pusb_device)
 {
-<<<<<<< HEAD
-int igot;
-
-if (!pusb_device)
-	return -ENODEV;
-igot = read_vt(pusb_device, 0x0002);
-if (0 > igot)
-	SAY("ERROR: failed to read VT1612A register 0x02\n");
-if (0x8000 & igot)
-	SAY("register 0x%02X muted\n", 0x02);
-
-igot = read_vt(pusb_device, 0x000E);
-if (0 > igot)
-	SAY("ERROR: failed to read VT1612A register 0x0E\n");
-if (0x8000 & igot)
-	SAY("register 0x%02X muted\n", 0x0E);
-
-igot = read_vt(pusb_device, 0x0010);
-if (0 > igot)
-	SAY("ERROR: failed to read VT1612A register 0x10\n");
-if (0x8000 & igot)
-	SAY("register 0x%02X muted\n", 0x10);
-
-igot = read_vt(pusb_device, 0x0012);
-if (0 > igot)
-	SAY("ERROR: failed to read VT1612A register 0x12\n");
-if (0x8000 & igot)
-	SAY("register 0x%02X muted\n", 0x12);
-
-igot = read_vt(pusb_device, 0x0014);
-if (0 > igot)
-	SAY("ERROR: failed to read VT1612A register 0x14\n");
-if (0x8000 & igot)
-	SAY("register 0x%02X muted\n", 0x14);
-
-igot = read_vt(pusb_device, 0x0016);
-if (0 > igot)
-	SAY("ERROR: failed to read VT1612A register 0x16\n");
-if (0x8000 & igot)
-	SAY("register 0x%02X muted\n", 0x16);
-
-igot = read_vt(pusb_device, 0x0018);
-if (0 > igot)
-	SAY("ERROR: failed to read VT1612A register 0x18\n");
-if (0x8000 & igot)
-	SAY("register 0x%02X muted\n", 0x18);
-
-igot = read_vt(pusb_device, 0x001C);
-if (0 > igot)
-	SAY("ERROR: failed to read VT1612A register 0x1C\n");
-if (0x8000 & igot)
-	SAY("register 0x%02X muted\n", 0x1C);
-
-return 0;
-=======
 	int igot;
 
 	if (!pusb_device)
@@ -1909,7 +1031,6 @@
 		SAY("register 0x%02X muted\n", 0x1C);
 
 	return 0;
->>>>>>> 105e53f8
 }
 /*****************************************************************************/
 /*---------------------------------------------------------------------------*/
@@ -1928,85 +1049,6 @@
 /*---------------------------------------------------------------------------*/
 int audio_gainset(struct usb_device *pusb_device, s8 loud)
 {
-<<<<<<< HEAD
-int igot;
-__u8 u8;
-__u16 mute;
-
-if (NULL == pusb_device)
-	return -ENODEV;
-if (0 > loud)
-	loud = 0;
-if (31 < loud)
-	loud = 31;
-
-write_vt(pusb_device, 0x0002, 0x8000);
-/*---------------------------------------------------------------------------*/
-igot = read_vt(pusb_device, 0x000E);
-if (0 > igot) {
-	SAY("ERROR: failed to read VT1612A register 0x0E\n");
-	mute = 0x0000;
-} else
-	mute = 0x8000 & ((unsigned int)igot);
-mute = 0;
-
-if (16 > loud)
-	u8 = 0x01 | (0x001F & (((__u8)(15 - loud)) << 1));
-else
-	u8 = 0;
-
-JOT(8, "0x%04X=(mute|u8) for VT1612A register 0x0E\n", mute | u8);
-write_vt(pusb_device, 0x000E, (mute | u8));
-/*---------------------------------------------------------------------------*/
-igot = read_vt(pusb_device, 0x0010);
-if (0 > igot) {
-	SAY("ERROR: failed to read VT1612A register 0x10\n");
-	mute = 0x0000;
-} else
-	mute = 0x8000 & ((unsigned int)igot);
-mute = 0;
-
-JOT(8, "0x%04X=(mute|u8|(u8<<8)) for VT1612A register 0x10,...0x18\n", \
-							mute | u8 | (u8 << 8));
-write_vt(pusb_device, 0x0010, (mute | u8 | (u8 << 8)));
-write_vt(pusb_device, 0x0012, (mute | u8 | (u8 << 8)));
-write_vt(pusb_device, 0x0014, (mute | u8 | (u8 << 8)));
-write_vt(pusb_device, 0x0016, (mute | u8 | (u8 << 8)));
-write_vt(pusb_device, 0x0018, (mute | u8 | (u8 << 8)));
-/*---------------------------------------------------------------------------*/
-igot = read_vt(pusb_device, 0x001C);
-if (0 > igot) {
-	SAY("ERROR: failed to read VT1612A register 0x1C\n");
-	mute = 0x0000;
-} else
-	mute = 0x8000 & ((unsigned int)igot);
-mute = 0;
-
-if (16 <= loud)
-	u8 = 0x000F & (__u8)(loud - 16);
-else
-	u8 = 0;
-
-JOT(8, "0x%04X=(mute|u8|(u8<<8)) for VT1612A register 0x1C\n", \
-							mute | u8 | (u8 << 8));
-write_vt(pusb_device, 0x001C, (mute | u8 | (u8 << 8)));
-write_vt(pusb_device, 0x001A, 0x0404);
-write_vt(pusb_device, 0x0002, 0x0000);
-return 0;
-}
-/*****************************************************************************/
-int
-audio_gainget(struct usb_device *pusb_device)
-{
-int igot;
-
-if (NULL == pusb_device)
-	return -ENODEV;
-igot = read_vt(pusb_device, 0x001C);
-if (0 > igot)
-	SAY("ERROR: failed to read VT1612A register 0x1C\n");
-return igot;
-=======
 	int igot;
 	u8 tmp;
 	u16 mute;
@@ -2083,6 +1125,5 @@
 	if (0 > igot)
 		SAY("ERROR: failed to read VT1612A register 0x1C\n");
 	return igot;
->>>>>>> 105e53f8
 }
 /*****************************************************************************/