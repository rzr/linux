/*
 *
 * Copyright (c) 2009, Microsoft Corporation.
 *
 * This program is free software; you can redistribute it and/or modify it
 * under the terms and conditions of the GNU General Public License,
 * version 2, as published by the Free Software Foundation.
 *
 * This program is distributed in the hope it will be useful, but WITHOUT
 * ANY WARRANTY; without even the implied warranty of MERCHANTABILITY or
 * FITNESS FOR A PARTICULAR PURPOSE.  See the GNU General Public License for
 * more details.
 *
 * You should have received a copy of the GNU General Public License along with
 * this program; if not, write to the Free Software Foundation, Inc., 59 Temple
 * Place - Suite 330, Boston, MA 02111-1307 USA.
 *
 * Authors:
 *   Haiyang Zhang <haiyangz@microsoft.com>
 *   Hank Janssen  <hjanssen@microsoft.com>
 *
 */
#include <linux/kernel.h>
#include <linux/mm.h>
#include "hv_api.h"
#include "storvsc.c"

static const char *g_blk_driver_name = "blkvsc";

/* {32412632-86cb-44a2-9b5c-50d1417354f5} */
static const struct hv_guid g_blk_device_type = {
	.data = {
		0x32, 0x26, 0x41, 0x32, 0xcb, 0x86, 0xa2, 0x44,
		0x9b, 0x5c, 0x50, 0xd1, 0x41, 0x73, 0x54, 0xf5
	}
};

static int blk_vsc_on_device_add(struct hv_device *device, void *additional_info)
{
	struct storvsc_device_info *device_info;
	int ret = 0;

	device_info = (struct storvsc_device_info *)additional_info;

	ret = stor_vsc_on_device_add(device, additional_info);
	if (ret != 0)
		return ret;

	/*
	 * We need to use the device instance guid to set the path and target
	 * id. For IDE devices, the device instance id is formatted as
	 * <bus id> * - <device id> - 8899 - 000000000000.
	 */
<<<<<<< HEAD
	device_info->path_id = device->deviceInstance.data[3] << 24 |
			     device->deviceInstance.data[2] << 16 |
			     device->deviceInstance.data[1] << 8  |
			     device->deviceInstance.data[0];

	device_info->target_id = device->deviceInstance.data[5] << 8 |
			       device->deviceInstance.data[4];
=======
	device_info->path_id = device->dev_instance.data[3] << 24 |
			     device->dev_instance.data[2] << 16 |
			     device->dev_instance.data[1] << 8  |
			     device->dev_instance.data[0];

	device_info->target_id = device->dev_instance.data[5] << 8 |
			       device->dev_instance.data[4];
>>>>>>> 105e53f8

	return ret;
}

int blk_vsc_initialize(struct hv_driver *driver)
{
	struct storvsc_driver_object *stor_driver;
	int ret = 0;

	stor_driver = (struct storvsc_driver_object *)driver;

	/* Make sure we are at least 2 pages since 1 page is used for control */
	/* ASSERT(stor_driver->RingBufferSize >= (PAGE_SIZE << 1)); */

	driver->name = g_blk_driver_name;
<<<<<<< HEAD
	memcpy(&driver->deviceType, &g_blk_device_type, sizeof(struct hv_guid));
=======
	memcpy(&driver->dev_type, &g_blk_device_type, sizeof(struct hv_guid));
>>>>>>> 105e53f8

	stor_driver->request_ext_size = sizeof(struct storvsc_request_extension);

	/*
	 * Divide the ring buffer data size (which is 1 page less than the ring
	 * buffer size since that page is reserved for the ring buffer indices)
	 * by the max request size (which is
	 * vmbus_channel_packet_multipage_buffer + struct vstor_packet + u64)
	 */
	stor_driver->max_outstanding_req_per_channel =
		((stor_driver->ring_buffer_size - PAGE_SIZE) /
<<<<<<< HEAD
		  ALIGN_UP(MAX_MULTIPAGE_BUFFER_PACKET +
=======
		  ALIGN(MAX_MULTIPAGE_BUFFER_PACKET +
>>>>>>> 105e53f8
			   sizeof(struct vstor_packet) + sizeof(u64),
			   sizeof(u64)));

	DPRINT_INFO(BLKVSC, "max io outstd %u",
		    stor_driver->max_outstanding_req_per_channel);

	/* Setup the dispatch table */
<<<<<<< HEAD
	stor_driver->base.OnDeviceAdd = blk_vsc_on_device_add;
	stor_driver->base.OnDeviceRemove = stor_vsc_on_device_remove;
	stor_driver->base.OnCleanup = stor_vsc_on_cleanup;
=======
	stor_driver->base.dev_add = blk_vsc_on_device_add;
	stor_driver->base.dev_rm = stor_vsc_on_device_remove;
	stor_driver->base.cleanup = stor_vsc_on_cleanup;
>>>>>>> 105e53f8
	stor_driver->on_io_request = stor_vsc_on_io_request;

	return ret;
}<|MERGE_RESOLUTION|>--- conflicted
+++ resolved
@@ -51,15 +51,6 @@
 	 * id. For IDE devices, the device instance id is formatted as
 	 * <bus id> * - <device id> - 8899 - 000000000000.
 	 */
-<<<<<<< HEAD
-	device_info->path_id = device->deviceInstance.data[3] << 24 |
-			     device->deviceInstance.data[2] << 16 |
-			     device->deviceInstance.data[1] << 8  |
-			     device->deviceInstance.data[0];
-
-	device_info->target_id = device->deviceInstance.data[5] << 8 |
-			       device->deviceInstance.data[4];
-=======
 	device_info->path_id = device->dev_instance.data[3] << 24 |
 			     device->dev_instance.data[2] << 16 |
 			     device->dev_instance.data[1] << 8  |
@@ -67,7 +58,6 @@
 
 	device_info->target_id = device->dev_instance.data[5] << 8 |
 			       device->dev_instance.data[4];
->>>>>>> 105e53f8
 
 	return ret;
 }
@@ -83,11 +73,7 @@
 	/* ASSERT(stor_driver->RingBufferSize >= (PAGE_SIZE << 1)); */
 
 	driver->name = g_blk_driver_name;
-<<<<<<< HEAD
-	memcpy(&driver->deviceType, &g_blk_device_type, sizeof(struct hv_guid));
-=======
 	memcpy(&driver->dev_type, &g_blk_device_type, sizeof(struct hv_guid));
->>>>>>> 105e53f8
 
 	stor_driver->request_ext_size = sizeof(struct storvsc_request_extension);
 
@@ -99,11 +85,7 @@
 	 */
 	stor_driver->max_outstanding_req_per_channel =
 		((stor_driver->ring_buffer_size - PAGE_SIZE) /
-<<<<<<< HEAD
-		  ALIGN_UP(MAX_MULTIPAGE_BUFFER_PACKET +
-=======
 		  ALIGN(MAX_MULTIPAGE_BUFFER_PACKET +
->>>>>>> 105e53f8
 			   sizeof(struct vstor_packet) + sizeof(u64),
 			   sizeof(u64)));
 
@@ -111,15 +93,9 @@
 		    stor_driver->max_outstanding_req_per_channel);
 
 	/* Setup the dispatch table */
-<<<<<<< HEAD
-	stor_driver->base.OnDeviceAdd = blk_vsc_on_device_add;
-	stor_driver->base.OnDeviceRemove = stor_vsc_on_device_remove;
-	stor_driver->base.OnCleanup = stor_vsc_on_cleanup;
-=======
 	stor_driver->base.dev_add = blk_vsc_on_device_add;
 	stor_driver->base.dev_rm = stor_vsc_on_device_remove;
 	stor_driver->base.cleanup = stor_vsc_on_cleanup;
->>>>>>> 105e53f8
 	stor_driver->on_io_request = stor_vsc_on_io_request;
 
 	return ret;
