--- conflicted
+++ resolved
@@ -2755,16 +2755,8 @@
 void ieee80211_softmac_free(struct ieee80211_device *ieee)
 {
 	down(&ieee->wx_sem);
-<<<<<<< HEAD
-	if(NULL != ieee->pDot11dInfo)
-	{
-		kfree(ieee->pDot11dInfo);
-		ieee->pDot11dInfo = NULL;
-	}
-=======
 	kfree(ieee->pDot11dInfo);
 	ieee->pDot11dInfo = NULL;
->>>>>>> 105e53f8
 	del_timer_sync(&ieee->associate_timer);
 
 	cancel_delayed_work(&ieee->associate_retry_wq);
