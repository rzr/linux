/*
 *************************************************************************
 * Ralink Tech Inc.
 * 5F., No.36, Taiyuan St., Jhubei City,
 * Hsinchu County 302,
 * Taiwan, R.O.C.
 *
 * (c) Copyright 2002-2007, Ralink Technology, Inc.
 *
 * This program is free software; you can redistribute it and/or modify  *
 * it under the terms of the GNU General Public License as published by  *
 * the Free Software Foundation; either version 2 of the License, or     *
 * (at your option) any later version.                                   *
 *                                                                       *
 * This program is distributed in the hope that it will be useful,       *
 * but WITHOUT ANY WARRANTY; without even the implied warranty of        *
 * MERCHANTABILITY or FITNESS FOR A PARTICULAR PURPOSE.  See the         *
 * GNU General Public License for more details.                          *
 *                                                                       *
 * You should have received a copy of the GNU General Public License     *
 * along with this program; if not, write to the                         *
 * Free Software Foundation, Inc.,                                       *
 * 59 Temple Place - Suite 330, Boston, MA  02111-1307, USA.             *
 *                                                                       *
 *************************************************************************

	Module Name:
	rtmp_phy.h

	Abstract:
	Ralink Wireless Chip PHY(BBP/RF) related definition & structures

	Revision History:
	Who			When		  What
	--------	----------	  ----------------------------------------------
*/

#ifndef __RTMP_PHY_H__
#define __RTMP_PHY_H__

/*
	RF sections
*/
#define RF_R00			0
#define RF_R01			1
#define RF_R02			2
#define RF_R03			3
#define RF_R04			4
#define RF_R05			5
#define RF_R06			6
#define RF_R07			7
#define RF_R08			8
#define RF_R09			9
#define RF_R10			10
#define RF_R11			11
#define RF_R12			12
#define RF_R13			13
#define RF_R14			14
#define RF_R15			15
#define RF_R16			16
#define RF_R17			17
#define RF_R18			18
#define RF_R19			19
#define RF_R20			20
#define RF_R21			21
#define RF_R22			22
#define RF_R23			23
#define RF_R24			24
#define RF_R25			25
#define RF_R26			26
#define RF_R27			27
#define RF_R28			28
#define RF_R29			29
#define RF_R30			30
#define RF_R31			31

/* value domain of pAd->RfIcType */
#define RFIC_2820                   1	/* 2.4G 2T3R */
#define RFIC_2850                   2	/* 2.4G/5G 2T3R */
#define RFIC_2720                   3	/* 2.4G 1T2R */
#define RFIC_2750                   4	/* 2.4G/5G 1T2R */
#define RFIC_3020                   5	/* 2.4G 1T1R */
#define RFIC_2020                   6	/* 2.4G B/G */
#define RFIC_3021                   7	/* 2.4G 1T2R */
#define RFIC_3022                   8	/* 2.4G 2T2R */
#define RFIC_3052                   9	/* 2.4G/5G 2T2R */

/*
	BBP sections
*/
#define BBP_R0			0	/* version */
#define BBP_R1			1	/* TSSI */
#define BBP_R2			2	/* TX configure */
#define BBP_R3			3
#define BBP_R4			4
#define BBP_R5			5
#define BBP_R6			6
#define BBP_R14			14	/* RX configure */
#define BBP_R16			16
#define BBP_R17			17	/* RX sensibility */
#define BBP_R18			18
#define BBP_R21			21
#define BBP_R22			22
#define BBP_R24			24
#define BBP_R25			25
#define BBP_R26			26
#define BBP_R27			27
#define BBP_R31			31
#define BBP_R49			49	/*TSSI */
#define BBP_R50			50
#define BBP_R51			51
#define BBP_R52			52
#define BBP_R55			55
#define BBP_R62			62	/* Rx SQ0 Threshold HIGH */
#define BBP_R63			63
#define BBP_R64			64
#define BBP_R65			65
#define BBP_R66			66
#define BBP_R67			67
#define BBP_R68			68
#define BBP_R69			69
#define BBP_R70			70	/* Rx AGC SQ CCK Xcorr threshold */
#define BBP_R73			73
#define BBP_R75			75
#define BBP_R77			77
#define BBP_R78			78
#define BBP_R79			79
#define BBP_R80			80
#define BBP_R81			81
#define BBP_R82			82
#define BBP_R83			83
#define BBP_R84			84
#define BBP_R86			86
#define BBP_R91			91
#define BBP_R92			92
#define BBP_R94			94	/* Tx Gain Control */
#define BBP_R103		103
#define BBP_R105		105
#define BBP_R106		106
#define BBP_R113		113
#define BBP_R114		114
#define BBP_R115		115
#define BBP_R116		116
#define BBP_R117		117
#define BBP_R118		118
#define BBP_R119		119
#define BBP_R120		120
#define BBP_R121		121
#define BBP_R122		122
#define BBP_R123		123
#ifdef RT30xx
#define BBP_R138		138	/* add by johnli, RF power sequence setup, ADC dynamic on/off control */
#endif /* RT30xx // */

#define BBPR94_DEFAULT	0x06	/* Add 1 value will gain 1db */

/* */
/* BBP & RF are using indirect access. Before write any value into it. */
/* We have to make sure there is no outstanding command pending via checking busy bit. */
/* */
#define MAX_BUSY_COUNT  100	/* Number of retry before failing access BBP & RF indirect register */

/*#define PHY_TR_SWITCH_TIME          5  // usec */

/*#define BBP_R17_LOW_SENSIBILITY     0x50 */
/*#define BBP_R17_MID_SENSIBILITY     0x41 */
/*#define BBP_R17_DYNAMIC_UP_BOUND    0x40 */

#define RSSI_FOR_VERY_LOW_SENSIBILITY   -35
#define RSSI_FOR_LOW_SENSIBILITY		-58
#define RSSI_FOR_MID_LOW_SENSIBILITY	-80
#define RSSI_FOR_MID_SENSIBILITY		-90

/*****************************************************************************
	RF register Read/Write marco definition
 *****************************************************************************/
#ifdef RTMP_MAC_PCI
#define RTMP_RF_IO_WRITE32(_A, _V)                  \
{											\
	if ((_A)->bPCIclkOff == FALSE) {				\
		PHY_CSR4_STRUC  _value;                          \
		unsigned long           _busyCnt = 0;                    \
											\
		do {                                            \
			RTMP_IO_READ32((_A), RF_CSR_CFG0, &_value.word);  \
			if (_value.field.Busy == IDLE)               \
				break;                                  \
			_busyCnt++;                                  \
		} while (_busyCnt < MAX_BUSY_COUNT);			\
		if (_busyCnt < MAX_BUSY_COUNT) {			\
			RTMP_IO_WRITE32((_A), RF_CSR_CFG0, (_V));          \
		}                                               \
	}								\
}
#endif /* RTMP_MAC_PCI // */
#ifdef RTMP_MAC_USB
#define RTMP_RF_IO_WRITE32(_A, _V)                 RTUSBWriteRFRegister(_A, _V)
#endif /* RTMP_MAC_USB // */

#ifdef RT30xx
#define RTMP_RF_IO_READ8_BY_REG_ID(_A, _I, _pV)    RT30xxReadRFRegister(_A, _I, _pV)
#define RTMP_RF_IO_WRITE8_BY_REG_ID(_A, _I, _V)    RT30xxWriteRFRegister(_A, _I, _V)
#endif /* RT30xx // */

/*****************************************************************************
	BBP register Read/Write marco definitions.
	we read/write the bbp value by register's ID.
	Generate PER to test BA
 *****************************************************************************/
#ifdef RTMP_MAC_PCI
/*
	basic marco for BBP read operation.
	_pAd: the data structure pointer of struct rt_rtmp_adapter
	_bbpID : the bbp register ID
	_pV: data pointer used to save the value of queried bbp register.
	_bViaMCU: if we need access the bbp via the MCU.
*/
#define RTMP_BBP_IO_READ8(_pAd, _bbpID, _pV, _bViaMCU)			\
	do {								\
		BBP_CSR_CFG_STRUC  BbpCsr;				\
		int   _busyCnt, _secCnt, _regID;			\
									\
		_regID = ((_bViaMCU) == TRUE ? H2M_BBP_AGENT : BBP_CSR_CFG); \
		for (_busyCnt = 0; _busyCnt < MAX_BUSY_COUNT; _busyCnt++) { \
			RTMP_IO_READ32(_pAd, _regID, &BbpCsr.word);	\
			if (BbpCsr.field.Busy == BUSY)                  \
				continue;                               \
			BbpCsr.word = 0;                                \
			BbpCsr.field.fRead = 1;                         \
			BbpCsr.field.BBP_RW_MODE = 1;                   \
			BbpCsr.field.Busy = 1;                          \
			BbpCsr.field.RegNum = _bbpID;                   \
			RTMP_IO_WRITE32(_pAd, _regID, BbpCsr.word);     \
			if ((_bViaMCU) == TRUE) {			\
			    AsicSendCommandToMcu(_pAd, 0x80, 0xff, 0x0, 0x0); \
			    RTMPusecDelay(1000);	\
			}						\
			for (_secCnt = 0; _secCnt < MAX_BUSY_COUNT; _secCnt++) { \
				RTMP_IO_READ32(_pAd, _regID, &BbpCsr.word); \
				if (BbpCsr.field.Busy == IDLE)		\
					break;				\
			}						\
			if ((BbpCsr.field.Busy == IDLE) &&		\
				(BbpCsr.field.RegNum == _bbpID)) {	\
				*(_pV) = (u8)BbpCsr.field.Value;	\
				break;					\
			}						\
		}							\
		if (BbpCsr.field.Busy == BUSY) {			\
			DBGPRINT_ERR("BBP(viaMCU=%d) read R%d fail\n", (_bViaMCU), _bbpID);	\
			*(_pV) = (_pAd)->BbpWriteLatch[_bbpID];               \
			if ((_bViaMCU) == TRUE) {			\
				RTMP_IO_READ32(_pAd, _regID, &BbpCsr.word);				\
				BbpCsr.field.Busy = 0;                          \
				RTMP_IO_WRITE32(_pAd, _regID, BbpCsr.word);				\
			}				\
		}													\
	} while (0)

/*
	This marco used for the BBP read operation which didn't need via MCU.
*/
#define BBP_IO_READ8_BY_REG_ID(_A, _I, _pV)			\
	RTMP_BBP_IO_READ8((_A), (_I), (_pV), FALSE)

/*
	This marco used for the BBP read operation which need via MCU.
	But for some chipset which didn't have mcu (e.g., RBUS based chipset), we
	will use this function too and didn't access the bbp register via the MCU.
*/
/* Read BBP register by register's ID. Generate PER to test BA */
#define RTMP_BBP_IO_READ8_BY_REG_ID(_A, _I, _pV)						\
{																		\
	BBP_CSR_CFG_STRUC	BbpCsr;											\
	int					i, k;			\
	BOOLEAN					brc;			\
	BbpCsr.field.Busy = IDLE;			\
	if ((IS_RT3090((_A)) || IS_RT3572((_A)) || IS_RT3390((_A)))  \
		&& ((_A)->StaCfg.PSControl.field.rt30xxPowerMode == 3)	\
		&& ((_A)->StaCfg.PSControl.field.EnableNewPS == TRUE)	\
		&& ((_A)->bPCIclkOff == FALSE)	\
		&& ((_A)->brt30xxBanMcuCmd == FALSE)) {			\
		for (i = 0; i < MAX_BUSY_COUNT; i++) {			\
			RTMP_IO_READ32(_A, H2M_BBP_AGENT, &BbpCsr.word); \
			if (BbpCsr.field.Busy == BUSY) {		\
				continue;				\
			}						\
			BbpCsr.word = 0;				\
			BbpCsr.field.fRead = 1;				\
			BbpCsr.field.BBP_RW_MODE = 1;			\
			BbpCsr.field.Busy = 1;				\
			BbpCsr.field.RegNum = _I;			\
			RTMP_IO_WRITE32(_A, H2M_BBP_AGENT, BbpCsr.word); \
			brc = AsicSendCommandToMcu(_A, 0x80, 0xff, 0x0, 0x0); \
			if (brc == TRUE) {				\
				for (k = 0; k < MAX_BUSY_COUNT; k++) {	\
					RTMP_IO_READ32(_A, H2M_BBP_AGENT, &BbpCsr.word); \
					if (BbpCsr.field.Busy == IDLE)	\
						break;			\
				}					\
				if ((BbpCsr.field.Busy == IDLE) &&	\
					(BbpCsr.field.RegNum == _I)) {	\
					*(_pV) = (u8)BbpCsr.field.Value; \
					break;				\
				}					\
			} else {					\
				BbpCsr.field.Busy = 0;											\
				RTMP_IO_WRITE32(_A, H2M_BBP_AGENT, BbpCsr.word);				\
			}																\
		}																	\
	}	\
	else if (!((IS_RT3090((_A)) || IS_RT3572((_A)) || IS_RT3390((_A))) && ((_A)->StaCfg.PSControl.field.rt30xxPowerMode == 3)	\
		&& ((_A)->StaCfg.PSControl.field.EnableNewPS == TRUE))	\
		&& ((_A)->bPCIclkOff == FALSE)) {			\
		for (i = 0; i < MAX_BUSY_COUNT; i++) {			\
			RTMP_IO_READ32(_A, H2M_BBP_AGENT, &BbpCsr.word); \
			if (BbpCsr.field.Busy == BUSY) {		\
				continue;				\
			}						\
			BbpCsr.word = 0;				\
			BbpCsr.field.fRead = 1;				\
			BbpCsr.field.BBP_RW_MODE = 1;			\
			BbpCsr.field.Busy = 1;				\
			BbpCsr.field.RegNum = _I;			\
			RTMP_IO_WRITE32(_A, H2M_BBP_AGENT, BbpCsr.word); \
			AsicSendCommandToMcu(_A, 0x80, 0xff, 0x0, 0x0);	\
			for (k = 0; k < MAX_BUSY_COUNT; k++) {		\
				RTMP_IO_READ32(_A, H2M_BBP_AGENT, &BbpCsr.word); \
				if (BbpCsr.field.Busy == IDLE)		\
					break;				\
			}						\
			if ((BbpCsr.field.Busy == IDLE) &&		\
				(BbpCsr.field.RegNum == _I)) {		\
				*(_pV) = (u8)BbpCsr.field.Value;	\
				break;					\
			}						\
		}							\
	} else {							\
		DBGPRINT_ERR(" , brt30xxBanMcuCmd = %d, Read BBP %d \n", (_A)->brt30xxBanMcuCmd, (_I));	\
		*(_pV) = (_A)->BbpWriteLatch[_I];			\
	}								\
	if ((BbpCsr.field.Busy == BUSY) || ((_A)->bPCIclkOff == TRUE)) { \
		DBGPRINT_ERR("BBP read R%d=0x%x fail\n", _I, BbpCsr.word); \
		*(_pV) = (_A)->BbpWriteLatch[_I];			\
	}								\
}

/*
	basic marco for BBP write operation.
	_pAd: the data structure pointer of struct rt_rtmp_adapter
	_bbpID : the bbp register ID
	_pV: data used to save the value of queried bbp register.
	_bViaMCU: if we need access the bbp via the MCU.
*/
#define RTMP_BBP_IO_WRITE8(_pAd, _bbpID, _pV, _bViaMCU)			\
	do {								\
		BBP_CSR_CFG_STRUC  BbpCsr;                             \
		int             _busyCnt, _regID;			\
									\
		_regID = ((_bViaMCU) == TRUE ? H2M_BBP_AGENT : BBP_CSR_CFG);	\
		for (_busyCnt = 0; _busyCnt < MAX_BUSY_COUNT; _busyCnt++) { \
			RTMP_IO_READ32((_pAd), BBP_CSR_CFG, &BbpCsr.word);     \
			if (BbpCsr.field.Busy == BUSY)			\
				continue;				\
			BbpCsr.word = 0;				\
			BbpCsr.field.fRead = 0;				\
			BbpCsr.field.BBP_RW_MODE = 1;			\
			BbpCsr.field.Busy = 1;				\
			BbpCsr.field.Value = _pV;			\
			BbpCsr.field.RegNum = _bbpID;			\
			RTMP_IO_WRITE32((_pAd), BBP_CSR_CFG, BbpCsr.word); \
			if ((_bViaMCU) == TRUE) {			\
				AsicSendCommandToMcu(_pAd, 0x80, 0xff, 0x0, 0x0); \
				if ((_pAd)->OpMode == OPMODE_AP)	\
					RTMPusecDelay(1000);		\
			}						\
			(_pAd)->BbpWriteLatch[_bbpID] = _pV;		\
			break;						\
		}							\
		if (_busyCnt == MAX_BUSY_COUNT) {			\
			DBGPRINT_ERR("BBP write R%d fail\n", _bbpID);	\
			if ((_bViaMCU) == TRUE) {			\
				RTMP_IO_READ32(_pAd, H2M_BBP_AGENT, &BbpCsr.word);	\
				BbpCsr.field.Busy = 0;			\
				RTMP_IO_WRITE32(_pAd, H2M_BBP_AGENT, BbpCsr.word);	\
			}						\
		}							\
	} while (0)

/*
	This marco used for the BBP write operation which didn't need via MCU.
*/
#define BBP_IO_WRITE8_BY_REG_ID(_A, _I, _pV)			\
	RTMP_BBP_IO_WRITE8((_A), (_I), (_pV), FALSE)

/*
	This marco used for the BBP write operation which need via MCU.
	But for some chipset which didn't have mcu (e.g., RBUS based chipset), we
	will use this function too and didn't access the bbp register via the MCU.
*/
/* Write BBP register by register's ID & value */
#define RTMP_BBP_IO_WRITE8_BY_REG_ID(_A, _I, _V)			\
{									\
	BBP_CSR_CFG_STRUC	BbpCsr;					\
	int					BusyCnt = 0;		\
	BOOLEAN					brc;			\
	if (_I < MAX_NUM_OF_BBP_LATCH) {				\
		if ((IS_RT3090((_A)) || IS_RT3572((_A)) || IS_RT3390((_A))) \
			&& ((_A)->StaCfg.PSControl.field.rt30xxPowerMode == 3)	\
			&& ((_A)->StaCfg.PSControl.field.EnableNewPS == TRUE)	\
			&& ((_A)->bPCIclkOff == FALSE)	\
			&& ((_A)->brt30xxBanMcuCmd == FALSE)) {		\
			if (_A->AccessBBPFailCount > 20) {		\
				AsicResetBBPAgent(_A);			\
				_A->AccessBBPFailCount = 0;		\
			}						\
			for (BusyCnt = 0; BusyCnt < MAX_BUSY_COUNT; BusyCnt++) { \
				RTMP_IO_READ32(_A, H2M_BBP_AGENT, &BbpCsr.word);				\
				if (BbpCsr.field.Busy == BUSY)									\
					continue;													\
				BbpCsr.word = 0;												\
				BbpCsr.field.fRead = 0;											\
				BbpCsr.field.BBP_RW_MODE = 1;									\
				BbpCsr.field.Busy = 1;											\
				BbpCsr.field.Value = _V;										\
				BbpCsr.field.RegNum = _I;										\
				RTMP_IO_WRITE32(_A, H2M_BBP_AGENT, BbpCsr.word);				\
				brc = AsicSendCommandToMcu(_A, 0x80, 0xff, 0x0, 0x0);					\
				if (brc == TRUE) {			\
					(_A)->BbpWriteLatch[_I] = _V;									\
				} else {				\
					BbpCsr.field.Busy = 0;											\
					RTMP_IO_WRITE32(_A, H2M_BBP_AGENT, BbpCsr.word);				\
				}																\
				break;															\
			}																	\
		}																	\
		else if (!((IS_RT3090((_A)) || IS_RT3572((_A)) || IS_RT3390((_A))) \
			&& ((_A)->StaCfg.PSControl.field.rt30xxPowerMode == 3)	\
			&& ((_A)->StaCfg.PSControl.field.EnableNewPS == TRUE))	\
			&& ((_A)->bPCIclkOff == FALSE)) { 		\
			if (_A->AccessBBPFailCount > 20) {		\
				AsicResetBBPAgent(_A);			\
				_A->AccessBBPFailCount = 0;		\
			}						\
			for (BusyCnt = 0; BusyCnt < MAX_BUSY_COUNT; BusyCnt++) { \
				RTMP_IO_READ32(_A, H2M_BBP_AGENT, &BbpCsr.word);				\
				if (BbpCsr.field.Busy == BUSY)									\
					continue;													\
				BbpCsr.word = 0;												\
				BbpCsr.field.fRead = 0;											\
				BbpCsr.field.BBP_RW_MODE = 1;									\
				BbpCsr.field.Busy = 1;											\
				BbpCsr.field.Value = _V;										\
				BbpCsr.field.RegNum = _I;										\
				RTMP_IO_WRITE32(_A, H2M_BBP_AGENT, BbpCsr.word);				\
				AsicSendCommandToMcu(_A, 0x80, 0xff, 0x0, 0x0);					\
				(_A)->BbpWriteLatch[_I] = _V;									\
				break;															\
			}																	\
		} else {						\
			DBGPRINT_ERR("  brt30xxBanMcuCmd = %d. Write BBP %d \n",  (_A)->brt30xxBanMcuCmd, (_I));	\
		}																	\
		if ((BusyCnt == MAX_BUSY_COUNT) || ((_A)->bPCIclkOff == TRUE)) { \
			if (BusyCnt == MAX_BUSY_COUNT)				\
				(_A)->AccessBBPFailCount++;					\
			DBGPRINT_ERR("BBP write R%d=0x%x fail. BusyCnt= %d.bPCIclkOff = %d. \n", _I, BbpCsr.word, BusyCnt, (_A)->bPCIclkOff);	\
		}																	\
	} else {							\
<<<<<<< HEAD
		DBGPRINT_ERR("****** BBP_Write_Latch Buffer exceeds max boundry ****** \n");	\
=======
		DBGPRINT_ERR("****** BBP_Write_Latch Buffer exceeds max boundary ****** \n");	\
>>>>>>> 105e53f8
	}																		\
}
#endif /* RTMP_MAC_PCI // */

#ifdef RTMP_MAC_USB
#define RTMP_BBP_IO_READ8_BY_REG_ID(_A, _I, _pV)   RTUSBReadBBPRegister(_A, _I, _pV)
#define RTMP_BBP_IO_WRITE8_BY_REG_ID(_A, _I, _V)   RTUSBWriteBBPRegister(_A, _I, _V)

#define BBP_IO_WRITE8_BY_REG_ID(_A, _I, _V)			RTUSBWriteBBPRegister(_A, _I, _V)
#define BBP_IO_READ8_BY_REG_ID(_A, _I, _pV)		RTUSBReadBBPRegister(_A, _I, _pV)
#endif /* RTMP_MAC_USB // */

#ifdef RT30xx
#define RTMP_ASIC_MMPS_DISABLE(_pAd)							\
	do {															\
		u32 _macData; \
		u8 _bbpData = 0; \
		/* disable MMPS BBP control register */						\
		RTMP_BBP_IO_READ8_BY_REG_ID(_pAd, BBP_R3, &_bbpData);	\
		_bbpData &= ~(0x04);	/*bit 2*/								\
		RTMP_BBP_IO_WRITE8_BY_REG_ID(_pAd, BBP_R3, _bbpData);	\
																\
		/* disable MMPS MAC control register */						\
		RTMP_IO_READ32(_pAd, 0x1210, &_macData);				\
		_macData &= ~(0x09);	/*bit 0, 3*/							\
		RTMP_IO_WRITE32(_pAd, 0x1210, _macData);				\
	} while (0)

#define RTMP_ASIC_MMPS_ENABLE(_pAd)							\
	do {															\
		u32 _macData; \
		u8 _bbpData = 0; \
		/* enable MMPS BBP control register */						\
		RTMP_BBP_IO_READ8_BY_REG_ID(_pAd, BBP_R3, &_bbpData);	\
		_bbpData |= (0x04);	/*bit 2*/								\
		RTMP_BBP_IO_WRITE8_BY_REG_ID(_pAd, BBP_R3, _bbpData);	\
																\
		/* enable MMPS MAC control register */						\
		RTMP_IO_READ32(_pAd, 0x1210, &_macData);				\
		_macData |= (0x09);	/*bit 0, 3*/							\
		RTMP_IO_WRITE32(_pAd, 0x1210, _macData);				\
	} while (0)

#endif /* RT30xx // */

#endif /* __RTMP_PHY_H__ // */<|MERGE_RESOLUTION|>--- conflicted
+++ resolved
@@ -467,11 +467,7 @@
 			DBGPRINT_ERR("BBP write R%d=0x%x fail. BusyCnt= %d.bPCIclkOff = %d. \n", _I, BbpCsr.word, BusyCnt, (_A)->bPCIclkOff);	\
 		}																	\
 	} else {							\
-<<<<<<< HEAD
-		DBGPRINT_ERR("****** BBP_Write_Latch Buffer exceeds max boundry ****** \n");	\
-=======
 		DBGPRINT_ERR("****** BBP_Write_Latch Buffer exceeds max boundary ****** \n");	\
->>>>>>> 105e53f8
 	}																		\
 }
 #endif /* RTMP_MAC_PCI // */
