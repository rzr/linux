--- conflicted
+++ resolved
@@ -3,11 +3,6 @@
 - switch to use LIB80211
 - switch to use MAC80211
 - checkpatch.pl fixes - only a few remain
-<<<<<<< HEAD
-- switch from large inline firmware file to use the firmware interface
-  and add the file to the linux-firmware package.
-=======
->>>>>>> 105e53f8
 
 Please send any patches to Greg Kroah-Hartman <greg@kroah.com>,
 Larry Finger <Larry.Finger@lwfinger.net> and
