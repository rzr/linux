/*
 *  pci_root.c - ACPI PCI Root Bridge Driver ($Revision: 40 $)
 *
 *  Copyright (C) 2001, 2002 Andy Grover <andrew.grover@intel.com>
 *  Copyright (C) 2001, 2002 Paul Diefenbaugh <paul.s.diefenbaugh@intel.com>
 *
 * ~~~~~~~~~~~~~~~~~~~~~~~~~~~~~~~~~~~~~~~~~~~~~~~~~~~~~~~~~~~~~~~~~~~~~~~~~~
 *
 *  This program is free software; you can redistribute it and/or modify
 *  it under the terms of the GNU General Public License as published by
 *  the Free Software Foundation; either version 2 of the License, or (at
 *  your option) any later version.
 *
 *  This program is distributed in the hope that it will be useful, but
 *  WITHOUT ANY WARRANTY; without even the implied warranty of
 *  MERCHANTABILITY or FITNESS FOR A PARTICULAR PURPOSE.  See the GNU
 *  General Public License for more details.
 *
 *  You should have received a copy of the GNU General Public License along
 *  with this program; if not, write to the Free Software Foundation, Inc.,
 *  59 Temple Place, Suite 330, Boston, MA 02111-1307 USA.
 *
 * ~~~~~~~~~~~~~~~~~~~~~~~~~~~~~~~~~~~~~~~~~~~~~~~~~~~~~~~~~~~~~~~~~~~~~~~~~~
 */

#include <linux/kernel.h>
#include <linux/module.h>
#include <linux/init.h>
#include <linux/types.h>
#include <linux/spinlock.h>
#include <linux/pm.h>
#include <linux/pm_runtime.h>
#include <linux/pci.h>
#include <linux/pci-acpi.h>
#include <linux/pci-aspm.h>
#include <linux/acpi.h>
#include <linux/slab.h>
#include <acpi/acpi_bus.h>
#include <acpi/acpi_drivers.h>
#include <acpi/apei.h>

#define PREFIX "ACPI: "

#define _COMPONENT		ACPI_PCI_COMPONENT
ACPI_MODULE_NAME("pci_root");
#define ACPI_PCI_ROOT_CLASS		"pci_bridge"
#define ACPI_PCI_ROOT_DEVICE_NAME	"PCI Root Bridge"
static int acpi_pci_root_add(struct acpi_device *device);
static int acpi_pci_root_remove(struct acpi_device *device, int type);
static int acpi_pci_root_start(struct acpi_device *device);

#define ACPI_PCIE_REQ_SUPPORT (OSC_EXT_PCI_CONFIG_SUPPORT \
				| OSC_ACTIVE_STATE_PWR_SUPPORT \
				| OSC_CLOCK_PWR_CAPABILITY_SUPPORT \
				| OSC_MSI_SUPPORT)

static const struct acpi_device_id root_device_ids[] = {
	{"PNP0A03", 0},
	{"", 0},
};
MODULE_DEVICE_TABLE(acpi, root_device_ids);

static struct acpi_driver acpi_pci_root_driver = {
	.name = "pci_root",
	.class = ACPI_PCI_ROOT_CLASS,
	.ids = root_device_ids,
	.ops = {
		.add = acpi_pci_root_add,
		.remove = acpi_pci_root_remove,
		.start = acpi_pci_root_start,
		},
};

static LIST_HEAD(acpi_pci_roots);

static struct acpi_pci_driver *sub_driver;
static DEFINE_MUTEX(osc_lock);

int acpi_pci_register_driver(struct acpi_pci_driver *driver)
{
	int n = 0;
	struct acpi_pci_root *root;

	struct acpi_pci_driver **pptr = &sub_driver;
	while (*pptr)
		pptr = &(*pptr)->next;
	*pptr = driver;

	if (!driver->add)
		return 0;

	list_for_each_entry(root, &acpi_pci_roots, node) {
		driver->add(root->device->handle);
		n++;
	}

	return n;
}

EXPORT_SYMBOL(acpi_pci_register_driver);

void acpi_pci_unregister_driver(struct acpi_pci_driver *driver)
{
	struct acpi_pci_root *root;

	struct acpi_pci_driver **pptr = &sub_driver;
	while (*pptr) {
		if (*pptr == driver)
			break;
		pptr = &(*pptr)->next;
	}
	BUG_ON(!*pptr);
	*pptr = (*pptr)->next;

	if (!driver->remove)
		return;

	list_for_each_entry(root, &acpi_pci_roots, node)
		driver->remove(root->device->handle);
}

EXPORT_SYMBOL(acpi_pci_unregister_driver);

acpi_handle acpi_get_pci_rootbridge_handle(unsigned int seg, unsigned int bus)
{
	struct acpi_pci_root *root;
	
	list_for_each_entry(root, &acpi_pci_roots, node)
		if ((root->segment == (u16) seg) &&
		    (root->secondary.start == (u16) bus))
			return root->device->handle;
	return NULL;		
}

EXPORT_SYMBOL_GPL(acpi_get_pci_rootbridge_handle);

/**
 * acpi_is_root_bridge - determine whether an ACPI CA node is a PCI root bridge
 * @handle - the ACPI CA node in question.
 *
 * Note: we could make this API take a struct acpi_device * instead, but
 * for now, it's more convenient to operate on an acpi_handle.
 */
int acpi_is_root_bridge(acpi_handle handle)
{
	int ret;
	struct acpi_device *device;

	ret = acpi_bus_get_device(handle, &device);
	if (ret)
		return 0;

	ret = acpi_match_device_ids(device, root_device_ids);
	if (ret)
		return 0;
	else
		return 1;
}
EXPORT_SYMBOL_GPL(acpi_is_root_bridge);

static acpi_status
get_root_bridge_busnr_callback(struct acpi_resource *resource, void *data)
{
	struct resource *res = data;
	struct acpi_resource_address64 address;

	if (resource->type != ACPI_RESOURCE_TYPE_ADDRESS16 &&
	    resource->type != ACPI_RESOURCE_TYPE_ADDRESS32 &&
	    resource->type != ACPI_RESOURCE_TYPE_ADDRESS64)
		return AE_OK;

	acpi_resource_to_address64(resource, &address);
	if ((address.address_length > 0) &&
	    (address.resource_type == ACPI_BUS_NUMBER_RANGE)) {
		res->start = address.minimum;
		res->end = address.minimum + address.address_length - 1;
	}

	return AE_OK;
}

static acpi_status try_get_root_bridge_busnr(acpi_handle handle,
					     struct resource *res)
{
	acpi_status status;

	res->start = -1;
	status =
	    acpi_walk_resources(handle, METHOD_NAME__CRS,
				get_root_bridge_busnr_callback, res);
	if (ACPI_FAILURE(status))
		return status;
	if (res->start == -1)
		return AE_ERROR;
	return AE_OK;
}

static void acpi_pci_bridge_scan(struct acpi_device *device)
{
	int status;
	struct acpi_device *child = NULL;

	if (device->flags.bus_address)
		if (device->parent && device->parent->ops.bind) {
			status = device->parent->ops.bind(device);
			if (!status) {
				list_for_each_entry(child, &device->children, node)
					acpi_pci_bridge_scan(child);
			}
		}
}

static u8 pci_osc_uuid_str[] = "33DB4D5B-1FF7-401C-9657-7441C03DD766";

static acpi_status acpi_pci_run_osc(acpi_handle handle,
				    const u32 *capbuf, u32 *retval)
{
	struct acpi_osc_context context = {
		.uuid_str = pci_osc_uuid_str,
		.rev = 1,
		.cap.length = 12,
		.cap.pointer = (void *)capbuf,
	};
	acpi_status status;

	status = acpi_run_osc(handle, &context);
	if (ACPI_SUCCESS(status)) {
		*retval = *((u32 *)(context.ret.pointer + 8));
		kfree(context.ret.pointer);
	}
	return status;
}

static acpi_status acpi_pci_query_osc(struct acpi_pci_root *root,
					u32 support,
					u32 *control)
{
	acpi_status status;
	u32 result, capbuf[3];

	support &= OSC_PCI_SUPPORT_MASKS;
	support |= root->osc_support_set;

	capbuf[OSC_QUERY_TYPE] = OSC_QUERY_ENABLE;
	capbuf[OSC_SUPPORT_TYPE] = support;
	if (control) {
		*control &= OSC_PCI_CONTROL_MASKS;
		capbuf[OSC_CONTROL_TYPE] = *control | root->osc_control_set;
	} else {
		/* Run _OSC query for all possible controls. */
		capbuf[OSC_CONTROL_TYPE] = OSC_PCI_CONTROL_MASKS;
	}

	status = acpi_pci_run_osc(root->device->handle, capbuf, &result);
	if (ACPI_SUCCESS(status)) {
		root->osc_support_set = support;
		if (control)
			*control = result;
	}
	return status;
}

static acpi_status acpi_pci_osc_support(struct acpi_pci_root *root, u32 flags)
{
	acpi_status status;
	acpi_handle tmp;

	status = acpi_get_handle(root->device->handle, "_OSC", &tmp);
	if (ACPI_FAILURE(status))
		return status;
	mutex_lock(&osc_lock);
	status = acpi_pci_query_osc(root, flags, NULL);
	mutex_unlock(&osc_lock);
	return status;
}

struct acpi_pci_root *acpi_pci_find_root(acpi_handle handle)
{
	struct acpi_pci_root *root;

	list_for_each_entry(root, &acpi_pci_roots, node) {
		if (root->device->handle == handle)
			return root;
	}
	return NULL;
}
EXPORT_SYMBOL_GPL(acpi_pci_find_root);

struct acpi_handle_node {
	struct list_head node;
	acpi_handle handle;
};

/**
 * acpi_get_pci_dev - convert ACPI CA handle to struct pci_dev
 * @handle: the handle in question
 *
 * Given an ACPI CA handle, the desired PCI device is located in the
 * list of PCI devices.
 *
 * If the device is found, its reference count is increased and this
 * function returns a pointer to its data structure.  The caller must
 * decrement the reference count by calling pci_dev_put().
 * If no device is found, %NULL is returned.
 */
struct pci_dev *acpi_get_pci_dev(acpi_handle handle)
{
	int dev, fn;
	unsigned long long adr;
	acpi_status status;
	acpi_handle phandle;
	struct pci_bus *pbus;
	struct pci_dev *pdev = NULL;
	struct acpi_handle_node *node, *tmp;
	struct acpi_pci_root *root;
	LIST_HEAD(device_list);

	/*
	 * Walk up the ACPI CA namespace until we reach a PCI root bridge.
	 */
	phandle = handle;
	while (!acpi_is_root_bridge(phandle)) {
		node = kzalloc(sizeof(struct acpi_handle_node), GFP_KERNEL);
		if (!node)
			goto out;

		INIT_LIST_HEAD(&node->node);
		node->handle = phandle;
		list_add(&node->node, &device_list);

		status = acpi_get_parent(phandle, &phandle);
		if (ACPI_FAILURE(status))
			goto out;
	}

	root = acpi_pci_find_root(phandle);
	if (!root)
		goto out;

	pbus = root->bus;

	/*
	 * Now, walk back down the PCI device tree until we return to our
	 * original handle. Assumes that everything between the PCI root
	 * bridge and the device we're looking for must be a P2P bridge.
	 */
	list_for_each_entry(node, &device_list, node) {
		acpi_handle hnd = node->handle;
		status = acpi_evaluate_integer(hnd, "_ADR", NULL, &adr);
		if (ACPI_FAILURE(status))
			goto out;
		dev = (adr >> 16) & 0xffff;
		fn  = adr & 0xffff;

		pdev = pci_get_slot(pbus, PCI_DEVFN(dev, fn));
		if (!pdev || hnd == handle)
			break;

		pbus = pdev->subordinate;
		pci_dev_put(pdev);

		/*
		 * This function may be called for a non-PCI device that has a
		 * PCI parent (eg. a disk under a PCI SATA controller).  In that
		 * case pdev->subordinate will be NULL for the parent.
		 */
		if (!pbus) {
			dev_dbg(&pdev->dev, "Not a PCI-to-PCI bridge\n");
			pdev = NULL;
			break;
		}
	}
out:
	list_for_each_entry_safe(node, tmp, &device_list, node)
		kfree(node);

	return pdev;
}
EXPORT_SYMBOL_GPL(acpi_get_pci_dev);

/**
 * acpi_pci_osc_control_set - Request control of PCI root _OSC features.
 * @handle: ACPI handle of a PCI root bridge (or PCIe Root Complex).
 * @mask: Mask of _OSC bits to request control of, place to store control mask.
 * @req: Mask of _OSC bits the control of is essential to the caller.
 *
 * Run _OSC query for @mask and if that is successful, compare the returned
 * mask of control bits with @req.  If all of the @req bits are set in the
 * returned mask, run _OSC request for it.
 *
 * The variable at the @mask address may be modified regardless of whether or
 * not the function returns success.  On success it will contain the mask of
 * _OSC bits the BIOS has granted control of, but its contents are meaningless
 * on failure.
 **/
acpi_status acpi_pci_osc_control_set(acpi_handle handle, u32 *mask, u32 req)
{
	struct acpi_pci_root *root;
	acpi_status status;
	u32 ctrl, capbuf[3];
	acpi_handle tmp;

	if (!mask)
		return AE_BAD_PARAMETER;

	ctrl = *mask & OSC_PCI_CONTROL_MASKS;
	if ((ctrl & req) != req)
		return AE_TYPE;

	root = acpi_pci_find_root(handle);
	if (!root)
		return AE_NOT_EXIST;

	status = acpi_get_handle(handle, "_OSC", &tmp);
	if (ACPI_FAILURE(status))
		return status;

	mutex_lock(&osc_lock);

	*mask = ctrl | root->osc_control_set;
	/* No need to evaluate _OSC if the control was already granted. */
	if ((root->osc_control_set & ctrl) == ctrl)
		goto out;

	/* Need to check the available controls bits before requesting them. */
	while (*mask) {
		status = acpi_pci_query_osc(root, root->osc_support_set, mask);
		if (ACPI_FAILURE(status))
			goto out;
		if (ctrl == *mask)
			break;
		ctrl = *mask;
	}

	if ((ctrl & req) != req) {
		status = AE_SUPPORT;
		goto out;
	}

	capbuf[OSC_QUERY_TYPE] = 0;
	capbuf[OSC_SUPPORT_TYPE] = root->osc_support_set;
	capbuf[OSC_CONTROL_TYPE] = ctrl;
	status = acpi_pci_run_osc(handle, capbuf, mask);
	if (ACPI_SUCCESS(status))
		root->osc_control_set = *mask;
out:
	mutex_unlock(&osc_lock);
	return status;
}
EXPORT_SYMBOL(acpi_pci_osc_control_set);

static int __devinit acpi_pci_root_add(struct acpi_device *device)
{
	unsigned long long segment, bus;
	acpi_status status;
	int result;
	struct acpi_pci_root *root;
	acpi_handle handle;
	struct acpi_device *child;
	u32 flags, base_flags;

	root = kzalloc(sizeof(struct acpi_pci_root), GFP_KERNEL);
	if (!root)
		return -ENOMEM;

	segment = 0;
	status = acpi_evaluate_integer(device->handle, METHOD_NAME__SEG, NULL,
				       &segment);
	if (ACPI_FAILURE(status) && status != AE_NOT_FOUND) {
		printk(KERN_ERR PREFIX "can't evaluate _SEG\n");
		result = -ENODEV;
		goto end;
	}

	/* Check _CRS first, then _BBN.  If no _BBN, default to zero. */
	root->secondary.flags = IORESOURCE_BUS;
	status = try_get_root_bridge_busnr(device->handle, &root->secondary);
	if (ACPI_FAILURE(status)) {
		/*
		 * We need both the start and end of the downstream bus range
		 * to interpret _CBA (MMCONFIG base address), so it really is
		 * supposed to be in _CRS.  If we don't find it there, all we
		 * can do is assume [_BBN-0xFF] or [0-0xFF].
		 */
		root->secondary.end = 0xFF;
		printk(KERN_WARNING FW_BUG PREFIX
		       "no secondary bus range in _CRS\n");
		status = acpi_evaluate_integer(device->handle, METHOD_NAME__BBN,					       NULL, &bus);
		if (ACPI_SUCCESS(status))
			root->secondary.start = bus;
		else if (status == AE_NOT_FOUND)
			root->secondary.start = 0;
		else {
			printk(KERN_ERR PREFIX "can't evaluate _BBN\n");
			result = -ENODEV;
			goto end;
		}
	}

	INIT_LIST_HEAD(&root->node);
	root->device = device;
	root->segment = segment & 0xFFFF;
	strcpy(acpi_device_name(device), ACPI_PCI_ROOT_DEVICE_NAME);
	strcpy(acpi_device_class(device), ACPI_PCI_ROOT_CLASS);
	device->driver_data = root;

	/*
	 * All supported architectures that use ACPI have support for
	 * PCI domains, so we indicate this in _OSC support capabilities.
	 */
	flags = base_flags = OSC_PCI_SEGMENT_GROUPS_SUPPORT;
	acpi_pci_osc_support(root, flags);

	/*
	 * TBD: Need PCI interface for enumeration/configuration of roots.
	 */

	/* TBD: Locking */
	list_add_tail(&root->node, &acpi_pci_roots);

	printk(KERN_INFO PREFIX "%s [%s] (domain %04x %pR)\n",
	       acpi_device_name(device), acpi_device_bid(device),
	       root->segment, &root->secondary);

	/*
	 * Scan the Root Bridge
	 * --------------------
	 * Must do this prior to any attempt to bind the root device, as the
	 * PCI namespace does not get created until this call is made (and 
	 * thus the root bridge's pci_dev does not exist).
	 */
	root->bus = pci_acpi_scan_root(root);
	if (!root->bus) {
		printk(KERN_ERR PREFIX
			    "Bus %04x:%02x not present in PCI namespace\n",
			    root->segment, (unsigned int)root->secondary.start);
		result = -ENODEV;
		goto end;
	}

	/*
	 * Attach ACPI-PCI Context
	 * -----------------------
	 * Thus binding the ACPI and PCI devices.
	 */
	result = acpi_pci_bind_root(device);
	if (result)
		goto end;

	/*
	 * PCI Routing Table
	 * -----------------
	 * Evaluate and parse _PRT, if exists.
	 */
	status = acpi_get_handle(device->handle, METHOD_NAME__PRT, &handle);
	if (ACPI_SUCCESS(status))
		result = acpi_pci_irq_add_prt(device->handle, root->bus);

	/*
	 * Scan and bind all _ADR-Based Devices
	 */
	list_for_each_entry(child, &device->children, node)
		acpi_pci_bridge_scan(child);

	/* Indicate support for various _OSC capabilities. */
	if (pci_ext_cfg_avail(root->bus->self))
		flags |= OSC_EXT_PCI_CONFIG_SUPPORT;
	if (pcie_aspm_support_enabled())
		flags |= OSC_ACTIVE_STATE_PWR_SUPPORT |
			OSC_CLOCK_PWR_CAPABILITY_SUPPORT;
	if (pci_msi_enabled())
		flags |= OSC_MSI_SUPPORT;
	if (flags != base_flags)
		acpi_pci_osc_support(root, flags);

	if (!pcie_ports_disabled
	    && (flags & ACPI_PCIE_REQ_SUPPORT) == ACPI_PCIE_REQ_SUPPORT) {
		flags = OSC_PCI_EXPRESS_CAP_STRUCTURE_CONTROL
			| OSC_PCI_EXPRESS_NATIVE_HP_CONTROL
			| OSC_PCI_EXPRESS_PME_CONTROL;

		if (pci_aer_available()) {
			if (aer_acpi_firmware_first())
				dev_dbg(root->bus->bridge,
					"PCIe errors handled by BIOS.\n");
			else
				flags |= OSC_PCI_EXPRESS_AER_CONTROL;
		}

		dev_info(root->bus->bridge,
			"Requesting ACPI _OSC control (0x%02x)\n", flags);

		status = acpi_pci_osc_control_set(device->handle, &flags,
					OSC_PCI_EXPRESS_CAP_STRUCTURE_CONTROL);
<<<<<<< HEAD
		if (ACPI_SUCCESS(status))
			dev_info(root->bus->bridge,
				"ACPI _OSC control (0x%02x) granted\n", flags);
		else
			dev_dbg(root->bus->bridge,
				"ACPI _OSC request failed (code %d)\n", status);
=======
		if (ACPI_SUCCESS(status)) {
			dev_info(root->bus->bridge,
				"ACPI _OSC control (0x%02x) granted\n", flags);
		} else {
			dev_dbg(root->bus->bridge,
				"ACPI _OSC request failed (code %d)\n", status);
			printk(KERN_INFO "Unable to assume _OSC PCIe control. "
				"Disabling ASPM\n");
			pcie_no_aspm();
		}
>>>>>>> 105e53f8
	}

	pci_acpi_add_bus_pm_notifier(device, root->bus);
	if (device->wakeup.flags.run_wake)
		device_set_run_wake(root->bus->bridge, true);

	return 0;

end:
	if (!list_empty(&root->node))
		list_del(&root->node);
	kfree(root);
	return result;
}

static int acpi_pci_root_start(struct acpi_device *device)
{
	struct acpi_pci_root *root = acpi_driver_data(device);

	pci_bus_add_devices(root->bus);
	return 0;
}

static int acpi_pci_root_remove(struct acpi_device *device, int type)
{
	struct acpi_pci_root *root = acpi_driver_data(device);

	device_set_run_wake(root->bus->bridge, false);
	pci_acpi_remove_bus_pm_notifier(device);

	kfree(root);
	return 0;
}

static int __init acpi_pci_root_init(void)
{
	acpi_hest_init();

	if (acpi_pci_disabled)
		return 0;

	pci_acpi_crs_quirks();
	if (acpi_bus_register_driver(&acpi_pci_root_driver) < 0)
		return -ENODEV;

	return 0;
}

subsys_initcall(acpi_pci_root_init);<|MERGE_RESOLUTION|>--- conflicted
+++ resolved
@@ -592,14 +592,6 @@
 
 		status = acpi_pci_osc_control_set(device->handle, &flags,
 					OSC_PCI_EXPRESS_CAP_STRUCTURE_CONTROL);
-<<<<<<< HEAD
-		if (ACPI_SUCCESS(status))
-			dev_info(root->bus->bridge,
-				"ACPI _OSC control (0x%02x) granted\n", flags);
-		else
-			dev_dbg(root->bus->bridge,
-				"ACPI _OSC request failed (code %d)\n", status);
-=======
 		if (ACPI_SUCCESS(status)) {
 			dev_info(root->bus->bridge,
 				"ACPI _OSC control (0x%02x) granted\n", flags);
@@ -610,7 +602,6 @@
 				"Disabling ASPM\n");
 			pcie_no_aspm();
 		}
->>>>>>> 105e53f8
 	}
 
 	pci_acpi_add_bus_pm_notifier(device, root->bus);
