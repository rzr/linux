--- conflicted
+++ resolved
@@ -684,7 +684,6 @@
 	int ret = 0;
 	const char *name;
 	struct regulator_ops *ops = rdev->desc->ops;
-	int enable = 0;
 
 	if (constraints->name)
 		name = constraints->name;
@@ -710,17 +709,12 @@
 			cmax = INT_MAX;
 		}
 
-<<<<<<< HEAD
-		/* else require explicit machine-level constraints */
-		else if (cmin <= 0 || cmax <= 0 || cmax < cmin) {
-=======
 		/* voltage constraints are optional */
 		if ((cmin == 0) && (cmax == 0))
 			goto out;
 
 		/* else require explicit machine-level constraints */
 		if (cmin <= 0 || cmax <= 0 || cmax < cmin) {
->>>>>>> 1abccbf4
 			pr_err("%s: %s '%s' voltage constraints\n",
 				       __func__, "invalid", name);
 			ret = -EINVAL;
@@ -793,34 +787,6 @@
 		}
 	}
 
-<<<<<<< HEAD
-	/* Should this be enabled when we return from here?  The difference
-	 * between "boot_on" and "always_on" is that "always_on" regulators
-	 * won't ever be disabled.
-	 */
-	if (constraints->boot_on || constraints->always_on)
-		enable = 1;
-
-	/* Make sure the regulator isn't wrongly enabled or disabled.
-	 * Bootloaders are often sloppy about leaving things on; and
-	 * sometimes Linux wants to use a different model.
-	 */
-	if (enable) {
-		if (ops->enable) {
-			ret = ops->enable(rdev);
-			if (ret < 0)
-				pr_warning("%s: %s disable --> %d\n",
-					       __func__, name, ret);
-		}
-		if (ret >= 0)
-			rdev->use_count = 1;
-	} else {
-		if (ops->disable) {
-			ret = ops->disable(rdev);
-			if (ret < 0)
-				pr_warning("%s: %s disable --> %d\n",
-					       __func__, name, ret);
-=======
 	if (constraints->initial_mode) {
 		if (!ops->set_mode) {
 			printk(KERN_ERR "%s: no set_mode operation for %s\n",
@@ -848,14 +814,10 @@
 			       __func__, name);
 			rdev->constraints = NULL;
 			goto out;
->>>>>>> 1abccbf4
-		}
-	}
-
-	if (ret < 0)
-		rdev->constraints = NULL;
-	else
-		print_constraints(rdev);
+		}
+	}
+
+	print_constraints(rdev);
 out:
 	return ret;
 }
