--- conflicted
+++ resolved
@@ -337,12 +337,7 @@
 {
 	struct mc13xxx_regulator_priv *priv;
 	struct mc13xxx *mc13783 = dev_get_drvdata(pdev->dev.parent);
-<<<<<<< HEAD
-	struct mc13783_regulator_platform_data *pdata =
-		dev_get_platdata(&pdev->dev);
-=======
 	struct mc13783_regulator_platform_data *pdata = mfd_get_data(pdev);
->>>>>>> 105e53f8
 	struct mc13783_regulator_init_data *init_data;
 	int i, ret;
 
@@ -386,12 +381,7 @@
 static int __devexit mc13783_regulator_remove(struct platform_device *pdev)
 {
 	struct mc13xxx_regulator_priv *priv = platform_get_drvdata(pdev);
-<<<<<<< HEAD
-	struct mc13783_regulator_platform_data *pdata =
-		dev_get_platdata(&pdev->dev);
-=======
 	struct mc13783_regulator_platform_data *pdata = mfd_get_data(pdev);
->>>>>>> 105e53f8
 	int i;
 
 	platform_set_drvdata(pdev, NULL);
