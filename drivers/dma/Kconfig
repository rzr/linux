#
# DMA engine configuration
#

menuconfig DMADEVICES
	bool "DMA Engine support"
	depends on HAS_DMA
	help
	  DMA engines can do asynchronous data transfers without
	  involving the host CPU.  Currently, this framework can be
	  used to offload memory copies in the network stack and
	  RAID operations in the MD driver.  This menu only presents
	  DMA Device drivers supported by the configured arch, it may
	  be empty in some cases.

config DMADEVICES_DEBUG
        bool "DMA Engine debugging"
        depends on DMADEVICES != n
        help
          This is an option for use by developers; most people should
          say N here.  This enables DMA engine core and driver debugging.

config DMADEVICES_VDEBUG
        bool "DMA Engine verbose debugging"
        depends on DMADEVICES_DEBUG != n
        help
          This is an option for use by developers; most people should
          say N here.  This enables deeper (more verbose) debugging of
          the DMA engine core and drivers.


if DMADEVICES

comment "DMA Devices"

config INTEL_MID_DMAC
	tristate "Intel MID DMA support for Peripheral DMA controllers"
	depends on PCI && X86
	select DMA_ENGINE
	default n
	help
	  Enable support for the Intel(R) MID DMA engine present
	  in Intel MID chipsets.

	  Say Y here if you have such a chipset.

	  If unsure, say N.

config ASYNC_TX_ENABLE_CHANNEL_SWITCH
	bool

config AMBA_PL08X
	bool "ARM PrimeCell PL080 or PL081 support"
	depends on ARM_AMBA && EXPERIMENTAL
	select DMA_ENGINE
	help
	  Platform has a PL08x DMAC device
	  which can provide DMA engine support

config INTEL_IOATDMA
	tristate "Intel I/OAT DMA support"
	depends on PCI && X86
	select DMA_ENGINE
	select DCA
	select ASYNC_TX_DISABLE_PQ_VAL_DMA
	select ASYNC_TX_DISABLE_XOR_VAL_DMA
	help
	  Enable support for the Intel(R) I/OAT DMA engine present
	  in recent Intel Xeon chipsets.

	  Say Y here if you have such a chipset.

	  If unsure, say N.

config INTEL_IOP_ADMA
	tristate "Intel IOP ADMA support"
	depends on ARCH_IOP32X || ARCH_IOP33X || ARCH_IOP13XX
	select DMA_ENGINE
	select ASYNC_TX_ENABLE_CHANNEL_SWITCH
	help
	  Enable support for the Intel(R) IOP Series RAID engines.

config DW_DMAC
	tristate "Synopsys DesignWare AHB DMA support"
	depends on AVR32
	select DMA_ENGINE
	default y if CPU_AT32AP7000
	help
	  Support the Synopsys DesignWare AHB DMA controller.  This
	  can be integrated in chips such as the Atmel AT32ap7000.

config AT_HDMAC
	tristate "Atmel AHB DMA support"
	depends on ARCH_AT91SAM9RL || ARCH_AT91SAM9G45
	select DMA_ENGINE
	help
	  Support the Atmel AHB DMA controller.  This can be integrated in
	  chips such as the Atmel AT91SAM9RL.

config FSL_DMA
	tristate "Freescale Elo and Elo Plus DMA support"
	depends on FSL_SOC
	select DMA_ENGINE
	select ASYNC_TX_ENABLE_CHANNEL_SWITCH
	---help---
	  Enable support for the Freescale Elo and Elo Plus DMA controllers.
	  The Elo is the DMA controller on some 82xx and 83xx parts, and the
	  Elo Plus is the DMA controller on 85xx and 86xx parts.

config MPC512X_DMA
	tristate "Freescale MPC512x built-in DMA engine support"
<<<<<<< HEAD
	depends on PPC_MPC512x
=======
	depends on PPC_MPC512x || PPC_MPC831x
>>>>>>> 3cbea436
	select DMA_ENGINE
	---help---
	  Enable support for the Freescale MPC512x built-in DMA engine.

config MV_XOR
	bool "Marvell XOR engine support"
	depends on PLAT_ORION
	select DMA_ENGINE
	select ASYNC_TX_ENABLE_CHANNEL_SWITCH
	---help---
	  Enable support for the Marvell XOR engine.

config MX3_IPU
	bool "MX3x Image Processing Unit support"
	depends on ARCH_MX3
	select DMA_ENGINE
	default y
	help
	  If you plan to use the Image Processing unit in the i.MX3x, say
	  Y here. If unsure, select Y.

config MX3_IPU_IRQS
	int "Number of dynamically mapped interrupts for IPU"
	depends on MX3_IPU
	range 2 137
	default 4
	help
	  Out of 137 interrupt sources on i.MX31 IPU only very few are used.
	  To avoid bloating the irq_desc[] array we allocate a sufficient
	  number of IRQ slots and map them dynamically to specific sources.

config TXX9_DMAC
	tristate "Toshiba TXx9 SoC DMA support"
	depends on MACH_TX49XX || MACH_TX39XX
	select DMA_ENGINE
	help
	  Support the TXx9 SoC internal DMA controller.  This can be
	  integrated in chips such as the Toshiba TX4927/38/39.

config SH_DMAE
	tristate "Renesas SuperH DMAC support"
	depends on (SUPERH && SH_DMA) || (ARM && ARCH_SHMOBILE)
	depends on !SH_DMA_API
	select DMA_ENGINE
	help
	  Enable support for the Renesas SuperH DMA controllers.

config COH901318
	bool "ST-Ericsson COH901318 DMA support"
	select DMA_ENGINE
	depends on ARCH_U300
	help
	  Enable support for ST-Ericsson COH 901 318 DMA.

config STE_DMA40
	bool "ST-Ericsson DMA40 support"
	depends on ARCH_U8500
	select DMA_ENGINE
	help
	  Support for ST-Ericsson DMA40 controller

config AMCC_PPC440SPE_ADMA
	tristate "AMCC PPC440SPe ADMA support"
	depends on 440SPe || 440SP
	select DMA_ENGINE
	select ARCH_HAS_ASYNC_TX_FIND_CHANNEL
	select ASYNC_TX_ENABLE_CHANNEL_SWITCH
	help
	  Enable support for the AMCC PPC440SPe RAID engines.

config TIMB_DMA
	tristate "Timberdale FPGA DMA support"
	depends on MFD_TIMBERDALE || HAS_IOMEM
	select DMA_ENGINE
	help
	  Enable support for the Timberdale FPGA DMA engine.

config ARCH_HAS_ASYNC_TX_FIND_CHANNEL
	bool

config PL330_DMA
	tristate "DMA API Driver for PL330"
	select DMA_ENGINE
	depends on PL330
	help
	  Select if your platform has one or more PL330 DMACs.
	  You need to provide platform specific settings via
	  platform_data for a dma-pl330 device.

config PCH_DMA
<<<<<<< HEAD
	tristate "Topcliff (Intel EG20T) PCH DMA support"
	depends on PCI && X86
	select DMA_ENGINE
	help
	  Enable support for the Topcliff (Intel EG20T) PCH DMA engine.
=======
	tristate "Intel EG20T PCH / OKI SEMICONDUCTOR ML7213 IOH DMA support"
	depends on PCI && X86
	select DMA_ENGINE
	help
	  Enable support for Intel EG20T PCH DMA engine.

	  This driver also can be used for OKI SEMICONDUCTOR ML7213 IOH(Input/
	  Output Hub) which is for IVI(In-Vehicle Infotainment) use.
	  ML7213 is companion chip for Intel Atom E6xx series.
	  ML7213 is completely compatible for Intel EG20T PCH.
>>>>>>> 3cbea436

config IMX_SDMA
	tristate "i.MX SDMA support"
	depends on ARCH_MX25 || ARCH_MX3 || ARCH_MX5
	select DMA_ENGINE
	help
	  Support the i.MX SDMA engine. This engine is integrated into
	  Freescale i.MX25/31/35/51 chips.

config IMX_DMA
	tristate "i.MX DMA support"
	depends on ARCH_MX1 || ARCH_MX21 || MACH_MX27
	select DMA_ENGINE
	help
	  Support the i.MX DMA engine. This engine is integrated into
	  Freescale i.MX1/21/27 chips.

config DMA_ENGINE
	bool

comment "DMA Clients"
	depends on DMA_ENGINE

config NET_DMA
	bool "Network: TCP receive copy offload"
	depends on DMA_ENGINE && NET
	default (INTEL_IOATDMA || FSL_DMA)
	help
	  This enables the use of DMA engines in the network stack to
	  offload receive copy-to-user operations, freeing CPU cycles.

	  Say Y here if you enabled INTEL_IOATDMA or FSL_DMA, otherwise
	  say N.

config ASYNC_TX_DMA
	bool "Async_tx: Offload support for the async_tx api"
	depends on DMA_ENGINE
	help
	  This allows the async_tx api to take advantage of offload engines for
	  memcpy, memset, xor, and raid6 p+q operations.  If your platform has
	  a dma engine that can perform raid operations and you have enabled
	  MD_RAID456 say Y.

	  If unsure, say N.

config DMATEST
	tristate "DMA Test client"
	depends on DMA_ENGINE
	help
	  Simple DMA test client. Say N unless you're debugging a
	  DMA Device driver.

endif<|MERGE_RESOLUTION|>--- conflicted
+++ resolved
@@ -109,11 +109,7 @@
 
 config MPC512X_DMA
 	tristate "Freescale MPC512x built-in DMA engine support"
-<<<<<<< HEAD
-	depends on PPC_MPC512x
-=======
 	depends on PPC_MPC512x || PPC_MPC831x
->>>>>>> 3cbea436
 	select DMA_ENGINE
 	---help---
 	  Enable support for the Freescale MPC512x built-in DMA engine.
@@ -204,13 +200,6 @@
 	  platform_data for a dma-pl330 device.
 
 config PCH_DMA
-<<<<<<< HEAD
-	tristate "Topcliff (Intel EG20T) PCH DMA support"
-	depends on PCI && X86
-	select DMA_ENGINE
-	help
-	  Enable support for the Topcliff (Intel EG20T) PCH DMA engine.
-=======
 	tristate "Intel EG20T PCH / OKI SEMICONDUCTOR ML7213 IOH DMA support"
 	depends on PCI && X86
 	select DMA_ENGINE
@@ -221,7 +210,6 @@
 	  Output Hub) which is for IVI(In-Vehicle Infotainment) use.
 	  ML7213 is companion chip for Intel Atom E6xx series.
 	  ML7213 is completely compatible for Intel EG20T PCH.
->>>>>>> 3cbea436
 
 config IMX_SDMA
 	tristate "i.MX SDMA support"
