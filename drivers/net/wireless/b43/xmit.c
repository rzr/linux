/*

  Broadcom B43 wireless driver

  Transmission (TX/RX) related functions.

  Copyright (C) 2005 Martin Langer <martin-langer@gmx.de>
  Copyright (C) 2005 Stefano Brivio <stefano.brivio@polimi.it>
  Copyright (C) 2005, 2006 Michael Buesch <mb@bu3sch.de>
  Copyright (C) 2005 Danny van Dyk <kugelfang@gentoo.org>
  Copyright (C) 2005 Andreas Jaggi <andreas.jaggi@waterwave.ch>

  This program is free software; you can redistribute it and/or modify
  it under the terms of the GNU General Public License as published by
  the Free Software Foundation; either version 2 of the License, or
  (at your option) any later version.

  This program is distributed in the hope that it will be useful,
  but WITHOUT ANY WARRANTY; without even the implied warranty of
  MERCHANTABILITY or FITNESS FOR A PARTICULAR PURPOSE.  See the
  GNU General Public License for more details.

  You should have received a copy of the GNU General Public License
  along with this program; see the file COPYING.  If not, write to
  the Free Software Foundation, Inc., 51 Franklin Steet, Fifth Floor,
  Boston, MA 02110-1301, USA.

*/

#include "xmit.h"
#include "phy_common.h"
#include "dma.h"
#include "pio.h"


/* Extract the bitrate index out of a CCK PLCP header. */
static int b43_plcp_get_bitrate_idx_cck(struct b43_plcp_hdr6 *plcp)
{
	switch (plcp->raw[0]) {
	case 0x0A:
		return 0;
	case 0x14:
		return 1;
	case 0x37:
		return 2;
	case 0x6E:
		return 3;
	}
	return -1;
}

/* Extract the bitrate index out of an OFDM PLCP header. */
static int b43_plcp_get_bitrate_idx_ofdm(struct b43_plcp_hdr6 *plcp, bool aphy)
{
	int base = aphy ? 0 : 4;

	switch (plcp->raw[0] & 0xF) {
	case 0xB:
		return base + 0;
	case 0xF:
		return base + 1;
	case 0xA:
		return base + 2;
	case 0xE:
		return base + 3;
	case 0x9:
		return base + 4;
	case 0xD:
		return base + 5;
	case 0x8:
		return base + 6;
	case 0xC:
		return base + 7;
	}
	return -1;
}

u8 b43_plcp_get_ratecode_cck(const u8 bitrate)
{
	switch (bitrate) {
	case B43_CCK_RATE_1MB:
		return 0x0A;
	case B43_CCK_RATE_2MB:
		return 0x14;
	case B43_CCK_RATE_5MB:
		return 0x37;
	case B43_CCK_RATE_11MB:
		return 0x6E;
	}
	B43_WARN_ON(1);
	return 0;
}

u8 b43_plcp_get_ratecode_ofdm(const u8 bitrate)
{
	switch (bitrate) {
	case B43_OFDM_RATE_6MB:
		return 0xB;
	case B43_OFDM_RATE_9MB:
		return 0xF;
	case B43_OFDM_RATE_12MB:
		return 0xA;
	case B43_OFDM_RATE_18MB:
		return 0xE;
	case B43_OFDM_RATE_24MB:
		return 0x9;
	case B43_OFDM_RATE_36MB:
		return 0xD;
	case B43_OFDM_RATE_48MB:
		return 0x8;
	case B43_OFDM_RATE_54MB:
		return 0xC;
	}
	B43_WARN_ON(1);
	return 0;
}

void b43_generate_plcp_hdr(struct b43_plcp_hdr4 *plcp,
			   const u16 octets, const u8 bitrate)
{
	__u8 *raw = plcp->raw;

	if (b43_is_ofdm_rate(bitrate)) {
		u32 d;

		d = b43_plcp_get_ratecode_ofdm(bitrate);
		B43_WARN_ON(octets & 0xF000);
		d |= (octets << 5);
		plcp->data = cpu_to_le32(d);
	} else {
		u32 plen;

		plen = octets * 16 / bitrate;
		if ((octets * 16 % bitrate) > 0) {
			plen++;
			if ((bitrate == B43_CCK_RATE_11MB)
			    && ((octets * 8 % 11) < 4)) {
				raw[1] = 0x84;
			} else
				raw[1] = 0x04;
		} else
			raw[1] = 0x04;
		plcp->data |= cpu_to_le32(plen << 16);
		raw[0] = b43_plcp_get_ratecode_cck(bitrate);
	}
}

static u8 b43_calc_fallback_rate(u8 bitrate)
{
	switch (bitrate) {
	case B43_CCK_RATE_1MB:
		return B43_CCK_RATE_1MB;
	case B43_CCK_RATE_2MB:
		return B43_CCK_RATE_1MB;
	case B43_CCK_RATE_5MB:
		return B43_CCK_RATE_2MB;
	case B43_CCK_RATE_11MB:
		return B43_CCK_RATE_5MB;
	case B43_OFDM_RATE_6MB:
		return B43_CCK_RATE_5MB;
	case B43_OFDM_RATE_9MB:
		return B43_OFDM_RATE_6MB;
	case B43_OFDM_RATE_12MB:
		return B43_OFDM_RATE_9MB;
	case B43_OFDM_RATE_18MB:
		return B43_OFDM_RATE_12MB;
	case B43_OFDM_RATE_24MB:
		return B43_OFDM_RATE_18MB;
	case B43_OFDM_RATE_36MB:
		return B43_OFDM_RATE_24MB;
	case B43_OFDM_RATE_48MB:
		return B43_OFDM_RATE_36MB;
	case B43_OFDM_RATE_54MB:
		return B43_OFDM_RATE_48MB;
	}
	B43_WARN_ON(1);
	return 0;
}

/* Generate a TX data header. */
int b43_generate_txhdr(struct b43_wldev *dev,
		       u8 *_txhdr,
		       struct sk_buff *skb_frag,
		       struct ieee80211_tx_info *info,
		       u16 cookie)
{
	const unsigned char *fragment_data = skb_frag->data;
	unsigned int fragment_len = skb_frag->len;
	struct b43_txhdr *txhdr = (struct b43_txhdr *)_txhdr;
	const struct b43_phy *phy = &dev->phy;
	const struct ieee80211_hdr *wlhdr =
	    (const struct ieee80211_hdr *)fragment_data;
	int use_encryption = !!info->control.hw_key;
	__le16 fctl = wlhdr->frame_control;
	struct ieee80211_rate *fbrate;
	u8 rate, rate_fb;
	int rate_ofdm, rate_fb_ofdm;
	unsigned int plcp_fragment_len;
	u32 mac_ctl = 0;
	u16 phy_ctl = 0;
	u8 extra_ft = 0;
	struct ieee80211_rate *txrate;
	struct ieee80211_tx_rate *rates;

	memset(txhdr, 0, sizeof(*txhdr));

	txrate = ieee80211_get_tx_rate(dev->wl->hw, info);
	rate = txrate ? txrate->hw_value : B43_CCK_RATE_1MB;
	rate_ofdm = b43_is_ofdm_rate(rate);
	fbrate = ieee80211_get_alt_retry_rate(dev->wl->hw, info, 0) ? : txrate;
	rate_fb = fbrate->hw_value;
	rate_fb_ofdm = b43_is_ofdm_rate(rate_fb);

	if (rate_ofdm)
		txhdr->phy_rate = b43_plcp_get_ratecode_ofdm(rate);
	else
		txhdr->phy_rate = b43_plcp_get_ratecode_cck(rate);
	txhdr->mac_frame_ctl = wlhdr->frame_control;
	memcpy(txhdr->tx_receiver, wlhdr->addr1, 6);

	/* Calculate duration for fallback rate */
	if ((rate_fb == rate) ||
	    (wlhdr->duration_id & cpu_to_le16(0x8000)) ||
	    (wlhdr->duration_id == cpu_to_le16(0))) {
		/* If the fallback rate equals the normal rate or the
		 * dur_id field contains an AID, CFP magic or 0,
		 * use the original dur_id field. */
		txhdr->dur_fb = wlhdr->duration_id;
	} else {
		txhdr->dur_fb = ieee80211_generic_frame_duration(
			dev->wl->hw, info->control.vif, fragment_len, fbrate);
	}

	plcp_fragment_len = fragment_len + FCS_LEN;
	if (use_encryption) {
		u8 key_idx = info->control.hw_key->hw_key_idx;
		struct b43_key *key;
		int wlhdr_len;
		size_t iv_len;

		B43_WARN_ON(key_idx >= ARRAY_SIZE(dev->key));
		key = &(dev->key[key_idx]);

		if (unlikely(!key->keyconf)) {
			/* This key is invalid. This might only happen
			 * in a short timeframe after machine resume before
			 * we were able to reconfigure keys.
			 * Drop this packet completely. Do not transmit it
			 * unencrypted to avoid leaking information. */
			return -ENOKEY;
		}

		/* Hardware appends ICV. */
		plcp_fragment_len += info->control.hw_key->icv_len;

		key_idx = b43_kidx_to_fw(dev, key_idx);
		mac_ctl |= (key_idx << B43_TXH_MAC_KEYIDX_SHIFT) &
			   B43_TXH_MAC_KEYIDX;
		mac_ctl |= (key->algorithm << B43_TXH_MAC_KEYALG_SHIFT) &
			   B43_TXH_MAC_KEYALG;
		wlhdr_len = ieee80211_hdrlen(fctl);
		if (key->algorithm == B43_SEC_ALGO_TKIP) {
			u16 phase1key[5];
			int i;
			/* we give the phase1key and iv16 here, the key is stored in
			 * shm. With that the hardware can do phase 2 and encryption.
			 */
			ieee80211_get_tkip_key(info->control.hw_key, skb_frag,
					IEEE80211_TKIP_P1_KEY, (u8*)phase1key);
			/* phase1key is in host endian. Copy to little-endian txhdr->iv. */
			for (i = 0; i < 5; i++) {
				txhdr->iv[i * 2 + 0] = phase1key[i];
				txhdr->iv[i * 2 + 1] = phase1key[i] >> 8;
			}
			/* iv16 */
			memcpy(txhdr->iv + 10, ((u8 *) wlhdr) + wlhdr_len, 3);
		} else {
			iv_len = min((size_t) info->control.hw_key->iv_len,
				     ARRAY_SIZE(txhdr->iv));
			memcpy(txhdr->iv, ((u8 *) wlhdr) + wlhdr_len, iv_len);
		}
	}
	if (b43_is_old_txhdr_format(dev)) {
		b43_generate_plcp_hdr((struct b43_plcp_hdr4 *)(&txhdr->old_format.plcp),
				      plcp_fragment_len, rate);
	} else {
		b43_generate_plcp_hdr((struct b43_plcp_hdr4 *)(&txhdr->new_format.plcp),
				      plcp_fragment_len, rate);
	}
	b43_generate_plcp_hdr((struct b43_plcp_hdr4 *)(&txhdr->plcp_fb),
			      plcp_fragment_len, rate_fb);

	/* Extra Frame Types */
	if (rate_fb_ofdm)
		extra_ft |= B43_TXH_EFT_FB_OFDM;
	else
		extra_ft |= B43_TXH_EFT_FB_CCK;

	/* Set channel radio code. Note that the micrcode ORs 0x100 to
	 * this value before comparing it to the value in SHM, if this
	 * is a 5Ghz packet.
	 */
	txhdr->chan_radio_code = phy->channel;

	/* PHY TX Control word */
	if (rate_ofdm)
		phy_ctl |= B43_TXH_PHY_ENC_OFDM;
	else
		phy_ctl |= B43_TXH_PHY_ENC_CCK;
	if (info->control.rates[0].flags & IEEE80211_TX_RC_USE_SHORT_PREAMBLE)
		phy_ctl |= B43_TXH_PHY_SHORTPRMBL;

	switch (b43_ieee80211_antenna_sanitize(dev, info->antenna_sel_tx)) {
	case 0: /* Default */
		phy_ctl |= B43_TXH_PHY_ANT01AUTO;
		break;
	case 1: /* Antenna 0 */
		phy_ctl |= B43_TXH_PHY_ANT0;
		break;
	case 2: /* Antenna 1 */
		phy_ctl |= B43_TXH_PHY_ANT1;
		break;
	case 3: /* Antenna 2 */
		phy_ctl |= B43_TXH_PHY_ANT2;
		break;
	case 4: /* Antenna 3 */
		phy_ctl |= B43_TXH_PHY_ANT3;
		break;
	default:
		B43_WARN_ON(1);
	}

	rates = info->control.rates;
	/* MAC control */
	if (!(info->flags & IEEE80211_TX_CTL_NO_ACK))
		mac_ctl |= B43_TXH_MAC_ACK;
	/* use hardware sequence counter as the non-TID counter */
	if (info->flags & IEEE80211_TX_CTL_ASSIGN_SEQ)
		mac_ctl |= B43_TXH_MAC_HWSEQ;
	if (info->flags & IEEE80211_TX_CTL_FIRST_FRAGMENT)
		mac_ctl |= B43_TXH_MAC_STMSDU;
	if (phy->type == B43_PHYTYPE_A)
		mac_ctl |= B43_TXH_MAC_5GHZ;

	/* Overwrite rates[0].count to make the retry calculation
	 * in the tx status easier. need the actual retry limit to
	 * detect whether the fallback rate was used.
	 */
	if ((rates[0].flags & IEEE80211_TX_RC_USE_RTS_CTS) ||
	    (rates[0].count <= dev->wl->hw->conf.long_frame_max_tx_count)) {
		rates[0].count = dev->wl->hw->conf.long_frame_max_tx_count;
		mac_ctl |= B43_TXH_MAC_LONGFRAME;
	} else {
		rates[0].count = dev->wl->hw->conf.short_frame_max_tx_count;
	}

	/* Generate the RTS or CTS-to-self frame */
	if ((rates[0].flags & IEEE80211_TX_RC_USE_RTS_CTS) ||
	    (rates[0].flags & IEEE80211_TX_RC_USE_CTS_PROTECT)) {
		unsigned int len;
		struct ieee80211_hdr *hdr;
		int rts_rate, rts_rate_fb;
		int rts_rate_ofdm, rts_rate_fb_ofdm;
		struct b43_plcp_hdr6 *plcp;
		struct ieee80211_rate *rts_cts_rate;

		rts_cts_rate = ieee80211_get_rts_cts_rate(dev->wl->hw, info);

		rts_rate = rts_cts_rate ? rts_cts_rate->hw_value : B43_CCK_RATE_1MB;
		rts_rate_ofdm = b43_is_ofdm_rate(rts_rate);
		rts_rate_fb = b43_calc_fallback_rate(rts_rate);
		rts_rate_fb_ofdm = b43_is_ofdm_rate(rts_rate_fb);

		if (rates[0].flags & IEEE80211_TX_RC_USE_CTS_PROTECT) {
			struct ieee80211_cts *cts;

			if (b43_is_old_txhdr_format(dev)) {
				cts = (struct ieee80211_cts *)
					(txhdr->old_format.rts_frame);
			} else {
				cts = (struct ieee80211_cts *)
					(txhdr->new_format.rts_frame);
			}
			ieee80211_ctstoself_get(dev->wl->hw, info->control.vif,
						fragment_data, fragment_len,
						info, cts);
			mac_ctl |= B43_TXH_MAC_SENDCTS;
			len = sizeof(struct ieee80211_cts);
		} else {
			struct ieee80211_rts *rts;

			if (b43_is_old_txhdr_format(dev)) {
				rts = (struct ieee80211_rts *)
					(txhdr->old_format.rts_frame);
			} else {
				rts = (struct ieee80211_rts *)
					(txhdr->new_format.rts_frame);
			}
			ieee80211_rts_get(dev->wl->hw, info->control.vif,
					  fragment_data, fragment_len,
					  info, rts);
			mac_ctl |= B43_TXH_MAC_SENDRTS;
			len = sizeof(struct ieee80211_rts);
		}
		len += FCS_LEN;

		/* Generate the PLCP headers for the RTS/CTS frame */
		if (b43_is_old_txhdr_format(dev))
			plcp = &txhdr->old_format.rts_plcp;
		else
			plcp = &txhdr->new_format.rts_plcp;
		b43_generate_plcp_hdr((struct b43_plcp_hdr4 *)plcp,
				      len, rts_rate);
		plcp = &txhdr->rts_plcp_fb;
		b43_generate_plcp_hdr((struct b43_plcp_hdr4 *)plcp,
				      len, rts_rate_fb);

		if (b43_is_old_txhdr_format(dev)) {
			hdr = (struct ieee80211_hdr *)
				(&txhdr->old_format.rts_frame);
		} else {
			hdr = (struct ieee80211_hdr *)
				(&txhdr->new_format.rts_frame);
		}
		txhdr->rts_dur_fb = hdr->duration_id;

		if (rts_rate_ofdm) {
			extra_ft |= B43_TXH_EFT_RTS_OFDM;
			txhdr->phy_rate_rts =
			    b43_plcp_get_ratecode_ofdm(rts_rate);
		} else {
			extra_ft |= B43_TXH_EFT_RTS_CCK;
			txhdr->phy_rate_rts =
			    b43_plcp_get_ratecode_cck(rts_rate);
		}
		if (rts_rate_fb_ofdm)
			extra_ft |= B43_TXH_EFT_RTSFB_OFDM;
		else
			extra_ft |= B43_TXH_EFT_RTSFB_CCK;
	}

	/* Magic cookie */
	if (b43_is_old_txhdr_format(dev))
		txhdr->old_format.cookie = cpu_to_le16(cookie);
	else
		txhdr->new_format.cookie = cpu_to_le16(cookie);

	/* Apply the bitfields */
	txhdr->mac_ctl = cpu_to_le32(mac_ctl);
	txhdr->phy_ctl = cpu_to_le16(phy_ctl);
	txhdr->extra_ft = extra_ft;

	return 0;
}

static s8 b43_rssi_postprocess(struct b43_wldev *dev,
			       u8 in_rssi, int ofdm,
			       int adjust_2053, int adjust_2050)
{
	struct b43_phy *phy = &dev->phy;
	struct b43_phy_g *gphy = phy->g;
	s32 tmp;

	switch (phy->radio_ver) {
	case 0x2050:
		if (ofdm) {
			tmp = in_rssi;
			if (tmp > 127)
				tmp -= 256;
			tmp *= 73;
			tmp /= 64;
			if (adjust_2050)
				tmp += 25;
			else
				tmp -= 3;
		} else {
			if (dev->dev->bus->sprom.
			    boardflags_lo & B43_BFL_RSSI) {
				if (in_rssi > 63)
					in_rssi = 63;
				B43_WARN_ON(phy->type != B43_PHYTYPE_G);
				tmp = gphy->nrssi_lt[in_rssi];
				tmp = 31 - tmp;
				tmp *= -131;
				tmp /= 128;
				tmp -= 57;
			} else {
				tmp = in_rssi;
				tmp = 31 - tmp;
				tmp *= -149;
				tmp /= 128;
				tmp -= 68;
			}
			if (phy->type == B43_PHYTYPE_G && adjust_2050)
				tmp += 25;
		}
		break;
	case 0x2060:
		if (in_rssi > 127)
			tmp = in_rssi - 256;
		else
			tmp = in_rssi;
		break;
	default:
		tmp = in_rssi;
		tmp -= 11;
		tmp *= 103;
		tmp /= 64;
		if (adjust_2053)
			tmp -= 109;
		else
			tmp -= 83;
	}

	return (s8) tmp;
}

//TODO
#if 0
static s8 b43_rssinoise_postprocess(struct b43_wldev *dev, u8 in_rssi)
{
	struct b43_phy *phy = &dev->phy;
	s8 ret;

	if (phy->type == B43_PHYTYPE_A) {
		//TODO: Incomplete specs.
		ret = 0;
	} else
		ret = b43_rssi_postprocess(dev, in_rssi, 0, 1, 1);

	return ret;
}
#endif

void b43_rx(struct b43_wldev *dev, struct sk_buff *skb, const void *_rxhdr)
{
	struct ieee80211_rx_status status;
	struct b43_plcp_hdr6 *plcp;
	struct ieee80211_hdr *wlhdr;
	const struct b43_rxhdr_fw4 *rxhdr = _rxhdr;
	__le16 fctl;
	u16 phystat0, phystat3, chanstat, mactime;
	u32 macstat;
	u16 chanid;
	u16 phytype;
	int padding;

	memset(&status, 0, sizeof(status));

	/* Get metadata about the frame from the header. */
	phystat0 = le16_to_cpu(rxhdr->phy_status0);
	phystat3 = le16_to_cpu(rxhdr->phy_status3);
	macstat = le32_to_cpu(rxhdr->mac_status);
	mactime = le16_to_cpu(rxhdr->mac_time);
	chanstat = le16_to_cpu(rxhdr->channel);
	phytype = chanstat & B43_RX_CHAN_PHYTYPE;

	if (unlikely(macstat & B43_RX_MAC_FCSERR)) {
		dev->wl->ieee_stats.dot11FCSErrorCount++;
		status.flag |= RX_FLAG_FAILED_FCS_CRC;
	}
	if (unlikely(phystat0 & (B43_RX_PHYST0_PLCPHCF | B43_RX_PHYST0_PLCPFV)))
		status.flag |= RX_FLAG_FAILED_PLCP_CRC;
	if (phystat0 & B43_RX_PHYST0_SHORTPRMBL)
		status.flag |= RX_FLAG_SHORTPRE;
	if (macstat & B43_RX_MAC_DECERR) {
		/* Decryption with the given key failed.
		 * Drop the packet. We also won't be able to decrypt it with
		 * the key in software. */
		goto drop;
	}

	/* Skip PLCP and padding */
	padding = (macstat & B43_RX_MAC_PADDING) ? 2 : 0;
	if (unlikely(skb->len < (sizeof(struct b43_plcp_hdr6) + padding))) {
		b43dbg(dev->wl, "RX: Packet size underrun (1)\n");
		goto drop;
	}
	plcp = (struct b43_plcp_hdr6 *)(skb->data + padding);
	skb_pull(skb, sizeof(struct b43_plcp_hdr6) + padding);
	/* The skb contains the Wireless Header + payload data now */
	if (unlikely(skb->len < (2 + 2 + 6 /*minimum hdr */  + FCS_LEN))) {
		b43dbg(dev->wl, "RX: Packet size underrun (2)\n");
		goto drop;
	}
	wlhdr = (struct ieee80211_hdr *)(skb->data);
	fctl = wlhdr->frame_control;

	if (macstat & B43_RX_MAC_DEC) {
		unsigned int keyidx;
		int wlhdr_len;

		keyidx = ((macstat & B43_RX_MAC_KEYIDX)
			  >> B43_RX_MAC_KEYIDX_SHIFT);
		/* We must adjust the key index here. We want the "physical"
		 * key index, but the ucode passed it slightly different.
		 */
		keyidx = b43_kidx_to_raw(dev, keyidx);
		B43_WARN_ON(keyidx >= ARRAY_SIZE(dev->key));

		if (dev->key[keyidx].algorithm != B43_SEC_ALGO_NONE) {
			wlhdr_len = ieee80211_hdrlen(fctl);
			if (unlikely(skb->len < (wlhdr_len + 3))) {
				b43dbg(dev->wl,
				       "RX: Packet size underrun (3)\n");
				goto drop;
			}
			status.flag |= RX_FLAG_DECRYPTED;
		}
	}

	/* Link quality statistics */
	status.noise = dev->stats.link_noise;
	if ((chanstat & B43_RX_CHAN_PHYTYPE) == B43_PHYTYPE_N) {
//		s8 rssi = max(rxhdr->power0, rxhdr->power1);
		//TODO: Find out what the rssi value is (dBm or percentage?)
		//      and also find out what the maximum possible value is.
		//      Fill status.ssi and status.signal fields.
	} else {
		status.signal = b43_rssi_postprocess(dev, rxhdr->jssi,
						  (phystat0 & B43_RX_PHYST0_OFDM),
						  (phystat0 & B43_RX_PHYST0_GAINCTL),
						  (phystat3 & B43_RX_PHYST3_TRSTATE));
		status.qual = (rxhdr->jssi * 100) / B43_RX_MAX_SSI;
	}

	if (phystat0 & B43_RX_PHYST0_OFDM)
		status.rate_idx = b43_plcp_get_bitrate_idx_ofdm(plcp,
						phytype == B43_PHYTYPE_A);
	else
		status.rate_idx = b43_plcp_get_bitrate_idx_cck(plcp);
	if (unlikely(status.rate_idx == -1)) {
		/* PLCP seems to be corrupted.
		 * Drop the frame, if we are not interested in corrupted frames. */
		if (!(dev->wl->filter_flags & FIF_PLCPFAIL))
			goto drop;
	}
	status.antenna = !!(phystat0 & B43_RX_PHYST0_ANT);

	/*
	 * All frames on monitor interfaces and beacons always need a full
	 * 64-bit timestamp. Monitor interfaces need it for diagnostic
	 * purposes and beacons for IBSS merging.
	 * This code assumes we get to process the packet within 16 bits
	 * of timestamp, i.e. about 65 milliseconds after the PHY received
	 * the first symbol.
	 */
	if (ieee80211_is_beacon(fctl) || dev->wl->radiotap_enabled) {
		u16 low_mactime_now;

		b43_tsf_read(dev, &status.mactime);
		low_mactime_now = status.mactime;
		status.mactime = status.mactime & ~0xFFFFULL;
		status.mactime += mactime;
		if (low_mactime_now <= mactime)
			status.mactime -= 0x10000;
		status.flag |= RX_FLAG_TSFT;
	}

	chanid = (chanstat & B43_RX_CHAN_ID) >> B43_RX_CHAN_ID_SHIFT;
	switch (chanstat & B43_RX_CHAN_PHYTYPE) {
	case B43_PHYTYPE_A:
		status.band = IEEE80211_BAND_5GHZ;
		B43_WARN_ON(1);
		/* FIXME: We don't really know which value the "chanid" contains.
		 *        So the following assignment might be wrong. */
		status.freq = b43_channel_to_freq_5ghz(chanid);
		break;
	case B43_PHYTYPE_G:
		status.band = IEEE80211_BAND_2GHZ;
		/* chanid is the radio channel cookie value as used
		 * to tune the radio. */
		status.freq = chanid + 2400;
		break;
	case B43_PHYTYPE_N:
	case B43_PHYTYPE_LP:
		/* chanid is the SHM channel cookie. Which is the plain
		 * channel number in b43. */
		if (chanstat & B43_RX_CHAN_5GHZ) {
			status.band = IEEE80211_BAND_5GHZ;
			status.freq = b43_freq_to_channel_5ghz(chanid);
		} else {
			status.band = IEEE80211_BAND_2GHZ;
			status.freq = b43_freq_to_channel_2ghz(chanid);
		}
		break;
	default:
		B43_WARN_ON(1);
		goto drop;
	}

	memcpy(IEEE80211_SKB_RXCB(skb), &status, sizeof(status));
<<<<<<< HEAD
	ieee80211_rx_irqsafe(dev->wl->hw, skb);
=======
	ieee80211_rx(dev->wl->hw, skb);
>>>>>>> 71623855

#if B43_DEBUG
	dev->rx_count++;
#endif
	return;
drop:
	b43dbg(dev->wl, "RX: Packet dropped\n");
	dev_kfree_skb_any(skb);
}

void b43_handle_txstatus(struct b43_wldev *dev,
			 const struct b43_txstatus *status)
{
	b43_debugfs_log_txstat(dev, status);

	if (status->intermediate)
		return;
	if (status->for_ampdu)
		return;
	if (!status->acked)
		dev->wl->ieee_stats.dot11ACKFailureCount++;
	if (status->rts_count) {
		if (status->rts_count == 0xF)	//FIXME
			dev->wl->ieee_stats.dot11RTSFailureCount++;
		else
			dev->wl->ieee_stats.dot11RTSSuccessCount++;
	}

	if (b43_using_pio_transfers(dev))
		b43_pio_handle_txstatus(dev, status);
	else
		b43_dma_handle_txstatus(dev, status);

	b43_phy_txpower_check(dev, 0);
}

/* Fill out the mac80211 TXstatus report based on the b43-specific
 * txstatus report data. This returns a boolean whether the frame was
 * successfully transmitted. */
bool b43_fill_txstatus_report(struct b43_wldev *dev,
			      struct ieee80211_tx_info *report,
			      const struct b43_txstatus *status)
{
	bool frame_success = 1;
	int retry_limit;

	/* preserve the confiured retry limit before clearing the status
	 * The xmit function has overwritten the rc's value with the actual
	 * retry limit done by the hardware */
	retry_limit = report->status.rates[0].count;
	ieee80211_tx_info_clear_status(report);

	if (status->acked) {
		/* The frame was ACKed. */
		report->flags |= IEEE80211_TX_STAT_ACK;
	} else {
		/* The frame was not ACKed... */
		if (!(report->flags & IEEE80211_TX_CTL_NO_ACK)) {
			/* ...but we expected an ACK. */
			frame_success = 0;
		}
	}
	if (status->frame_count == 0) {
		/* The frame was not transmitted at all. */
		report->status.rates[0].count = 0;
	} else if (status->rts_count > dev->wl->hw->conf.short_frame_max_tx_count) {
		/*
		 * If the short retries (RTS, not data frame) have exceeded
		 * the limit, the hw will not have tried the selected rate,
		 * but will have used the fallback rate instead.
		 * Don't let the rate control count attempts for the selected
		 * rate in this case, otherwise the statistics will be off.
		 */
		report->status.rates[0].count = 0;
		report->status.rates[1].count = status->frame_count;
	} else {
		if (status->frame_count > retry_limit) {
			report->status.rates[0].count = retry_limit;
			report->status.rates[1].count = status->frame_count -
					retry_limit;

		} else {
			report->status.rates[0].count = status->frame_count;
			report->status.rates[1].idx = -1;
		}
	}

	return frame_success;
}

/* Stop any TX operation on the device (suspend the hardware queues) */
void b43_tx_suspend(struct b43_wldev *dev)
{
	if (b43_using_pio_transfers(dev))
		b43_pio_tx_suspend(dev);
	else
		b43_dma_tx_suspend(dev);
}

/* Resume any TX operation on the device (resume the hardware queues) */
void b43_tx_resume(struct b43_wldev *dev)
{
	if (b43_using_pio_transfers(dev))
		b43_pio_tx_resume(dev);
	else
		b43_dma_tx_resume(dev);
}<|MERGE_RESOLUTION|>--- conflicted
+++ resolved
@@ -690,11 +690,7 @@
 	}
 
 	memcpy(IEEE80211_SKB_RXCB(skb), &status, sizeof(status));
-<<<<<<< HEAD
-	ieee80211_rx_irqsafe(dev->wl->hw, skb);
-=======
 	ieee80211_rx(dev->wl->hw, skb);
->>>>>>> 71623855
 
 #if B43_DEBUG
 	dev->rx_count++;
