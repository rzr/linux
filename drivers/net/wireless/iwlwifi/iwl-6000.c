/******************************************************************************
 *
 * Copyright(c) 2008 - 2010 Intel Corporation. All rights reserved.
 *
 * This program is free software; you can redistribute it and/or modify it
 * under the terms of version 2 of the GNU General Public License as
 * published by the Free Software Foundation.
 *
 * This program is distributed in the hope that it will be useful, but WITHOUT
 * ANY WARRANTY; without even the implied warranty of MERCHANTABILITY or
 * FITNESS FOR A PARTICULAR PURPOSE.  See the GNU General Public License for
 * more details.
 *
 * You should have received a copy of the GNU General Public License along with
 * this program; if not, write to the Free Software Foundation, Inc.,
 * 51 Franklin Street, Fifth Floor, Boston, MA 02110, USA
 *
 * The full GNU General Public License is included in this distribution in the
 * file called LICENSE.
 *
 * Contact Information:
 *  Intel Linux Wireless <ilw@linux.intel.com>
 * Intel Corporation, 5200 N.E. Elam Young Parkway, Hillsboro, OR 97124-6497
 *
 *****************************************************************************/

#include <linux/kernel.h>
#include <linux/module.h>
#include <linux/init.h>
#include <linux/pci.h>
#include <linux/dma-mapping.h>
#include <linux/delay.h>
#include <linux/skbuff.h>
#include <linux/netdevice.h>
#include <linux/wireless.h>
#include <net/mac80211.h>
#include <linux/etherdevice.h>
#include <asm/unaligned.h>

#include "iwl-eeprom.h"
#include "iwl-dev.h"
#include "iwl-core.h"
#include "iwl-io.h"
#include "iwl-sta.h"
#include "iwl-agn.h"
#include "iwl-helpers.h"
#include "iwl-agn-hw.h"
#include "iwl-6000-hw.h"
#include "iwl-agn-led.h"
#include "iwl-agn-debugfs.h"

/* Highest firmware API version supported */
#define IWL6000_UCODE_API_MAX 4
#define IWL6050_UCODE_API_MAX 5
#define IWL6000G2_UCODE_API_MAX 5

/* Lowest firmware API version supported */
#define IWL6000_UCODE_API_MIN 4
#define IWL6050_UCODE_API_MIN 4
#define IWL6000G2_UCODE_API_MIN 4

#define IWL6000_FW_PRE "iwlwifi-6000-"
#define _IWL6000_MODULE_FIRMWARE(api) IWL6000_FW_PRE #api ".ucode"
#define IWL6000_MODULE_FIRMWARE(api) _IWL6000_MODULE_FIRMWARE(api)

#define IWL6050_FW_PRE "iwlwifi-6050-"
#define _IWL6050_MODULE_FIRMWARE(api) IWL6050_FW_PRE #api ".ucode"
#define IWL6050_MODULE_FIRMWARE(api) _IWL6050_MODULE_FIRMWARE(api)

#define IWL6005_FW_PRE "iwlwifi-6000g2a-"
#define _IWL6005_MODULE_FIRMWARE(api) IWL6005_FW_PRE #api ".ucode"
#define IWL6005_MODULE_FIRMWARE(api) _IWL6005_MODULE_FIRMWARE(api)

<<<<<<< HEAD
#define IWL6000G2B_FW_PRE "iwlwifi-6000g2b-"
#define _IWL6000G2B_MODULE_FIRMWARE(api) IWL6000G2B_FW_PRE #api ".ucode"
#define IWL6000G2B_MODULE_FIRMWARE(api) _IWL6000G2B_MODULE_FIRMWARE(api)
=======
#define IWL6030_FW_PRE "iwlwifi-6000g2b-"
#define _IWL6030_MODULE_FIRMWARE(api) IWL6030_FW_PRE #api ".ucode"
#define IWL6030_MODULE_FIRMWARE(api) _IWL6030_MODULE_FIRMWARE(api)
>>>>>>> 105e53f8

static void iwl6000_set_ct_threshold(struct iwl_priv *priv)
{
	/* want Celsius */
	priv->hw_params.ct_kill_threshold = CT_KILL_THRESHOLD;
	priv->hw_params.ct_kill_exit_threshold = CT_KILL_EXIT_THRESHOLD;
}

static void iwl6050_additional_nic_config(struct iwl_priv *priv)
{
	/* Indicate calibration version to uCode. */
	if (priv->cfg->ops->lib->eeprom_ops.calib_version(priv) >= 6)
		iwl_set_bit(priv, CSR_GP_DRIVER_REG,
				CSR_GP_DRIVER_REG_BIT_CALIB_VERSION6);
}

static void iwl6150_additional_nic_config(struct iwl_priv *priv)
{
	/* Indicate calibration version to uCode. */
	if (priv->cfg->ops->lib->eeprom_ops.calib_version(priv) >= 6)
		iwl_set_bit(priv, CSR_GP_DRIVER_REG,
				CSR_GP_DRIVER_REG_BIT_CALIB_VERSION6);
	iwl_set_bit(priv, CSR_GP_DRIVER_REG,
		    CSR_GP_DRIVER_REG_BIT_6050_1x2);
}

/* NIC configuration for 6000 series */
static void iwl6000_nic_config(struct iwl_priv *priv)
{
	u16 radio_cfg;

	radio_cfg = iwl_eeprom_query16(priv, EEPROM_RADIO_CONFIG);

	/* write radio config values to register */
	if (EEPROM_RF_CFG_TYPE_MSK(radio_cfg) <= EEPROM_RF_CONFIG_TYPE_MAX)
		iwl_set_bit(priv, CSR_HW_IF_CONFIG_REG,
			    EEPROM_RF_CFG_TYPE_MSK(radio_cfg) |
			    EEPROM_RF_CFG_STEP_MSK(radio_cfg) |
			    EEPROM_RF_CFG_DASH_MSK(radio_cfg));

	/* set CSR_HW_CONFIG_REG for uCode use */
	iwl_set_bit(priv, CSR_HW_IF_CONFIG_REG,
		    CSR_HW_IF_CONFIG_REG_BIT_RADIO_SI |
		    CSR_HW_IF_CONFIG_REG_BIT_MAC_SI);

	/* no locking required for register write */
	if (priv->cfg->pa_type == IWL_PA_INTERNAL) {
		/* 2x2 IPA phy type */
		iwl_write32(priv, CSR_GP_DRIVER_REG,
			     CSR_GP_DRIVER_REG_BIT_RADIO_SKU_2x2_IPA);
	}
	/* do additional nic configuration if needed */
	if (priv->cfg->ops->nic &&
		priv->cfg->ops->nic->additional_nic_config) {
			priv->cfg->ops->nic->additional_nic_config(priv);
	}
}

static struct iwl_sensitivity_ranges iwl6000_sensitivity = {
	.min_nrg_cck = 97,
	.max_nrg_cck = 0, /* not used, set to 0 */
	.auto_corr_min_ofdm = 80,
	.auto_corr_min_ofdm_mrc = 128,
	.auto_corr_min_ofdm_x1 = 105,
	.auto_corr_min_ofdm_mrc_x1 = 192,

	.auto_corr_max_ofdm = 145,
	.auto_corr_max_ofdm_mrc = 232,
	.auto_corr_max_ofdm_x1 = 110,
	.auto_corr_max_ofdm_mrc_x1 = 232,

	.auto_corr_min_cck = 125,
	.auto_corr_max_cck = 175,
	.auto_corr_min_cck_mrc = 160,
	.auto_corr_max_cck_mrc = 310,
	.nrg_th_cck = 97,
	.nrg_th_ofdm = 100,

	.barker_corr_th_min = 190,
	.barker_corr_th_min_mrc = 390,
	.nrg_th_cca = 62,
};

static int iwl6000_hw_set_hw_params(struct iwl_priv *priv)
{
	if (priv->cfg->mod_params->num_of_queues >= IWL_MIN_NUM_QUEUES &&
	    priv->cfg->mod_params->num_of_queues <= IWLAGN_NUM_QUEUES)
		priv->cfg->base_params->num_of_queues =
			priv->cfg->mod_params->num_of_queues;

	priv->hw_params.max_txq_num = priv->cfg->base_params->num_of_queues;
	priv->hw_params.dma_chnl_num = FH50_TCSR_CHNL_NUM;
	priv->hw_params.scd_bc_tbls_size =
			priv->cfg->base_params->num_of_queues *
			sizeof(struct iwlagn_scd_bc_tbl);
	priv->hw_params.tfd_size = sizeof(struct iwl_tfd);
	priv->hw_params.max_stations = IWLAGN_STATION_COUNT;
	priv->contexts[IWL_RXON_CTX_BSS].bcast_sta_id = IWLAGN_BROADCAST_ID;

	priv->hw_params.max_data_size = IWL60_RTC_DATA_SIZE;
	priv->hw_params.max_inst_size = IWL60_RTC_INST_SIZE;

	priv->hw_params.max_bsm_size = 0;
	priv->hw_params.ht40_channel =  BIT(IEEE80211_BAND_2GHZ) |
					BIT(IEEE80211_BAND_5GHZ);
	priv->hw_params.rx_wrt_ptr_reg = FH_RSCSR_CHNL0_WPTR;

	priv->hw_params.tx_chains_num = num_of_ant(priv->cfg->valid_tx_ant);
	if (priv->cfg->rx_with_siso_diversity)
		priv->hw_params.rx_chains_num = 1;
	else
		priv->hw_params.rx_chains_num =
			num_of_ant(priv->cfg->valid_rx_ant);
	priv->hw_params.valid_tx_ant = priv->cfg->valid_tx_ant;
	priv->hw_params.valid_rx_ant = priv->cfg->valid_rx_ant;

	iwl6000_set_ct_threshold(priv);

	/* Set initial sensitivity parameters */
	/* Set initial calibration set */
	priv->hw_params.sens = &iwl6000_sensitivity;
	priv->hw_params.calib_init_cfg =
		BIT(IWL_CALIB_XTAL)		|
		BIT(IWL_CALIB_LO)		|
		BIT(IWL_CALIB_TX_IQ)		|
		BIT(IWL_CALIB_BASE_BAND);
	if (priv->cfg->need_dc_calib)
		priv->hw_params.calib_rt_cfg |= BIT(IWL_CALIB_CFG_DC_IDX);
	if (priv->cfg->need_temp_offset_calib)
		priv->hw_params.calib_init_cfg |= BIT(IWL_CALIB_TEMP_OFFSET);

	priv->hw_params.beacon_time_tsf_bits = IWLAGN_EXT_BEACON_TIME_POS;

	return 0;
}

static int iwl6000_hw_channel_switch(struct iwl_priv *priv,
				     struct ieee80211_channel_switch *ch_switch)
{
	/*
	 * MULTI-FIXME
	 * See iwl_mac_channel_switch.
	 */
	struct iwl_rxon_context *ctx = &priv->contexts[IWL_RXON_CTX_BSS];
	struct iwl6000_channel_switch_cmd cmd;
	const struct iwl_channel_info *ch_info;
	u32 switch_time_in_usec, ucode_switch_time;
	u16 ch;
	u32 tsf_low;
	u8 switch_count;
	u16 beacon_interval = le16_to_cpu(ctx->timing.beacon_interval);
	struct ieee80211_vif *vif = ctx->vif;
	struct iwl_host_cmd hcmd = {
		.id = REPLY_CHANNEL_SWITCH,
		.len = sizeof(cmd),
		.flags = CMD_SYNC,
		.data = &cmd,
	};

	cmd.band = priv->band == IEEE80211_BAND_2GHZ;
	ch = ch_switch->channel->hw_value;
	IWL_DEBUG_11H(priv, "channel switch from %u to %u\n",
		      ctx->active.channel, ch);
	cmd.channel = cpu_to_le16(ch);
	cmd.rxon_flags = ctx->staging.flags;
	cmd.rxon_filter_flags = ctx->staging.filter_flags;
	switch_count = ch_switch->count;
	tsf_low = ch_switch->timestamp & 0x0ffffffff;
	/*
	 * calculate the ucode channel switch time
	 * adding TSF as one of the factor for when to switch
	 */
	if ((priv->ucode_beacon_time > tsf_low) && beacon_interval) {
		if (switch_count > ((priv->ucode_beacon_time - tsf_low) /
		    beacon_interval)) {
			switch_count -= (priv->ucode_beacon_time -
				tsf_low) / beacon_interval;
		} else
			switch_count = 0;
	}
	if (switch_count <= 1)
		cmd.switch_time = cpu_to_le32(priv->ucode_beacon_time);
	else {
		switch_time_in_usec =
			vif->bss_conf.beacon_int * switch_count * TIME_UNIT;
		ucode_switch_time = iwl_usecs_to_beacons(priv,
							 switch_time_in_usec,
							 beacon_interval);
		cmd.switch_time = iwl_add_beacon_time(priv,
						      priv->ucode_beacon_time,
						      ucode_switch_time,
						      beacon_interval);
	}
	IWL_DEBUG_11H(priv, "uCode time for the switch is 0x%x\n",
		      cmd.switch_time);
	ch_info = iwl_get_channel_info(priv, priv->band, ch);
	if (ch_info)
		cmd.expect_beacon = is_channel_radar(ch_info);
	else {
		IWL_ERR(priv, "invalid channel switch from %u to %u\n",
			ctx->active.channel, ch);
		return -EFAULT;
	}
	priv->switch_rxon.channel = cmd.channel;
	priv->switch_rxon.switch_in_progress = true;

	return iwl_send_cmd_sync(priv, &hcmd);
}

static struct iwl_lib_ops iwl6000_lib = {
	.set_hw_params = iwl6000_hw_set_hw_params,
	.txq_update_byte_cnt_tbl = iwlagn_txq_update_byte_cnt_tbl,
	.txq_inval_byte_cnt_tbl = iwlagn_txq_inval_byte_cnt_tbl,
	.txq_set_sched = iwlagn_txq_set_sched,
	.txq_agg_enable = iwlagn_txq_agg_enable,
	.txq_agg_disable = iwlagn_txq_agg_disable,
	.txq_attach_buf_to_tfd = iwl_hw_txq_attach_buf_to_tfd,
	.txq_free_tfd = iwl_hw_txq_free_tfd,
	.txq_init = iwl_hw_tx_queue_init,
	.rx_handler_setup = iwlagn_rx_handler_setup,
	.setup_deferred_work = iwlagn_setup_deferred_work,
	.is_valid_rtc_data_addr = iwlagn_hw_valid_rtc_data_addr,
	.load_ucode = iwlagn_load_ucode,
	.dump_nic_event_log = iwl_dump_nic_event_log,
	.dump_nic_error_log = iwl_dump_nic_error_log,
	.dump_csr = iwl_dump_csr,
	.dump_fh = iwl_dump_fh,
	.init_alive_start = iwlagn_init_alive_start,
	.alive_notify = iwlagn_alive_notify,
	.send_tx_power = iwlagn_send_tx_power,
	.update_chain_flags = iwl_update_chain_flags,
	.set_channel_switch = iwl6000_hw_channel_switch,
	.apm_ops = {
		.init = iwl_apm_init,
		.config = iwl6000_nic_config,
	},
	.eeprom_ops = {
		.regulatory_bands = {
			EEPROM_REG_BAND_1_CHANNELS,
			EEPROM_REG_BAND_2_CHANNELS,
			EEPROM_REG_BAND_3_CHANNELS,
			EEPROM_REG_BAND_4_CHANNELS,
			EEPROM_REG_BAND_5_CHANNELS,
			EEPROM_6000_REG_BAND_24_HT40_CHANNELS,
			EEPROM_REG_BAND_52_HT40_CHANNELS
		},
		.acquire_semaphore = iwlcore_eeprom_acquire_semaphore,
		.release_semaphore = iwlcore_eeprom_release_semaphore,
		.calib_version	= iwlagn_eeprom_calib_version,
		.query_addr = iwlagn_eeprom_query_addr,
		.update_enhanced_txpower = iwlcore_eeprom_enhanced_txpower,
	},
	.isr_ops = {
		.isr = iwl_isr_ict,
		.free = iwl_free_isr_ict,
		.alloc = iwl_alloc_isr_ict,
		.reset = iwl_reset_ict,
		.disable = iwl_disable_ict,
	},
	.temp_ops = {
		.temperature = iwlagn_temperature,
	 },
	.debugfs_ops = {
		.rx_stats_read = iwl_ucode_rx_stats_read,
		.tx_stats_read = iwl_ucode_tx_stats_read,
		.general_stats_read = iwl_ucode_general_stats_read,
		.bt_stats_read = iwl_ucode_bt_stats_read,
		.reply_tx_error = iwl_reply_tx_error_read,
	},
<<<<<<< HEAD
	.check_plcp_health = iwl_good_plcp_health,
	.check_ack_health = iwl_good_ack_health,
=======
>>>>>>> 105e53f8
	.txfifo_flush = iwlagn_txfifo_flush,
	.dev_txfifo_flush = iwlagn_dev_txfifo_flush,
	.tt_ops = {
		.lower_power_detection = iwl_tt_is_low_power_state,
		.tt_power_mode = iwl_tt_current_power_mode,
		.ct_kill_check = iwl_check_for_ct_kill,
	}
};

static struct iwl_lib_ops iwl6030_lib = {
	.set_hw_params = iwl6000_hw_set_hw_params,
	.txq_update_byte_cnt_tbl = iwlagn_txq_update_byte_cnt_tbl,
	.txq_inval_byte_cnt_tbl = iwlagn_txq_inval_byte_cnt_tbl,
	.txq_set_sched = iwlagn_txq_set_sched,
	.txq_agg_enable = iwlagn_txq_agg_enable,
	.txq_agg_disable = iwlagn_txq_agg_disable,
	.txq_attach_buf_to_tfd = iwl_hw_txq_attach_buf_to_tfd,
	.txq_free_tfd = iwl_hw_txq_free_tfd,
	.txq_init = iwl_hw_tx_queue_init,
	.rx_handler_setup = iwlagn_bt_rx_handler_setup,
	.setup_deferred_work = iwlagn_bt_setup_deferred_work,
	.cancel_deferred_work = iwlagn_bt_cancel_deferred_work,
	.is_valid_rtc_data_addr = iwlagn_hw_valid_rtc_data_addr,
	.load_ucode = iwlagn_load_ucode,
	.dump_nic_event_log = iwl_dump_nic_event_log,
	.dump_nic_error_log = iwl_dump_nic_error_log,
	.dump_csr = iwl_dump_csr,
	.dump_fh = iwl_dump_fh,
	.init_alive_start = iwlagn_init_alive_start,
	.alive_notify = iwlagn_alive_notify,
	.send_tx_power = iwlagn_send_tx_power,
	.update_chain_flags = iwl_update_chain_flags,
	.set_channel_switch = iwl6000_hw_channel_switch,
	.apm_ops = {
		.init = iwl_apm_init,
		.config = iwl6000_nic_config,
	},
	.eeprom_ops = {
		.regulatory_bands = {
			EEPROM_REG_BAND_1_CHANNELS,
			EEPROM_REG_BAND_2_CHANNELS,
			EEPROM_REG_BAND_3_CHANNELS,
			EEPROM_REG_BAND_4_CHANNELS,
			EEPROM_REG_BAND_5_CHANNELS,
			EEPROM_6000_REG_BAND_24_HT40_CHANNELS,
			EEPROM_REG_BAND_52_HT40_CHANNELS
		},
		.acquire_semaphore = iwlcore_eeprom_acquire_semaphore,
		.release_semaphore = iwlcore_eeprom_release_semaphore,
		.calib_version	= iwlagn_eeprom_calib_version,
		.query_addr = iwlagn_eeprom_query_addr,
		.update_enhanced_txpower = iwlcore_eeprom_enhanced_txpower,
	},
	.isr_ops = {
		.isr = iwl_isr_ict,
		.free = iwl_free_isr_ict,
		.alloc = iwl_alloc_isr_ict,
		.reset = iwl_reset_ict,
		.disable = iwl_disable_ict,
	},
	.temp_ops = {
		.temperature = iwlagn_temperature,
	 },
	.debugfs_ops = {
		.rx_stats_read = iwl_ucode_rx_stats_read,
		.tx_stats_read = iwl_ucode_tx_stats_read,
		.general_stats_read = iwl_ucode_general_stats_read,
		.bt_stats_read = iwl_ucode_bt_stats_read,
		.reply_tx_error = iwl_reply_tx_error_read,
	},
<<<<<<< HEAD
	.check_plcp_health = iwl_good_plcp_health,
	.check_ack_health = iwl_good_ack_health,
=======
>>>>>>> 105e53f8
	.txfifo_flush = iwlagn_txfifo_flush,
	.dev_txfifo_flush = iwlagn_dev_txfifo_flush,
	.tt_ops = {
		.lower_power_detection = iwl_tt_is_low_power_state,
		.tt_power_mode = iwl_tt_current_power_mode,
		.ct_kill_check = iwl_check_for_ct_kill,
	}
};

static struct iwl_nic_ops iwl6050_nic_ops = {
	.additional_nic_config = &iwl6050_additional_nic_config,
};

static struct iwl_nic_ops iwl6150_nic_ops = {
	.additional_nic_config = &iwl6150_additional_nic_config,
};

static const struct iwl_ops iwl6000_ops = {
	.lib = &iwl6000_lib,
	.hcmd = &iwlagn_hcmd,
	.utils = &iwlagn_hcmd_utils,
	.led = &iwlagn_led_ops,
	.ieee80211_ops = &iwlagn_hw_ops,
};

static const struct iwl_ops iwl6050_ops = {
	.lib = &iwl6000_lib,
	.hcmd = &iwlagn_hcmd,
	.utils = &iwlagn_hcmd_utils,
	.led = &iwlagn_led_ops,
	.nic = &iwl6050_nic_ops,
	.ieee80211_ops = &iwlagn_hw_ops,
};

static const struct iwl_ops iwl6150_ops = {
	.lib = &iwl6000_lib,
	.hcmd = &iwlagn_hcmd,
	.utils = &iwlagn_hcmd_utils,
	.led = &iwlagn_led_ops,
<<<<<<< HEAD
	.nic = &iwl6050g2_nic_ops,
=======
	.nic = &iwl6150_nic_ops,
>>>>>>> 105e53f8
	.ieee80211_ops = &iwlagn_hw_ops,
};

static const struct iwl_ops iwl6030_ops = {
	.lib = &iwl6030_lib,
	.hcmd = &iwlagn_bt_hcmd,
	.utils = &iwlagn_hcmd_utils,
	.led = &iwlagn_led_ops,
	.ieee80211_ops = &iwlagn_hw_ops,
};

static struct iwl_base_params iwl6000_base_params = {
	.eeprom_size = OTP_LOW_IMAGE_SIZE,
	.num_of_queues = IWLAGN_NUM_QUEUES,
	.num_of_ampdu_queues = IWLAGN_NUM_AMPDU_QUEUES,
	.pll_cfg_val = 0,
	.set_l0s = true,
	.use_bsm = false,
	.max_ll_items = OTP_MAX_LL_ITEMS_6x00,
	.shadow_ram_support = true,
	.led_compensation = 51,
	.chain_noise_num_beacons = IWL_CAL_NUM_BEACONS,
	.adv_thermal_throttle = true,
	.support_ct_kill_exit = true,
	.plcp_delta_threshold = IWL_MAX_PLCP_ERR_THRESHOLD_DEF,
	.chain_noise_scale = 1000,
	.wd_timeout = IWL_DEF_WD_TIMEOUT,
	.max_event_log_size = 512,
	.ucode_tracing = true,
	.sensitivity_calib_by_driver = true,
	.chain_noise_calib_by_driver = true,
	.shadow_reg_enable = true,
};

static struct iwl_base_params iwl6050_base_params = {
	.eeprom_size = OTP_LOW_IMAGE_SIZE,
	.num_of_queues = IWLAGN_NUM_QUEUES,
	.num_of_ampdu_queues = IWLAGN_NUM_AMPDU_QUEUES,
	.pll_cfg_val = 0,
	.set_l0s = true,
	.use_bsm = false,
	.max_ll_items = OTP_MAX_LL_ITEMS_6x50,
	.shadow_ram_support = true,
	.led_compensation = 51,
	.chain_noise_num_beacons = IWL_CAL_NUM_BEACONS,
	.adv_thermal_throttle = true,
	.support_ct_kill_exit = true,
	.plcp_delta_threshold = IWL_MAX_PLCP_ERR_THRESHOLD_DEF,
	.chain_noise_scale = 1500,
	.wd_timeout = IWL_DEF_WD_TIMEOUT,
	.max_event_log_size = 1024,
	.ucode_tracing = true,
	.sensitivity_calib_by_driver = true,
	.chain_noise_calib_by_driver = true,
	.shadow_reg_enable = true,
};
static struct iwl_base_params iwl6000_g2_base_params = {
	.eeprom_size = OTP_LOW_IMAGE_SIZE,
	.num_of_queues = IWLAGN_NUM_QUEUES,
	.num_of_ampdu_queues = IWLAGN_NUM_AMPDU_QUEUES,
	.pll_cfg_val = 0,
	.set_l0s = true,
	.use_bsm = false,
	.max_ll_items = OTP_MAX_LL_ITEMS_6x00,
	.shadow_ram_support = true,
	.led_compensation = 57,
	.chain_noise_num_beacons = IWL_CAL_NUM_BEACONS,
	.adv_thermal_throttle = true,
	.support_ct_kill_exit = true,
	.plcp_delta_threshold = IWL_MAX_PLCP_ERR_THRESHOLD_DEF,
	.chain_noise_scale = 1000,
	.wd_timeout = IWL_LONG_WD_TIMEOUT,
	.max_event_log_size = 512,
	.ucode_tracing = true,
	.sensitivity_calib_by_driver = true,
	.chain_noise_calib_by_driver = true,
	.shadow_reg_enable = true,
};

static struct iwl_ht_params iwl6000_ht_params = {
	.ht_greenfield_support = true,
	.use_rts_for_aggregation = true, /* use rts/cts protection */
};

static struct iwl_bt_params iwl6000_bt_params = {
	.bt_statistics = true,
	/* Due to bluetooth, we transmit 2.4 GHz probes only on antenna A */
	.advanced_bt_coexist = true,
	.agg_time_limit = BT_AGG_THRESHOLD_DEF,
	.bt_init_traffic_load = IWL_BT_COEX_TRAFFIC_LOAD_NONE,
	.bt_prio_boost = IWLAGN_BT_PRIO_BOOST_DEFAULT,
	.bt_sco_disable = true,
};

#define IWL_DEVICE_6005						\
<<<<<<< HEAD
	.fw_name_pre = IWL6000G2A_FW_PRE,			\
	.ucode_api_max = IWL6000G2_UCODE_API_MAX,		\
	.ucode_api_min = IWL6000G2_UCODE_API_MIN,		\
	.eeprom_ver = EEPROM_6000G2_EEPROM_VERSION,		\
	.eeprom_calib_ver = EEPROM_6000G2_TX_POWER_VERSION,	\
=======
	.fw_name_pre = IWL6005_FW_PRE,			\
	.ucode_api_max = IWL6000G2_UCODE_API_MAX,		\
	.ucode_api_min = IWL6000G2_UCODE_API_MIN,		\
	.eeprom_ver = EEPROM_6005_EEPROM_VERSION,		\
	.eeprom_calib_ver = EEPROM_6005_TX_POWER_VERSION,	\
>>>>>>> 105e53f8
	.ops = &iwl6000_ops,					\
	.mod_params = &iwlagn_mod_params,			\
	.base_params = &iwl6000_g2_base_params,			\
	.need_dc_calib = true,					\
	.need_temp_offset_calib = true,				\
	.led_mode = IWL_LED_RF_STATE

struct iwl_cfg iwl6005_2agn_cfg = {
	.name = "Intel(R) Centrino(R) Advanced-N 6205 AGN",
	IWL_DEVICE_6005,
	.ht_params = &iwl6000_ht_params,
};

struct iwl_cfg iwl6005_2abg_cfg = {
	.name = "Intel(R) Centrino(R) Advanced-N 6205 ABG",
	IWL_DEVICE_6005,
};

struct iwl_cfg iwl6005_2bg_cfg = {
	.name = "Intel(R) Centrino(R) Advanced-N 6205 BG",
	IWL_DEVICE_6005,
};

#define IWL_DEVICE_6030						\
<<<<<<< HEAD
	.fw_name_pre = IWL6000G2B_FW_PRE,			\
	.ucode_api_max = IWL6000G2_UCODE_API_MAX,		\
	.ucode_api_min = IWL6000G2_UCODE_API_MIN,		\
	.eeprom_ver = EEPROM_6000G2_EEPROM_VERSION,		\
	.eeprom_calib_ver = EEPROM_6000G2_TX_POWER_VERSION,	\
	.ops = &iwl6000g2b_ops,					\
=======
	.fw_name_pre = IWL6030_FW_PRE,			\
	.ucode_api_max = IWL6000G2_UCODE_API_MAX,		\
	.ucode_api_min = IWL6000G2_UCODE_API_MIN,		\
	.eeprom_ver = EEPROM_6030_EEPROM_VERSION,		\
	.eeprom_calib_ver = EEPROM_6030_TX_POWER_VERSION,	\
	.ops = &iwl6030_ops,					\
>>>>>>> 105e53f8
	.mod_params = &iwlagn_mod_params,			\
	.base_params = &iwl6000_g2_base_params,			\
	.bt_params = &iwl6000_bt_params,			\
	.need_dc_calib = true,					\
	.need_temp_offset_calib = true,				\
	.led_mode = IWL_LED_RF_STATE,				\
	.adv_pm = true						\

struct iwl_cfg iwl6030_2agn_cfg = {
	.name = "Intel(R) Centrino(R) Advanced-N 6230 AGN",
	IWL_DEVICE_6030,
	.ht_params = &iwl6000_ht_params,
};

struct iwl_cfg iwl6030_2abg_cfg = {
	.name = "Intel(R) Centrino(R) Advanced-N 6230 ABG",
	IWL_DEVICE_6030,
};

struct iwl_cfg iwl6030_2bgn_cfg = {
	.name = "Intel(R) Centrino(R) Advanced-N 6230 BGN",
	IWL_DEVICE_6030,
	.ht_params = &iwl6000_ht_params,
};

struct iwl_cfg iwl6030_2bg_cfg = {
	.name = "Intel(R) Centrino(R) Advanced-N 6230 BG",
	IWL_DEVICE_6030,
};

struct iwl_cfg iwl1030_bgn_cfg = {
	.name = "Intel(R) Centrino(R) Wireless-N 1030 BGN",
	IWL_DEVICE_6030,
	.ht_params = &iwl6000_ht_params,
};

struct iwl_cfg iwl1030_bg_cfg = {
	.name = "Intel(R) Centrino(R) Wireless-N 1030 BG",
	IWL_DEVICE_6030,
};

struct iwl_cfg iwl130_bgn_cfg = {
	.name = "Intel(R) Centrino(R) Wireless-N 130 BGN",
	IWL_DEVICE_6030,
	.ht_params = &iwl6000_ht_params,
	.rx_with_siso_diversity = true,
};

struct iwl_cfg iwl130_bg_cfg = {
	.name = "Intel(R) Centrino(R) Wireless-N 130 BG",
	IWL_DEVICE_6030,
	.rx_with_siso_diversity = true,
};

/*
 * "i": Internal configuration, use internal Power Amplifier
 */
#define IWL_DEVICE_6000i					\
	.fw_name_pre = IWL6000_FW_PRE,				\
	.ucode_api_max = IWL6000_UCODE_API_MAX,			\
	.ucode_api_min = IWL6000_UCODE_API_MIN,			\
	.valid_tx_ant = ANT_BC,		/* .cfg overwrite */	\
	.valid_rx_ant = ANT_BC,		/* .cfg overwrite */	\
	.eeprom_ver = EEPROM_6000_EEPROM_VERSION,		\
	.eeprom_calib_ver = EEPROM_6000_TX_POWER_VERSION,	\
	.ops = &iwl6000_ops,					\
	.mod_params = &iwlagn_mod_params,			\
	.base_params = &iwl6000_base_params,			\
	.pa_type = IWL_PA_INTERNAL,				\
	.led_mode = IWL_LED_BLINK

struct iwl_cfg iwl6000i_2agn_cfg = {
	.name = "Intel(R) Centrino(R) Advanced-N 6200 AGN",
	IWL_DEVICE_6000i,
	.ht_params = &iwl6000_ht_params,
};

struct iwl_cfg iwl6000i_2abg_cfg = {
	.name = "Intel(R) Centrino(R) Advanced-N 6200 ABG",
	IWL_DEVICE_6000i,
};

struct iwl_cfg iwl6000i_2bg_cfg = {
	.name = "Intel(R) Centrino(R) Advanced-N 6200 BG",
	IWL_DEVICE_6000i,
};

#define IWL_DEVICE_6050						\
	.fw_name_pre = IWL6050_FW_PRE,				\
	.ucode_api_max = IWL6050_UCODE_API_MAX,			\
	.ucode_api_min = IWL6050_UCODE_API_MIN,			\
<<<<<<< HEAD
=======
	.valid_tx_ant = ANT_AB,		/* .cfg overwrite */	\
	.valid_rx_ant = ANT_AB,		/* .cfg overwrite */	\
>>>>>>> 105e53f8
	.ops = &iwl6050_ops,					\
	.eeprom_ver = EEPROM_6050_EEPROM_VERSION,		\
	.eeprom_calib_ver = EEPROM_6050_TX_POWER_VERSION,	\
	.mod_params = &iwlagn_mod_params,			\
	.base_params = &iwl6050_base_params,			\
	.need_dc_calib = true,					\
	.led_mode = IWL_LED_BLINK,				\
	.internal_wimax_coex = true

struct iwl_cfg iwl6050_2agn_cfg = {
	.name = "Intel(R) Centrino(R) Advanced-N + WiMAX 6250 AGN",
	IWL_DEVICE_6050,
<<<<<<< HEAD
	.ht_params = &iwl6000_ht_params,
};

struct iwl_cfg iwl6050_2abg_cfg = {
	.name = "Intel(R) Centrino(R) Advanced-N + WiMAX 6250 ABG",
	IWL_DEVICE_6050,
};

struct iwl_cfg iwl6150_bgn_cfg = {
	.name = "Intel(R) Centrino(R) Wireless-N + WiMAX 6150 BGN",
	.fw_name_pre = IWL6050_FW_PRE,
	.ucode_api_max = IWL6050_UCODE_API_MAX,
	.ucode_api_min = IWL6050_UCODE_API_MIN,
	.eeprom_ver = EEPROM_6050G2_EEPROM_VERSION,
	.eeprom_calib_ver = EEPROM_6050G2_TX_POWER_VERSION,
	.ops = &iwl6050g2_ops,
	.mod_params = &iwlagn_mod_params,
	.base_params = &iwl6050_base_params,
	.ht_params = &iwl6000_ht_params,
=======
	.ht_params = &iwl6000_ht_params,
};

struct iwl_cfg iwl6050_2abg_cfg = {
	.name = "Intel(R) Centrino(R) Advanced-N + WiMAX 6250 ABG",
	IWL_DEVICE_6050,
};

struct iwl_cfg iwl6150_bgn_cfg = {
	.name = "Intel(R) Centrino(R) Wireless-N + WiMAX 6150 BGN",
	.fw_name_pre = IWL6050_FW_PRE,
	.ucode_api_max = IWL6050_UCODE_API_MAX,
	.ucode_api_min = IWL6050_UCODE_API_MIN,
	.eeprom_ver = EEPROM_6150_EEPROM_VERSION,
	.eeprom_calib_ver = EEPROM_6150_TX_POWER_VERSION,
	.ops = &iwl6150_ops,
	.mod_params = &iwlagn_mod_params,
	.base_params = &iwl6050_base_params,
	.ht_params = &iwl6000_ht_params,
>>>>>>> 105e53f8
	.need_dc_calib = true,
	.led_mode = IWL_LED_RF_STATE,
	.internal_wimax_coex = true,
};

struct iwl_cfg iwl6000_3agn_cfg = {
	.name = "Intel(R) Centrino(R) Ultimate-N 6300 AGN",
	.fw_name_pre = IWL6000_FW_PRE,
	.ucode_api_max = IWL6000_UCODE_API_MAX,
	.ucode_api_min = IWL6000_UCODE_API_MIN,
	.eeprom_ver = EEPROM_6000_EEPROM_VERSION,
	.eeprom_calib_ver = EEPROM_6000_TX_POWER_VERSION,
	.ops = &iwl6000_ops,
	.mod_params = &iwlagn_mod_params,
	.base_params = &iwl6000_base_params,
	.ht_params = &iwl6000_ht_params,
	.need_dc_calib = true,
	.led_mode = IWL_LED_BLINK,
};

MODULE_FIRMWARE(IWL6000_MODULE_FIRMWARE(IWL6000_UCODE_API_MAX));
MODULE_FIRMWARE(IWL6050_MODULE_FIRMWARE(IWL6050_UCODE_API_MAX));
<<<<<<< HEAD
MODULE_FIRMWARE(IWL6000G2A_MODULE_FIRMWARE(IWL6000G2_UCODE_API_MAX));
MODULE_FIRMWARE(IWL6000G2B_MODULE_FIRMWARE(IWL6000G2_UCODE_API_MAX));
=======
MODULE_FIRMWARE(IWL6005_MODULE_FIRMWARE(IWL6000G2_UCODE_API_MAX));
MODULE_FIRMWARE(IWL6030_MODULE_FIRMWARE(IWL6000G2_UCODE_API_MAX));
>>>>>>> 105e53f8
<|MERGE_RESOLUTION|>--- conflicted
+++ resolved
@@ -71,15 +71,9 @@
 #define _IWL6005_MODULE_FIRMWARE(api) IWL6005_FW_PRE #api ".ucode"
 #define IWL6005_MODULE_FIRMWARE(api) _IWL6005_MODULE_FIRMWARE(api)
 
-<<<<<<< HEAD
-#define IWL6000G2B_FW_PRE "iwlwifi-6000g2b-"
-#define _IWL6000G2B_MODULE_FIRMWARE(api) IWL6000G2B_FW_PRE #api ".ucode"
-#define IWL6000G2B_MODULE_FIRMWARE(api) _IWL6000G2B_MODULE_FIRMWARE(api)
-=======
 #define IWL6030_FW_PRE "iwlwifi-6000g2b-"
 #define _IWL6030_MODULE_FIRMWARE(api) IWL6030_FW_PRE #api ".ucode"
 #define IWL6030_MODULE_FIRMWARE(api) _IWL6030_MODULE_FIRMWARE(api)
->>>>>>> 105e53f8
 
 static void iwl6000_set_ct_threshold(struct iwl_priv *priv)
 {
@@ -349,11 +343,6 @@
 		.bt_stats_read = iwl_ucode_bt_stats_read,
 		.reply_tx_error = iwl_reply_tx_error_read,
 	},
-<<<<<<< HEAD
-	.check_plcp_health = iwl_good_plcp_health,
-	.check_ack_health = iwl_good_ack_health,
-=======
->>>>>>> 105e53f8
 	.txfifo_flush = iwlagn_txfifo_flush,
 	.dev_txfifo_flush = iwlagn_dev_txfifo_flush,
 	.tt_ops = {
@@ -424,11 +413,6 @@
 		.bt_stats_read = iwl_ucode_bt_stats_read,
 		.reply_tx_error = iwl_reply_tx_error_read,
 	},
-<<<<<<< HEAD
-	.check_plcp_health = iwl_good_plcp_health,
-	.check_ack_health = iwl_good_ack_health,
-=======
->>>>>>> 105e53f8
 	.txfifo_flush = iwlagn_txfifo_flush,
 	.dev_txfifo_flush = iwlagn_dev_txfifo_flush,
 	.tt_ops = {
@@ -468,11 +452,7 @@
 	.hcmd = &iwlagn_hcmd,
 	.utils = &iwlagn_hcmd_utils,
 	.led = &iwlagn_led_ops,
-<<<<<<< HEAD
-	.nic = &iwl6050g2_nic_ops,
-=======
 	.nic = &iwl6150_nic_ops,
->>>>>>> 105e53f8
 	.ieee80211_ops = &iwlagn_hw_ops,
 };
 
@@ -568,19 +548,11 @@
 };
 
 #define IWL_DEVICE_6005						\
-<<<<<<< HEAD
-	.fw_name_pre = IWL6000G2A_FW_PRE,			\
-	.ucode_api_max = IWL6000G2_UCODE_API_MAX,		\
-	.ucode_api_min = IWL6000G2_UCODE_API_MIN,		\
-	.eeprom_ver = EEPROM_6000G2_EEPROM_VERSION,		\
-	.eeprom_calib_ver = EEPROM_6000G2_TX_POWER_VERSION,	\
-=======
 	.fw_name_pre = IWL6005_FW_PRE,			\
 	.ucode_api_max = IWL6000G2_UCODE_API_MAX,		\
 	.ucode_api_min = IWL6000G2_UCODE_API_MIN,		\
 	.eeprom_ver = EEPROM_6005_EEPROM_VERSION,		\
 	.eeprom_calib_ver = EEPROM_6005_TX_POWER_VERSION,	\
->>>>>>> 105e53f8
 	.ops = &iwl6000_ops,					\
 	.mod_params = &iwlagn_mod_params,			\
 	.base_params = &iwl6000_g2_base_params,			\
@@ -605,21 +577,12 @@
 };
 
 #define IWL_DEVICE_6030						\
-<<<<<<< HEAD
-	.fw_name_pre = IWL6000G2B_FW_PRE,			\
-	.ucode_api_max = IWL6000G2_UCODE_API_MAX,		\
-	.ucode_api_min = IWL6000G2_UCODE_API_MIN,		\
-	.eeprom_ver = EEPROM_6000G2_EEPROM_VERSION,		\
-	.eeprom_calib_ver = EEPROM_6000G2_TX_POWER_VERSION,	\
-	.ops = &iwl6000g2b_ops,					\
-=======
 	.fw_name_pre = IWL6030_FW_PRE,			\
 	.ucode_api_max = IWL6000G2_UCODE_API_MAX,		\
 	.ucode_api_min = IWL6000G2_UCODE_API_MIN,		\
 	.eeprom_ver = EEPROM_6030_EEPROM_VERSION,		\
 	.eeprom_calib_ver = EEPROM_6030_TX_POWER_VERSION,	\
 	.ops = &iwl6030_ops,					\
->>>>>>> 105e53f8
 	.mod_params = &iwlagn_mod_params,			\
 	.base_params = &iwl6000_g2_base_params,			\
 	.bt_params = &iwl6000_bt_params,			\
@@ -711,11 +674,8 @@
 	.fw_name_pre = IWL6050_FW_PRE,				\
 	.ucode_api_max = IWL6050_UCODE_API_MAX,			\
 	.ucode_api_min = IWL6050_UCODE_API_MIN,			\
-<<<<<<< HEAD
-=======
 	.valid_tx_ant = ANT_AB,		/* .cfg overwrite */	\
 	.valid_rx_ant = ANT_AB,		/* .cfg overwrite */	\
->>>>>>> 105e53f8
 	.ops = &iwl6050_ops,					\
 	.eeprom_ver = EEPROM_6050_EEPROM_VERSION,		\
 	.eeprom_calib_ver = EEPROM_6050_TX_POWER_VERSION,	\
@@ -728,27 +688,6 @@
 struct iwl_cfg iwl6050_2agn_cfg = {
 	.name = "Intel(R) Centrino(R) Advanced-N + WiMAX 6250 AGN",
 	IWL_DEVICE_6050,
-<<<<<<< HEAD
-	.ht_params = &iwl6000_ht_params,
-};
-
-struct iwl_cfg iwl6050_2abg_cfg = {
-	.name = "Intel(R) Centrino(R) Advanced-N + WiMAX 6250 ABG",
-	IWL_DEVICE_6050,
-};
-
-struct iwl_cfg iwl6150_bgn_cfg = {
-	.name = "Intel(R) Centrino(R) Wireless-N + WiMAX 6150 BGN",
-	.fw_name_pre = IWL6050_FW_PRE,
-	.ucode_api_max = IWL6050_UCODE_API_MAX,
-	.ucode_api_min = IWL6050_UCODE_API_MIN,
-	.eeprom_ver = EEPROM_6050G2_EEPROM_VERSION,
-	.eeprom_calib_ver = EEPROM_6050G2_TX_POWER_VERSION,
-	.ops = &iwl6050g2_ops,
-	.mod_params = &iwlagn_mod_params,
-	.base_params = &iwl6050_base_params,
-	.ht_params = &iwl6000_ht_params,
-=======
 	.ht_params = &iwl6000_ht_params,
 };
 
@@ -768,7 +707,6 @@
 	.mod_params = &iwlagn_mod_params,
 	.base_params = &iwl6050_base_params,
 	.ht_params = &iwl6000_ht_params,
->>>>>>> 105e53f8
 	.need_dc_calib = true,
 	.led_mode = IWL_LED_RF_STATE,
 	.internal_wimax_coex = true,
@@ -791,10 +729,5 @@
 
 MODULE_FIRMWARE(IWL6000_MODULE_FIRMWARE(IWL6000_UCODE_API_MAX));
 MODULE_FIRMWARE(IWL6050_MODULE_FIRMWARE(IWL6050_UCODE_API_MAX));
-<<<<<<< HEAD
-MODULE_FIRMWARE(IWL6000G2A_MODULE_FIRMWARE(IWL6000G2_UCODE_API_MAX));
-MODULE_FIRMWARE(IWL6000G2B_MODULE_FIRMWARE(IWL6000G2_UCODE_API_MAX));
-=======
 MODULE_FIRMWARE(IWL6005_MODULE_FIRMWARE(IWL6000G2_UCODE_API_MAX));
-MODULE_FIRMWARE(IWL6030_MODULE_FIRMWARE(IWL6000G2_UCODE_API_MAX));
->>>>>>> 105e53f8
+MODULE_FIRMWARE(IWL6030_MODULE_FIRMWARE(IWL6000G2_UCODE_API_MAX));