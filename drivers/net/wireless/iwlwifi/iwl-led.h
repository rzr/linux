/******************************************************************************
 *
 * Copyright(c) 2003 - 2010 Intel Corporation. All rights reserved.
 *
 * This program is free software; you can redistribute it and/or modify it
 * under the terms of version 2 of the GNU General Public License as
 * published by the Free Software Foundation.
 *
 * This program is distributed in the hope that it will be useful, but WITHOUT
 * ANY WARRANTY; without even the implied warranty of MERCHANTABILITY or
 * FITNESS FOR A PARTICULAR PURPOSE.  See the GNU General Public License for
 * more details.
 *
 * You should have received a copy of the GNU General Public License along with
 * this program; if not, write to the Free Software Foundation, Inc.,
 * 51 Franklin Street, Fifth Floor, Boston, MA 02110, USA
 *
 * The full GNU General Public License is included in this distribution in the
 * file called LICENSE.
 *
 * Contact Information:
 *  Intel Linux Wireless <ilw@linux.intel.com>
 * Intel Corporation, 5200 N.E. Elam Young Parkway, Hillsboro, OR 97124-6497
 *
 *****************************************************************************/

#ifndef __iwl_leds_h__
#define __iwl_leds_h__


struct iwl_priv;

#define IWL_LED_SOLID 11
#define IWL_DEF_LED_INTRVL cpu_to_le32(1000)

#define IWL_LED_ACTIVITY       (0<<1)
#define IWL_LED_LINK           (1<<1)

/*
 * LED mode
<<<<<<< HEAD
 *    IWL_LED_DEFAULT:  use system default
=======
 *    IWL_LED_DEFAULT:  use device default
>>>>>>> 105e53f8
 *    IWL_LED_RF_STATE: turn LED on/off based on RF state
 *			LED ON  = RF ON
 *			LED OFF = RF OFF
 *    IWL_LED_BLINK:    adjust led blink rate based on blink table
 */
enum iwl_led_mode {
	IWL_LED_DEFAULT,
	IWL_LED_RF_STATE,
	IWL_LED_BLINK,
};

void iwl_leds_init(struct iwl_priv *priv);
void iwl_leds_exit(struct iwl_priv *priv);

#endif /* __iwl_leds_h__ */<|MERGE_RESOLUTION|>--- conflicted
+++ resolved
@@ -38,11 +38,7 @@
 
 /*
  * LED mode
-<<<<<<< HEAD
- *    IWL_LED_DEFAULT:  use system default
-=======
  *    IWL_LED_DEFAULT:  use device default
->>>>>>> 105e53f8
  *    IWL_LED_RF_STATE: turn LED on/off based on RF state
  *			LED ON  = RF ON
  *			LED OFF = RF OFF
