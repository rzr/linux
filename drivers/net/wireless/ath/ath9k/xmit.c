--- conflicted
+++ resolved
@@ -55,14 +55,9 @@
 static void ath_tx_txqaddbuf(struct ath_softc *sc, struct ath_txq *txq,
 			     struct list_head *head);
 static void ath_buf_set_rate(struct ath_softc *sc, struct ath_buf *bf, int len);
-<<<<<<< HEAD
-static void ath_tx_rc_status(struct ath_buf *bf, struct ath_tx_status *ts,
-			     int nframes, int nbad, int txok, bool update_rc);
-=======
 static void ath_tx_rc_status(struct ath_softc *sc, struct ath_buf *bf,
 			     struct ath_tx_status *ts, int nframes, int nbad,
 			     int txok, bool update_rc);
->>>>>>> 105e53f8
 static void ath_tx_update_baw(struct ath_softc *sc, struct ath_atx_tid *tid,
 			      int seqno);
 
@@ -171,15 +166,9 @@
 		fi = get_frame_info(bf->bf_mpdu);
 		if (fi->retries) {
 			ath_tx_update_baw(sc, tid, fi->seqno);
-<<<<<<< HEAD
-			ath_tx_complete_buf(sc, bf, txq, &bf_head, &ts, 0, 0);
-		} else {
-			ath_tx_send_normal(sc, txq, tid, &bf_head);
-=======
 			ath_tx_complete_buf(sc, bf, txq, &bf_head, &ts, 0, 1);
 		} else {
 			ath_tx_send_normal(sc, txq, NULL, &bf_head);
->>>>>>> 105e53f8
 		}
 		spin_lock_bh(&txq->axq_lock);
 	}
@@ -391,11 +380,7 @@
 			    !bf->bf_stale || bf_next != NULL)
 				list_move_tail(&bf->list, &bf_head);
 
-<<<<<<< HEAD
-			ath_tx_rc_status(bf, ts, 1, 1, 0, false);
-=======
 			ath_tx_rc_status(sc, bf, ts, 1, 1, 0, false);
->>>>>>> 105e53f8
 			ath_tx_complete_buf(sc, bf, txq, &bf_head, ts,
 				0, 0);
 
@@ -501,17 +486,10 @@
 
 			if (rc_update && (acked_cnt == 1 || txfail_cnt == 1)) {
 				memcpy(tx_info->control.rates, rates, sizeof(rates));
-<<<<<<< HEAD
-				ath_tx_rc_status(bf, ts, nframes, nbad, txok, true);
-				rc_update = false;
-			} else {
-				ath_tx_rc_status(bf, ts, nframes, nbad, txok, false);
-=======
 				ath_tx_rc_status(sc, bf, ts, nframes, nbad, txok, true);
 				rc_update = false;
 			} else {
 				ath_tx_rc_status(sc, bf, ts, nframes, nbad, txok, false);
->>>>>>> 105e53f8
 			}
 
 			ath_tx_complete_buf(sc, bf, txq, &bf_head, ts,
@@ -535,11 +513,7 @@
 
 						bf->bf_state.bf_type |=
 							BUF_XRETRY;
-<<<<<<< HEAD
-						ath_tx_rc_status(bf, ts, nframes,
-=======
 						ath_tx_rc_status(sc, bf, ts, nframes,
->>>>>>> 105e53f8
 								nbad, 0, false);
 						ath_tx_complete_buf(sc, bf, txq,
 								    &bf_head,
@@ -971,11 +945,7 @@
 		[WME_AC_VI] = ATH_TXQ_AC_VI,
 		[WME_AC_VO] = ATH_TXQ_AC_VO,
 	};
-<<<<<<< HEAD
-	int qnum, i;
-=======
 	int axq_qnum, i;
->>>>>>> 105e53f8
 
 	memset(&qi, 0, sizeof(qi));
 	qi.tqi_subtype = subtype_txq_to_hwq[subtype];
@@ -1017,28 +987,17 @@
 		 */
 		return NULL;
 	}
-<<<<<<< HEAD
-	if (qnum >= ARRAY_SIZE(sc->tx.txq)) {
-		ath_err(common, "qnum %u out of range, max %zu!\n",
-			qnum, ARRAY_SIZE(sc->tx.txq));
-		ath9k_hw_releasetxqueue(ah, qnum);
-=======
 	if (axq_qnum >= ARRAY_SIZE(sc->tx.txq)) {
 		ath_err(common, "qnum %u out of range, max %zu!\n",
 			axq_qnum, ARRAY_SIZE(sc->tx.txq));
 		ath9k_hw_releasetxqueue(ah, axq_qnum);
->>>>>>> 105e53f8
 		return NULL;
 	}
 	if (!ATH_TXQ_SETUP(sc, axq_qnum)) {
 		struct ath_txq *txq = &sc->tx.txq[axq_qnum];
 
-<<<<<<< HEAD
-		txq->axq_qnum = qnum;
-=======
 		txq->axq_qnum = axq_qnum;
 		txq->mac80211_qnum = -1;
->>>>>>> 105e53f8
 		txq->axq_link = NULL;
 		INIT_LIST_HEAD(&txq->axq_q);
 		INIT_LIST_HEAD(&txq->axq_acq);
@@ -1247,14 +1206,6 @@
 
 	if (npend)
 		ath_err(common, "Failed to stop TX DMA!\n");
-<<<<<<< HEAD
-
-	for (i = 0; i < ATH9K_NUM_TX_QUEUES; i++) {
-		if (ATH_TXQ_SETUP(sc, i))
-			ath_draintxq(sc, &sc->tx.txq[i], retry_tx);
-	}
-
-=======
 
 	for (i = 0; i < ATH9K_NUM_TX_QUEUES; i++) {
 		if (!ATH_TXQ_SETUP(sc, i))
@@ -1270,7 +1221,6 @@
 		ath_draintxq(sc, txq, retry_tx);
 	}
 
->>>>>>> 105e53f8
 	return !npend;
 }
 
@@ -1323,8 +1273,6 @@
 				break;
 		}
 
-<<<<<<< HEAD
-=======
 		if (!list_empty(&ac->tid_q)) {
 			if (!ac->sched) {
 				ac->sched = true;
@@ -1338,7 +1286,6 @@
 	}
 }
 
->>>>>>> 105e53f8
 /***********/
 /* TX, DMA */
 /***********/
@@ -1431,10 +1378,7 @@
 		 * Add this frame to software queue for scheduling later
 		 * for aggregation.
 		 */
-<<<<<<< HEAD
-=======
 		TX_STAT_INC(txctl->txq->axq_qnum, a_queued_sw);
->>>>>>> 105e53f8
 		list_add_tail(&bf->list, &tid->buf_q);
 		ath_tx_queue_tid(txctl->txq, tid);
 		return;
@@ -1448,10 +1392,7 @@
 		ath_tx_addto_baw(sc, tid, fi->seqno);
 
 	/* Queue to h/w without aggregation */
-<<<<<<< HEAD
-=======
 	TX_STAT_INC(txctl->txq->axq_qnum, a_queued_hw);
->>>>>>> 105e53f8
 	bf->bf_lastbf = bf;
 	ath_buf_set_rate(sc, bf, fi->framelen);
 	ath_tx_txqaddbuf(sc, txctl->txq, &bf_head);
@@ -1504,12 +1445,7 @@
 static void setup_frame_info(struct ieee80211_hw *hw, struct sk_buff *skb,
 			     int framelen)
 {
-<<<<<<< HEAD
-	struct ath_wiphy *aphy = hw->priv;
-	struct ath_softc *sc = aphy->sc;
-=======
 	struct ath_softc *sc = hw->priv;
->>>>>>> 105e53f8
 	struct ieee80211_tx_info *tx_info = IEEE80211_SKB_CB(skb);
 	struct ieee80211_sta *sta = tx_info->control.sta;
 	struct ieee80211_key_conf *hw_key = tx_info->control.hw_key;
@@ -1727,12 +1663,7 @@
 					   struct ath_txq *txq,
 					   struct sk_buff *skb)
 {
-<<<<<<< HEAD
-	struct ath_wiphy *aphy = hw->priv;
-	struct ath_softc *sc = aphy->sc;
-=======
 	struct ath_softc *sc = hw->priv;
->>>>>>> 105e53f8
 	struct ath_hw *ah = sc->sc_ah;
 	struct ath_common *common = ath9k_hw_common(sc->sc_ah);
 	struct ath_frame_info *fi = get_frame_info(skb);
@@ -1748,10 +1679,6 @@
 
 	ATH_TXBUF_RESET(bf);
 
-<<<<<<< HEAD
-	bf->aphy = aphy;
-=======
->>>>>>> 105e53f8
 	bf->bf_flags = setup_tx_flags(skb);
 	bf->bf_mpdu = skb;
 
@@ -1781,7 +1708,6 @@
 			    ds,		/* first descriptor */
 			    bf->bf_buf_addr,
 			    txq->axq_qnum);
-<<<<<<< HEAD
 
 
 	return bf;
@@ -1799,8 +1725,8 @@
 	u8 tidno;
 
 	spin_lock_bh(&txctl->txq->axq_lock);
-
-	if (ieee80211_is_data_qos(hdr->frame_control) && txctl->an) {
+	if ((sc->sc_flags & SC_OP_TXAGGR) && txctl->an &&
+		ieee80211_is_data_qos(hdr->frame_control)) {
 		tidno = ieee80211_get_qos_ctl(hdr)[0] &
 			IEEE80211_QOS_CTL_TID_MASK;
 		tid = ATH_AN_2_TID(txctl->an, tidno);
@@ -1825,62 +1751,6 @@
 			ar9003_hw_set_paprd_txdesc(sc->sc_ah, bf->bf_desc,
 						   bf->bf_state.bfs_paprd);
 
-		ath_tx_send_normal(sc, txctl->txq, tid, &bf_head);
-	}
-
-	spin_unlock_bh(&txctl->txq->axq_lock);
-=======
-
-
-	return bf;
->>>>>>> 105e53f8
-}
-
-/* FIXME: tx power */
-static void ath_tx_start_dma(struct ath_softc *sc, struct ath_buf *bf,
-			     struct ath_tx_control *txctl)
-{
-<<<<<<< HEAD
-	struct ieee80211_hdr *hdr = (struct ieee80211_hdr *) skb->data;
-	struct ieee80211_tx_info *info = IEEE80211_SKB_CB(skb);
-	struct ieee80211_sta *sta = info->control.sta;
-	struct ath_wiphy *aphy = hw->priv;
-	struct ath_softc *sc = aphy->sc;
-=======
-	struct sk_buff *skb = bf->bf_mpdu;
-	struct ieee80211_tx_info *tx_info = IEEE80211_SKB_CB(skb);
-	struct ieee80211_hdr *hdr = (struct ieee80211_hdr *)skb->data;
-	struct list_head bf_head;
-	struct ath_atx_tid *tid = NULL;
-	u8 tidno;
-
-	spin_lock_bh(&txctl->txq->axq_lock);
-	if ((sc->sc_flags & SC_OP_TXAGGR) && txctl->an &&
-		ieee80211_is_data_qos(hdr->frame_control)) {
-		tidno = ieee80211_get_qos_ctl(hdr)[0] &
-			IEEE80211_QOS_CTL_TID_MASK;
-		tid = ATH_AN_2_TID(txctl->an, tidno);
-
-		WARN_ON(tid->ac->txq != txctl->txq);
-	}
-
-	if ((tx_info->flags & IEEE80211_TX_CTL_AMPDU) && tid) {
-		/*
-		 * Try aggregation if it's a unicast data frame
-		 * and the destination is HT capable.
-		 */
-		ath_tx_send_ampdu(sc, tid, bf, txctl);
-	} else {
-		INIT_LIST_HEAD(&bf_head);
-		list_add_tail(&bf->list, &bf_head);
-
-		bf->bf_state.bfs_ftype = txctl->frame_type;
-		bf->bf_state.bfs_paprd = txctl->paprd;
-
-		if (bf->bf_state.bfs_paprd)
-			ar9003_hw_set_paprd_txdesc(sc->sc_ah, bf->bf_desc,
-						   bf->bf_state.bfs_paprd);
-
 		if (txctl->paprd)
 			bf->bf_state.bfs_paprd_timestamp = jiffies;
 
@@ -1898,7 +1768,6 @@
 	struct ieee80211_tx_info *info = IEEE80211_SKB_CB(skb);
 	struct ieee80211_sta *sta = info->control.sta;
 	struct ath_softc *sc = hw->priv;
->>>>>>> 105e53f8
 	struct ath_txq *txq = txctl->txq;
 	struct ath_buf *bf;
 	int padpos, padsize;
@@ -1941,28 +1810,16 @@
 	 * At this point, the vif, hw_key and sta pointers in the tx control
 	 * info are no longer valid (overwritten by the ath_frame_info data.
 	 */
-<<<<<<< HEAD
 
 	bf = ath_tx_setup_buffer(hw, txctl->txq, skb);
 	if (unlikely(!bf))
 		return -ENOMEM;
 
-=======
-
-	bf = ath_tx_setup_buffer(hw, txctl->txq, skb);
-	if (unlikely(!bf))
-		return -ENOMEM;
-
->>>>>>> 105e53f8
 	q = skb_get_queue_mapping(skb);
 	spin_lock_bh(&txq->axq_lock);
 	if (txq == sc->tx.txq_map[q] &&
 	    ++txq->pending_frames > ATH_MAX_QDEPTH && !txq->stopped) {
-<<<<<<< HEAD
-		ath_mac80211_stop_queue(sc, q);
-=======
 		ieee80211_stop_queue(sc->hw, q);
->>>>>>> 105e53f8
 		txq->stopped = 1;
 	}
 	spin_unlock_bh(&txq->axq_lock);
@@ -1977,12 +1834,7 @@
 /*****************/
 
 static void ath_tx_complete(struct ath_softc *sc, struct sk_buff *skb,
-<<<<<<< HEAD
-			    struct ath_wiphy *aphy, int tx_flags, int ftype,
-			    struct ath_txq *txq)
-=======
 			    int tx_flags, int ftype, struct ath_txq *txq)
->>>>>>> 105e53f8
 {
 	struct ieee80211_hw *hw = sc->hw;
 	struct ieee80211_tx_info *tx_info = IEEE80211_SKB_CB(skb);
@@ -1991,12 +1843,6 @@
 	int q, padpos, padsize;
 
 	ath_dbg(common, ATH_DBG_XMIT, "TX complete: skb: %p\n", skb);
-<<<<<<< HEAD
-
-	if (aphy)
-		hw = aphy->hw;
-=======
->>>>>>> 105e53f8
 
 	if (tx_flags & ATH_TX_BAR)
 		tx_info->flags |= IEEE80211_TX_STAT_AMPDU_NO_BACK;
@@ -2027,24 +1873,11 @@
 					PS_WAIT_FOR_TX_ACK));
 	}
 
-<<<<<<< HEAD
-	if (unlikely(ftype))
-		ath9k_tx_status(hw, skb, ftype);
-	else {
-		q = skb_get_queue_mapping(skb);
-		if (txq == sc->tx.txq_map[q]) {
-			spin_lock_bh(&txq->axq_lock);
-			if (WARN_ON(--txq->pending_frames < 0))
-				txq->pending_frames = 0;
-			spin_unlock_bh(&txq->axq_lock);
-		}
-=======
 	q = skb_get_queue_mapping(skb);
 	if (txq == sc->tx.txq_map[q]) {
 		spin_lock_bh(&txq->axq_lock);
 		if (WARN_ON(--txq->pending_frames < 0))
 			txq->pending_frames = 0;
->>>>>>> 105e53f8
 
 		if (txq->stopped && txq->pending_frames < ATH_MAX_QDEPTH) {
 			ieee80211_wake_queue(sc->hw, q);
@@ -2078,24 +1911,15 @@
 	bf->bf_buf_addr = 0;
 
 	if (bf->bf_state.bfs_paprd) {
-<<<<<<< HEAD
-		if (!sc->paprd_pending)
-=======
 		if (time_after(jiffies,
 				bf->bf_state.bfs_paprd_timestamp +
 				msecs_to_jiffies(ATH_PAPRD_TIMEOUT)))
->>>>>>> 105e53f8
 			dev_kfree_skb_any(skb);
 		else
 			complete(&sc->paprd_complete);
 	} else {
-<<<<<<< HEAD
-		ath_debug_stat_tx(sc, bf, ts);
-		ath_tx_complete(sc, skb, bf->aphy, tx_flags,
-=======
 		ath_debug_stat_tx(sc, bf, ts, txq);
 		ath_tx_complete(sc, skb, tx_flags,
->>>>>>> 105e53f8
 				bf->bf_state.bfs_ftype, txq);
 	}
 	/* At this point, skb (bf->bf_mpdu) is consumed...make sure we don't
@@ -2111,24 +1935,14 @@
 	spin_unlock_irqrestore(&sc->tx.txbuflock, flags);
 }
 
-<<<<<<< HEAD
-static void ath_tx_rc_status(struct ath_buf *bf, struct ath_tx_status *ts,
-			     int nframes, int nbad, int txok, bool update_rc)
-=======
 static void ath_tx_rc_status(struct ath_softc *sc, struct ath_buf *bf,
 			     struct ath_tx_status *ts, int nframes, int nbad,
 			     int txok, bool update_rc)
->>>>>>> 105e53f8
 {
 	struct sk_buff *skb = bf->bf_mpdu;
 	struct ieee80211_hdr *hdr = (struct ieee80211_hdr *)skb->data;
 	struct ieee80211_tx_info *tx_info = IEEE80211_SKB_CB(skb);
-<<<<<<< HEAD
-	struct ieee80211_hw *hw = bf->aphy->hw;
-	struct ath_softc *sc = bf->aphy->sc;
-=======
 	struct ieee80211_hw *hw = sc->hw;
->>>>>>> 105e53f8
 	struct ath_hw *ah = sc->sc_ah;
 	u8 i, tx_rateindex;
 
@@ -2179,22 +1993,6 @@
 	tx_info->status.rates[tx_rateindex].count = ts->ts_longretry + 1;
 }
 
-<<<<<<< HEAD
-static void ath_wake_mac80211_queue(struct ath_softc *sc, int qnum)
-{
-	struct ath_txq *txq;
-
-	txq = sc->tx.txq_map[qnum];
-	spin_lock_bh(&txq->axq_lock);
-	if (txq->stopped && txq->pending_frames < ATH_MAX_QDEPTH) {
-		if (ath_mac80211_start_queue(sc, qnum))
-			txq->stopped = 0;
-	}
-	spin_unlock_bh(&txq->axq_lock);
-}
-
-=======
->>>>>>> 105e53f8
 static void ath_tx_processq(struct ath_softc *sc, struct ath_txq *txq)
 {
 	struct ath_hw *ah = sc->sc_ah;
@@ -2205,7 +2003,6 @@
 	struct ath_tx_status ts;
 	int txok;
 	int status;
-	int qnum;
 
 	ath_dbg(common, ATH_DBG_QUEUE, "tx queue %d (%x), link %p\n",
 		txq->axq_qnum, ath9k_hw_gettxbuf(sc->sc_ah, txq->axq_qnum),
@@ -2272,10 +2069,7 @@
 
 		if (bf_is_ampdu_not_probing(bf))
 			txq->axq_ampdu_depth--;
-<<<<<<< HEAD
-=======
-
->>>>>>> 105e53f8
+
 		spin_unlock_bh(&txq->axq_lock);
 
 		if (bf_held)
@@ -2288,14 +2082,8 @@
 			 */
 			if (ts.ts_status & ATH9K_TXERR_XRETRY)
 				bf->bf_state.bf_type |= BUF_XRETRY;
-<<<<<<< HEAD
-			ath_tx_rc_status(bf, &ts, 1, txok ? 0 : 1, txok, true);
-=======
 			ath_tx_rc_status(sc, bf, &ts, 1, txok ? 0 : 1, txok, true);
->>>>>>> 105e53f8
-		}
-
-		qnum = skb_get_queue_mapping(bf->bf_mpdu);
+		}
 
 		if (bf_isampdu(bf))
 			ath_tx_complete_aggr(sc, txq, bf, &bf_head, &ts, txok,
@@ -2303,12 +2091,6 @@
 		else
 			ath_tx_complete_buf(sc, bf, txq, &bf_head, &ts, txok, 0);
 
-<<<<<<< HEAD
-		if (txq == sc->tx.txq_map[qnum])
-			ath_wake_mac80211_queue(sc, qnum);
-
-=======
->>>>>>> 105e53f8
 		spin_lock_bh(&txq->axq_lock);
 
 		if (sc->sc_flags & SC_OP_TXAGGR)
@@ -2396,10 +2178,6 @@
 	if (needreset) {
 		ath_dbg(ath9k_hw_common(sc->sc_ah), ATH_DBG_RESET,
 			"tx hung, resetting the chip\n");
-<<<<<<< HEAD
-		ath9k_ps_wakeup(sc);
-=======
->>>>>>> 105e53f8
 		ath_reset(sc, true);
 	}
 
@@ -2432,7 +2210,6 @@
 	struct list_head bf_head;
 	int status;
 	int txok;
-	int qnum;
 
 	for (;;) {
 		status = ath9k_hw_txprocdesc(ah, NULL, (void *)&txs);
@@ -2475,14 +2252,8 @@
 		if (!bf_isampdu(bf)) {
 			if (txs.ts_status & ATH9K_TXERR_XRETRY)
 				bf->bf_state.bf_type |= BUF_XRETRY;
-<<<<<<< HEAD
-			ath_tx_rc_status(bf, &txs, 1, txok ? 0 : 1, txok, true);
-=======
 			ath_tx_rc_status(sc, bf, &txs, 1, txok ? 0 : 1, txok, true);
->>>>>>> 105e53f8
-		}
-
-		qnum = skb_get_queue_mapping(bf->bf_mpdu);
+		}
 
 		if (bf_isampdu(bf))
 			ath_tx_complete_aggr(sc, txq, bf, &bf_head, &txs,
@@ -2491,12 +2262,6 @@
 			ath_tx_complete_buf(sc, bf, txq, &bf_head,
 					    &txs, txok, 0);
 
-<<<<<<< HEAD
-		if (txq == sc->tx.txq_map[qnum])
-			ath_wake_mac80211_queue(sc, qnum);
-
-=======
->>>>>>> 105e53f8
 		spin_lock_bh(&txq->axq_lock);
 
 		if (!list_empty(&txq->txq_fifo_pending)) {
