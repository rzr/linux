/*
 * Copyright (c) 2008-2009 Atheros Communications Inc.
 *
 * Permission to use, copy, modify, and/or distribute this software for any
 * purpose with or without fee is hereby granted, provided that the above
 * copyright notice and this permission notice appear in all copies.
 *
 * THE SOFTWARE IS PROVIDED "AS IS" AND THE AUTHOR DISCLAIMS ALL WARRANTIES
 * WITH REGARD TO THIS SOFTWARE INCLUDING ALL IMPLIED WARRANTIES OF
 * MERCHANTABILITY AND FITNESS. IN NO EVENT SHALL THE AUTHOR BE LIABLE FOR
 * ANY SPECIAL, DIRECT, INDIRECT, OR CONSEQUENTIAL DAMAGES OR ANY DAMAGES
 * WHATSOEVER RESULTING FROM LOSS OF USE, DATA OR PROFITS, WHETHER IN AN
 * ACTION OF CONTRACT, NEGLIGENCE OR OTHER TORTIOUS ACTION, ARISING OUT OF
 * OR IN CONNECTION WITH THE USE OR PERFORMANCE OF THIS SOFTWARE.
 */

#ifndef CALIB_H
#define CALIB_H

extern const struct ath9k_percal_data iq_cal_multi_sample;
extern const struct ath9k_percal_data iq_cal_single_sample;
extern const struct ath9k_percal_data adc_gain_cal_multi_sample;
extern const struct ath9k_percal_data adc_gain_cal_single_sample;
extern const struct ath9k_percal_data adc_dc_cal_multi_sample;
extern const struct ath9k_percal_data adc_dc_cal_single_sample;
extern const struct ath9k_percal_data adc_init_dc_cal;

#define AR_PHY_CCA_MAX_AR5416_GOOD_VALUE	-85
#define AR_PHY_CCA_MAX_AR9280_GOOD_VALUE	-112
#define AR_PHY_CCA_MAX_AR9285_GOOD_VALUE	-118
<<<<<<< HEAD
=======
#define AR_PHY_CCA_MAX_AR9287_GOOD_VALUE	-118
>>>>>>> 71623855
#define AR_PHY_CCA_MAX_HIGH_VALUE      		-62
#define AR_PHY_CCA_MIN_BAD_VALUE       		-140
#define AR_PHY_CCA_FILTERWINDOW_LENGTH_INIT     3
#define AR_PHY_CCA_FILTERWINDOW_LENGTH          5

#define NUM_NF_READINGS       6
#define ATH9K_NF_CAL_HIST_MAX 5

struct ar5416IniArray {
	u32 *ia_array;
	u32 ia_rows;
	u32 ia_columns;
};

#define INIT_INI_ARRAY(iniarray, array, rows, columns) do {	\
		(iniarray)->ia_array = (u32 *)(array);		\
		(iniarray)->ia_rows = (rows);			\
		(iniarray)->ia_columns = (columns);		\
	} while (0)

#define INI_RA(iniarray, row, column) \
	(((iniarray)->ia_array)[(row) *	((iniarray)->ia_columns) + (column)])

#define INIT_CAL(_perCal) do {				\
		(_perCal)->calState = CAL_WAITING;	\
		(_perCal)->calNext = NULL;		\
	} while (0)

#define INSERT_CAL(_ahp, _perCal)					\
	do {								\
		if ((_ahp)->cal_list_last == NULL) {			\
			(_ahp)->cal_list =				\
				(_ahp)->cal_list_last = (_perCal);	\
			((_ahp)->cal_list_last)->calNext = (_perCal); \
		} else {						\
			((_ahp)->cal_list_last)->calNext = (_perCal); \
			(_ahp)->cal_list_last = (_perCal);		\
			(_perCal)->calNext = (_ahp)->cal_list;	\
		}							\
	} while (0)

enum ath9k_cal_types {
	ADC_DC_INIT_CAL = 0x1,
	ADC_GAIN_CAL = 0x2,
	ADC_DC_CAL = 0x4,
	IQ_MISMATCH_CAL = 0x8
};

enum ath9k_cal_state {
	CAL_INACTIVE,
	CAL_WAITING,
	CAL_RUNNING,
	CAL_DONE
};

#define MIN_CAL_SAMPLES     1
#define MAX_CAL_SAMPLES    64
#define INIT_LOG_COUNT      5
#define PER_MIN_LOG_COUNT   2
#define PER_MAX_LOG_COUNT  10

struct ath9k_percal_data {
	enum ath9k_cal_types calType;
	u32 calNumSamples;
	u32 calCountMax;
	void (*calCollect) (struct ath_hw *);
	void (*calPostProc) (struct ath_hw *, u8);
};

struct ath9k_cal_list {
	const struct ath9k_percal_data *calData;
	enum ath9k_cal_state calState;
	struct ath9k_cal_list *calNext;
};

struct ath9k_nfcal_hist {
	int16_t nfCalBuffer[ATH9K_NF_CAL_HIST_MAX];
	u8 currIndex;
	int16_t privNF;
	u8 invalidNFcount;
};

#define MAX_PACAL_SKIPCOUNT 8
struct ath9k_pacal_info{
	int32_t prev_offset;	/* Previous value of PA offset value */
	int8_t max_skipcount;	/* Max No. of times PACAL can be skipped */
	int8_t skipcount;	/* No. of times the PACAL to be skipped */
};

bool ath9k_hw_reset_calvalid(struct ath_hw *ah);
void ath9k_hw_start_nfcal(struct ath_hw *ah);
void ath9k_hw_loadnf(struct ath_hw *ah, struct ath9k_channel *chan);
int16_t ath9k_hw_getnf(struct ath_hw *ah,
		       struct ath9k_channel *chan);
void ath9k_init_nfcal_hist_buffer(struct ath_hw *ah);
s16 ath9k_hw_getchan_noise(struct ath_hw *ah, struct ath9k_channel *chan);
bool ath9k_hw_calibrate(struct ath_hw *ah, struct ath9k_channel *chan,
			u8 rxchainmask, bool longcal);
bool ath9k_hw_init_cal(struct ath_hw *ah,
		       struct ath9k_channel *chan);

#endif /* CALIB_H */<|MERGE_RESOLUTION|>--- conflicted
+++ resolved
@@ -28,10 +28,7 @@
 #define AR_PHY_CCA_MAX_AR5416_GOOD_VALUE	-85
 #define AR_PHY_CCA_MAX_AR9280_GOOD_VALUE	-112
 #define AR_PHY_CCA_MAX_AR9285_GOOD_VALUE	-118
-<<<<<<< HEAD
-=======
 #define AR_PHY_CCA_MAX_AR9287_GOOD_VALUE	-118
->>>>>>> 71623855
 #define AR_PHY_CCA_MAX_HIGH_VALUE      		-62
 #define AR_PHY_CCA_MIN_BAD_VALUE       		-140
 #define AR_PHY_CCA_FILTERWINDOW_LENGTH_INIT     3
