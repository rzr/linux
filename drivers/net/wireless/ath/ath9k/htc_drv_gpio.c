/*
 * Copyright (c) 2010 Atheros Communications Inc.
 *
 * Permission to use, copy, modify, and/or distribute this software for any
 * purpose with or without fee is hereby granted, provided that the above
 * copyright notice and this permission notice appear in all copies.
 *
 * THE SOFTWARE IS PROVIDED "AS IS" AND THE AUTHOR DISCLAIMS ALL WARRANTIES
 * WITH REGARD TO THIS SOFTWARE INCLUDING ALL IMPLIED WARRANTIES OF
 * MERCHANTABILITY AND FITNESS. IN NO EVENT SHALL THE AUTHOR BE LIABLE FOR
 * ANY SPECIAL, DIRECT, INDIRECT, OR CONSEQUENTIAL DAMAGES OR ANY DAMAGES
 * WHATSOEVER RESULTING FROM LOSS OF USE, DATA OR PROFITS, WHETHER IN AN
 * ACTION OF CONTRACT, NEGLIGENCE OR OTHER TORTIOUS ACTION, ARISING OUT OF
 * OR IN CONNECTION WITH THE USE OR PERFORMANCE OF THIS SOFTWARE.
 */

#include "htc.h"

/******************/
/*     BTCOEX     */
/******************/

/*
 * Detects if there is any priority bt traffic
 */
static void ath_detect_bt_priority(struct ath9k_htc_priv *priv)
{
	struct ath_btcoex *btcoex = &priv->btcoex;
	struct ath_hw *ah = priv->ah;

	if (ath9k_hw_gpio_get(ah, ah->btcoex_hw.btpriority_gpio))
		btcoex->bt_priority_cnt++;

	if (time_after(jiffies, btcoex->bt_priority_time +
			msecs_to_jiffies(ATH_BT_PRIORITY_TIME_THRESHOLD))) {
		priv->op_flags &= ~(OP_BT_PRIORITY_DETECTED | OP_BT_SCAN);
		/* Detect if colocated bt started scanning */
		if (btcoex->bt_priority_cnt >= ATH_BT_CNT_SCAN_THRESHOLD) {
			ath_dbg(ath9k_hw_common(ah), ATH_DBG_BTCOEX,
				"BT scan detected\n");
			priv->op_flags |= (OP_BT_SCAN |
					 OP_BT_PRIORITY_DETECTED);
		} else if (btcoex->bt_priority_cnt >= ATH_BT_CNT_THRESHOLD) {
			ath_dbg(ath9k_hw_common(ah), ATH_DBG_BTCOEX,
				"BT priority traffic detected\n");
			priv->op_flags |= OP_BT_PRIORITY_DETECTED;
		}

		btcoex->bt_priority_cnt = 0;
		btcoex->bt_priority_time = jiffies;
	}
}

/*
 * This is the master bt coex work which runs for every
 * 45ms, bt traffic will be given priority during 55% of this
 * period while wlan gets remaining 45%
 */
static void ath_btcoex_period_work(struct work_struct *work)
{
	struct ath9k_htc_priv *priv = container_of(work, struct ath9k_htc_priv,
						   coex_period_work.work);
	struct ath_btcoex *btcoex = &priv->btcoex;
	struct ath_common *common = ath9k_hw_common(priv->ah);
	u32 timer_period;
	bool is_btscan;
	int ret;
	u8 cmd_rsp, aggr;

	ath_detect_bt_priority(priv);

	is_btscan = !!(priv->op_flags & OP_BT_SCAN);

	aggr = priv->op_flags & OP_BT_PRIORITY_DETECTED;

	WMI_CMD_BUF(WMI_AGGR_LIMIT_CMD, &aggr);

	ath9k_cmn_btcoex_bt_stomp(common, is_btscan ? ATH_BTCOEX_STOMP_ALL :
			btcoex->bt_stomp_type);

	timer_period = is_btscan ? btcoex->btscan_no_stomp :
		btcoex->btcoex_no_stomp;
	ieee80211_queue_delayed_work(priv->hw, &priv->duty_cycle_work,
				     msecs_to_jiffies(timer_period));
	ieee80211_queue_delayed_work(priv->hw, &priv->coex_period_work,
				     msecs_to_jiffies(btcoex->btcoex_period));
}

/*
 * Work to time slice between wlan and bt traffic and
 * configure weight registers
 */
static void ath_btcoex_duty_cycle_work(struct work_struct *work)
{
	struct ath9k_htc_priv *priv = container_of(work, struct ath9k_htc_priv,
						   duty_cycle_work.work);
	struct ath_hw *ah = priv->ah;
	struct ath_btcoex *btcoex = &priv->btcoex;
	struct ath_common *common = ath9k_hw_common(ah);
	bool is_btscan = priv->op_flags & OP_BT_SCAN;

	ath_dbg(common, ATH_DBG_BTCOEX,
		"time slice work for bt and wlan\n");

	if (btcoex->bt_stomp_type == ATH_BTCOEX_STOMP_LOW || is_btscan)
		ath9k_cmn_btcoex_bt_stomp(common, ATH_BTCOEX_STOMP_NONE);
	else if (btcoex->bt_stomp_type == ATH_BTCOEX_STOMP_ALL)
		ath9k_cmn_btcoex_bt_stomp(common, ATH_BTCOEX_STOMP_LOW);
}

void ath_htc_init_btcoex_work(struct ath9k_htc_priv *priv)
{
	struct ath_btcoex *btcoex = &priv->btcoex;

	btcoex->btcoex_period = ATH_BTCOEX_DEF_BT_PERIOD;
	btcoex->btcoex_no_stomp = (100 - ATH_BTCOEX_DEF_DUTY_CYCLE) *
		btcoex->btcoex_period / 100;
	btcoex->btscan_no_stomp = (100 - ATH_BTCOEX_BTSCAN_DUTY_CYCLE) *
				   btcoex->btcoex_period / 100;
	INIT_DELAYED_WORK(&priv->coex_period_work, ath_btcoex_period_work);
	INIT_DELAYED_WORK(&priv->duty_cycle_work, ath_btcoex_duty_cycle_work);
}

/*
 * (Re)start btcoex work
 */

void ath_htc_resume_btcoex_work(struct ath9k_htc_priv *priv)
{
	struct ath_btcoex *btcoex = &priv->btcoex;
	struct ath_hw *ah = priv->ah;

	ath_dbg(ath9k_hw_common(ah), ATH_DBG_BTCOEX, "Starting btcoex work\n");

	btcoex->bt_priority_cnt = 0;
	btcoex->bt_priority_time = jiffies;
	priv->op_flags &= ~(OP_BT_PRIORITY_DETECTED | OP_BT_SCAN);
	ieee80211_queue_delayed_work(priv->hw, &priv->coex_period_work, 0);
}


/*
 * Cancel btcoex and bt duty cycle work.
 */
void ath_htc_cancel_btcoex_work(struct ath9k_htc_priv *priv)
{
	cancel_delayed_work_sync(&priv->coex_period_work);
	cancel_delayed_work_sync(&priv->duty_cycle_work);
}

/*******/
/* LED */
/*******/

static void ath9k_led_blink_work(struct work_struct *work)
{
	struct ath9k_htc_priv *priv = container_of(work, struct ath9k_htc_priv,
						   ath9k_led_blink_work.work);

	if (!(priv->op_flags & OP_LED_ASSOCIATED))
		return;

	if ((priv->led_on_duration == ATH_LED_ON_DURATION_IDLE) ||
	    (priv->led_off_duration == ATH_LED_OFF_DURATION_IDLE))
		ath9k_hw_set_gpio(priv->ah, priv->ah->led_pin, 0);
	else
		ath9k_hw_set_gpio(priv->ah, priv->ah->led_pin,
				  (priv->op_flags & OP_LED_ON) ? 1 : 0);

	ieee80211_queue_delayed_work(priv->hw,
				     &priv->ath9k_led_blink_work,
				     (priv->op_flags & OP_LED_ON) ?
				     msecs_to_jiffies(priv->led_off_duration) :
				     msecs_to_jiffies(priv->led_on_duration));

	priv->led_on_duration = priv->led_on_cnt ?
		max((ATH_LED_ON_DURATION_IDLE - priv->led_on_cnt), 25) :
		ATH_LED_ON_DURATION_IDLE;
	priv->led_off_duration = priv->led_off_cnt ?
		max((ATH_LED_OFF_DURATION_IDLE - priv->led_off_cnt), 10) :
		ATH_LED_OFF_DURATION_IDLE;
	priv->led_on_cnt = priv->led_off_cnt = 0;

	if (priv->op_flags & OP_LED_ON)
		priv->op_flags &= ~OP_LED_ON;
	else
		priv->op_flags |= OP_LED_ON;
}

static void ath9k_led_brightness_work(struct work_struct *work)
{
	struct ath_led *led = container_of(work, struct ath_led,
					   brightness_work.work);
	struct ath9k_htc_priv *priv = led->priv;

	switch (led->brightness) {
	case LED_OFF:
		if (led->led_type == ATH_LED_ASSOC ||
		    led->led_type == ATH_LED_RADIO) {
			ath9k_hw_set_gpio(priv->ah, priv->ah->led_pin,
					  (led->led_type == ATH_LED_RADIO));
			priv->op_flags &= ~OP_LED_ASSOCIATED;
			if (led->led_type == ATH_LED_RADIO)
				priv->op_flags &= ~OP_LED_ON;
		} else {
			priv->led_off_cnt++;
		}
		break;
	case LED_FULL:
		if (led->led_type == ATH_LED_ASSOC) {
			priv->op_flags |= OP_LED_ASSOCIATED;
			ieee80211_queue_delayed_work(priv->hw,
					     &priv->ath9k_led_blink_work, 0);
		} else if (led->led_type == ATH_LED_RADIO) {
			ath9k_hw_set_gpio(priv->ah, priv->ah->led_pin, 0);
			priv->op_flags |= OP_LED_ON;
		} else {
			priv->led_on_cnt++;
		}
		break;
	default:
		break;
	}
}

static void ath9k_led_brightness(struct led_classdev *led_cdev,
				 enum led_brightness brightness)
{
	struct ath_led *led = container_of(led_cdev, struct ath_led, led_cdev);
	struct ath9k_htc_priv *priv = led->priv;

	led->brightness = brightness;
	if (!(priv->op_flags & OP_LED_DEINIT))
		ieee80211_queue_delayed_work(priv->hw,
					     &led->brightness_work, 0);
}

void ath9k_led_stop_brightness(struct ath9k_htc_priv *priv)
{
	cancel_delayed_work_sync(&priv->radio_led.brightness_work);
	cancel_delayed_work_sync(&priv->assoc_led.brightness_work);
	cancel_delayed_work_sync(&priv->tx_led.brightness_work);
	cancel_delayed_work_sync(&priv->rx_led.brightness_work);
}

static int ath9k_register_led(struct ath9k_htc_priv *priv, struct ath_led *led,
			      char *trigger)
{
	int ret;

	led->priv = priv;
	led->led_cdev.name = led->name;
	led->led_cdev.default_trigger = trigger;
	led->led_cdev.brightness_set = ath9k_led_brightness;

	ret = led_classdev_register(wiphy_dev(priv->hw->wiphy), &led->led_cdev);
	if (ret)
		ath_err(ath9k_hw_common(priv->ah),
			"Failed to register led:%s", led->name);
	else
		led->registered = 1;

	INIT_DELAYED_WORK(&led->brightness_work, ath9k_led_brightness_work);

	return ret;
}

static void ath9k_unregister_led(struct ath_led *led)
{
	if (led->registered) {
		led_classdev_unregister(&led->led_cdev);
		led->registered = 0;
	}
}

void ath9k_deinit_leds(struct ath9k_htc_priv *priv)
{
	priv->op_flags |= OP_LED_DEINIT;
	ath9k_unregister_led(&priv->assoc_led);
	priv->op_flags &= ~OP_LED_ASSOCIATED;
	ath9k_unregister_led(&priv->tx_led);
	ath9k_unregister_led(&priv->rx_led);
	ath9k_unregister_led(&priv->radio_led);
}

void ath9k_init_leds(struct ath9k_htc_priv *priv)
{
	char *trigger;
	int ret;

	if (AR_SREV_9287(priv->ah))
		priv->ah->led_pin = ATH_LED_PIN_9287;
	else if (AR_SREV_9271(priv->ah))
		priv->ah->led_pin = ATH_LED_PIN_9271;
	else if (AR_DEVID_7010(priv->ah))
		priv->ah->led_pin = ATH_LED_PIN_7010;
	else
		priv->ah->led_pin = ATH_LED_PIN_DEF;

	/* Configure gpio 1 for output */
	ath9k_hw_cfg_output(priv->ah, priv->ah->led_pin,
			    AR_GPIO_OUTPUT_MUX_AS_OUTPUT);
	/* LED off, active low */
	ath9k_hw_set_gpio(priv->ah, priv->ah->led_pin, 1);

	INIT_DELAYED_WORK(&priv->ath9k_led_blink_work, ath9k_led_blink_work);

	trigger = ieee80211_get_radio_led_name(priv->hw);
	snprintf(priv->radio_led.name, sizeof(priv->radio_led.name),
		"ath9k-%s::radio", wiphy_name(priv->hw->wiphy));
	ret = ath9k_register_led(priv, &priv->radio_led, trigger);
	priv->radio_led.led_type = ATH_LED_RADIO;
	if (ret)
		goto fail;

	trigger = ieee80211_get_assoc_led_name(priv->hw);
	snprintf(priv->assoc_led.name, sizeof(priv->assoc_led.name),
		"ath9k-%s::assoc", wiphy_name(priv->hw->wiphy));
	ret = ath9k_register_led(priv, &priv->assoc_led, trigger);
	priv->assoc_led.led_type = ATH_LED_ASSOC;
	if (ret)
		goto fail;

	trigger = ieee80211_get_tx_led_name(priv->hw);
	snprintf(priv->tx_led.name, sizeof(priv->tx_led.name),
		"ath9k-%s::tx", wiphy_name(priv->hw->wiphy));
	ret = ath9k_register_led(priv, &priv->tx_led, trigger);
	priv->tx_led.led_type = ATH_LED_TX;
	if (ret)
		goto fail;

	trigger = ieee80211_get_rx_led_name(priv->hw);
	snprintf(priv->rx_led.name, sizeof(priv->rx_led.name),
		"ath9k-%s::rx", wiphy_name(priv->hw->wiphy));
	ret = ath9k_register_led(priv, &priv->rx_led, trigger);
	priv->rx_led.led_type = ATH_LED_RX;
	if (ret)
		goto fail;

	priv->op_flags &= ~OP_LED_DEINIT;

	return;

fail:
	cancel_delayed_work_sync(&priv->ath9k_led_blink_work);
	ath9k_deinit_leds(priv);
}

/*******************/
/*	Rfkill	   */
/*******************/

static bool ath_is_rfkill_set(struct ath9k_htc_priv *priv)
{
	return ath9k_hw_gpio_get(priv->ah, priv->ah->rfkill_gpio) ==
		priv->ah->rfkill_polarity;
}

void ath9k_htc_rfkill_poll_state(struct ieee80211_hw *hw)
{
	struct ath9k_htc_priv *priv = hw->priv;
	bool blocked = !!ath_is_rfkill_set(priv);

	wiphy_rfkill_set_hw_state(hw->wiphy, blocked);
}

void ath9k_start_rfkill_poll(struct ath9k_htc_priv *priv)
{
	if (priv->ah->caps.hw_caps & ATH9K_HW_CAP_RFSILENT)
		wiphy_rfkill_start_polling(priv->hw->wiphy);
}

void ath9k_htc_radio_enable(struct ieee80211_hw *hw)
{
	struct ath9k_htc_priv *priv = hw->priv;
	struct ath_hw *ah = priv->ah;
	struct ath_common *common = ath9k_hw_common(ah);
	int ret;
	u8 cmd_rsp;

	if (!ah->curchan)
		ah->curchan = ath9k_cmn_get_curchannel(hw, ah);

	/* Reset the HW */
	ret = ath9k_hw_reset(ah, ah->curchan, ah->caldata, false);
	if (ret) {
		ath_err(common,
			"Unable to reset hardware; reset status %d (freq %u MHz)\n",
			ret, ah->curchan->channel);
	}

<<<<<<< HEAD
	ath_update_txpow(priv);
=======
	ath9k_cmn_update_txpow(ah, priv->curtxpow, priv->txpowlimit,
			       &priv->curtxpow);
>>>>>>> 105e53f8

	/* Start RX */
	WMI_CMD(WMI_START_RECV_CMDID);
	ath9k_host_rx_init(priv);

	/* Start TX */
	htc_start(priv->htc);
	spin_lock_bh(&priv->tx_lock);
	priv->tx_queues_stop = false;
	spin_unlock_bh(&priv->tx_lock);
	ieee80211_wake_queues(hw);

	WMI_CMD(WMI_ENABLE_INTR_CMDID);

	/* Enable LED */
	ath9k_hw_cfg_output(ah, ah->led_pin,
			    AR_GPIO_OUTPUT_MUX_AS_OUTPUT);
	ath9k_hw_set_gpio(ah, ah->led_pin, 0);
}

void ath9k_htc_radio_disable(struct ieee80211_hw *hw)
{
	struct ath9k_htc_priv *priv = hw->priv;
	struct ath_hw *ah = priv->ah;
	struct ath_common *common = ath9k_hw_common(ah);
	int ret;
	u8 cmd_rsp;

	ath9k_htc_ps_wakeup(priv);

	/* Disable LED */
	ath9k_hw_set_gpio(ah, ah->led_pin, 1);
	ath9k_hw_cfg_gpio_input(ah, ah->led_pin);

	WMI_CMD(WMI_DISABLE_INTR_CMDID);

	/* Stop TX */
	ieee80211_stop_queues(hw);
	htc_stop(priv->htc);
	WMI_CMD(WMI_DRAIN_TXQ_ALL_CMDID);
	skb_queue_purge(&priv->tx_queue);

	/* Stop RX */
	WMI_CMD(WMI_STOP_RECV_CMDID);

	/*
	 * The MIB counters have to be disabled here,
	 * since the target doesn't do it.
	 */
	ath9k_hw_disable_mib_counters(ah);

	if (!ah->curchan)
		ah->curchan = ath9k_cmn_get_curchannel(hw, ah);

	/* Reset the HW */
	ret = ath9k_hw_reset(ah, ah->curchan, ah->caldata, false);
	if (ret) {
		ath_err(common,
			"Unable to reset hardware; reset status %d (freq %u MHz)\n",
			ret, ah->curchan->channel);
	}

	/* Disable the PHY */
	ath9k_hw_phy_disable(ah);

	ath9k_htc_ps_restore(priv);
	ath9k_htc_setpower(priv, ATH9K_PM_FULL_SLEEP);
}<|MERGE_RESOLUTION|>--- conflicted
+++ resolved
@@ -389,12 +389,8 @@
 			ret, ah->curchan->channel);
 	}
 
-<<<<<<< HEAD
-	ath_update_txpow(priv);
-=======
 	ath9k_cmn_update_txpow(ah, priv->curtxpow, priv->txpowlimit,
 			       &priv->curtxpow);
->>>>>>> 105e53f8
 
 	/* Start RX */
 	WMI_CMD(WMI_START_RECV_CMDID);
