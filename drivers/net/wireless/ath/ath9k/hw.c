--- conflicted
+++ resolved
@@ -53,14 +53,6 @@
 {
 	ath9k_hw_private_ops(ah)->init_mode_regs(ah);
 }
-<<<<<<< HEAD
-
-static bool ath9k_hw_macversion_supported(struct ath_hw *ah)
-{
-	struct ath_hw_private_ops *priv_ops = ath9k_hw_private_ops(ah);
-
-	return priv_ops->macversion_supported(ah->hw_version.macVersion);
-}
 
 static u32 ath9k_hw_compute_pll_control(struct ath_hw *ah,
 					struct ath9k_channel *chan)
@@ -73,20 +65,6 @@
 	if (!ath9k_hw_private_ops(ah)->init_mode_gain_regs)
 		return;
 
-=======
-
-static u32 ath9k_hw_compute_pll_control(struct ath_hw *ah,
-					struct ath9k_channel *chan)
-{
-	return ath9k_hw_private_ops(ah)->compute_pll_control(ah, chan);
-}
-
-static void ath9k_hw_init_mode_gain_regs(struct ath_hw *ah)
-{
-	if (!ath9k_hw_private_ops(ah)->init_mode_gain_regs)
-		return;
-
->>>>>>> 3cbea436
 	ath9k_hw_private_ops(ah)->init_mode_gain_regs(ah);
 }
 
@@ -302,8 +280,6 @@
 	if (!AR_SREV_5416(ah))
 		return;
 
-	ENABLE_REGWRITE_BUFFER(ah);
-
 	REG_WRITE(ah, AR_PCIE_SERDES, 0x9248fc00);
 	REG_WRITE(ah, AR_PCIE_SERDES, 0x24924924);
 	REG_WRITE(ah, AR_PCIE_SERDES, 0x28000029);
@@ -315,8 +291,6 @@
 	REG_WRITE(ah, AR_PCIE_SERDES, 0x000e1007);
 
 	REG_WRITE(ah, AR_PCIE_SERDES2, 0x00000000);
-
-	REGWRITE_BUFFER_FLUSH(ah);
 }
 
 /* This should work for all families including legacy */
@@ -325,16 +299,9 @@
 	struct ath_common *common = ath9k_hw_common(ah);
 	u32 regAddr[2] = { AR_STA_ID0 };
 	u32 regHold[2];
-<<<<<<< HEAD
-	u32 patternData[4] = { 0x55555555,
-			       0xaaaaaaaa,
-			       0x66666666,
-			       0x99999999 };
-=======
 	static const u32 patternData[4] = {
 		0x55555555, 0xaaaaaaaa, 0x66666666, 0x99999999
 	};
->>>>>>> 3cbea436
 	int i, j, loop_max;
 
 	if (!AR_SREV_9300_20_OR_LATER(ah)) {
@@ -436,25 +403,12 @@
 	ah->hw_version.magic = AR5416_MAGIC;
 	ah->hw_version.subvendorid = 0;
 
-<<<<<<< HEAD
-	ah->ah_flags = 0;
-	if (!AR_SREV_9100(ah))
-		ah->ah_flags = AH_USE_EEPROM;
-
-=======
->>>>>>> 3cbea436
 	ah->atim_window = 0;
 	ah->sta_id1_defaults =
 		AR_STA_ID1_CRPT_MIC_ENABLE |
 		AR_STA_ID1_MCAST_KSRCH;
-<<<<<<< HEAD
-	ah->beacon_interval = 100;
-	ah->enable_32kHz_clock = DONT_USE_32KHZ;
-	ah->slottime = (u32) -1;
-=======
 	ah->enable_32kHz_clock = DONT_USE_32KHZ;
 	ah->slottime = 20;
->>>>>>> 3cbea436
 	ah->globaltxtimeout = (u32) -1;
 	ah->power_mode = ATH9K_PM_UNDEFINED;
 }
@@ -465,11 +419,7 @@
 	u32 sum;
 	int i;
 	u16 eeval;
-<<<<<<< HEAD
-	u32 EEP_MAC[] = { EEP_MAC_LSW, EEP_MAC_MID, EEP_MAC_MSW };
-=======
 	static const u32 EEP_MAC[] = { EEP_MAC_LSW, EEP_MAC_MID, EEP_MAC_MSW };
->>>>>>> 3cbea436
 
 	sum = 0;
 	for (i = 0; i < 3; i++) {
@@ -489,11 +439,7 @@
 	struct ath_common *common = ath9k_hw_common(ah);
 	int ecode;
 
-<<<<<<< HEAD
-	if (!AR_SREV_9271(ah)) {
-=======
 	if (common->bus_ops->ath_bus_type != ATH_USB) {
->>>>>>> 3cbea436
 		if (!ath9k_hw_chip_test(ah))
 			return -ENODEV;
 	}
@@ -508,18 +454,6 @@
 	if (ecode != 0)
 		return ecode;
 
-<<<<<<< HEAD
-	ath_print(ath9k_hw_common(ah), ATH_DBG_CONFIG,
-		  "Eeprom VER: %d, REV: %d\n",
-		  ah->eep_ops->get_eeprom_ver(ah),
-		  ah->eep_ops->get_eeprom_rev(ah));
-
-	ecode = ath9k_hw_rf_alloc_ext_banks(ah);
-	if (ecode) {
-		ath_print(ath9k_hw_common(ah), ATH_DBG_FATAL,
-			  "Failed allocating banks for "
-			  "external radio\n");
-=======
 	ath_dbg(ath9k_hw_common(ah), ATH_DBG_CONFIG,
 		"Eeprom VER: %d, REV: %d\n",
 		ah->eep_ops->get_eeprom_ver(ah),
@@ -529,7 +463,6 @@
 	if (ecode) {
 		ath_err(ath9k_hw_common(ah),
 			"Failed allocating banks for external radio\n");
->>>>>>> 3cbea436
 		ath9k_hw_rf_free_ext_banks(ah);
 		return ecode;
 	}
@@ -558,19 +491,11 @@
 
 	if (ah->hw_version.devid == AR5416_AR9100_DEVID)
 		ah->hw_version.macVersion = AR_SREV_VERSION_9100;
-<<<<<<< HEAD
-=======
 
 	if (!ath9k_hw_set_reset_reg(ah, ATH9K_RESET_POWER_ON)) {
 		ath_err(common, "Couldn't reset chip\n");
 		return -EIO;
 	}
-
-	ath9k_hw_init_defaults(ah);
-	ath9k_hw_init_config(ah);
->>>>>>> 3cbea436
-
-	ath9k_hw_attach_ops(ah);
 
 	ath9k_hw_init_defaults(ah);
 	ath9k_hw_init_config(ah);
@@ -602,13 +527,6 @@
 	else
 		ah->config.max_txtrig_level = MAX_TX_FIFO_THRESHOLD;
 
-<<<<<<< HEAD
-	if (!ath9k_hw_macversion_supported(ah)) {
-		ath_print(common, ATH_DBG_FATAL,
-			  "Mac Chip Rev 0x%02x.%x is not supported by "
-			  "this driver\n", ah->hw_version.macVersion,
-			  ah->hw_version.macRev);
-=======
 	switch (ah->hw_version.macVersion) {
 	case AR_SREV_VERSION_5416_PCI:
 	case AR_SREV_VERSION_5416_PCIE:
@@ -625,7 +543,6 @@
 		ath_err(common,
 			"Mac Chip Rev 0x%02x.%x is not supported by this driver\n",
 			ah->hw_version.macVersion, ah->hw_version.macRev);
->>>>>>> 3cbea436
 		return -EOPNOTSUPP;
 	}
 
@@ -705,36 +622,21 @@
 	case AR9287_DEVID_PCIE:
 	case AR2427_DEVID_PCIE:
 	case AR9300_DEVID_PCIE:
-<<<<<<< HEAD
-=======
 	case AR9300_DEVID_AR9485_PCIE:
->>>>>>> 3cbea436
 		break;
 	default:
 		if (common->bus_ops->ath_bus_type == ATH_USB)
 			break;
-<<<<<<< HEAD
-		ath_print(common, ATH_DBG_FATAL,
-			  "Hardware device ID 0x%04x not supported\n",
-			  ah->hw_version.devid);
-=======
 		ath_err(common, "Hardware device ID 0x%04x not supported\n",
 			ah->hw_version.devid);
->>>>>>> 3cbea436
 		return -EOPNOTSUPP;
 	}
 
 	ret = __ath9k_hw_init(ah);
 	if (ret) {
-<<<<<<< HEAD
-		ath_print(common, ATH_DBG_FATAL,
-			  "Unable to initialize hardware; "
-			  "initialization status: %d\n", ret);
-=======
 		ath_err(common,
 			"Unable to initialize hardware; initialization status: %d\n",
 			ret);
->>>>>>> 3cbea436
 		return ret;
 	}
 
@@ -766,16 +668,12 @@
 static void ath9k_hw_init_pll(struct ath_hw *ah,
 			      struct ath9k_channel *chan)
 {
-<<<<<<< HEAD
-	u32 pll = ath9k_hw_compute_pll_control(ah, chan);
-=======
 	u32 pll;
 
 	if (AR_SREV_9485(ah))
 		REG_WRITE(ah, AR_RTC_PLL_CONTROL2, 0x886666);
 
 	pll = ath9k_hw_compute_pll_control(ah, chan);
->>>>>>> 3cbea436
 
 	REG_WRITE(ah, AR_RTC_PLL_CONTROL, pll);
 
@@ -805,7 +703,6 @@
 			imr_reg |= AR_IMR_RXINTM | AR_IMR_RXMINTR;
 		else
 			imr_reg |= AR_IMR_RXOK_LP;
-<<<<<<< HEAD
 
 	} else {
 		if (ah->config.rx_intr_mitigation)
@@ -814,16 +711,6 @@
 			imr_reg |= AR_IMR_RXOK;
 	}
 
-=======
-
-	} else {
-		if (ah->config.rx_intr_mitigation)
-			imr_reg |= AR_IMR_RXINTM | AR_IMR_RXMINTR;
-		else
-			imr_reg |= AR_IMR_RXOK;
-	}
-
->>>>>>> 3cbea436
 	if (ah->config.tx_intr_mitigation)
 		imr_reg |= AR_IMR_TXINTM | AR_IMR_TXMINTR;
 	else
@@ -896,13 +783,8 @@
 	int slottime;
 	int sifstime;
 
-<<<<<<< HEAD
-	ath_print(ath9k_hw_common(ah), ATH_DBG_RESET, "ah->misc_mode 0x%x\n",
-		  ah->misc_mode);
-=======
 	ath_dbg(ath9k_hw_common(ah), ATH_DBG_RESET, "ah->misc_mode 0x%x\n",
 		ah->misc_mode);
->>>>>>> 3cbea436
 
 	if (ah->misc_mode != 0)
 		REG_WRITE(ah, AR_PCU_MISC,
@@ -927,11 +809,7 @@
 	if (conf->channel && conf->channel->band == IEEE80211_BAND_2GHZ)
 		acktimeout += 64 - sifstime - ah->slottime;
 
-<<<<<<< HEAD
-	ath9k_hw_setslottime(ah, slottime);
-=======
 	ath9k_hw_setslottime(ah, ah->slottime);
->>>>>>> 3cbea436
 	ath9k_hw_set_ack_timeout(ah, acktimeout);
 	ath9k_hw_set_cts_timeout(ah, acktimeout);
 	if (ah->globaltxtimeout != (u32) -1)
@@ -1264,12 +1142,7 @@
 	}
 
 	if (!ath9k_hw_rfbus_req(ah)) {
-<<<<<<< HEAD
-		ath_print(common, ATH_DBG_FATAL,
-			  "Could not kill baseband RX\n");
-=======
 		ath_err(common, "Could not kill baseband RX\n");
->>>>>>> 3cbea436
 		return false;
 	}
 
@@ -1287,11 +1160,7 @@
 			     channel->max_antenna_gain * 2,
 			     channel->max_power * 2,
 			     min((u32) MAX_RATE_POWER,
-<<<<<<< HEAD
-			     (u32) regulatory->power_limit));
-=======
 			     (u32) regulatory->power_limit), false);
->>>>>>> 3cbea436
 
 	ath9k_hw_rfbus_done(ah);
 
@@ -1307,7 +1176,6 @@
 {
 	int count = 50;
 	u32 reg;
-<<<<<<< HEAD
 
 	if (AR_SREV_9285_12_OR_LATER(ah))
 		return true;
@@ -1318,18 +1186,6 @@
 		if ((reg & 0x7E7FFFEF) == 0x00702400)
 			continue;
 
-=======
-
-	if (AR_SREV_9285_12_OR_LATER(ah))
-		return true;
-
-	do {
-		reg = REG_READ(ah, AR_OBS_BUS_1);
-
-		if ((reg & 0x7E7FFFEF) == 0x00702400)
-			continue;
-
->>>>>>> 3cbea436
 		switch (reg & 0x7E000B00) {
 		case 0x1E000000:
 		case 0x52000B00:
@@ -1358,17 +1214,10 @@
 	ah->txchainmask = common->tx_chainmask;
 	ah->rxchainmask = common->rx_chainmask;
 
-<<<<<<< HEAD
-	if (!ah->chip_fullsleep) {
-		ath9k_hw_abortpcurecv(ah);
-		if (!ath9k_hw_stopdmarecv(ah)) {
-			ath_print(common, ATH_DBG_XMIT,
-=======
 	if ((common->bus_ops->ath_bus_type != ATH_USB) && !ah->chip_fullsleep) {
 		ath9k_hw_abortpcurecv(ah);
 		if (!ath9k_hw_stopdmarecv(ah)) {
 			ath_dbg(common, ATH_DBG_XMIT,
->>>>>>> 3cbea436
 				"Failed to stop receive dma\n");
 			bChannelChange = false;
 		}
@@ -1424,11 +1273,8 @@
 
 	ath9k_hw_mark_phy_inactive(ah);
 
-<<<<<<< HEAD
-=======
 	ah->paprd_table_write_done = false;
 
->>>>>>> 3cbea436
 	/* Only required on the first reset */
 	if (AR_SREV_9271(ah) && ah->htc_reset_init) {
 		REG_WRITE(ah,
@@ -1540,17 +1386,10 @@
 	ath9k_hw_init_qos(ah);
 
 	if (ah->caps.hw_caps & ATH9K_HW_CAP_RFSILENT)
-<<<<<<< HEAD
-		ath9k_enable_rfkill(ah);
+		ath9k_hw_cfg_gpio_input(ah, ah->rfkill_gpio);
 
 	ath9k_hw_init_global_settings(ah);
 
-=======
-		ath9k_hw_cfg_gpio_input(ah, ah->rfkill_gpio);
-
-	ath9k_hw_init_global_settings(ah);
-
->>>>>>> 3cbea436
 	if (!AR_SREV_9300_20_OR_LATER(ah)) {
 		ar9002_hw_update_async_fifo(ah);
 		ar9002_hw_enable_wep_aggregation(ah);
@@ -1772,8 +1611,6 @@
 	}
 	ah->power_mode = mode;
 
-<<<<<<< HEAD
-=======
 	/*
 	 * XXX: If this warning never comes up after a while then
 	 * simply keep the ATH_DBG_WARN_ON_ONCE() but make
@@ -1783,7 +1620,6 @@
 	if (!(ah->ah_flags & AH_UNPLUGGED))
 		ATH_DBG_WARN_ON_ONCE(!status);
 
->>>>>>> 3cbea436
 	return status;
 }
 EXPORT_SYMBOL(ath9k_hw_setpower);
@@ -1798,18 +1634,7 @@
 
 	ENABLE_REGWRITE_BUFFER(ah);
 
-	ENABLE_REGWRITE_BUFFER(ah);
-
 	switch (ah->opmode) {
-<<<<<<< HEAD
-	case NL80211_IFTYPE_STATION:
-		REG_WRITE(ah, AR_NEXT_TBTT_TIMER, TU_TO_USEC(next_beacon));
-		REG_WRITE(ah, AR_NEXT_DMA_BEACON_ALERT, 0xffff);
-		REG_WRITE(ah, AR_NEXT_SWBA, 0x7ffff);
-		flags |= AR_TBTT_TIMER_EN;
-		break;
-=======
->>>>>>> 3cbea436
 	case NL80211_IFTYPE_ADHOC:
 	case NL80211_IFTYPE_MESH_POINT:
 		REG_SET_BIT(ah, AR_TXCFG,
@@ -1833,23 +1658,9 @@
 			AR_TBTT_TIMER_EN | AR_DBA_TIMER_EN | AR_SWBA_TIMER_EN;
 		break;
 	default:
-<<<<<<< HEAD
-		if (ah->is_monitoring) {
-			REG_WRITE(ah, AR_NEXT_TBTT_TIMER,
-					TU_TO_USEC(next_beacon));
-			REG_WRITE(ah, AR_NEXT_DMA_BEACON_ALERT, 0xffff);
-			REG_WRITE(ah, AR_NEXT_SWBA, 0x7ffff);
-			flags |= AR_TBTT_TIMER_EN;
-			break;
-		}
-		ath_print(ath9k_hw_common(ah), ATH_DBG_BEACON,
-			  "%s: unsupported opmode: %d\n",
-			  __func__, ah->opmode);
-=======
 		ath_dbg(ath9k_hw_common(ah), ATH_DBG_BEACON,
 			"%s: unsupported opmode: %d\n",
 			__func__, ah->opmode);
->>>>>>> 3cbea436
 		return;
 		break;
 	}
@@ -1912,8 +1723,6 @@
 
 	ENABLE_REGWRITE_BUFFER(ah);
 
-	ENABLE_REGWRITE_BUFFER(ah);
-
 	REG_WRITE(ah, AR_NEXT_DTIM,
 		  TU_TO_USEC(bs->bs_nextdtim - SLEEP_SLOP));
 	REG_WRITE(ah, AR_NEXT_TIM, TU_TO_USEC(nextTbtt - SLEEP_SLOP));
@@ -1956,11 +1765,7 @@
 	struct ath_btcoex_hw *btcoex_hw = &ah->btcoex_hw;
 
 	u16 capField = 0, eeval;
-<<<<<<< HEAD
-	u8 ant_div_ctl1;
-=======
 	u8 ant_div_ctl1, tx_chainmask, rx_chainmask;
->>>>>>> 3cbea436
 
 	eeval = ah->eep_ops->get_eeprom(ah, EEP_REG_0);
 	regulatory->current_rd = eeval;
@@ -2011,13 +1816,10 @@
 		pCap->rx_chainmask = ah->eep_ops->get_eeprom(ah, EEP_RX_MASK);
 
 	ah->misc_mode |= AR_PCU_MIC_NEW_LOC_ENA;
-<<<<<<< HEAD
-=======
 
 	/* enable key search for every frame in an aggregate */
 	if (AR_SREV_9300_20_OR_LATER(ah))
 		ah->misc_mode |= AR_PCU_ALWAYS_PERFORM_KEYSEARCH;
->>>>>>> 3cbea436
 
 	pCap->low_2ghz_chan = 2312;
 	pCap->high_2ghz_chan = 2732;
@@ -2107,17 +1909,7 @@
 	    AR_SREV_5416(ah))
 		pCap->reg_cap |= AR_EEPROM_EEREGCAP_EN_FCC_MIDBAND;
 
-<<<<<<< HEAD
-	pCap->num_antcfg_5ghz =
-		ah->eep_ops->get_num_ant_config(ah, ATH9K_HAL_FREQ_BAND_5GHZ);
-	pCap->num_antcfg_2ghz =
-		ah->eep_ops->get_num_ant_config(ah, ATH9K_HAL_FREQ_BAND_2GHZ);
-
-	if (AR_SREV_9280_20_OR_LATER(ah) &&
-	    ath9k_hw_btcoex_supported(ah)) {
-=======
 	if (AR_SREV_9280_20_OR_LATER(ah) && common->btcoex_enabled) {
->>>>>>> 3cbea436
 		btcoex_hw->btactive_gpio = ATH_BTACTIVE_GPIO;
 		btcoex_hw->wlanactive_gpio = ATH_WLANACTIVE_GPIO;
 
@@ -2132,15 +1924,10 @@
 	}
 
 	if (AR_SREV_9300_20_OR_LATER(ah)) {
-<<<<<<< HEAD
-		pCap->hw_caps |= ATH9K_HW_CAP_EDMA | ATH9K_HW_CAP_LDPC |
-				 ATH9K_HW_CAP_FASTCLOCK;
-=======
 		pCap->hw_caps |= ATH9K_HW_CAP_EDMA | ATH9K_HW_CAP_FASTCLOCK;
 		if (!AR_SREV_9485(ah))
 			pCap->hw_caps |= ATH9K_HW_CAP_LDPC;
 
->>>>>>> 3cbea436
 		pCap->rx_hp_qdepth = ATH9K_HW_RX_HP_QDEPTH;
 		pCap->rx_lp_qdepth = ATH9K_HW_RX_LP_QDEPTH;
 		pCap->rx_status_len = sizeof(struct ar9003_rxs);
@@ -2160,12 +1947,9 @@
 	if (AR_SREV_9300_20_OR_LATER(ah))
 		pCap->hw_caps |= ATH9K_HW_CAP_RAC_SUPPORTED;
 
-<<<<<<< HEAD
-=======
 	if (AR_SREV_9300_20_OR_LATER(ah))
 		ah->ent_mode = REG_READ(ah, AR_ENT_OTP);
 
->>>>>>> 3cbea436
 	if (AR_SREV_9287_11_OR_LATER(ah) || AR_SREV_9271(ah))
 		pCap->hw_caps |= ATH9K_HW_CAP_SGI_20;
 
@@ -2176,9 +1960,6 @@
 			if ((ant_div_ctl1 & 0x1) && ((ant_div_ctl1 >> 3) & 0x1))
 				pCap->hw_caps |= ATH9K_HW_CAP_ANT_DIV_COMB;
 		}
-<<<<<<< HEAD
-
-=======
 	if (AR_SREV_9300_20_OR_LATER(ah)) {
 		if (ah->eep_ops->get_eeprom(ah, EEP_CHAIN_MASK_REDUCE))
 			pCap->hw_caps |= ATH9K_HW_CAP_APM;
@@ -2203,7 +1984,6 @@
 		rx_chainmask >>= 1;
 	}
 
->>>>>>> 3cbea436
 	return 0;
 }
 
@@ -2274,12 +2054,8 @@
 		val = REG_READ(ah, AR7010_GPIO_IN);
 		return (MS(val, AR7010_GPIO_IN_VAL) & AR_GPIO_BIT(gpio)) == 0;
 	} else if (AR_SREV_9300_20_OR_LATER(ah))
-<<<<<<< HEAD
-		return MS_REG_READ(AR9300, gpio) != 0;
-=======
 		return (MS(REG_READ(ah, AR_GPIO_IN), AR9300_GPIO_IN_VAL) &
 			AR_GPIO_BIT(gpio)) != 0;
->>>>>>> 3cbea436
 	else if (AR_SREV_9271(ah))
 		return MS_REG_READ(AR9271, gpio) != 0;
 	else if (AR_SREV_9287_11_OR_LATER(ah))
@@ -2457,7 +2233,6 @@
 {
 	u32 tsf_lower, tsf_upper1, tsf_upper2;
 	int i;
-<<<<<<< HEAD
 
 	tsf_upper1 = REG_READ(ah, AR_TSF_U32);
 	for (i = 0; i < ATH9K_MAX_TSF_READ; i++) {
@@ -2470,20 +2245,6 @@
 
 	WARN_ON( i == ATH9K_MAX_TSF_READ );
 
-=======
-
-	tsf_upper1 = REG_READ(ah, AR_TSF_U32);
-	for (i = 0; i < ATH9K_MAX_TSF_READ; i++) {
-		tsf_lower = REG_READ(ah, AR_TSF_L32);
-		tsf_upper2 = REG_READ(ah, AR_TSF_U32);
-		if (tsf_upper2 == tsf_upper1)
-			break;
-		tsf_upper1 = tsf_upper2;
-	}
-
-	WARN_ON( i == ATH9K_MAX_TSF_READ );
-
->>>>>>> 3cbea436
 	return (((u64)tsf_upper1 << 32) | tsf_lower);
 }
 EXPORT_SYMBOL(ath9k_hw_gettsf64);
