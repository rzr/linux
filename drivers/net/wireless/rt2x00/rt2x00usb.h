/*
	Copyright (C) 2004 - 2009 Ivo van Doorn <IvDoorn@gmail.com>
	<http://rt2x00.serialmonkey.com>

	This program is free software; you can redistribute it and/or modify
	it under the terms of the GNU General Public License as published by
	the Free Software Foundation; either version 2 of the License, or
	(at your option) any later version.

	This program is distributed in the hope that it will be useful,
	but WITHOUT ANY WARRANTY; without even the implied warranty of
	MERCHANTABILITY or FITNESS FOR A PARTICULAR PURPOSE. See the
	GNU General Public License for more details.

	You should have received a copy of the GNU General Public License
	along with this program; if not, write to the
	Free Software Foundation, Inc.,
	59 Temple Place - Suite 330, Boston, MA 02111-1307, USA.
 */

/*
	Module: rt2x00usb
	Abstract: Data structures for the rt2x00usb module.
 */

#ifndef RT2X00USB_H
#define RT2X00USB_H

#include <linux/usb.h>

#define to_usb_device_intf(d) \
({ \
	struct usb_interface *intf = to_usb_interface(d); \
	interface_to_usbdev(intf); \
})

/*
 * This variable should be used with the
 * usb_driver structure initialization.
 */
#define USB_DEVICE_DATA(__ops)	.driver_info = (kernel_ulong_t)(__ops)

/*
 * For USB vendor requests we need to pass a timeout
 * time in ms, for this we use the REGISTER_TIMEOUT,
 * however when loading firmware a higher value is
 * required. In that case we use the REGISTER_TIMEOUT_FIRMWARE.
 */
#define REGISTER_TIMEOUT		500
#define REGISTER_TIMEOUT_FIRMWARE	1000

/**
 * REGISTER_TIMEOUT16 - Determine the timeout for 16bit register access
 * @__datalen: Data length
 */
#define REGISTER_TIMEOUT16(__datalen)	\
	( REGISTER_TIMEOUT * ((__datalen) / sizeof(u16)) )

/**
 * REGISTER_TIMEOUT32 - Determine the timeout for 32bit register access
 * @__datalen: Data length
 */
#define REGISTER_TIMEOUT32(__datalen)	\
	( REGISTER_TIMEOUT * ((__datalen) / sizeof(u32)) )

/*
 * Cache size
 */
#define CSR_CACHE_SIZE			64

/*
 * USB request types.
 */
#define USB_VENDOR_REQUEST	( USB_TYPE_VENDOR | USB_RECIP_DEVICE )
#define USB_VENDOR_REQUEST_IN	( USB_DIR_IN | USB_VENDOR_REQUEST )
#define USB_VENDOR_REQUEST_OUT	( USB_DIR_OUT | USB_VENDOR_REQUEST )

/**
 * enum rt2x00usb_vendor_request: USB vendor commands.
 */
enum rt2x00usb_vendor_request {
	USB_DEVICE_MODE = 1,
	USB_SINGLE_WRITE = 2,
	USB_SINGLE_READ = 3,
	USB_MULTI_WRITE = 6,
	USB_MULTI_READ = 7,
	USB_EEPROM_WRITE = 8,
	USB_EEPROM_READ = 9,
	USB_LED_CONTROL = 10, /* RT73USB */
	USB_RX_CONTROL = 12,
};

/**
 * enum rt2x00usb_mode_offset: Device modes offset.
 */
enum rt2x00usb_mode_offset {
	USB_MODE_RESET = 1,
	USB_MODE_UNPLUG = 2,
	USB_MODE_FUNCTION = 3,
	USB_MODE_TEST = 4,
	USB_MODE_SLEEP = 7,	/* RT73USB */
	USB_MODE_FIRMWARE = 8,	/* RT73USB */
	USB_MODE_WAKEUP = 9,	/* RT73USB */
};

/**
 * rt2x00usb_vendor_request - Send register command to device
 * @rt2x00dev: Pointer to &struct rt2x00_dev
 * @request: USB vendor command (See &enum rt2x00usb_vendor_request)
 * @requesttype: Request type &USB_VENDOR_REQUEST_*
 * @offset: Register offset to perform action on
 * @value: Value to write to device
 * @buffer: Buffer where information will be read/written to by device
 * @buffer_length: Size of &buffer
 * @timeout: Operation timeout
 *
 * This is the main function to communicate with the device,
 * the &buffer argument _must_ either be NULL or point to
 * a buffer allocated by kmalloc. Failure to do so can lead
 * to unexpected behavior depending on the architecture.
 */
int rt2x00usb_vendor_request(struct rt2x00_dev *rt2x00dev,
			     const u8 request, const u8 requesttype,
			     const u16 offset, const u16 value,
			     void *buffer, const u16 buffer_length,
			     const int timeout);

/**
 * rt2x00usb_vendor_request_buff - Send register command to device (buffered)
 * @rt2x00dev: Pointer to &struct rt2x00_dev
 * @request: USB vendor command (See &enum rt2x00usb_vendor_request)
 * @requesttype: Request type &USB_VENDOR_REQUEST_*
 * @offset: Register offset to perform action on
 * @buffer: Buffer where information will be read/written to by device
 * @buffer_length: Size of &buffer
 * @timeout: Operation timeout
 *
 * This function will use a previously with kmalloc allocated cache
 * to communicate with the device. The contents of the buffer pointer
 * will be copied to this cache when writing, or read from the cache
 * when reading.
 * Buffers send to &rt2x00usb_vendor_request _must_ be allocated with
 * kmalloc. Hence the reason for using a previously allocated cache
 * which has been allocated properly.
 */
int rt2x00usb_vendor_request_buff(struct rt2x00_dev *rt2x00dev,
				  const u8 request, const u8 requesttype,
				  const u16 offset, void *buffer,
				  const u16 buffer_length, const int timeout);

/**
 * rt2x00usb_vendor_request_buff - Send register command to device (buffered)
 * @rt2x00dev: Pointer to &struct rt2x00_dev
 * @request: USB vendor command (See &enum rt2x00usb_vendor_request)
 * @requesttype: Request type &USB_VENDOR_REQUEST_*
 * @offset: Register offset to perform action on
 * @buffer: Buffer where information will be read/written to by device
 * @buffer_length: Size of &buffer
 * @timeout: Operation timeout
 *
 * A version of &rt2x00usb_vendor_request_buff which must be called
 * if the usb_cache_mutex is already held.
 */
int rt2x00usb_vendor_req_buff_lock(struct rt2x00_dev *rt2x00dev,
				   const u8 request, const u8 requesttype,
				   const u16 offset, void *buffer,
				   const u16 buffer_length, const int timeout);

/**
 * rt2x00usb_vendor_request_sw - Send single register command to device
 * @rt2x00dev: Pointer to &struct rt2x00_dev
 * @request: USB vendor command (See &enum rt2x00usb_vendor_request)
 * @offset: Register offset to perform action on
 * @value: Value to write to device
 * @timeout: Operation timeout
 *
 * Simple wrapper around rt2x00usb_vendor_request to write a single
 * command to the device. Since we don't use the buffer argument we
 * don't have to worry about kmalloc here.
 */
static inline int rt2x00usb_vendor_request_sw(struct rt2x00_dev *rt2x00dev,
					      const u8 request,
					      const u16 offset,
					      const u16 value,
					      const int timeout)
{
	return rt2x00usb_vendor_request(rt2x00dev, request,
					USB_VENDOR_REQUEST_OUT, offset,
					value, NULL, 0, timeout);
}

/**
 * rt2x00usb_eeprom_read - Read eeprom from device
 * @rt2x00dev: Pointer to &struct rt2x00_dev
 * @eeprom: Pointer to eeprom array to store the information in
 * @length: Number of bytes to read from the eeprom
 *
 * Simple wrapper around rt2x00usb_vendor_request to read the eeprom
 * from the device. Note that the eeprom argument _must_ be allocated using
 * kmalloc for correct handling inside the kernel USB layer.
 */
static inline int rt2x00usb_eeprom_read(struct rt2x00_dev *rt2x00dev,
					__le16 *eeprom, const u16 length)
{
	return rt2x00usb_vendor_request(rt2x00dev, USB_EEPROM_READ,
					USB_VENDOR_REQUEST_IN, 0, 0,
					eeprom, length,
					REGISTER_TIMEOUT16(length));
}

/**
 * rt2x00usb_register_read - Read 32bit register word
 * @rt2x00dev: Device pointer, see &struct rt2x00_dev.
 * @offset: Register offset
 * @value: Pointer to where register contents should be stored
 *
 * This function is a simple wrapper for 32bit register access
 * through rt2x00usb_vendor_request_buff().
 */
static inline void rt2x00usb_register_read(struct rt2x00_dev *rt2x00dev,
					   const unsigned int offset,
					   u32 *value)
{
	__le32 reg;
	rt2x00usb_vendor_request_buff(rt2x00dev, USB_MULTI_READ,
				      USB_VENDOR_REQUEST_IN, offset,
				      &reg, sizeof(reg), REGISTER_TIMEOUT);
	*value = le32_to_cpu(reg);
}

/**
 * rt2x00usb_register_read_lock - Read 32bit register word
 * @rt2x00dev: Device pointer, see &struct rt2x00_dev.
 * @offset: Register offset
 * @value: Pointer to where register contents should be stored
 *
 * This function is a simple wrapper for 32bit register access
 * through rt2x00usb_vendor_req_buff_lock().
 */
static inline void rt2x00usb_register_read_lock(struct rt2x00_dev *rt2x00dev,
						const unsigned int offset,
						u32 *value)
{
	__le32 reg;
	rt2x00usb_vendor_req_buff_lock(rt2x00dev, USB_MULTI_READ,
				       USB_VENDOR_REQUEST_IN, offset,
				       &reg, sizeof(reg), REGISTER_TIMEOUT);
	*value = le32_to_cpu(reg);
}

/**
 * rt2x00usb_register_multiread - Read 32bit register words
 * @rt2x00dev: Device pointer, see &struct rt2x00_dev.
 * @offset: Register offset
 * @value: Pointer to where register contents should be stored
 * @length: Length of the data
 *
 * This function is a simple wrapper for 32bit register access
 * through rt2x00usb_vendor_request_buff().
 */
static inline void rt2x00usb_register_multiread(struct rt2x00_dev *rt2x00dev,
						const unsigned int offset,
						void *value, const u32 length)
{
	rt2x00usb_vendor_request_buff(rt2x00dev, USB_MULTI_READ,
				      USB_VENDOR_REQUEST_IN, offset,
				      value, length,
				      REGISTER_TIMEOUT32(length));
}

/**
 * rt2x00usb_register_write - Write 32bit register word
 * @rt2x00dev: Device pointer, see &struct rt2x00_dev.
 * @offset: Register offset
 * @value: Data which should be written
 *
 * This function is a simple wrapper for 32bit register access
 * through rt2x00usb_vendor_request_buff().
 */
static inline void rt2x00usb_register_write(struct rt2x00_dev *rt2x00dev,
					    const unsigned int offset,
					    u32 value)
{
	__le32 reg = cpu_to_le32(value);
	rt2x00usb_vendor_request_buff(rt2x00dev, USB_MULTI_WRITE,
				      USB_VENDOR_REQUEST_OUT, offset,
				      &reg, sizeof(reg), REGISTER_TIMEOUT);
}

/**
 * rt2x00usb_register_write_lock - Write 32bit register word
 * @rt2x00dev: Device pointer, see &struct rt2x00_dev.
 * @offset: Register offset
 * @value: Data which should be written
 *
 * This function is a simple wrapper for 32bit register access
 * through rt2x00usb_vendor_req_buff_lock().
 */
static inline void rt2x00usb_register_write_lock(struct rt2x00_dev *rt2x00dev,
						 const unsigned int offset,
						 u32 value)
{
	__le32 reg = cpu_to_le32(value);
	rt2x00usb_vendor_req_buff_lock(rt2x00dev, USB_MULTI_WRITE,
				       USB_VENDOR_REQUEST_OUT, offset,
				       &reg, sizeof(reg), REGISTER_TIMEOUT);
}

/**
 * rt2x00usb_register_multiwrite - Write 32bit register words
 * @rt2x00dev: Device pointer, see &struct rt2x00_dev.
 * @offset: Register offset
 * @value: Data which should be written
 * @length: Length of the data
 *
 * This function is a simple wrapper for 32bit register access
 * through rt2x00usb_vendor_request_buff().
 */
static inline void rt2x00usb_register_multiwrite(struct rt2x00_dev *rt2x00dev,
						 const unsigned int offset,
						 const void *value,
						 const u32 length)
{
	rt2x00usb_vendor_request_buff(rt2x00dev, USB_MULTI_WRITE,
				      USB_VENDOR_REQUEST_OUT, offset,
				      (void *)value, length,
				      REGISTER_TIMEOUT32(length));
}

/**
 * rt2x00usb_regbusy_read - Read from register with busy check
 * @rt2x00dev: Device pointer, see &struct rt2x00_dev.
 * @offset: Register offset
 * @field: Field to check if register is busy
 * @reg: Pointer to where register contents should be stored
 *
 * This function will read the given register, and checks if the
 * register is busy. If it is, it will sleep for a couple of
 * microseconds before reading the register again. If the register
 * is not read after a certain timeout, this function will return
 * FALSE.
 */
int rt2x00usb_regbusy_read(struct rt2x00_dev *rt2x00dev,
			   const unsigned int offset,
			   const struct rt2x00_field32 field,
			   u32 *reg);

/*
 * Radio handlers
 */
void rt2x00usb_disable_radio(struct rt2x00_dev *rt2x00dev);

/**
 * struct queue_entry_priv_usb: Per entry USB specific information
 *
 * @urb: Urb structure used for device communication.
 */
struct queue_entry_priv_usb {
	struct urb *urb;
};

/**
 * struct queue_entry_priv_usb_bcn: Per TX entry USB specific information
 *
 * The first section should match &struct queue_entry_priv_usb exactly.
 * rt2500usb can use this structure to send a guardian byte when working
 * with beacons.
 *
 * @urb: Urb structure used for device communication.
 * @guardian_data: Set to 0, used for sending the guardian data.
 * @guardian_urb: Urb structure used to send the guardian data.
 */
struct queue_entry_priv_usb_bcn {
	struct urb *urb;

	unsigned int guardian_data;
	struct urb *guardian_urb;
};

/**
<<<<<<< HEAD
 * rt2x00usb_kick_tx_queue - Kick data queue
=======
 * rt2x00usb_kick_queue - Kick data queue
>>>>>>> 3cbea436
 * @queue: Data queue to kick
 *
 * This will walk through all entries of the queue and push all pending
 * frames to the hardware as a single burst.
 */
<<<<<<< HEAD
void rt2x00usb_kick_tx_queue(struct data_queue *queue);

/**
 * rt2x00usb_kill_tx_queue - Kill data queue
 * @queue: Data queue to kill
=======
void rt2x00usb_kick_queue(struct data_queue *queue);

/**
 * rt2x00usb_flush_queue - Flush data queue
 * @queue: Data queue to stop
>>>>>>> 3cbea436
 *
 * This will walk through all entries of the queue and kill all
 * URB's which were send to the device.
 */
void rt2x00usb_flush_queue(struct data_queue *queue);

/**
 * rt2x00usb_watchdog - Watchdog for USB communication
 * @rt2x00dev: Pointer to &struct rt2x00_dev
 *
 * Check the health of the USB communication and determine
 * if timeouts have occured. If this is the case, this function
 * will reset all communication to restore functionality again.
 */
<<<<<<< HEAD
void rt2x00usb_kill_tx_queue(struct data_queue *queue);

/**
 * rt2x00usb_watchdog - Watchdog for USB communication
 * @rt2x00dev: Pointer to &struct rt2x00_dev
 *
 * Check the health of the USB communication and determine
 * if timeouts have occured. If this is the case, this function
 * will reset all communication to restore functionality again.
 */
=======
>>>>>>> 3cbea436
void rt2x00usb_watchdog(struct rt2x00_dev *rt2x00dev);

/*
 * Device initialization handlers.
 */
void rt2x00usb_clear_entry(struct queue_entry *entry);
int rt2x00usb_initialize(struct rt2x00_dev *rt2x00dev);
void rt2x00usb_uninitialize(struct rt2x00_dev *rt2x00dev);

/*
 * USB driver handlers.
 */
int rt2x00usb_probe(struct usb_interface *usb_intf,
		    const struct usb_device_id *id);
void rt2x00usb_disconnect(struct usb_interface *usb_intf);
#ifdef CONFIG_PM
int rt2x00usb_suspend(struct usb_interface *usb_intf, pm_message_t state);
int rt2x00usb_resume(struct usb_interface *usb_intf);
#else
#define rt2x00usb_suspend	NULL
#define rt2x00usb_resume	NULL
#endif /* CONFIG_PM */

#endif /* RT2X00USB_H */<|MERGE_RESOLUTION|>--- conflicted
+++ resolved
@@ -378,29 +378,17 @@
 };
 
 /**
-<<<<<<< HEAD
- * rt2x00usb_kick_tx_queue - Kick data queue
-=======
  * rt2x00usb_kick_queue - Kick data queue
->>>>>>> 3cbea436
  * @queue: Data queue to kick
  *
  * This will walk through all entries of the queue and push all pending
  * frames to the hardware as a single burst.
  */
-<<<<<<< HEAD
-void rt2x00usb_kick_tx_queue(struct data_queue *queue);
-
-/**
- * rt2x00usb_kill_tx_queue - Kill data queue
- * @queue: Data queue to kill
-=======
 void rt2x00usb_kick_queue(struct data_queue *queue);
 
 /**
  * rt2x00usb_flush_queue - Flush data queue
  * @queue: Data queue to stop
->>>>>>> 3cbea436
  *
  * This will walk through all entries of the queue and kill all
  * URB's which were send to the device.
@@ -415,19 +403,6 @@
  * if timeouts have occured. If this is the case, this function
  * will reset all communication to restore functionality again.
  */
-<<<<<<< HEAD
-void rt2x00usb_kill_tx_queue(struct data_queue *queue);
-
-/**
- * rt2x00usb_watchdog - Watchdog for USB communication
- * @rt2x00dev: Pointer to &struct rt2x00_dev
- *
- * Check the health of the USB communication and determine
- * if timeouts have occured. If this is the case, this function
- * will reset all communication to restore functionality again.
- */
-=======
->>>>>>> 3cbea436
 void rt2x00usb_watchdog(struct rt2x00_dev *rt2x00dev);
 
 /*
