/*
	Copyright (C) 2010 Willow Garage <http://www.willowgarage.com>
	Copyright (C) 2004 - 2010 Ivo van Doorn <IvDoorn@gmail.com>
	Copyright (C) 2004 - 2009 Gertjan van Wingerde <gwingerde@gmail.com>
	<http://rt2x00.serialmonkey.com>

	This program is free software; you can redistribute it and/or modify
	it under the terms of the GNU General Public License as published by
	the Free Software Foundation; either version 2 of the License, or
	(at your option) any later version.

	This program is distributed in the hope that it will be useful,
	but WITHOUT ANY WARRANTY; without even the implied warranty of
	MERCHANTABILITY or FITNESS FOR A PARTICULAR PURPOSE. See the
	GNU General Public License for more details.

	You should have received a copy of the GNU General Public License
	along with this program; if not, write to the
	Free Software Foundation, Inc.,
	59 Temple Place - Suite 330, Boston, MA 02111-1307, USA.
 */

/*
	Module: rt2x00
	Abstract: rt2x00 global information.
 */

#ifndef RT2X00_H
#define RT2X00_H

#include <linux/bitops.h>
#include <linux/skbuff.h>
#include <linux/workqueue.h>
#include <linux/firmware.h>
#include <linux/leds.h>
#include <linux/mutex.h>
#include <linux/etherdevice.h>
#include <linux/input-polldev.h>
#include <linux/kfifo.h>

#include <net/mac80211.h>

#include "rt2x00debug.h"
#include "rt2x00dump.h"
#include "rt2x00leds.h"
#include "rt2x00reg.h"
#include "rt2x00queue.h"

/*
 * Module information.
 */
#define DRV_VERSION	"2.3.0"
#define DRV_PROJECT	"http://rt2x00.serialmonkey.com"

/*
 * Debug definitions.
 * Debug output has to be enabled during compile time.
 */
#define DEBUG_PRINTK_MSG(__dev, __kernlvl, __lvl, __msg, __args...)	\
	printk(__kernlvl "%s -> %s: %s - " __msg,			\
	       wiphy_name((__dev)->hw->wiphy), __func__, __lvl, ##__args)

#define DEBUG_PRINTK_PROBE(__kernlvl, __lvl, __msg, __args...)	\
	printk(__kernlvl "%s -> %s: %s - " __msg,		\
	       KBUILD_MODNAME, __func__, __lvl, ##__args)

#ifdef CONFIG_RT2X00_DEBUG
#define DEBUG_PRINTK(__dev, __kernlvl, __lvl, __msg, __args...)	\
	DEBUG_PRINTK_MSG(__dev, __kernlvl, __lvl, __msg, ##__args);
#else
#define DEBUG_PRINTK(__dev, __kernlvl, __lvl, __msg, __args...)	\
	do { } while (0)
#endif /* CONFIG_RT2X00_DEBUG */

/*
 * Various debug levels.
 * The debug levels PANIC and ERROR both indicate serious problems,
 * for this reason they should never be ignored.
 * The special ERROR_PROBE message is for messages that are generated
 * when the rt2x00_dev is not yet initialized.
 */
#define PANIC(__dev, __msg, __args...) \
	DEBUG_PRINTK_MSG(__dev, KERN_CRIT, "Panic", __msg, ##__args)
#define ERROR(__dev, __msg, __args...)	\
	DEBUG_PRINTK_MSG(__dev, KERN_ERR, "Error", __msg, ##__args)
#define ERROR_PROBE(__msg, __args...) \
	DEBUG_PRINTK_PROBE(KERN_ERR, "Error", __msg, ##__args)
#define WARNING(__dev, __msg, __args...) \
	DEBUG_PRINTK(__dev, KERN_WARNING, "Warning", __msg, ##__args)
#define NOTICE(__dev, __msg, __args...) \
	DEBUG_PRINTK(__dev, KERN_NOTICE, "Notice", __msg, ##__args)
#define INFO(__dev, __msg, __args...) \
	DEBUG_PRINTK(__dev, KERN_INFO, "Info", __msg, ##__args)
#define DEBUG(__dev, __msg, __args...) \
	DEBUG_PRINTK(__dev, KERN_DEBUG, "Debug", __msg, ##__args)
#define EEPROM(__dev, __msg, __args...) \
	DEBUG_PRINTK(__dev, KERN_DEBUG, "EEPROM recovery", __msg, ##__args)

/*
 * Duration calculations
 * The rate variable passed is: 100kbs.
 * To convert from bytes to bits we multiply size with 8,
 * then the size is multiplied with 10 to make the
 * real rate -> rate argument correction.
 */
#define GET_DURATION(__size, __rate)	(((__size) * 8 * 10) / (__rate))
#define GET_DURATION_RES(__size, __rate)(((__size) * 8 * 10) % (__rate))

/*
 * Determine the number of L2 padding bytes required between the header and
 * the payload.
 */
#define L2PAD_SIZE(__hdrlen)	(-(__hdrlen) & 3)

/*
 * Determine the alignment requirement,
 * to make sure the 802.11 payload is padded to a 4-byte boundrary
 * we must determine the address of the payload and calculate the
 * amount of bytes needed to move the data.
 */
#define ALIGN_SIZE(__skb, __header) \
	(  ((unsigned long)((__skb)->data + (__header))) & 3 )

/*
 * Constants for extra TX headroom for alignment purposes.
 */
#define RT2X00_ALIGN_SIZE	4 /* Only whole frame needs alignment */
#define RT2X00_L2PAD_SIZE	8 /* Both header & payload need alignment */

/*
 * Standard timing and size defines.
 * These values should follow the ieee80211 specifications.
 */
#define ACK_SIZE		14
#define IEEE80211_HEADER	24
#define PLCP			48
#define BEACON			100
#define PREAMBLE		144
#define SHORT_PREAMBLE		72
#define SLOT_TIME		20
#define SHORT_SLOT_TIME		9
#define SIFS			10
#define PIFS			( SIFS + SLOT_TIME )
#define SHORT_PIFS		( SIFS + SHORT_SLOT_TIME )
#define DIFS			( PIFS + SLOT_TIME )
#define SHORT_DIFS		( SHORT_PIFS + SHORT_SLOT_TIME )
#define EIFS			( SIFS + DIFS + \
				  GET_DURATION(IEEE80211_HEADER + ACK_SIZE, 10) )
#define SHORT_EIFS		( SIFS + SHORT_DIFS + \
				  GET_DURATION(IEEE80211_HEADER + ACK_SIZE, 10) )

/*
 * Structure for average calculation
 * The avg field contains the actual average value,
 * but avg_weight is internally used during calculations
 * to prevent rounding errors.
 */
struct avg_val {
	int avg;
	int avg_weight;
};

enum rt2x00_chip_intf {
	RT2X00_CHIP_INTF_PCI,
	RT2X00_CHIP_INTF_PCIE,
	RT2X00_CHIP_INTF_USB,
	RT2X00_CHIP_INTF_SOC,
};

/*
 * Chipset identification
 * The chipset on the device is composed of a RT and RF chip.
 * The chipset combination is important for determining device capabilities.
 */
struct rt2x00_chip {
	u16 rt;
#define RT2460		0x2460
#define RT2560		0x2560
#define RT2570		0x2570
#define RT2661		0x2661
#define RT2573		0x2573
#define RT2860		0x2860	/* 2.4GHz */
#define RT2872		0x2872	/* WSOC */
#define RT2883		0x2883	/* WSOC */
#define RT3070		0x3070
#define RT3071		0x3071
#define RT3090		0x3090	/* 2.4GHz PCIe */
#define RT3390		0x3390
#define RT3572		0x3572
#define RT3593		0x3593	/* PCIe */
#define RT3883		0x3883	/* WSOC */

	u16 rf;
	u16 rev;

	enum rt2x00_chip_intf intf;
};

/*
 * RF register values that belong to a particular channel.
 */
struct rf_channel {
	int channel;
	u32 rf1;
	u32 rf2;
	u32 rf3;
	u32 rf4;
};

/*
 * Channel information structure
 */
struct channel_info {
	unsigned int flags;
#define GEOGRAPHY_ALLOWED	0x00000001

	short max_power;
	short default_power1;
	short default_power2;
};

/*
 * Antenna setup values.
 */
struct antenna_setup {
	enum antenna rx;
	enum antenna tx;
};

/*
 * Quality statistics about the currently active link.
 */
struct link_qual {
	/*
	 * Statistics required for Link tuning by driver
	 * The rssi value is provided by rt2x00lib during the
	 * link_tuner() callback function.
	 * The false_cca field is filled during the link_stats()
	 * callback function and could be used during the
	 * link_tuner() callback function.
	 */
	int rssi;
	int false_cca;

	/*
	 * VGC levels
	 * Hardware driver will tune the VGC level during each call
	 * to the link_tuner() callback function. This vgc_level is
	 * is determined based on the link quality statistics like
	 * average RSSI and the false CCA count.
	 *
	 * In some cases the drivers need to differentiate between
	 * the currently "desired" VGC level and the level configured
	 * in the hardware. The latter is important to reduce the
	 * number of BBP register reads to reduce register access
	 * overhead. For this reason we store both values here.
	 */
	u8 vgc_level;
	u8 vgc_level_reg;

	/*
	 * Statistics required for Signal quality calculation.
	 * These fields might be changed during the link_stats()
	 * callback function.
	 */
	int rx_success;
	int rx_failed;
	int tx_success;
	int tx_failed;
};

/*
 * Antenna settings about the currently active link.
 */
struct link_ant {
	/*
	 * Antenna flags
	 */
	unsigned int flags;
#define ANTENNA_RX_DIVERSITY	0x00000001
#define ANTENNA_TX_DIVERSITY	0x00000002
#define ANTENNA_MODE_SAMPLE	0x00000004

	/*
	 * Currently active TX/RX antenna setup.
	 * When software diversity is used, this will indicate
	 * which antenna is actually used at this time.
	 */
	struct antenna_setup active;

	/*
	 * RSSI history information for the antenna.
	 * Used to determine when to switch antenna
	 * when using software diversity.
	 */
	int rssi_history;

	/*
	 * Current RSSI average of the currently active antenna.
	 * Similar to the avg_rssi in the link_qual structure
	 * this value is updated by using the walking average.
	 */
	struct avg_val rssi_ant;
};

/*
 * To optimize the quality of the link we need to store
 * the quality of received frames and periodically
 * optimize the link.
 */
struct link {
	/*
	 * Link tuner counter
	 * The number of times the link has been tuned
	 * since the radio has been switched on.
	 */
	u32 count;

	/*
	 * Quality measurement values.
	 */
	struct link_qual qual;

	/*
	 * TX/RX antenna setup.
	 */
	struct link_ant ant;

	/*
	 * Currently active average RSSI value
	 */
	struct avg_val avg_rssi;

	/*
	 * Work structure for scheduling periodic link tuning.
	 */
	struct delayed_work work;

	/*
	 * Work structure for scheduling periodic watchdog monitoring.
<<<<<<< HEAD
=======
	 * This work must be scheduled on the kernel workqueue, while
	 * all other work structures must be queued on the mac80211
	 * workqueue. This guarantees that the watchdog can schedule
	 * other work structures and wait for their completion in order
	 * to bring the device/driver back into the desired state.
>>>>>>> 45f53cc9
	 */
	struct delayed_work watchdog_work;
};

/*
 * Interface structure
 * Per interface configuration details, this structure
 * is allocated as the private data for ieee80211_vif.
 */
struct rt2x00_intf {
	/*
	 * All fields within the rt2x00_intf structure
	 * must be protected with a spinlock.
	 */
	spinlock_t lock;

	/*
	 * MAC of the device.
	 */
	u8 mac[ETH_ALEN];

	/*
	 * BBSID of the AP to associate with.
	 */
	u8 bssid[ETH_ALEN];

	/*
	 * beacon->skb must be protected with the mutex.
	 */
	struct mutex beacon_skb_mutex;

	/*
	 * Entry in the beacon queue which belongs to
	 * this interface. Each interface has its own
	 * dedicated beacon entry.
	 */
	struct queue_entry *beacon;

	/*
	 * Actions that needed rescheduling.
	 */
	unsigned int delayed_flags;
#define DELAYED_UPDATE_BEACON		0x00000001

	/*
	 * Software sequence counter, this is only required
	 * for hardware which doesn't support hardware
	 * sequence counting.
	 */
	spinlock_t seqlock;
	u16 seqno;
};

static inline struct rt2x00_intf* vif_to_intf(struct ieee80211_vif *vif)
{
	return (struct rt2x00_intf *)vif->drv_priv;
}

/**
 * struct hw_mode_spec: Hardware specifications structure
 *
 * Details about the supported modes, rates and channels
 * of a particular chipset. This is used by rt2x00lib
 * to build the ieee80211_hw_mode array for mac80211.
 *
 * @supported_bands: Bitmask contained the supported bands (2.4GHz, 5.2GHz).
 * @supported_rates: Rate types which are supported (CCK, OFDM).
 * @num_channels: Number of supported channels. This is used as array size
 *	for @tx_power_a, @tx_power_bg and @channels.
 * @channels: Device/chipset specific channel values (See &struct rf_channel).
 * @channels_info: Additional information for channels (See &struct channel_info).
 * @ht: Driver HT Capabilities (See &ieee80211_sta_ht_cap).
 */
struct hw_mode_spec {
	unsigned int supported_bands;
#define SUPPORT_BAND_2GHZ	0x00000001
#define SUPPORT_BAND_5GHZ	0x00000002

	unsigned int supported_rates;
#define SUPPORT_RATE_CCK	0x00000001
#define SUPPORT_RATE_OFDM	0x00000002

	unsigned int num_channels;
	const struct rf_channel *channels;
	const struct channel_info *channels_info;

	struct ieee80211_sta_ht_cap ht;
};

/*
 * Configuration structure wrapper around the
 * mac80211 configuration structure.
 * When mac80211 configures the driver, rt2x00lib
 * can precalculate values which are equal for all
 * rt2x00 drivers. Those values can be stored in here.
 */
struct rt2x00lib_conf {
	struct ieee80211_conf *conf;

	struct rf_channel rf;
	struct channel_info channel;
};

/*
 * Configuration structure for erp settings.
 */
struct rt2x00lib_erp {
	int short_preamble;
	int cts_protection;

	u32 basic_rates;

	int slot_time;

	short sifs;
	short pifs;
	short difs;
	short eifs;

	u16 beacon_int;
	u16 ht_opmode;
};

/*
 * Configuration structure for hardware encryption.
 */
struct rt2x00lib_crypto {
	enum cipher cipher;

	enum set_key_cmd cmd;
	const u8 *address;

	u32 bssidx;
	u32 aid;

	u8 key[16];
	u8 tx_mic[8];
	u8 rx_mic[8];
};

/*
 * Configuration structure wrapper around the
 * rt2x00 interface configuration handler.
 */
struct rt2x00intf_conf {
	/*
	 * Interface type
	 */
	enum nl80211_iftype type;

	/*
	 * TSF sync value, this is dependant on the operation type.
	 */
	enum tsf_sync sync;

	/*
	 * The MAC and BSSID addressess are simple array of bytes,
	 * these arrays are little endian, so when sending the addressess
	 * to the drivers, copy the it into a endian-signed variable.
	 *
	 * Note that all devices (except rt2500usb) have 32 bits
	 * register word sizes. This means that whatever variable we
	 * pass _must_ be a multiple of 32 bits. Otherwise the device
	 * might not accept what we are sending to it.
	 * This will also make it easier for the driver to write
	 * the data to the device.
	 */
	__le32 mac[2];
	__le32 bssid[2];
};

/*
 * rt2x00lib callback functions.
 */
struct rt2x00lib_ops {
	/*
	 * Interrupt handlers.
	 */
	irq_handler_t irq_handler;

	/*
	 * Threaded Interrupt handlers.
	 */
	irq_handler_t irq_handler_thread;

	/*
<<<<<<< HEAD
=======
	 * TX status tasklet handler.
	 */
	void (*txstatus_tasklet) (unsigned long data);

	/*
>>>>>>> 45f53cc9
	 * Device init handlers.
	 */
	int (*probe_hw) (struct rt2x00_dev *rt2x00dev);
	char *(*get_firmware_name) (struct rt2x00_dev *rt2x00dev);
	int (*check_firmware) (struct rt2x00_dev *rt2x00dev,
			       const u8 *data, const size_t len);
	int (*load_firmware) (struct rt2x00_dev *rt2x00dev,
			      const u8 *data, const size_t len);

	/*
	 * Device initialization/deinitialization handlers.
	 */
	int (*initialize) (struct rt2x00_dev *rt2x00dev);
	void (*uninitialize) (struct rt2x00_dev *rt2x00dev);

	/*
	 * queue initialization handlers
	 */
	bool (*get_entry_state) (struct queue_entry *entry);
	void (*clear_entry) (struct queue_entry *entry);

	/*
	 * Radio control handlers.
	 */
	int (*set_device_state) (struct rt2x00_dev *rt2x00dev,
				 enum dev_state state);
	int (*rfkill_poll) (struct rt2x00_dev *rt2x00dev);
	void (*link_stats) (struct rt2x00_dev *rt2x00dev,
			    struct link_qual *qual);
	void (*reset_tuner) (struct rt2x00_dev *rt2x00dev,
			     struct link_qual *qual);
	void (*link_tuner) (struct rt2x00_dev *rt2x00dev,
			    struct link_qual *qual, const u32 count);
	void (*watchdog) (struct rt2x00_dev *rt2x00dev);

	/*
	 * TX control handlers
	 */
	void (*write_tx_desc) (struct queue_entry *entry,
			       struct txentry_desc *txdesc);
	void (*write_tx_data) (struct queue_entry *entry,
			       struct txentry_desc *txdesc);
<<<<<<< HEAD
	void (*write_tx_data) (struct queue_entry *entry,
			       struct txentry_desc *txdesc);
=======
>>>>>>> 45f53cc9
	void (*write_beacon) (struct queue_entry *entry,
			      struct txentry_desc *txdesc);
	int (*get_tx_data_len) (struct queue_entry *entry);
	void (*kick_tx_queue) (struct data_queue *queue);
	void (*kill_tx_queue) (struct data_queue *queue);

	/*
	 * RX control handlers
	 */
	void (*fill_rxdone) (struct queue_entry *entry,
			     struct rxdone_entry_desc *rxdesc);

	/*
	 * Configuration handlers.
	 */
	int (*config_shared_key) (struct rt2x00_dev *rt2x00dev,
				  struct rt2x00lib_crypto *crypto,
				  struct ieee80211_key_conf *key);
	int (*config_pairwise_key) (struct rt2x00_dev *rt2x00dev,
				    struct rt2x00lib_crypto *crypto,
				    struct ieee80211_key_conf *key);
	void (*config_filter) (struct rt2x00_dev *rt2x00dev,
			       const unsigned int filter_flags);
	void (*config_intf) (struct rt2x00_dev *rt2x00dev,
			     struct rt2x00_intf *intf,
			     struct rt2x00intf_conf *conf,
			     const unsigned int flags);
#define CONFIG_UPDATE_TYPE		( 1 << 1 )
#define CONFIG_UPDATE_MAC		( 1 << 2 )
#define CONFIG_UPDATE_BSSID		( 1 << 3 )

	void (*config_erp) (struct rt2x00_dev *rt2x00dev,
			    struct rt2x00lib_erp *erp,
			    u32 changed);
	void (*config_ant) (struct rt2x00_dev *rt2x00dev,
			    struct antenna_setup *ant);
	void (*config) (struct rt2x00_dev *rt2x00dev,
			struct rt2x00lib_conf *libconf,
			const unsigned int changed_flags);
};

/*
 * rt2x00 driver callback operation structure.
 */
struct rt2x00_ops {
	const char *name;
	const unsigned int max_sta_intf;
	const unsigned int max_ap_intf;
	const unsigned int eeprom_size;
	const unsigned int rf_size;
	const unsigned int tx_queues;
	const unsigned int extra_tx_headroom;
	const struct data_queue_desc *rx;
	const struct data_queue_desc *tx;
	const struct data_queue_desc *bcn;
	const struct data_queue_desc *atim;
	const struct rt2x00lib_ops *lib;
	const void *drv;
	const struct ieee80211_ops *hw;
#ifdef CONFIG_RT2X00_LIB_DEBUGFS
	const struct rt2x00debug *debugfs;
#endif /* CONFIG_RT2X00_LIB_DEBUGFS */
};

/*
 * rt2x00 device flags
 */
enum rt2x00_flags {
	/*
	 * Device state flags
	 */
	DEVICE_STATE_PRESENT,
	DEVICE_STATE_REGISTERED_HW,
	DEVICE_STATE_INITIALIZED,
	DEVICE_STATE_STARTED,
	DEVICE_STATE_ENABLED_RADIO,
	DEVICE_STATE_SCANNING,

	/*
	 * Driver requirements
	 */
	DRIVER_REQUIRE_FIRMWARE,
	DRIVER_REQUIRE_BEACON_GUARD,
	DRIVER_REQUIRE_ATIM_QUEUE,
	DRIVER_REQUIRE_DMA,
	DRIVER_REQUIRE_COPY_IV,
	DRIVER_REQUIRE_L2PAD,
	DRIVER_REQUIRE_TXSTATUS_FIFO,

	/*
	 * Driver features
	 */
	CONFIG_SUPPORT_HW_BUTTON,
	CONFIG_SUPPORT_HW_CRYPTO,
	DRIVER_SUPPORT_CONTROL_FILTERS,
	DRIVER_SUPPORT_CONTROL_FILTER_PSPOLL,
	DRIVER_SUPPORT_PRE_TBTT_INTERRUPT,
	DRIVER_SUPPORT_LINK_TUNING,
	DRIVER_SUPPORT_WATCHDOG,

	/*
	 * Driver configuration
	 */
	CONFIG_FRAME_TYPE,
	CONFIG_RF_SEQUENCE,
	CONFIG_EXTERNAL_LNA_A,
	CONFIG_EXTERNAL_LNA_BG,
	CONFIG_DOUBLE_ANTENNA,
	CONFIG_CHANNEL_HT40,
};

/*
 * rt2x00 device structure.
 */
struct rt2x00_dev {
	/*
	 * Device structure.
	 * The structure stored in here depends on the
	 * system bus (PCI or USB).
	 * When accessing this variable, the rt2x00dev_{pci,usb}
	 * macros should be used for correct typecasting.
	 */
	struct device *dev;

	/*
	 * Callback functions.
	 */
	const struct rt2x00_ops *ops;

	/*
	 * IEEE80211 control structure.
	 */
	struct ieee80211_hw *hw;
	struct ieee80211_supported_band bands[IEEE80211_NUM_BANDS];
	enum ieee80211_band curr_band;
	int curr_freq;

	/*
	 * If enabled, the debugfs interface structures
	 * required for deregistration of debugfs.
	 */
#ifdef CONFIG_RT2X00_LIB_DEBUGFS
	struct rt2x00debug_intf *debugfs_intf;
#endif /* CONFIG_RT2X00_LIB_DEBUGFS */

	/*
	 * LED structure for changing the LED status
	 * by mac8011 or the kernel.
	 */
#ifdef CONFIG_RT2X00_LIB_LEDS
	struct rt2x00_led led_radio;
	struct rt2x00_led led_assoc;
	struct rt2x00_led led_qual;
	u16 led_mcu_reg;
#endif /* CONFIG_RT2X00_LIB_LEDS */

	/*
	 * Device flags.
	 * In these flags the current status and some
	 * of the device capabilities are stored.
	 */
	unsigned long flags;

	/*
	 * Device information, Bus IRQ and name (PCI, SoC)
	 */
	int irq;
	const char *name;

	/*
	 * Chipset identification.
	 */
	struct rt2x00_chip chip;

	/*
	 * hw capability specifications.
	 */
	struct hw_mode_spec spec;

	/*
	 * This is the default TX/RX antenna setup as indicated
	 * by the device's EEPROM.
	 */
	struct antenna_setup default_ant;

	/*
	 * Register pointers
	 * csr.base: CSR base register address. (PCI)
	 * csr.cache: CSR cache for usb_control_msg. (USB)
	 */
	union csr {
		void __iomem *base;
		void *cache;
	} csr;

	/*
	 * Mutex to protect register accesses.
	 * For PCI and USB devices it protects against concurrent indirect
	 * register access (BBP, RF, MCU) since accessing those
	 * registers require multiple calls to the CSR registers.
	 * For USB devices it also protects the csr_cache since that
	 * field is used for normal CSR access and it cannot support
	 * multiple callers simultaneously.
	 */
	struct mutex csr_mutex;

	/*
	 * Current packet filter configuration for the device.
	 * This contains all currently active FIF_* flags send
	 * to us by mac80211 during configure_filter().
	 */
	unsigned int packet_filter;

	/*
	 * Interface details:
	 *  - Open ap interface count.
	 *  - Open sta interface count.
	 *  - Association count.
	 */
	unsigned int intf_ap_count;
	unsigned int intf_sta_count;
	unsigned int intf_associated;

	/*
	 * Link quality
	 */
	struct link link;

	/*
	 * EEPROM data.
	 */
	__le16 *eeprom;

	/*
	 * Active RF register values.
	 * These are stored here so we don't need
	 * to read the rf registers and can directly
	 * use this value instead.
	 * This field should be accessed by using
	 * rt2x00_rf_read() and rt2x00_rf_write().
	 */
	u32 *rf;

	/*
	 * LNA gain
	 */
	short lna_gain;

	/*
	 * Current TX power value.
	 */
	u16 tx_power;

	/*
	 * Current retry values.
	 */
	u8 short_retry;
	u8 long_retry;

	/*
	 * Rssi <-> Dbm offset
	 */
	u8 rssi_offset;

	/*
	 * Frequency offset (for rt61pci & rt73usb).
	 */
	u8 freq_offset;

	/*
	 * Calibration information (for rt2800usb & rt2800pci).
	 * [0] -> BW20
	 * [1] -> BW40
	 */
	u8 calibration[2];

	/*
	 * Beacon interval.
	 */
	u16 beacon_int;

	/*
	 * Low level statistics which will have
	 * to be kept up to date while device is running.
	 */
	struct ieee80211_low_level_stats low_level_stats;

	/*
	 * Scheduled work.
	 * NOTE: intf_work will use ieee80211_iterate_active_interfaces()
	 * which means it cannot be placed on the hw->workqueue
	 * due to RTNL locking requirements.
	 */
	struct work_struct intf_work;

	/**
	 * Scheduled work for TX/RX done handling (USB devices)
	 */
	struct work_struct rxdone_work;
	struct work_struct txdone_work;

	/*
	 * Data queue arrays for RX, TX and Beacon.
	 * The Beacon array also contains the Atim queue
	 * if that is supported by the device.
	 */
	unsigned int data_queues;
	struct data_queue *rx;
	struct data_queue *tx;
	struct data_queue *bcn;

	/*
	 * Firmware image.
	 */
	const struct firmware *fw;

	/*
	 * Interrupt values, stored between interrupt service routine
	 * and interrupt thread routine.
<<<<<<< HEAD
	 */
	u32 irqvalue[2];
=======
	 */
	u32 irqvalue[2];

	/*
	 * FIFO for storing tx status reports between isr and tasklet.
	 */
	struct kfifo txstatus_fifo;

	/*
	 * Tasklet for processing tx status reports (rt2800pci).
	 */
	struct tasklet_struct txstatus_tasklet;
>>>>>>> 45f53cc9
};

/*
 * Register defines.
 * Some registers require multiple attempts before success,
 * in those cases REGISTER_BUSY_COUNT attempts should be
 * taken with a REGISTER_BUSY_DELAY interval.
 */
#define REGISTER_BUSY_COUNT	5
#define REGISTER_BUSY_DELAY	100

/*
 * Generic RF access.
 * The RF is being accessed by word index.
 */
static inline void rt2x00_rf_read(struct rt2x00_dev *rt2x00dev,
				  const unsigned int word, u32 *data)
{
	BUG_ON(word < 1 || word > rt2x00dev->ops->rf_size / sizeof(u32));
	*data = rt2x00dev->rf[word - 1];
}

static inline void rt2x00_rf_write(struct rt2x00_dev *rt2x00dev,
				   const unsigned int word, u32 data)
{
	BUG_ON(word < 1 || word > rt2x00dev->ops->rf_size / sizeof(u32));
	rt2x00dev->rf[word - 1] = data;
}

/*
 *  Generic EEPROM access.
 * The EEPROM is being accessed by word index.
 */
static inline void *rt2x00_eeprom_addr(struct rt2x00_dev *rt2x00dev,
				       const unsigned int word)
{
	return (void *)&rt2x00dev->eeprom[word];
}

static inline void rt2x00_eeprom_read(struct rt2x00_dev *rt2x00dev,
				      const unsigned int word, u16 *data)
{
	*data = le16_to_cpu(rt2x00dev->eeprom[word]);
}

static inline void rt2x00_eeprom_write(struct rt2x00_dev *rt2x00dev,
				       const unsigned int word, u16 data)
{
	rt2x00dev->eeprom[word] = cpu_to_le16(data);
}

/*
 * Chipset handlers
 */
static inline void rt2x00_set_chip(struct rt2x00_dev *rt2x00dev,
				   const u16 rt, const u16 rf, const u16 rev)
{
	rt2x00dev->chip.rt = rt;
	rt2x00dev->chip.rf = rf;
	rt2x00dev->chip.rev = rev;

	INFO(rt2x00dev,
	     "Chipset detected - rt: %04x, rf: %04x, rev: %04x.\n",
	     rt2x00dev->chip.rt, rt2x00dev->chip.rf, rt2x00dev->chip.rev);
}

static inline bool rt2x00_rt(struct rt2x00_dev *rt2x00dev, const u16 rt)
{
	return (rt2x00dev->chip.rt == rt);
}

static inline bool rt2x00_rf(struct rt2x00_dev *rt2x00dev, const u16 rf)
{
	return (rt2x00dev->chip.rf == rf);
}

static inline u16 rt2x00_rev(struct rt2x00_dev *rt2x00dev)
{
	return rt2x00dev->chip.rev;
}

static inline bool rt2x00_rt_rev(struct rt2x00_dev *rt2x00dev,
				 const u16 rt, const u16 rev)
{
	return (rt2x00_rt(rt2x00dev, rt) && rt2x00_rev(rt2x00dev) == rev);
}

static inline bool rt2x00_rt_rev_lt(struct rt2x00_dev *rt2x00dev,
				    const u16 rt, const u16 rev)
{
	return (rt2x00_rt(rt2x00dev, rt) && rt2x00_rev(rt2x00dev) < rev);
}

static inline bool rt2x00_rt_rev_gte(struct rt2x00_dev *rt2x00dev,
				     const u16 rt, const u16 rev)
{
	return (rt2x00_rt(rt2x00dev, rt) && rt2x00_rev(rt2x00dev) >= rev);
}

static inline void rt2x00_set_chip_intf(struct rt2x00_dev *rt2x00dev,
					enum rt2x00_chip_intf intf)
{
	rt2x00dev->chip.intf = intf;
}

static inline bool rt2x00_intf(struct rt2x00_dev *rt2x00dev,
			       enum rt2x00_chip_intf intf)
{
	return (rt2x00dev->chip.intf == intf);
}

static inline bool rt2x00_is_pci(struct rt2x00_dev *rt2x00dev)
{
	return rt2x00_intf(rt2x00dev, RT2X00_CHIP_INTF_PCI) ||
	       rt2x00_intf(rt2x00dev, RT2X00_CHIP_INTF_PCIE);
}

static inline bool rt2x00_is_pcie(struct rt2x00_dev *rt2x00dev)
{
	return rt2x00_intf(rt2x00dev, RT2X00_CHIP_INTF_PCIE);
}

static inline bool rt2x00_is_usb(struct rt2x00_dev *rt2x00dev)
{
	return rt2x00_intf(rt2x00dev, RT2X00_CHIP_INTF_USB);
}

static inline bool rt2x00_is_soc(struct rt2x00_dev *rt2x00dev)
{
	return rt2x00_intf(rt2x00dev, RT2X00_CHIP_INTF_SOC);
}

/**
 * rt2x00queue_map_txskb - Map a skb into DMA for TX purposes.
 * @entry: Pointer to &struct queue_entry
 */
void rt2x00queue_map_txskb(struct queue_entry *entry);

/**
 * rt2x00queue_unmap_skb - Unmap a skb from DMA.
 * @entry: Pointer to &struct queue_entry
 */
void rt2x00queue_unmap_skb(struct queue_entry *entry);

/**
 * rt2x00queue_unmap_skb - Unmap a skb from DMA.
 * @rt2x00dev: Pointer to &struct rt2x00_dev.
 * @skb: The skb to unmap.
 */
void rt2x00queue_unmap_skb(struct rt2x00_dev *rt2x00dev, struct sk_buff *skb);

/**
 * rt2x00queue_get_queue - Convert queue index to queue pointer
 * @rt2x00dev: Pointer to &struct rt2x00_dev.
 * @queue: rt2x00 queue index (see &enum data_queue_qid).
 */
struct data_queue *rt2x00queue_get_queue(struct rt2x00_dev *rt2x00dev,
					 const enum data_queue_qid queue);

/**
 * rt2x00queue_get_entry - Get queue entry where the given index points to.
 * @queue: Pointer to &struct data_queue from where we obtain the entry.
 * @index: Index identifier for obtaining the correct index.
 */
struct queue_entry *rt2x00queue_get_entry(struct data_queue *queue,
					  enum queue_index index);

/*
 * Debugfs handlers.
 */
/**
 * rt2x00debug_dump_frame - Dump a frame to userspace through debugfs.
 * @rt2x00dev: Pointer to &struct rt2x00_dev.
 * @type: The type of frame that is being dumped.
 * @skb: The skb containing the frame to be dumped.
 */
#ifdef CONFIG_RT2X00_LIB_DEBUGFS
void rt2x00debug_dump_frame(struct rt2x00_dev *rt2x00dev,
			    enum rt2x00_dump_type type, struct sk_buff *skb);
#else
static inline void rt2x00debug_dump_frame(struct rt2x00_dev *rt2x00dev,
					  enum rt2x00_dump_type type,
					  struct sk_buff *skb)
{
}
#endif /* CONFIG_RT2X00_LIB_DEBUGFS */

/*
 * Interrupt context handlers.
 */
void rt2x00lib_beacondone(struct rt2x00_dev *rt2x00dev);
void rt2x00lib_pretbtt(struct rt2x00_dev *rt2x00dev);
<<<<<<< HEAD
=======
void rt2x00lib_dmadone(struct queue_entry *entry);
>>>>>>> 45f53cc9
void rt2x00lib_txdone(struct queue_entry *entry,
		      struct txdone_entry_desc *txdesc);
void rt2x00lib_txdone_noinfo(struct queue_entry *entry, u32 status);
void rt2x00lib_rxdone(struct queue_entry *entry);

/*
 * mac80211 handlers.
 */
int rt2x00mac_tx(struct ieee80211_hw *hw, struct sk_buff *skb);
int rt2x00mac_start(struct ieee80211_hw *hw);
void rt2x00mac_stop(struct ieee80211_hw *hw);
int rt2x00mac_add_interface(struct ieee80211_hw *hw,
			    struct ieee80211_vif *vif);
void rt2x00mac_remove_interface(struct ieee80211_hw *hw,
				struct ieee80211_vif *vif);
int rt2x00mac_config(struct ieee80211_hw *hw, u32 changed);
void rt2x00mac_configure_filter(struct ieee80211_hw *hw,
				unsigned int changed_flags,
				unsigned int *total_flags,
				u64 multicast);
int rt2x00mac_set_tim(struct ieee80211_hw *hw, struct ieee80211_sta *sta,
		      bool set);
#ifdef CONFIG_RT2X00_LIB_CRYPTO
int rt2x00mac_set_key(struct ieee80211_hw *hw, enum set_key_cmd cmd,
		      struct ieee80211_vif *vif, struct ieee80211_sta *sta,
		      struct ieee80211_key_conf *key);
#else
#define rt2x00mac_set_key	NULL
#endif /* CONFIG_RT2X00_LIB_CRYPTO */
void rt2x00mac_sw_scan_start(struct ieee80211_hw *hw);
void rt2x00mac_sw_scan_complete(struct ieee80211_hw *hw);
int rt2x00mac_get_stats(struct ieee80211_hw *hw,
			struct ieee80211_low_level_stats *stats);
void rt2x00mac_bss_info_changed(struct ieee80211_hw *hw,
				struct ieee80211_vif *vif,
				struct ieee80211_bss_conf *bss_conf,
				u32 changes);
int rt2x00mac_conf_tx(struct ieee80211_hw *hw, u16 queue,
		      const struct ieee80211_tx_queue_params *params);
void rt2x00mac_rfkill_poll(struct ieee80211_hw *hw);

/*
 * Driver allocation handlers.
 */
int rt2x00lib_probe_dev(struct rt2x00_dev *rt2x00dev);
void rt2x00lib_remove_dev(struct rt2x00_dev *rt2x00dev);
#ifdef CONFIG_PM
int rt2x00lib_suspend(struct rt2x00_dev *rt2x00dev, pm_message_t state);
int rt2x00lib_resume(struct rt2x00_dev *rt2x00dev);
#endif /* CONFIG_PM */

#endif /* RT2X00_H */<|MERGE_RESOLUTION|>--- conflicted
+++ resolved
@@ -338,14 +338,11 @@
 
 	/*
 	 * Work structure for scheduling periodic watchdog monitoring.
-<<<<<<< HEAD
-=======
 	 * This work must be scheduled on the kernel workqueue, while
 	 * all other work structures must be queued on the mac80211
 	 * workqueue. This guarantees that the watchdog can schedule
 	 * other work structures and wait for their completion in order
 	 * to bring the device/driver back into the desired state.
->>>>>>> 45f53cc9
 	 */
 	struct delayed_work watchdog_work;
 };
@@ -532,14 +529,11 @@
 	irq_handler_t irq_handler_thread;
 
 	/*
-<<<<<<< HEAD
-=======
 	 * TX status tasklet handler.
 	 */
 	void (*txstatus_tasklet) (unsigned long data);
 
 	/*
->>>>>>> 45f53cc9
 	 * Device init handlers.
 	 */
 	int (*probe_hw) (struct rt2x00_dev *rt2x00dev);
@@ -582,11 +576,6 @@
 			       struct txentry_desc *txdesc);
 	void (*write_tx_data) (struct queue_entry *entry,
 			       struct txentry_desc *txdesc);
-<<<<<<< HEAD
-	void (*write_tx_data) (struct queue_entry *entry,
-			       struct txentry_desc *txdesc);
-=======
->>>>>>> 45f53cc9
 	void (*write_beacon) (struct queue_entry *entry,
 			      struct txentry_desc *txdesc);
 	int (*get_tx_data_len) (struct queue_entry *entry);
@@ -906,12 +895,8 @@
 	/*
 	 * Interrupt values, stored between interrupt service routine
 	 * and interrupt thread routine.
-<<<<<<< HEAD
 	 */
 	u32 irqvalue[2];
-=======
-	 */
-	u32 irqvalue[2];
 
 	/*
 	 * FIFO for storing tx status reports between isr and tasklet.
@@ -922,7 +907,6 @@
 	 * Tasklet for processing tx status reports (rt2800pci).
 	 */
 	struct tasklet_struct txstatus_tasklet;
->>>>>>> 45f53cc9
 };
 
 /*
@@ -1066,13 +1050,6 @@
  * @entry: Pointer to &struct queue_entry
  */
 void rt2x00queue_unmap_skb(struct queue_entry *entry);
-
-/**
- * rt2x00queue_unmap_skb - Unmap a skb from DMA.
- * @rt2x00dev: Pointer to &struct rt2x00_dev.
- * @skb: The skb to unmap.
- */
-void rt2x00queue_unmap_skb(struct rt2x00_dev *rt2x00dev, struct sk_buff *skb);
 
 /**
  * rt2x00queue_get_queue - Convert queue index to queue pointer
@@ -1115,10 +1092,7 @@
  */
 void rt2x00lib_beacondone(struct rt2x00_dev *rt2x00dev);
 void rt2x00lib_pretbtt(struct rt2x00_dev *rt2x00dev);
-<<<<<<< HEAD
-=======
 void rt2x00lib_dmadone(struct queue_entry *entry);
->>>>>>> 45f53cc9
 void rt2x00lib_txdone(struct queue_entry *entry,
 		      struct txdone_entry_desc *txdesc);
 void rt2x00lib_txdone_noinfo(struct queue_entry *entry, u32 status);
