--- conflicted
+++ resolved
@@ -109,6 +109,25 @@
 static int rtap_iface = 0;     /* def: 0 -- do not create rtap interface */
 #endif
 
+static struct ieee80211_rate ipw2200_rates[] = {
+	{ .bitrate = 10 },
+	{ .bitrate = 20, .flags = IEEE80211_RATE_SHORT_PREAMBLE },
+	{ .bitrate = 55, .flags = IEEE80211_RATE_SHORT_PREAMBLE },
+	{ .bitrate = 110, .flags = IEEE80211_RATE_SHORT_PREAMBLE },
+	{ .bitrate = 60 },
+	{ .bitrate = 90 },
+	{ .bitrate = 120 },
+	{ .bitrate = 180 },
+	{ .bitrate = 240 },
+	{ .bitrate = 360 },
+	{ .bitrate = 480 },
+	{ .bitrate = 540 }
+};
+
+#define ipw2200_a_rates		(ipw2200_rates + 4)
+#define ipw2200_num_a_rates	8
+#define ipw2200_bg_rates	(ipw2200_rates + 0)
+#define ipw2200_num_bg_rates	12
 
 #ifdef CONFIG_IPW2200_QOS
 static int qos_enable = 0;
@@ -8664,24 +8683,6 @@
  *
  */
 
-static int ipw_wx_get_name(struct net_device *dev,
-			   struct iw_request_info *info,
-			   union iwreq_data *wrqu, char *extra)
-{
-	struct ipw_priv *priv = libipw_priv(dev);
-	mutex_lock(&priv->mutex);
-	if (priv->status & STATUS_RF_KILL_MASK)
-		strcpy(wrqu->name, "radio off");
-	else if (!(priv->status & STATUS_ASSOCIATED))
-		strcpy(wrqu->name, "unassociated");
-	else
-		snprintf(wrqu->name, IFNAMSIZ, "IEEE 802.11%c",
-			 ipw_modes[priv->assoc_request.ieee_mode]);
-	IPW_DEBUG_WX("Name: %s\n", wrqu->name);
-	mutex_unlock(&priv->mutex);
-	return 0;
-}
-
 static int ipw_set_channel(struct ipw_priv *priv, u8 channel)
 {
 	if (channel == 0) {
@@ -9981,7 +9982,7 @@
 /* Rebase the WE IOCTLs to zero for the handler array */
 #define IW_IOCTL(x) [(x)-SIOCSIWCOMMIT]
 static iw_handler ipw_wx_handlers[] = {
-	IW_IOCTL(SIOCGIWNAME) = ipw_wx_get_name,
+	IW_IOCTL(SIOCGIWNAME) = (iw_handler) cfg80211_wext_giwname,
 	IW_IOCTL(SIOCSIWFREQ) = ipw_wx_set_freq,
 	IW_IOCTL(SIOCGIWFREQ) = ipw_wx_get_freq,
 	IW_IOCTL(SIOCSIWMODE) = ipw_wx_set_mode,
@@ -11426,16 +11427,100 @@
 /* Called by register_netdev() */
 static int ipw_net_init(struct net_device *dev)
 {
+	int i, rc = 0;
 	struct ipw_priv *priv = libipw_priv(dev);
+	const struct libipw_geo *geo = libipw_get_geo(priv->ieee);
+	struct wireless_dev *wdev = &priv->ieee->wdev;
 	mutex_lock(&priv->mutex);
 
 	if (ipw_up(priv)) {
-		mutex_unlock(&priv->mutex);
-		return -EIO;
-	}
-
+		rc = -EIO;
+		goto out;
+	}
+
+	memcpy(wdev->wiphy->perm_addr, priv->mac_addr, ETH_ALEN);
+
+	/* fill-out priv->ieee->bg_band */
+	if (geo->bg_channels) {
+		struct ieee80211_supported_band *bg_band = &priv->ieee->bg_band;
+
+		bg_band->band = IEEE80211_BAND_2GHZ;
+		bg_band->n_channels = geo->bg_channels;
+		bg_band->channels =
+			kzalloc(geo->bg_channels *
+				sizeof(struct ieee80211_channel), GFP_KERNEL);
+		/* translate geo->bg to bg_band.channels */
+		for (i = 0; i < geo->bg_channels; i++) {
+			bg_band->channels[i].band = IEEE80211_BAND_2GHZ;
+			bg_band->channels[i].center_freq = geo->bg[i].freq;
+			bg_band->channels[i].hw_value = geo->bg[i].channel;
+			bg_band->channels[i].max_power = geo->bg[i].max_power;
+			if (geo->bg[i].flags & LIBIPW_CH_PASSIVE_ONLY)
+				bg_band->channels[i].flags |=
+					IEEE80211_CHAN_PASSIVE_SCAN;
+			if (geo->bg[i].flags & LIBIPW_CH_NO_IBSS)
+				bg_band->channels[i].flags |=
+					IEEE80211_CHAN_NO_IBSS;
+			if (geo->bg[i].flags & LIBIPW_CH_RADAR_DETECT)
+				bg_band->channels[i].flags |=
+					IEEE80211_CHAN_RADAR;
+			/* No equivalent for LIBIPW_CH_80211H_RULES,
+			   LIBIPW_CH_UNIFORM_SPREADING, or
+			   LIBIPW_CH_B_ONLY... */
+		}
+		/* point at bitrate info */
+		bg_band->bitrates = ipw2200_bg_rates;
+		bg_band->n_bitrates = ipw2200_num_bg_rates;
+
+		wdev->wiphy->bands[IEEE80211_BAND_2GHZ] = bg_band;
+	}
+
+	/* fill-out priv->ieee->a_band */
+	if (geo->a_channels) {
+		struct ieee80211_supported_band *a_band = &priv->ieee->a_band;
+
+		a_band->band = IEEE80211_BAND_5GHZ;
+		a_band->n_channels = geo->a_channels;
+		a_band->channels =
+			kzalloc(geo->a_channels *
+				sizeof(struct ieee80211_channel), GFP_KERNEL);
+		/* translate geo->bg to a_band.channels */
+		for (i = 0; i < geo->a_channels; i++) {
+			a_band->channels[i].band = IEEE80211_BAND_2GHZ;
+			a_band->channels[i].center_freq = geo->a[i].freq;
+			a_band->channels[i].hw_value = geo->a[i].channel;
+			a_band->channels[i].max_power = geo->a[i].max_power;
+			if (geo->a[i].flags & LIBIPW_CH_PASSIVE_ONLY)
+				a_band->channels[i].flags |=
+					IEEE80211_CHAN_PASSIVE_SCAN;
+			if (geo->a[i].flags & LIBIPW_CH_NO_IBSS)
+				a_band->channels[i].flags |=
+					IEEE80211_CHAN_NO_IBSS;
+			if (geo->a[i].flags & LIBIPW_CH_RADAR_DETECT)
+				a_band->channels[i].flags |=
+					IEEE80211_CHAN_RADAR;
+			/* No equivalent for LIBIPW_CH_80211H_RULES,
+			   LIBIPW_CH_UNIFORM_SPREADING, or
+			   LIBIPW_CH_B_ONLY... */
+		}
+		/* point at bitrate info */
+		a_band->bitrates = ipw2200_a_rates;
+		a_band->n_bitrates = ipw2200_num_a_rates;
+
+		wdev->wiphy->bands[IEEE80211_BAND_5GHZ] = a_band;
+	}
+
+	set_wiphy_dev(wdev->wiphy, &priv->pci_dev->dev);
+
+	/* With that information in place, we can now register the wiphy... */
+	if (wiphy_register(wdev->wiphy)) {
+		rc = -EIO;
+		goto out;
+	}
+
+out:
 	mutex_unlock(&priv->mutex);
-	return 0;
+	return rc;
 }
 
 /* PCI driver stuff */
@@ -11566,7 +11651,7 @@
 	if (priv->prom_net_dev)
 		return -EPERM;
 
-	priv->prom_net_dev = alloc_ieee80211(sizeof(struct ipw_prom_priv));
+	priv->prom_net_dev = alloc_ieee80211(sizeof(struct ipw_prom_priv), 1);
 	if (priv->prom_net_dev == NULL)
 		return -ENOMEM;
 
@@ -11585,7 +11670,7 @@
 
 	rc = register_netdev(priv->prom_net_dev);
 	if (rc) {
-		free_ieee80211(priv->prom_net_dev);
+		free_ieee80211(priv->prom_net_dev, 1);
 		priv->prom_net_dev = NULL;
 		return rc;
 	}
@@ -11599,7 +11684,7 @@
 		return;
 
 	unregister_netdev(priv->prom_net_dev);
-	free_ieee80211(priv->prom_net_dev);
+	free_ieee80211(priv->prom_net_dev, 1);
 
 	priv->prom_net_dev = NULL;
 }
@@ -11627,7 +11712,7 @@
 	struct ipw_priv *priv;
 	int i;
 
-	net_dev = alloc_ieee80211(sizeof(struct ipw_priv));
+	net_dev = alloc_ieee80211(sizeof(struct ipw_priv), 0);
 	if (net_dev == NULL) {
 		err = -ENOMEM;
 		goto out;
@@ -11775,7 +11860,7 @@
 	pci_disable_device(pdev);
 	pci_set_drvdata(pdev, NULL);
       out_free_ieee80211:
-	free_ieee80211(priv->net_dev);
+	free_ieee80211(priv->net_dev, 0);
       out:
 	return err;
 }
@@ -11842,15 +11927,11 @@
 	pci_release_regions(pdev);
 	pci_disable_device(pdev);
 	pci_set_drvdata(pdev, NULL);
-<<<<<<< HEAD
-	free_ieee80211(priv->net_dev);
-=======
 	/* wiphy_unregister needs to be here, before free_ieee80211 */
 	wiphy_unregister(priv->ieee->wdev.wiphy);
 	kfree(priv->ieee->a_band.channels);
 	kfree(priv->ieee->bg_band.channels);
 	free_ieee80211(priv->net_dev, 0);
->>>>>>> a9e06057
 	free_firmware();
 }
 
