/****************************************************************************
 * Driver for Solarflare Solarstorm network controllers and boards
 * Copyright 2005-2006 Fen Systems Ltd.
 * Copyright 2006-2009 Solarflare Communications Inc.
 *
 * This program is free software; you can redistribute it and/or modify it
 * under the terms of the GNU General Public License version 2 as published
 * by the Free Software Foundation, incorporated herein by reference.
 */

#include <linux/netdevice.h>
#include <linux/ethtool.h>
#include <linux/rtnetlink.h>
#include "net_driver.h"
#include "workarounds.h"
#include "selftest.h"
#include "efx.h"
#include "filter.h"
#include "nic.h"
#include "spi.h"
#include "mdio_10g.h"

struct ethtool_string {
	char name[ETH_GSTRING_LEN];
};

struct efx_ethtool_stat {
	const char *name;
	enum {
		EFX_ETHTOOL_STAT_SOURCE_mac_stats,
		EFX_ETHTOOL_STAT_SOURCE_nic,
		EFX_ETHTOOL_STAT_SOURCE_channel
	} source;
	unsigned offset;
	u64(*get_stat) (void *field); /* Reader function */
};

/* Initialiser for a struct #efx_ethtool_stat with type-checking */
#define EFX_ETHTOOL_STAT(stat_name, source_name, field, field_type, \
				get_stat_function) {			\
	.name = #stat_name,						\
	.source = EFX_ETHTOOL_STAT_SOURCE_##source_name,		\
	.offset = ((((field_type *) 0) ==				\
		      &((struct efx_##source_name *)0)->field) ?	\
		    offsetof(struct efx_##source_name, field) :		\
		    offsetof(struct efx_##source_name, field)),		\
	.get_stat = get_stat_function,					\
}

static u64 efx_get_uint_stat(void *field)
{
	return *(unsigned int *)field;
}

static u64 efx_get_ulong_stat(void *field)
{
	return *(unsigned long *)field;
}

static u64 efx_get_u64_stat(void *field)
{
	return *(u64 *) field;
}

static u64 efx_get_atomic_stat(void *field)
{
	return atomic_read((atomic_t *) field);
}

#define EFX_ETHTOOL_ULONG_MAC_STAT(field)			\
	EFX_ETHTOOL_STAT(field, mac_stats, field, 		\
			  unsigned long, efx_get_ulong_stat)

#define EFX_ETHTOOL_U64_MAC_STAT(field)				\
	EFX_ETHTOOL_STAT(field, mac_stats, field, 		\
			  u64, efx_get_u64_stat)

#define EFX_ETHTOOL_UINT_NIC_STAT(name)				\
	EFX_ETHTOOL_STAT(name, nic, n_##name,			\
			 unsigned int, efx_get_uint_stat)

#define EFX_ETHTOOL_ATOMIC_NIC_ERROR_STAT(field)		\
	EFX_ETHTOOL_STAT(field, nic, field,			\
			 atomic_t, efx_get_atomic_stat)

#define EFX_ETHTOOL_UINT_CHANNEL_STAT(field)			\
	EFX_ETHTOOL_STAT(field, channel, n_##field,		\
			 unsigned int, efx_get_uint_stat)

static struct efx_ethtool_stat efx_ethtool_stats[] = {
	EFX_ETHTOOL_U64_MAC_STAT(tx_bytes),
	EFX_ETHTOOL_U64_MAC_STAT(tx_good_bytes),
	EFX_ETHTOOL_U64_MAC_STAT(tx_bad_bytes),
	EFX_ETHTOOL_ULONG_MAC_STAT(tx_packets),
	EFX_ETHTOOL_ULONG_MAC_STAT(tx_bad),
	EFX_ETHTOOL_ULONG_MAC_STAT(tx_pause),
	EFX_ETHTOOL_ULONG_MAC_STAT(tx_control),
	EFX_ETHTOOL_ULONG_MAC_STAT(tx_unicast),
	EFX_ETHTOOL_ULONG_MAC_STAT(tx_multicast),
	EFX_ETHTOOL_ULONG_MAC_STAT(tx_broadcast),
	EFX_ETHTOOL_ULONG_MAC_STAT(tx_lt64),
	EFX_ETHTOOL_ULONG_MAC_STAT(tx_64),
	EFX_ETHTOOL_ULONG_MAC_STAT(tx_65_to_127),
	EFX_ETHTOOL_ULONG_MAC_STAT(tx_128_to_255),
	EFX_ETHTOOL_ULONG_MAC_STAT(tx_256_to_511),
	EFX_ETHTOOL_ULONG_MAC_STAT(tx_512_to_1023),
	EFX_ETHTOOL_ULONG_MAC_STAT(tx_1024_to_15xx),
	EFX_ETHTOOL_ULONG_MAC_STAT(tx_15xx_to_jumbo),
	EFX_ETHTOOL_ULONG_MAC_STAT(tx_gtjumbo),
	EFX_ETHTOOL_ULONG_MAC_STAT(tx_collision),
	EFX_ETHTOOL_ULONG_MAC_STAT(tx_single_collision),
	EFX_ETHTOOL_ULONG_MAC_STAT(tx_multiple_collision),
	EFX_ETHTOOL_ULONG_MAC_STAT(tx_excessive_collision),
	EFX_ETHTOOL_ULONG_MAC_STAT(tx_deferred),
	EFX_ETHTOOL_ULONG_MAC_STAT(tx_late_collision),
	EFX_ETHTOOL_ULONG_MAC_STAT(tx_excessive_deferred),
	EFX_ETHTOOL_ULONG_MAC_STAT(tx_non_tcpudp),
	EFX_ETHTOOL_ULONG_MAC_STAT(tx_mac_src_error),
	EFX_ETHTOOL_ULONG_MAC_STAT(tx_ip_src_error),
	EFX_ETHTOOL_U64_MAC_STAT(rx_bytes),
	EFX_ETHTOOL_U64_MAC_STAT(rx_good_bytes),
	EFX_ETHTOOL_U64_MAC_STAT(rx_bad_bytes),
	EFX_ETHTOOL_ULONG_MAC_STAT(rx_packets),
	EFX_ETHTOOL_ULONG_MAC_STAT(rx_good),
	EFX_ETHTOOL_ULONG_MAC_STAT(rx_bad),
	EFX_ETHTOOL_ULONG_MAC_STAT(rx_pause),
	EFX_ETHTOOL_ULONG_MAC_STAT(rx_control),
	EFX_ETHTOOL_ULONG_MAC_STAT(rx_unicast),
	EFX_ETHTOOL_ULONG_MAC_STAT(rx_multicast),
	EFX_ETHTOOL_ULONG_MAC_STAT(rx_broadcast),
	EFX_ETHTOOL_ULONG_MAC_STAT(rx_lt64),
	EFX_ETHTOOL_ULONG_MAC_STAT(rx_64),
	EFX_ETHTOOL_ULONG_MAC_STAT(rx_65_to_127),
	EFX_ETHTOOL_ULONG_MAC_STAT(rx_128_to_255),
	EFX_ETHTOOL_ULONG_MAC_STAT(rx_256_to_511),
	EFX_ETHTOOL_ULONG_MAC_STAT(rx_512_to_1023),
	EFX_ETHTOOL_ULONG_MAC_STAT(rx_1024_to_15xx),
	EFX_ETHTOOL_ULONG_MAC_STAT(rx_15xx_to_jumbo),
	EFX_ETHTOOL_ULONG_MAC_STAT(rx_gtjumbo),
	EFX_ETHTOOL_ULONG_MAC_STAT(rx_bad_lt64),
	EFX_ETHTOOL_ULONG_MAC_STAT(rx_bad_64_to_15xx),
	EFX_ETHTOOL_ULONG_MAC_STAT(rx_bad_15xx_to_jumbo),
	EFX_ETHTOOL_ULONG_MAC_STAT(rx_bad_gtjumbo),
	EFX_ETHTOOL_ULONG_MAC_STAT(rx_overflow),
	EFX_ETHTOOL_ULONG_MAC_STAT(rx_missed),
	EFX_ETHTOOL_ULONG_MAC_STAT(rx_false_carrier),
	EFX_ETHTOOL_ULONG_MAC_STAT(rx_symbol_error),
	EFX_ETHTOOL_ULONG_MAC_STAT(rx_align_error),
	EFX_ETHTOOL_ULONG_MAC_STAT(rx_length_error),
	EFX_ETHTOOL_ULONG_MAC_STAT(rx_internal_error),
	EFX_ETHTOOL_UINT_NIC_STAT(rx_nodesc_drop_cnt),
	EFX_ETHTOOL_ATOMIC_NIC_ERROR_STAT(rx_reset),
	EFX_ETHTOOL_UINT_CHANNEL_STAT(rx_tobe_disc),
	EFX_ETHTOOL_UINT_CHANNEL_STAT(rx_ip_hdr_chksum_err),
	EFX_ETHTOOL_UINT_CHANNEL_STAT(rx_tcp_udp_chksum_err),
	EFX_ETHTOOL_UINT_CHANNEL_STAT(rx_mcast_mismatch),
	EFX_ETHTOOL_UINT_CHANNEL_STAT(rx_frm_trunc),
};

/* Number of ethtool statistics */
#define EFX_ETHTOOL_NUM_STATS ARRAY_SIZE(efx_ethtool_stats)

#define EFX_ETHTOOL_EEPROM_MAGIC 0xEFAB

/**************************************************************************
 *
 * Ethtool operations
 *
 **************************************************************************
 */

/* Identify device by flashing LEDs */
static int efx_ethtool_phys_id(struct net_device *net_dev, u32 count)
{
	struct efx_nic *efx = netdev_priv(net_dev);

	do {
		efx->type->set_id_led(efx, EFX_LED_ON);
		schedule_timeout_interruptible(HZ / 2);

		efx->type->set_id_led(efx, EFX_LED_OFF);
		schedule_timeout_interruptible(HZ / 2);
	} while (!signal_pending(current) && --count != 0);

	efx->type->set_id_led(efx, EFX_LED_DEFAULT);
	return 0;
}

/* This must be called with rtnl_lock held. */
static int efx_ethtool_get_settings(struct net_device *net_dev,
				    struct ethtool_cmd *ecmd)
{
	struct efx_nic *efx = netdev_priv(net_dev);
	struct efx_link_state *link_state = &efx->link_state;

	mutex_lock(&efx->mac_lock);
	efx->phy_op->get_settings(efx, ecmd);
	mutex_unlock(&efx->mac_lock);

	/* GMAC does not support 1000Mbps HD */
	ecmd->supported &= ~SUPPORTED_1000baseT_Half;
	/* Both MACs support pause frames (bidirectional and respond-only) */
	ecmd->supported |= SUPPORTED_Pause | SUPPORTED_Asym_Pause;

	if (LOOPBACK_INTERNAL(efx)) {
		ecmd->speed = link_state->speed;
		ecmd->duplex = link_state->fd ? DUPLEX_FULL : DUPLEX_HALF;
	}

	return 0;
}

/* This must be called with rtnl_lock held. */
static int efx_ethtool_set_settings(struct net_device *net_dev,
				    struct ethtool_cmd *ecmd)
{
	struct efx_nic *efx = netdev_priv(net_dev);
	int rc;

	/* GMAC does not support 1000Mbps HD */
	if (ecmd->speed == SPEED_1000 && ecmd->duplex != DUPLEX_FULL) {
		netif_dbg(efx, drv, efx->net_dev,
			  "rejecting unsupported 1000Mbps HD setting\n");
		return -EINVAL;
	}

	mutex_lock(&efx->mac_lock);
	rc = efx->phy_op->set_settings(efx, ecmd);
	mutex_unlock(&efx->mac_lock);
	return rc;
}

static void efx_ethtool_get_drvinfo(struct net_device *net_dev,
				    struct ethtool_drvinfo *info)
{
	struct efx_nic *efx = netdev_priv(net_dev);

	strlcpy(info->driver, KBUILD_MODNAME, sizeof(info->driver));
	strlcpy(info->version, EFX_DRIVER_VERSION, sizeof(info->version));
	if (efx_nic_rev(efx) >= EFX_REV_SIENA_A0)
		siena_print_fwver(efx, info->fw_version,
				  sizeof(info->fw_version));
	strlcpy(info->bus_info, pci_name(efx->pci_dev), sizeof(info->bus_info));
}

static int efx_ethtool_get_regs_len(struct net_device *net_dev)
{
	return efx_nic_get_regs_len(netdev_priv(net_dev));
}

static void efx_ethtool_get_regs(struct net_device *net_dev,
				 struct ethtool_regs *regs, void *buf)
{
	struct efx_nic *efx = netdev_priv(net_dev);

	regs->version = efx->type->revision;
	efx_nic_get_regs(efx, buf);
}

static u32 efx_ethtool_get_msglevel(struct net_device *net_dev)
{
	struct efx_nic *efx = netdev_priv(net_dev);
	return efx->msg_enable;
}

static void efx_ethtool_set_msglevel(struct net_device *net_dev, u32 msg_enable)
{
	struct efx_nic *efx = netdev_priv(net_dev);
	efx->msg_enable = msg_enable;
}

/**
 * efx_fill_test - fill in an individual self-test entry
 * @test_index:		Index of the test
 * @strings:		Ethtool strings, or %NULL
 * @data:		Ethtool test results, or %NULL
 * @test:		Pointer to test result (used only if data != %NULL)
 * @unit_format:	Unit name format (e.g. "chan\%d")
 * @unit_id:		Unit id (e.g. 0 for "chan0")
 * @test_format:	Test name format (e.g. "loopback.\%s.tx.sent")
 * @test_id:		Test id (e.g. "PHYXS" for "loopback.PHYXS.tx_sent")
 *
 * Fill in an individual self-test entry.
 */
static void efx_fill_test(unsigned int test_index,
			  struct ethtool_string *strings, u64 *data,
			  int *test, const char *unit_format, int unit_id,
			  const char *test_format, const char *test_id)
{
	struct ethtool_string unit_str, test_str;

	/* Fill data value, if applicable */
	if (data)
		data[test_index] = *test;

	/* Fill string, if applicable */
	if (strings) {
		if (strchr(unit_format, '%'))
			snprintf(unit_str.name, sizeof(unit_str.name),
				 unit_format, unit_id);
		else
			strcpy(unit_str.name, unit_format);
		snprintf(test_str.name, sizeof(test_str.name),
			 test_format, test_id);
		snprintf(strings[test_index].name,
			 sizeof(strings[test_index].name),
			 "%-6s %-24s", unit_str.name, test_str.name);
	}
}

#define EFX_CHANNEL_NAME(_channel) "chan%d", _channel->channel
#define EFX_TX_QUEUE_NAME(_tx_queue) "txq%d", _tx_queue->queue
#define EFX_RX_QUEUE_NAME(_rx_queue) "rxq%d", _rx_queue->queue
#define EFX_LOOPBACK_NAME(_mode, _counter)			\
	"loopback.%s." _counter, STRING_TABLE_LOOKUP(_mode, efx_loopback_mode)

/**
 * efx_fill_loopback_test - fill in a block of loopback self-test entries
 * @efx:		Efx NIC
 * @lb_tests:		Efx loopback self-test results structure
 * @mode:		Loopback test mode
 * @test_index:		Starting index of the test
 * @strings:		Ethtool strings, or %NULL
 * @data:		Ethtool test results, or %NULL
 */
static int efx_fill_loopback_test(struct efx_nic *efx,
				  struct efx_loopback_self_tests *lb_tests,
				  enum efx_loopback_mode mode,
				  unsigned int test_index,
				  struct ethtool_string *strings, u64 *data)
{
	struct efx_channel *channel = efx_get_channel(efx, 0);
	struct efx_tx_queue *tx_queue;

	efx_for_each_channel_tx_queue(tx_queue, channel) {
		efx_fill_test(test_index++, strings, data,
			      &lb_tests->tx_sent[tx_queue->queue],
			      EFX_TX_QUEUE_NAME(tx_queue),
			      EFX_LOOPBACK_NAME(mode, "tx_sent"));
		efx_fill_test(test_index++, strings, data,
			      &lb_tests->tx_done[tx_queue->queue],
			      EFX_TX_QUEUE_NAME(tx_queue),
			      EFX_LOOPBACK_NAME(mode, "tx_done"));
	}
	efx_fill_test(test_index++, strings, data,
		      &lb_tests->rx_good,
		      "rx", 0,
		      EFX_LOOPBACK_NAME(mode, "rx_good"));
	efx_fill_test(test_index++, strings, data,
		      &lb_tests->rx_bad,
		      "rx", 0,
		      EFX_LOOPBACK_NAME(mode, "rx_bad"));

	return test_index;
}

/**
 * efx_ethtool_fill_self_tests - get self-test details
 * @efx:		Efx NIC
 * @tests:		Efx self-test results structure, or %NULL
 * @strings:		Ethtool strings, or %NULL
 * @data:		Ethtool test results, or %NULL
 */
static int efx_ethtool_fill_self_tests(struct efx_nic *efx,
				       struct efx_self_tests *tests,
				       struct ethtool_string *strings,
				       u64 *data)
{
	struct efx_channel *channel;
	unsigned int n = 0, i;
	enum efx_loopback_mode mode;

	efx_fill_test(n++, strings, data, &tests->phy_alive,
		      "phy", 0, "alive", NULL);
	efx_fill_test(n++, strings, data, &tests->nvram,
		      "core", 0, "nvram", NULL);
	efx_fill_test(n++, strings, data, &tests->interrupt,
		      "core", 0, "interrupt", NULL);

	/* Event queues */
	efx_for_each_channel(channel, efx) {
		efx_fill_test(n++, strings, data,
			      &tests->eventq_dma[channel->channel],
			      EFX_CHANNEL_NAME(channel),
			      "eventq.dma", NULL);
		efx_fill_test(n++, strings, data,
			      &tests->eventq_int[channel->channel],
			      EFX_CHANNEL_NAME(channel),
			      "eventq.int", NULL);
		efx_fill_test(n++, strings, data,
			      &tests->eventq_poll[channel->channel],
			      EFX_CHANNEL_NAME(channel),
			      "eventq.poll", NULL);
	}

	efx_fill_test(n++, strings, data, &tests->registers,
		      "core", 0, "registers", NULL);

	if (efx->phy_op->run_tests != NULL) {
		EFX_BUG_ON_PARANOID(efx->phy_op->test_name == NULL);

		for (i = 0; true; ++i) {
			const char *name;

			EFX_BUG_ON_PARANOID(i >= EFX_MAX_PHY_TESTS);
			name = efx->phy_op->test_name(efx, i);
			if (name == NULL)
				break;

			efx_fill_test(n++, strings, data, &tests->phy_ext[i],
				      "phy", 0, name, NULL);
		}
	}

	/* Loopback tests */
	for (mode = LOOPBACK_NONE; mode <= LOOPBACK_TEST_MAX; mode++) {
		if (!(efx->loopback_modes & (1 << mode)))
			continue;
		n = efx_fill_loopback_test(efx,
					   &tests->loopback[mode], mode, n,
					   strings, data);
	}

	return n;
}

static int efx_ethtool_get_sset_count(struct net_device *net_dev,
				      int string_set)
{
	switch (string_set) {
	case ETH_SS_STATS:
		return EFX_ETHTOOL_NUM_STATS;
	case ETH_SS_TEST:
		return efx_ethtool_fill_self_tests(netdev_priv(net_dev),
						   NULL, NULL, NULL);
	default:
		return -EINVAL;
	}
}

static void efx_ethtool_get_strings(struct net_device *net_dev,
				    u32 string_set, u8 *strings)
{
	struct efx_nic *efx = netdev_priv(net_dev);
	struct ethtool_string *ethtool_strings =
		(struct ethtool_string *)strings;
	int i;

	switch (string_set) {
	case ETH_SS_STATS:
		for (i = 0; i < EFX_ETHTOOL_NUM_STATS; i++)
			strncpy(ethtool_strings[i].name,
				efx_ethtool_stats[i].name,
				sizeof(ethtool_strings[i].name));
		break;
	case ETH_SS_TEST:
		efx_ethtool_fill_self_tests(efx, NULL,
					    ethtool_strings, NULL);
		break;
	default:
		/* No other string sets */
		break;
	}
}

static void efx_ethtool_get_stats(struct net_device *net_dev,
				  struct ethtool_stats *stats,
				  u64 *data)
{
	struct efx_nic *efx = netdev_priv(net_dev);
	struct efx_mac_stats *mac_stats = &efx->mac_stats;
	struct efx_ethtool_stat *stat;
	struct efx_channel *channel;
	struct rtnl_link_stats64 temp;
	int i;

	EFX_BUG_ON_PARANOID(stats->n_stats != EFX_ETHTOOL_NUM_STATS);

	/* Update MAC and NIC statistics */
	dev_get_stats(net_dev, &temp);

	/* Fill detailed statistics buffer */
	for (i = 0; i < EFX_ETHTOOL_NUM_STATS; i++) {
		stat = &efx_ethtool_stats[i];
		switch (stat->source) {
		case EFX_ETHTOOL_STAT_SOURCE_mac_stats:
			data[i] = stat->get_stat((void *)mac_stats +
						 stat->offset);
			break;
		case EFX_ETHTOOL_STAT_SOURCE_nic:
			data[i] = stat->get_stat((void *)efx + stat->offset);
			break;
		case EFX_ETHTOOL_STAT_SOURCE_channel:
			data[i] = 0;
			efx_for_each_channel(channel, efx)
				data[i] += stat->get_stat((void *)channel +
							  stat->offset);
			break;
		}
	}
}

static int efx_ethtool_set_tso(struct net_device *net_dev, u32 enable)
{
	struct efx_nic *efx __attribute__ ((unused)) = netdev_priv(net_dev);
	unsigned long features;

	features = NETIF_F_TSO;
	if (efx->type->offload_features & NETIF_F_V6_CSUM)
		features |= NETIF_F_TSO6;

	if (enable)
		net_dev->features |= features;
	else
		net_dev->features &= ~features;

	return 0;
}

static int efx_ethtool_set_tx_csum(struct net_device *net_dev, u32 enable)
{
	struct efx_nic *efx = netdev_priv(net_dev);
	unsigned long features = efx->type->offload_features & NETIF_F_ALL_CSUM;

	if (enable)
		net_dev->features |= features;
	else
		net_dev->features &= ~features;

	return 0;
}

static int efx_ethtool_set_rx_csum(struct net_device *net_dev, u32 enable)
{
	struct efx_nic *efx = netdev_priv(net_dev);

	/* No way to stop the hardware doing the checks; we just
	 * ignore the result.
	 */
	efx->rx_checksum_enabled = !!enable;

	return 0;
}

static u32 efx_ethtool_get_rx_csum(struct net_device *net_dev)
{
	struct efx_nic *efx = netdev_priv(net_dev);

	return efx->rx_checksum_enabled;
}

static int efx_ethtool_set_flags(struct net_device *net_dev, u32 data)
{
	struct efx_nic *efx = netdev_priv(net_dev);
<<<<<<< HEAD
	u32 supported = efx->type->offload_features & ETH_FLAG_RXHASH;

	return ethtool_op_set_flags(net_dev, data, supported);
=======
	u32 supported = (efx->type->offload_features &
			 (ETH_FLAG_RXHASH | ETH_FLAG_NTUPLE));
	int rc;

	rc = ethtool_op_set_flags(net_dev, data, supported);
	if (rc)
		return rc;

	if (!(data & ETH_FLAG_NTUPLE)) {
		efx_filter_table_clear(efx, EFX_FILTER_TABLE_RX_IP,
				       EFX_FILTER_PRI_MANUAL);
		efx_filter_table_clear(efx, EFX_FILTER_TABLE_RX_MAC,
				       EFX_FILTER_PRI_MANUAL);
	}

	return 0;
>>>>>>> 45f53cc9
}

static void efx_ethtool_self_test(struct net_device *net_dev,
				  struct ethtool_test *test, u64 *data)
{
	struct efx_nic *efx = netdev_priv(net_dev);
	struct efx_self_tests efx_tests;
	int already_up;
	int rc;

	ASSERT_RTNL();
	if (efx->state != STATE_RUNNING) {
		rc = -EIO;
		goto fail1;
	}

	/* We need rx buffers and interrupts. */
	already_up = (efx->net_dev->flags & IFF_UP);
	if (!already_up) {
		rc = dev_open(efx->net_dev);
		if (rc) {
			netif_err(efx, drv, efx->net_dev,
				  "failed opening device.\n");
			goto fail2;
		}
	}

	memset(&efx_tests, 0, sizeof(efx_tests));

	rc = efx_selftest(efx, &efx_tests, test->flags);

	if (!already_up)
		dev_close(efx->net_dev);

	netif_dbg(efx, drv, efx->net_dev, "%s %sline self-tests\n",
		  rc == 0 ? "passed" : "failed",
		  (test->flags & ETH_TEST_FL_OFFLINE) ? "off" : "on");

 fail2:
 fail1:
	/* Fill ethtool results structures */
	efx_ethtool_fill_self_tests(efx, &efx_tests, NULL, data);
	if (rc)
		test->flags |= ETH_TEST_FL_FAILED;
}

/* Restart autonegotiation */
static int efx_ethtool_nway_reset(struct net_device *net_dev)
{
	struct efx_nic *efx = netdev_priv(net_dev);

	return mdio45_nway_restart(&efx->mdio);
}

static u32 efx_ethtool_get_link(struct net_device *net_dev)
{
	struct efx_nic *efx = netdev_priv(net_dev);

	return efx->link_state.up;
}

static int efx_ethtool_get_eeprom_len(struct net_device *net_dev)
{
	struct efx_nic *efx = netdev_priv(net_dev);
	struct efx_spi_device *spi = efx->spi_eeprom;

	if (!spi)
		return 0;
	return min(spi->size, EFX_EEPROM_BOOTCONFIG_END) -
		min(spi->size, EFX_EEPROM_BOOTCONFIG_START);
}

static int efx_ethtool_get_eeprom(struct net_device *net_dev,
				  struct ethtool_eeprom *eeprom, u8 *buf)
{
	struct efx_nic *efx = netdev_priv(net_dev);
	struct efx_spi_device *spi = efx->spi_eeprom;
	size_t len;
	int rc;

	rc = mutex_lock_interruptible(&efx->spi_lock);
	if (rc)
		return rc;
	rc = falcon_spi_read(efx, spi,
			     eeprom->offset + EFX_EEPROM_BOOTCONFIG_START,
			     eeprom->len, &len, buf);
	mutex_unlock(&efx->spi_lock);

	eeprom->magic = EFX_ETHTOOL_EEPROM_MAGIC;
	eeprom->len = len;
	return rc;
}

static int efx_ethtool_set_eeprom(struct net_device *net_dev,
				  struct ethtool_eeprom *eeprom, u8 *buf)
{
	struct efx_nic *efx = netdev_priv(net_dev);
	struct efx_spi_device *spi = efx->spi_eeprom;
	size_t len;
	int rc;

	if (eeprom->magic != EFX_ETHTOOL_EEPROM_MAGIC)
		return -EINVAL;

	rc = mutex_lock_interruptible(&efx->spi_lock);
	if (rc)
		return rc;
	rc = falcon_spi_write(efx, spi,
			      eeprom->offset + EFX_EEPROM_BOOTCONFIG_START,
			      eeprom->len, &len, buf);
	mutex_unlock(&efx->spi_lock);

	eeprom->len = len;
	return rc;
}

static int efx_ethtool_get_coalesce(struct net_device *net_dev,
				    struct ethtool_coalesce *coalesce)
{
	struct efx_nic *efx = netdev_priv(net_dev);
	struct efx_channel *channel;

	memset(coalesce, 0, sizeof(*coalesce));

	/* Find lowest IRQ moderation across all used TX queues */
	coalesce->tx_coalesce_usecs_irq = ~((u32) 0);
	efx_for_each_channel(channel, efx) {
		if (!efx_channel_get_tx_queue(channel, 0))
			continue;
		if (channel->irq_moderation < coalesce->tx_coalesce_usecs_irq) {
			if (channel->channel < efx->n_rx_channels)
				coalesce->tx_coalesce_usecs_irq =
					channel->irq_moderation;
			else
				coalesce->tx_coalesce_usecs_irq = 0;
		}
	}

	coalesce->use_adaptive_rx_coalesce = efx->irq_rx_adaptive;
	coalesce->rx_coalesce_usecs_irq = efx->irq_rx_moderation;

	coalesce->tx_coalesce_usecs_irq *= EFX_IRQ_MOD_RESOLUTION;
	coalesce->rx_coalesce_usecs_irq *= EFX_IRQ_MOD_RESOLUTION;

	return 0;
}

/* Set coalescing parameters
 * The difficulties occur for shared channels
 */
static int efx_ethtool_set_coalesce(struct net_device *net_dev,
				    struct ethtool_coalesce *coalesce)
{
	struct efx_nic *efx = netdev_priv(net_dev);
	struct efx_channel *channel;
	unsigned tx_usecs, rx_usecs, adaptive;

	if (coalesce->use_adaptive_tx_coalesce)
		return -EOPNOTSUPP;

	if (coalesce->rx_coalesce_usecs || coalesce->tx_coalesce_usecs) {
		netif_err(efx, drv, efx->net_dev, "invalid coalescing setting. "
			  "Only rx/tx_coalesce_usecs_irq are supported\n");
		return -EOPNOTSUPP;
	}

	rx_usecs = coalesce->rx_coalesce_usecs_irq;
	tx_usecs = coalesce->tx_coalesce_usecs_irq;
	adaptive = coalesce->use_adaptive_rx_coalesce;

	/* If the channel is shared only allow RX parameters to be set */
	efx_for_each_channel(channel, efx) {
		if (efx_channel_get_rx_queue(channel) &&
		    efx_channel_get_tx_queue(channel, 0) &&
		    tx_usecs) {
			netif_err(efx, drv, efx->net_dev, "Channel is shared. "
				  "Only RX coalescing may be set\n");
			return -EOPNOTSUPP;
		}
	}

	efx_init_irq_moderation(efx, tx_usecs, rx_usecs, adaptive);
	efx_for_each_channel(channel, efx)
		efx->type->push_irq_moderation(channel);

	return 0;
}

static void efx_ethtool_get_ringparam(struct net_device *net_dev,
				      struct ethtool_ringparam *ring)
{
	struct efx_nic *efx = netdev_priv(net_dev);

	ring->rx_max_pending = EFX_MAX_DMAQ_SIZE;
	ring->tx_max_pending = EFX_MAX_DMAQ_SIZE;
	ring->rx_mini_max_pending = 0;
	ring->rx_jumbo_max_pending = 0;
	ring->rx_pending = efx->rxq_entries;
	ring->tx_pending = efx->txq_entries;
	ring->rx_mini_pending = 0;
	ring->rx_jumbo_pending = 0;
}

static int efx_ethtool_set_ringparam(struct net_device *net_dev,
				     struct ethtool_ringparam *ring)
{
	struct efx_nic *efx = netdev_priv(net_dev);

	if (ring->rx_mini_pending || ring->rx_jumbo_pending ||
	    ring->rx_pending > EFX_MAX_DMAQ_SIZE ||
	    ring->tx_pending > EFX_MAX_DMAQ_SIZE)
		return -EINVAL;

	if (ring->rx_pending < EFX_MIN_RING_SIZE ||
	    ring->tx_pending < EFX_MIN_RING_SIZE) {
		netif_err(efx, drv, efx->net_dev,
			  "TX and RX queues cannot be smaller than %ld\n",
			  EFX_MIN_RING_SIZE);
		return -EINVAL;
	}

	return efx_realloc_channels(efx, ring->rx_pending, ring->tx_pending);
}

static int efx_ethtool_set_pauseparam(struct net_device *net_dev,
				      struct ethtool_pauseparam *pause)
{
	struct efx_nic *efx = netdev_priv(net_dev);
	enum efx_fc_type wanted_fc, old_fc;
	u32 old_adv;
	bool reset;
	int rc = 0;

	mutex_lock(&efx->mac_lock);

	wanted_fc = ((pause->rx_pause ? EFX_FC_RX : 0) |
		     (pause->tx_pause ? EFX_FC_TX : 0) |
		     (pause->autoneg ? EFX_FC_AUTO : 0));

	if ((wanted_fc & EFX_FC_TX) && !(wanted_fc & EFX_FC_RX)) {
		netif_dbg(efx, drv, efx->net_dev,
			  "Flow control unsupported: tx ON rx OFF\n");
		rc = -EINVAL;
		goto out;
	}

	if ((wanted_fc & EFX_FC_AUTO) && !efx->link_advertising) {
		netif_dbg(efx, drv, efx->net_dev,
			  "Autonegotiation is disabled\n");
		rc = -EINVAL;
		goto out;
	}

	/* TX flow control may automatically turn itself off if the
	 * link partner (intermittently) stops responding to pause
	 * frames. There isn't any indication that this has happened,
	 * so the best we do is leave it up to the user to spot this
	 * and fix it be cycling transmit flow control on this end. */
	reset = (wanted_fc & EFX_FC_TX) && !(efx->wanted_fc & EFX_FC_TX);
	if (EFX_WORKAROUND_11482(efx) && reset) {
		if (efx_nic_rev(efx) == EFX_REV_FALCON_B0) {
			/* Recover by resetting the EM block */
			falcon_stop_nic_stats(efx);
			falcon_drain_tx_fifo(efx);
			efx->mac_op->reconfigure(efx);
			falcon_start_nic_stats(efx);
		} else {
			/* Schedule a reset to recover */
			efx_schedule_reset(efx, RESET_TYPE_INVISIBLE);
		}
	}

	old_adv = efx->link_advertising;
	old_fc = efx->wanted_fc;
	efx_link_set_wanted_fc(efx, wanted_fc);
	if (efx->link_advertising != old_adv ||
	    (efx->wanted_fc ^ old_fc) & EFX_FC_AUTO) {
		rc = efx->phy_op->reconfigure(efx);
		if (rc) {
			netif_err(efx, drv, efx->net_dev,
				  "Unable to advertise requested flow "
				  "control setting\n");
			goto out;
		}
	}

	/* Reconfigure the MAC. The PHY *may* generate a link state change event
	 * if the user just changed the advertised capabilities, but there's no
	 * harm doing this twice */
	efx->mac_op->reconfigure(efx);

out:
	mutex_unlock(&efx->mac_lock);

	return rc;
}

static void efx_ethtool_get_pauseparam(struct net_device *net_dev,
				       struct ethtool_pauseparam *pause)
{
	struct efx_nic *efx = netdev_priv(net_dev);

	pause->rx_pause = !!(efx->wanted_fc & EFX_FC_RX);
	pause->tx_pause = !!(efx->wanted_fc & EFX_FC_TX);
	pause->autoneg = !!(efx->wanted_fc & EFX_FC_AUTO);
}


static void efx_ethtool_get_wol(struct net_device *net_dev,
				struct ethtool_wolinfo *wol)
{
	struct efx_nic *efx = netdev_priv(net_dev);
	return efx->type->get_wol(efx, wol);
}


static int efx_ethtool_set_wol(struct net_device *net_dev,
			       struct ethtool_wolinfo *wol)
{
	struct efx_nic *efx = netdev_priv(net_dev);
	return efx->type->set_wol(efx, wol->wolopts);
}

static int efx_ethtool_reset(struct net_device *net_dev, u32 *flags)
{
	struct efx_nic *efx = netdev_priv(net_dev);
	enum reset_type method;
	enum {
		ETH_RESET_EFX_INVISIBLE = (ETH_RESET_DMA | ETH_RESET_FILTER |
					   ETH_RESET_OFFLOAD | ETH_RESET_MAC)
	};

	/* Check for minimal reset flags */
	if ((*flags & ETH_RESET_EFX_INVISIBLE) != ETH_RESET_EFX_INVISIBLE)
		return -EINVAL;
	*flags ^= ETH_RESET_EFX_INVISIBLE;
	method = RESET_TYPE_INVISIBLE;

	if (*flags & ETH_RESET_PHY) {
		*flags ^= ETH_RESET_PHY;
		method = RESET_TYPE_ALL;
	}

	if ((*flags & efx->type->reset_world_flags) ==
	    efx->type->reset_world_flags) {
		*flags ^= efx->type->reset_world_flags;
		method = RESET_TYPE_WORLD;
	}

	return efx_reset(efx, method);
}

static int
efx_ethtool_get_rxnfc(struct net_device *net_dev,
		      struct ethtool_rxnfc *info, void *rules __always_unused)
{
	struct efx_nic *efx = netdev_priv(net_dev);

	switch (info->cmd) {
	case ETHTOOL_GRXRINGS:
		info->data = efx->n_rx_channels;
		return 0;

	case ETHTOOL_GRXFH: {
		unsigned min_revision = 0;

		info->data = 0;
		switch (info->flow_type) {
		case TCP_V4_FLOW:
			info->data |= RXH_L4_B_0_1 | RXH_L4_B_2_3;
			/* fall through */
		case UDP_V4_FLOW:
		case SCTP_V4_FLOW:
		case AH_ESP_V4_FLOW:
		case IPV4_FLOW:
			info->data |= RXH_IP_SRC | RXH_IP_DST;
			min_revision = EFX_REV_FALCON_B0;
			break;
		case TCP_V6_FLOW:
			info->data |= RXH_L4_B_0_1 | RXH_L4_B_2_3;
			/* fall through */
		case UDP_V6_FLOW:
		case SCTP_V6_FLOW:
		case AH_ESP_V6_FLOW:
		case IPV6_FLOW:
			info->data |= RXH_IP_SRC | RXH_IP_DST;
			min_revision = EFX_REV_SIENA_A0;
			break;
		default:
			break;
		}
		if (efx_nic_rev(efx) < min_revision)
			info->data = 0;
		return 0;
	}

	default:
		return -EOPNOTSUPP;
	}
}

<<<<<<< HEAD
=======
static int efx_ethtool_set_rx_ntuple(struct net_device *net_dev,
				     struct ethtool_rx_ntuple *ntuple)
{
	struct efx_nic *efx = netdev_priv(net_dev);
	struct ethtool_tcpip4_spec *ip_entry = &ntuple->fs.h_u.tcp_ip4_spec;
	struct ethtool_tcpip4_spec *ip_mask = &ntuple->fs.m_u.tcp_ip4_spec;
	struct ethhdr *mac_entry = &ntuple->fs.h_u.ether_spec;
	struct ethhdr *mac_mask = &ntuple->fs.m_u.ether_spec;
	struct efx_filter_spec filter;

	/* Range-check action */
	if (ntuple->fs.action < ETHTOOL_RXNTUPLE_ACTION_CLEAR ||
	    ntuple->fs.action >= (s32)efx->n_rx_channels)
		return -EINVAL;

	if (~ntuple->fs.data_mask)
		return -EINVAL;

	switch (ntuple->fs.flow_type) {
	case TCP_V4_FLOW:
	case UDP_V4_FLOW:
		/* Must match all of destination, */
		if (ip_mask->ip4dst | ip_mask->pdst)
			return -EINVAL;
		/* all or none of source, */
		if ((ip_mask->ip4src | ip_mask->psrc) &&
		    ((__force u32)~ip_mask->ip4src |
		     (__force u16)~ip_mask->psrc))
			return -EINVAL;
		/* and nothing else */
		if ((u8)~ip_mask->tos | (u16)~ntuple->fs.vlan_tag_mask)
			return -EINVAL;
		break;
	case ETHER_FLOW:
		/* Must match all of destination, */
		if (!is_zero_ether_addr(mac_mask->h_dest))
			return -EINVAL;
		/* all or none of VID, */
		if (ntuple->fs.vlan_tag_mask != 0xf000 &&
		    ntuple->fs.vlan_tag_mask != 0xffff)
			return -EINVAL;
		/* and nothing else */
		if (!is_broadcast_ether_addr(mac_mask->h_source) ||
		    mac_mask->h_proto != htons(0xffff))
			return -EINVAL;
		break;
	default:
		return -EINVAL;
	}

	filter.priority = EFX_FILTER_PRI_MANUAL;
	filter.flags = 0;

	switch (ntuple->fs.flow_type) {
	case TCP_V4_FLOW:
		if (!ip_mask->ip4src)
			efx_filter_set_rx_tcp_full(&filter,
						   htonl(ip_entry->ip4src),
						   htons(ip_entry->psrc),
						   htonl(ip_entry->ip4dst),
						   htons(ip_entry->pdst));
		else
			efx_filter_set_rx_tcp_wild(&filter,
						   htonl(ip_entry->ip4dst),
						   htons(ip_entry->pdst));
		break;
	case UDP_V4_FLOW:
		if (!ip_mask->ip4src)
			efx_filter_set_rx_udp_full(&filter,
						   htonl(ip_entry->ip4src),
						   htons(ip_entry->psrc),
						   htonl(ip_entry->ip4dst),
						   htons(ip_entry->pdst));
		else
			efx_filter_set_rx_udp_wild(&filter,
						   htonl(ip_entry->ip4dst),
						   htons(ip_entry->pdst));
		break;
	case ETHER_FLOW:
		if (ntuple->fs.vlan_tag_mask == 0xf000)
			efx_filter_set_rx_mac_full(&filter,
						   ntuple->fs.vlan_tag & 0xfff,
						   mac_entry->h_dest);
		else
			efx_filter_set_rx_mac_wild(&filter, mac_entry->h_dest);
		break;
	}

	if (ntuple->fs.action == ETHTOOL_RXNTUPLE_ACTION_CLEAR) {
		return efx_filter_remove_filter(efx, &filter);
	} else {
		if (ntuple->fs.action == ETHTOOL_RXNTUPLE_ACTION_DROP)
			filter.dmaq_id = 0xfff;
		else
			filter.dmaq_id = ntuple->fs.action;
		return efx_filter_insert_filter(efx, &filter, true);
	}
}

>>>>>>> 45f53cc9
static int efx_ethtool_get_rxfh_indir(struct net_device *net_dev,
				      struct ethtool_rxfh_indir *indir)
{
	struct efx_nic *efx = netdev_priv(net_dev);
	size_t copy_size =
		min_t(size_t, indir->size, ARRAY_SIZE(efx->rx_indir_table));

	if (efx_nic_rev(efx) < EFX_REV_FALCON_B0)
		return -EOPNOTSUPP;

	indir->size = ARRAY_SIZE(efx->rx_indir_table);
	memcpy(indir->ring_index, efx->rx_indir_table,
	       copy_size * sizeof(indir->ring_index[0]));
	return 0;
}

static int efx_ethtool_set_rxfh_indir(struct net_device *net_dev,
				      const struct ethtool_rxfh_indir *indir)
{
	struct efx_nic *efx = netdev_priv(net_dev);
	size_t i;

	if (efx_nic_rev(efx) < EFX_REV_FALCON_B0)
		return -EOPNOTSUPP;

	/* Validate size and indices */
	if (indir->size != ARRAY_SIZE(efx->rx_indir_table))
		return -EINVAL;
	for (i = 0; i < ARRAY_SIZE(efx->rx_indir_table); i++)
		if (indir->ring_index[i] >= efx->n_rx_channels)
			return -EINVAL;

	memcpy(efx->rx_indir_table, indir->ring_index,
	       sizeof(efx->rx_indir_table));
	efx_nic_push_rx_indir_table(efx);
	return 0;
}

const struct ethtool_ops efx_ethtool_ops = {
	.get_settings		= efx_ethtool_get_settings,
	.set_settings		= efx_ethtool_set_settings,
	.get_drvinfo		= efx_ethtool_get_drvinfo,
	.get_regs_len		= efx_ethtool_get_regs_len,
	.get_regs		= efx_ethtool_get_regs,
	.get_msglevel		= efx_ethtool_get_msglevel,
	.set_msglevel		= efx_ethtool_set_msglevel,
	.nway_reset		= efx_ethtool_nway_reset,
	.get_link		= efx_ethtool_get_link,
	.get_eeprom_len		= efx_ethtool_get_eeprom_len,
	.get_eeprom		= efx_ethtool_get_eeprom,
	.set_eeprom		= efx_ethtool_set_eeprom,
	.get_coalesce		= efx_ethtool_get_coalesce,
	.set_coalesce		= efx_ethtool_set_coalesce,
	.get_ringparam		= efx_ethtool_get_ringparam,
	.set_ringparam		= efx_ethtool_set_ringparam,
	.get_pauseparam         = efx_ethtool_get_pauseparam,
	.set_pauseparam         = efx_ethtool_set_pauseparam,
	.get_rx_csum		= efx_ethtool_get_rx_csum,
	.set_rx_csum		= efx_ethtool_set_rx_csum,
	.get_tx_csum		= ethtool_op_get_tx_csum,
	/* Need to enable/disable IPv6 too */
	.set_tx_csum		= efx_ethtool_set_tx_csum,
	.get_sg			= ethtool_op_get_sg,
	.set_sg			= ethtool_op_set_sg,
	.get_tso		= ethtool_op_get_tso,
	/* Need to enable/disable TSO-IPv6 too */
	.set_tso		= efx_ethtool_set_tso,
	.get_flags		= ethtool_op_get_flags,
	.set_flags		= efx_ethtool_set_flags,
	.get_sset_count		= efx_ethtool_get_sset_count,
	.self_test		= efx_ethtool_self_test,
	.get_strings		= efx_ethtool_get_strings,
	.phys_id		= efx_ethtool_phys_id,
	.get_ethtool_stats	= efx_ethtool_get_stats,
	.get_wol                = efx_ethtool_get_wol,
	.set_wol                = efx_ethtool_set_wol,
	.reset			= efx_ethtool_reset,
	.get_rxnfc		= efx_ethtool_get_rxnfc,
<<<<<<< HEAD
=======
	.set_rx_ntuple		= efx_ethtool_set_rx_ntuple,
>>>>>>> 45f53cc9
	.get_rxfh_indir		= efx_ethtool_get_rxfh_indir,
	.set_rxfh_indir		= efx_ethtool_set_rxfh_indir,
};<|MERGE_RESOLUTION|>--- conflicted
+++ resolved
@@ -552,11 +552,6 @@
 static int efx_ethtool_set_flags(struct net_device *net_dev, u32 data)
 {
 	struct efx_nic *efx = netdev_priv(net_dev);
-<<<<<<< HEAD
-	u32 supported = efx->type->offload_features & ETH_FLAG_RXHASH;
-
-	return ethtool_op_set_flags(net_dev, data, supported);
-=======
 	u32 supported = (efx->type->offload_features &
 			 (ETH_FLAG_RXHASH | ETH_FLAG_NTUPLE));
 	int rc;
@@ -573,7 +568,6 @@
 	}
 
 	return 0;
->>>>>>> 45f53cc9
 }
 
 static void efx_ethtool_self_test(struct net_device *net_dev,
@@ -975,8 +969,6 @@
 	}
 }
 
-<<<<<<< HEAD
-=======
 static int efx_ethtool_set_rx_ntuple(struct net_device *net_dev,
 				     struct ethtool_rx_ntuple *ntuple)
 {
@@ -1076,7 +1068,6 @@
 	}
 }
 
->>>>>>> 45f53cc9
 static int efx_ethtool_get_rxfh_indir(struct net_device *net_dev,
 				      struct ethtool_rxfh_indir *indir)
 {
@@ -1155,10 +1146,7 @@
 	.set_wol                = efx_ethtool_set_wol,
 	.reset			= efx_ethtool_reset,
 	.get_rxnfc		= efx_ethtool_get_rxnfc,
-<<<<<<< HEAD
-=======
 	.set_rx_ntuple		= efx_ethtool_set_rx_ntuple,
->>>>>>> 45f53cc9
 	.get_rxfh_indir		= efx_ethtool_get_rxfh_indir,
 	.set_rxfh_indir		= efx_ethtool_set_rxfh_indir,
 };