/*
 * Linux network driver for Brocade Converged Network Adapter.
 *
 * This program is free software; you can redistribute it and/or modify it
 * under the terms of the GNU General Public License (GPL) Version 2 as
 * published by the Free Software Foundation
 *
 * This program is distributed in the hope that it will be useful, but
 * WITHOUT ANY WARRANTY; without even the implied warranty of
 * MERCHANTABILITY or FITNESS FOR A PARTICULAR PURPOSE.  See the GNU
 * General Public License for more details.
 */
/*
 * Copyright (c) 2005-2010 Brocade Communications Systems, Inc.
 * All rights reserved
 * www.brocade.com
 */
#include <linux/netdevice.h>
#include <linux/skbuff.h>
#include <linux/etherdevice.h>
#include <linux/in.h>
#include <linux/ethtool.h>
#include <linux/if_vlan.h>
#include <linux/if_ether.h>
#include <linux/ip.h>

#include "bnad.h"
#include "bna.h"
#include "cna.h"

static DEFINE_MUTEX(bnad_fwimg_mutex);

/*
 * Module params
 */
static uint bnad_msix_disable;
module_param(bnad_msix_disable, uint, 0444);
MODULE_PARM_DESC(bnad_msix_disable, "Disable MSIX mode");

static uint bnad_ioc_auto_recover = 1;
module_param(bnad_ioc_auto_recover, uint, 0444);
MODULE_PARM_DESC(bnad_ioc_auto_recover, "Enable / Disable auto recovery");

/*
 * Global variables
 */
u32 bnad_rxqs_per_cq = 2;

static const u8 bnad_bcast_addr[] =  {0xff, 0xff, 0xff, 0xff, 0xff, 0xff};

/*
 * Local MACROS
 */
#define BNAD_TX_UNMAPQ_DEPTH (bnad->txq_depth * 2)

#define BNAD_RX_UNMAPQ_DEPTH (bnad->rxq_depth)

#define BNAD_GET_MBOX_IRQ(_bnad)				\
	(((_bnad)->cfg_flags & BNAD_CF_MSIX) ?			\
	 ((_bnad)->msix_table[(_bnad)->msix_num - 1].vector) : 	\
	 ((_bnad)->pcidev->irq))

#define BNAD_FILL_UNMAPQ_MEM_REQ(_res_info, _num, _depth)	\
do {								\
	(_res_info)->res_type = BNA_RES_T_MEM;			\
	(_res_info)->res_u.mem_info.mem_type = BNA_MEM_T_KVA;	\
	(_res_info)->res_u.mem_info.num = (_num);		\
	(_res_info)->res_u.mem_info.len =			\
	sizeof(struct bnad_unmap_q) +				\
	(sizeof(struct bnad_skb_unmap) * ((_depth) - 1));	\
} while (0)

#define BNAD_TXRX_SYNC_MDELAY	250	/* 250 msecs */

/*
 * Reinitialize completions in CQ, once Rx is taken down
 */
static void
bnad_cq_cmpl_init(struct bnad *bnad, struct bna_ccb *ccb)
{
	struct bna_cq_entry *cmpl, *next_cmpl;
	unsigned int wi_range, wis = 0, ccb_prod = 0;
	int i;

	BNA_CQ_QPGE_PTR_GET(ccb_prod, ccb->sw_qpt, cmpl,
			    wi_range);

	for (i = 0; i < ccb->q_depth; i++) {
		wis++;
		if (likely(--wi_range))
			next_cmpl = cmpl + 1;
		else {
			BNA_QE_INDX_ADD(ccb_prod, wis, ccb->q_depth);
			wis = 0;
			BNA_CQ_QPGE_PTR_GET(ccb_prod, ccb->sw_qpt,
						next_cmpl, wi_range);
		}
		cmpl->valid = 0;
		cmpl = next_cmpl;
	}
}

/*
 * Frees all pending Tx Bufs
 * At this point no activity is expected on the Q,
 * so DMA unmap & freeing is fine.
 */
static void
bnad_free_all_txbufs(struct bnad *bnad,
		 struct bna_tcb *tcb)
{
	u32 		unmap_cons;
	struct bnad_unmap_q *unmap_q = tcb->unmap_q;
	struct bnad_skb_unmap *unmap_array;
	struct sk_buff 		*skb = NULL;
	int			i;

	unmap_array = unmap_q->unmap_array;

	unmap_cons = 0;
	while (unmap_cons < unmap_q->q_depth) {
		skb = unmap_array[unmap_cons].skb;
		if (!skb) {
			unmap_cons++;
			continue;
		}
		unmap_array[unmap_cons].skb = NULL;

		dma_unmap_single(&bnad->pcidev->dev,
				 dma_unmap_addr(&unmap_array[unmap_cons],
						dma_addr), skb_headlen(skb),
						DMA_TO_DEVICE);

		dma_unmap_addr_set(&unmap_array[unmap_cons], dma_addr, 0);
		if (++unmap_cons >= unmap_q->q_depth)
			break;

<<<<<<< HEAD
		pci_unmap_addr_set(&unmap_array[unmap_cons], dma_addr, 0);
		if (++unmap_cons >= unmap_q->q_depth)
			break;

=======
>>>>>>> 105e53f8
		for (i = 0; i < skb_shinfo(skb)->nr_frags; i++) {
			dma_unmap_page(&bnad->pcidev->dev,
				       dma_unmap_addr(&unmap_array[unmap_cons],
						      dma_addr),
				       skb_shinfo(skb)->frags[i].size,
				       DMA_TO_DEVICE);
			dma_unmap_addr_set(&unmap_array[unmap_cons], dma_addr,
					   0);
			if (++unmap_cons >= unmap_q->q_depth)
				break;
		}
		dev_kfree_skb_any(skb);
	}
}

/* Data Path Handlers */

/*
 * bnad_free_txbufs : Frees the Tx bufs on Tx completion
 * Can be called in a) Interrupt context
 *		    b) Sending context
 *		    c) Tasklet context
 */
static u32
bnad_free_txbufs(struct bnad *bnad,
		 struct bna_tcb *tcb)
{
	u32 		sent_packets = 0, sent_bytes = 0;
	u16 		wis, unmap_cons, updated_hw_cons;
	struct bnad_unmap_q *unmap_q = tcb->unmap_q;
	struct bnad_skb_unmap *unmap_array;
	struct sk_buff 		*skb;
	int i;

	/*
	 * Just return if TX is stopped. This check is useful
	 * when bnad_free_txbufs() runs out of a tasklet scheduled
	 * before bnad_cb_tx_cleanup() cleared BNAD_TXQ_TX_STARTED bit
	 * but this routine runs actually after the cleanup has been
	 * executed.
	 */
	if (!test_bit(BNAD_TXQ_TX_STARTED, &tcb->flags))
		return 0;

	updated_hw_cons = *(tcb->hw_consumer_index);

	wis = BNA_Q_INDEX_CHANGE(tcb->consumer_index,
				  updated_hw_cons, tcb->q_depth);

	BUG_ON(!(wis <= BNA_QE_IN_USE_CNT(tcb, tcb->q_depth)));

	unmap_array = unmap_q->unmap_array;
	unmap_cons = unmap_q->consumer_index;

	prefetch(&unmap_array[unmap_cons + 1]);
	while (wis) {
		skb = unmap_array[unmap_cons].skb;

		unmap_array[unmap_cons].skb = NULL;

		sent_packets++;
		sent_bytes += skb->len;
		wis -= BNA_TXQ_WI_NEEDED(1 + skb_shinfo(skb)->nr_frags);

		dma_unmap_single(&bnad->pcidev->dev,
				 dma_unmap_addr(&unmap_array[unmap_cons],
						dma_addr), skb_headlen(skb),
				 DMA_TO_DEVICE);
		dma_unmap_addr_set(&unmap_array[unmap_cons], dma_addr, 0);
		BNA_QE_INDX_ADD(unmap_cons, 1, unmap_q->q_depth);

		prefetch(&unmap_array[unmap_cons + 1]);
		for (i = 0; i < skb_shinfo(skb)->nr_frags; i++) {
			prefetch(&unmap_array[unmap_cons + 1]);

			dma_unmap_page(&bnad->pcidev->dev,
				       dma_unmap_addr(&unmap_array[unmap_cons],
						      dma_addr),
				       skb_shinfo(skb)->frags[i].size,
				       DMA_TO_DEVICE);
			dma_unmap_addr_set(&unmap_array[unmap_cons], dma_addr,
					   0);
			BNA_QE_INDX_ADD(unmap_cons, 1, unmap_q->q_depth);
		}
		dev_kfree_skb_any(skb);
	}

	/* Update consumer pointers. */
	tcb->consumer_index = updated_hw_cons;
	unmap_q->consumer_index = unmap_cons;

	tcb->txq->tx_packets += sent_packets;
	tcb->txq->tx_bytes += sent_bytes;

	return sent_packets;
}

/* Tx Free Tasklet function */
/* Frees for all the tcb's in all the Tx's */
/*
 * Scheduled from sending context, so that
 * the fat Tx lock is not held for too long
 * in the sending context.
 */
static void
bnad_tx_free_tasklet(unsigned long bnad_ptr)
{
	struct bnad *bnad = (struct bnad *)bnad_ptr;
	struct bna_tcb *tcb;
	u32 		acked = 0;
	int			i, j;

	for (i = 0; i < bnad->num_tx; i++) {
		for (j = 0; j < bnad->num_txq_per_tx; j++) {
			tcb = bnad->tx_info[i].tcb[j];
			if (!tcb)
				continue;
			if (((u16) (*tcb->hw_consumer_index) !=
				tcb->consumer_index) &&
				(!test_and_set_bit(BNAD_TXQ_FREE_SENT,
						  &tcb->flags))) {
				acked = bnad_free_txbufs(bnad, tcb);
				if (likely(test_bit(BNAD_TXQ_TX_STARTED,
					&tcb->flags)))
					bna_ib_ack(tcb->i_dbell, acked);
				smp_mb__before_clear_bit();
				clear_bit(BNAD_TXQ_FREE_SENT, &tcb->flags);
			}
			if (unlikely(!test_bit(BNAD_TXQ_TX_STARTED,
						&tcb->flags)))
				continue;
			if (netif_queue_stopped(bnad->netdev)) {
				if (acked && netif_carrier_ok(bnad->netdev) &&
					BNA_QE_FREE_CNT(tcb, tcb->q_depth) >=
						BNAD_NETIF_WAKE_THRESHOLD) {
					netif_wake_queue(bnad->netdev);
					/* TODO */
					/* Counters for individual TxQs? */
					BNAD_UPDATE_CTR(bnad,
						netif_queue_wakeup);
				}
			}
		}
	}
}

static u32
bnad_tx(struct bnad *bnad, struct bna_tcb *tcb)
{
	struct net_device *netdev = bnad->netdev;
	u32 sent = 0;

	if (test_and_set_bit(BNAD_TXQ_FREE_SENT, &tcb->flags))
		return 0;

	sent = bnad_free_txbufs(bnad, tcb);
	if (sent) {
		if (netif_queue_stopped(netdev) &&
		    netif_carrier_ok(netdev) &&
		    BNA_QE_FREE_CNT(tcb, tcb->q_depth) >=
				    BNAD_NETIF_WAKE_THRESHOLD) {
			if (test_bit(BNAD_TXQ_TX_STARTED, &tcb->flags)) {
				netif_wake_queue(netdev);
				BNAD_UPDATE_CTR(bnad, netif_queue_wakeup);
			}
		}
	}

	if (likely(test_bit(BNAD_TXQ_TX_STARTED, &tcb->flags)))
		bna_ib_ack(tcb->i_dbell, sent);

	smp_mb__before_clear_bit();
	clear_bit(BNAD_TXQ_FREE_SENT, &tcb->flags);

	return sent;
}

/* MSIX Tx Completion Handler */
static irqreturn_t
bnad_msix_tx(int irq, void *data)
{
	struct bna_tcb *tcb = (struct bna_tcb *)data;
	struct bnad *bnad = tcb->bnad;

	bnad_tx(bnad, tcb);

	return IRQ_HANDLED;
}

static void
bnad_reset_rcb(struct bnad *bnad, struct bna_rcb *rcb)
{
	struct bnad_unmap_q *unmap_q = rcb->unmap_q;

	rcb->producer_index = 0;
	rcb->consumer_index = 0;

	unmap_q->producer_index = 0;
	unmap_q->consumer_index = 0;
}

static void
bnad_free_all_rxbufs(struct bnad *bnad, struct bna_rcb *rcb)
{
	struct bnad_unmap_q *unmap_q;
	struct bnad_skb_unmap *unmap_array;
	struct sk_buff *skb;
	int unmap_cons;

	unmap_q = rcb->unmap_q;
<<<<<<< HEAD
	for (unmap_cons = 0; unmap_cons < unmap_q->q_depth; unmap_cons++) {
		skb = unmap_q->unmap_array[unmap_cons].skb;
		if (!skb)
			continue;
		unmap_q->unmap_array[unmap_cons].skb = NULL;
		pci_unmap_single(bnad->pcidev, pci_unmap_addr(&unmap_q->
					unmap_array[unmap_cons],
					dma_addr), rcb->rxq->buffer_size,
					PCI_DMA_FROMDEVICE);
=======
	unmap_array = unmap_q->unmap_array;
	for (unmap_cons = 0; unmap_cons < unmap_q->q_depth; unmap_cons++) {
		skb = unmap_array[unmap_cons].skb;
		if (!skb)
			continue;
		unmap_array[unmap_cons].skb = NULL;
		dma_unmap_single(&bnad->pcidev->dev,
				 dma_unmap_addr(&unmap_array[unmap_cons],
						dma_addr),
				 rcb->rxq->buffer_size,
				 DMA_FROM_DEVICE);
>>>>>>> 105e53f8
		dev_kfree_skb(skb);
	}
	bnad_reset_rcb(bnad, rcb);
}

static void
bnad_alloc_n_post_rxbufs(struct bnad *bnad, struct bna_rcb *rcb)
{
	u16 to_alloc, alloced, unmap_prod, wi_range;
	struct bnad_unmap_q *unmap_q = rcb->unmap_q;
	struct bnad_skb_unmap *unmap_array;
	struct bna_rxq_entry *rxent;
	struct sk_buff *skb;
	dma_addr_t dma_addr;

	alloced = 0;
	to_alloc =
		BNA_QE_FREE_CNT(unmap_q, unmap_q->q_depth);

	unmap_array = unmap_q->unmap_array;
	unmap_prod = unmap_q->producer_index;

	BNA_RXQ_QPGE_PTR_GET(unmap_prod, rcb->sw_qpt, rxent, wi_range);

	while (to_alloc--) {
		if (!wi_range) {
			BNA_RXQ_QPGE_PTR_GET(unmap_prod, rcb->sw_qpt, rxent,
					     wi_range);
		}
		skb = alloc_skb(rcb->rxq->buffer_size + NET_IP_ALIGN,
				     GFP_ATOMIC);
		if (unlikely(!skb)) {
			BNAD_UPDATE_CTR(bnad, rxbuf_alloc_failed);
			goto finishing;
		}
		skb->dev = bnad->netdev;
		skb_reserve(skb, NET_IP_ALIGN);
		unmap_array[unmap_prod].skb = skb;
		dma_addr = dma_map_single(&bnad->pcidev->dev, skb->data,
					  rcb->rxq->buffer_size,
					  DMA_FROM_DEVICE);
		dma_unmap_addr_set(&unmap_array[unmap_prod], dma_addr,
				   dma_addr);
		BNA_SET_DMA_ADDR(dma_addr, &rxent->host_addr);
		BNA_QE_INDX_ADD(unmap_prod, 1, unmap_q->q_depth);

		rxent++;
		wi_range--;
		alloced++;
	}

finishing:
	if (likely(alloced)) {
		unmap_q->producer_index = unmap_prod;
		rcb->producer_index = unmap_prod;
		smp_mb();
		if (likely(test_bit(BNAD_RXQ_STARTED, &rcb->flags)))
			bna_rxq_prod_indx_doorbell(rcb);
	}
}

static inline void
bnad_refill_rxq(struct bnad *bnad, struct bna_rcb *rcb)
{
	struct bnad_unmap_q *unmap_q = rcb->unmap_q;

	if (!test_and_set_bit(BNAD_RXQ_REFILL, &rcb->flags)) {
		if (BNA_QE_FREE_CNT(unmap_q, unmap_q->q_depth)
			 >> BNAD_RXQ_REFILL_THRESHOLD_SHIFT)
			bnad_alloc_n_post_rxbufs(bnad, rcb);
		smp_mb__before_clear_bit();
		clear_bit(BNAD_RXQ_REFILL, &rcb->flags);
	}
}

static u32
bnad_poll_cq(struct bnad *bnad, struct bna_ccb *ccb, int budget)
{
	struct bna_cq_entry *cmpl, *next_cmpl;
	struct bna_rcb *rcb = NULL;
	unsigned int wi_range, packets = 0, wis = 0;
	struct bnad_unmap_q *unmap_q;
	struct bnad_skb_unmap *unmap_array;
	struct sk_buff *skb;
	u32 flags, unmap_cons;
	u32 qid0 = ccb->rcb[0]->rxq->rxq_id;
	struct bna_pkt_rate *pkt_rt = &ccb->pkt_rate;

	if (!test_bit(BNAD_RXQ_STARTED, &ccb->rcb[0]->flags))
		return 0;

	prefetch(bnad->netdev);
	BNA_CQ_QPGE_PTR_GET(ccb->producer_index, ccb->sw_qpt, cmpl,
			    wi_range);
	BUG_ON(!(wi_range <= ccb->q_depth));
	while (cmpl->valid && packets < budget) {
		packets++;
		BNA_UPDATE_PKT_CNT(pkt_rt, ntohs(cmpl->length));

		if (qid0 == cmpl->rxq_id)
			rcb = ccb->rcb[0];
		else
			rcb = ccb->rcb[1];

		unmap_q = rcb->unmap_q;
		unmap_array = unmap_q->unmap_array;
		unmap_cons = unmap_q->consumer_index;

		skb = unmap_array[unmap_cons].skb;
		BUG_ON(!(skb));
		unmap_array[unmap_cons].skb = NULL;
		dma_unmap_single(&bnad->pcidev->dev,
				 dma_unmap_addr(&unmap_array[unmap_cons],
						dma_addr),
				 rcb->rxq->buffer_size,
				 DMA_FROM_DEVICE);
		BNA_QE_INDX_ADD(unmap_q->consumer_index, 1, unmap_q->q_depth);

		/* Should be more efficient ? Performance ? */
		BNA_QE_INDX_ADD(rcb->consumer_index, 1, rcb->q_depth);

		wis++;
		if (likely(--wi_range))
			next_cmpl = cmpl + 1;
		else {
			BNA_QE_INDX_ADD(ccb->producer_index, wis, ccb->q_depth);
			wis = 0;
			BNA_CQ_QPGE_PTR_GET(ccb->producer_index, ccb->sw_qpt,
						next_cmpl, wi_range);
			BUG_ON(!(wi_range <= ccb->q_depth));
		}
		prefetch(next_cmpl);

		flags = ntohl(cmpl->flags);
		if (unlikely
		    (flags &
		     (BNA_CQ_EF_MAC_ERROR | BNA_CQ_EF_FCS_ERROR |
		      BNA_CQ_EF_TOO_LONG))) {
			dev_kfree_skb_any(skb);
			rcb->rxq->rx_packets_with_error++;
			goto next;
		}

		skb_put(skb, ntohs(cmpl->length));
		if (likely
		    (bnad->rx_csum &&
		     (((flags & BNA_CQ_EF_IPV4) &&
		      (flags & BNA_CQ_EF_L3_CKSUM_OK)) ||
		      (flags & BNA_CQ_EF_IPV6)) &&
		      (flags & (BNA_CQ_EF_TCP | BNA_CQ_EF_UDP)) &&
		      (flags & BNA_CQ_EF_L4_CKSUM_OK)))
			skb->ip_summed = CHECKSUM_UNNECESSARY;
		else
			skb_checksum_none_assert(skb);

		rcb->rxq->rx_packets++;
		rcb->rxq->rx_bytes += skb->len;
		skb->protocol = eth_type_trans(skb, bnad->netdev);

		if (bnad->vlan_grp && (flags & BNA_CQ_EF_VLAN)) {
			struct bnad_rx_ctrl *rx_ctrl =
				(struct bnad_rx_ctrl *)ccb->ctrl;
			if (skb->ip_summed == CHECKSUM_UNNECESSARY)
				vlan_gro_receive(&rx_ctrl->napi, bnad->vlan_grp,
						ntohs(cmpl->vlan_tag), skb);
			else
				vlan_hwaccel_receive_skb(skb,
							 bnad->vlan_grp,
							 ntohs(cmpl->vlan_tag));

		} else { /* Not VLAN tagged/stripped */
			struct bnad_rx_ctrl *rx_ctrl =
				(struct bnad_rx_ctrl *)ccb->ctrl;
			if (skb->ip_summed == CHECKSUM_UNNECESSARY)
				napi_gro_receive(&rx_ctrl->napi, skb);
			else
				netif_receive_skb(skb);
		}

next:
		cmpl->valid = 0;
		cmpl = next_cmpl;
	}

	BNA_QE_INDX_ADD(ccb->producer_index, wis, ccb->q_depth);

	if (likely(ccb)) {
		if (likely(test_bit(BNAD_RXQ_STARTED, &ccb->rcb[0]->flags)))
			bna_ib_ack(ccb->i_dbell, packets);
		bnad_refill_rxq(bnad, ccb->rcb[0]);
		if (ccb->rcb[1])
			bnad_refill_rxq(bnad, ccb->rcb[1]);
	} else {
		if (likely(test_bit(BNAD_RXQ_STARTED, &ccb->rcb[0]->flags)))
			bna_ib_ack(ccb->i_dbell, 0);
	}

	return packets;
}

static void
bnad_disable_rx_irq(struct bnad *bnad, struct bna_ccb *ccb)
{
	if (unlikely(!test_bit(BNAD_RXQ_STARTED, &ccb->rcb[0]->flags)))
		return;

	bna_ib_coalescing_timer_set(ccb->i_dbell, 0);
	bna_ib_ack(ccb->i_dbell, 0);
}

static void
bnad_enable_rx_irq(struct bnad *bnad, struct bna_ccb *ccb)
{
	unsigned long flags;

	/* Because of polling context */
	spin_lock_irqsave(&bnad->bna_lock, flags);
	bnad_enable_rx_irq_unsafe(ccb);
	spin_unlock_irqrestore(&bnad->bna_lock, flags);
}

static void
bnad_netif_rx_schedule_poll(struct bnad *bnad, struct bna_ccb *ccb)
{
	struct bnad_rx_ctrl *rx_ctrl = (struct bnad_rx_ctrl *)(ccb->ctrl);
	struct napi_struct *napi = &rx_ctrl->napi;

	if (likely(napi_schedule_prep(napi))) {
		bnad_disable_rx_irq(bnad, ccb);
		__napi_schedule(napi);
	}
	BNAD_UPDATE_CTR(bnad, netif_rx_schedule);
}

/* MSIX Rx Path Handler */
static irqreturn_t
bnad_msix_rx(int irq, void *data)
{
	struct bna_ccb *ccb = (struct bna_ccb *)data;
	struct bnad *bnad = ccb->bnad;

	bnad_netif_rx_schedule_poll(bnad, ccb);

	return IRQ_HANDLED;
}

/* Interrupt handlers */

/* Mbox Interrupt Handlers */
static irqreturn_t
bnad_msix_mbox_handler(int irq, void *data)
{
	u32 intr_status;
	unsigned long flags;
	struct bnad *bnad = (struct bnad *)data;

	if (unlikely(test_bit(BNAD_RF_MBOX_IRQ_DISABLED, &bnad->run_flags)))
		return IRQ_HANDLED;

	spin_lock_irqsave(&bnad->bna_lock, flags);

	bna_intr_status_get(&bnad->bna, intr_status);

	if (BNA_IS_MBOX_ERR_INTR(intr_status))
		bna_mbox_handler(&bnad->bna, intr_status);

	spin_unlock_irqrestore(&bnad->bna_lock, flags);

	return IRQ_HANDLED;
}

static irqreturn_t
bnad_isr(int irq, void *data)
{
	int i, j;
	u32 intr_status;
	unsigned long flags;
	struct bnad *bnad = (struct bnad *)data;
	struct bnad_rx_info *rx_info;
	struct bnad_rx_ctrl *rx_ctrl;

	if (unlikely(test_bit(BNAD_RF_MBOX_IRQ_DISABLED, &bnad->run_flags)))
		return IRQ_NONE;

	bna_intr_status_get(&bnad->bna, intr_status);

	if (unlikely(!intr_status))
		return IRQ_NONE;

	spin_lock_irqsave(&bnad->bna_lock, flags);

	if (BNA_IS_MBOX_ERR_INTR(intr_status))
		bna_mbox_handler(&bnad->bna, intr_status);

	spin_unlock_irqrestore(&bnad->bna_lock, flags);

	if (!BNA_IS_INTX_DATA_INTR(intr_status))
		return IRQ_HANDLED;

	/* Process data interrupts */
	/* Tx processing */
	for (i = 0; i < bnad->num_tx; i++) {
		for (j = 0; j < bnad->num_txq_per_tx; j++)
			bnad_tx(bnad, bnad->tx_info[i].tcb[j]);
	}
	/* Rx processing */
	for (i = 0; i < bnad->num_rx; i++) {
		rx_info = &bnad->rx_info[i];
		if (!rx_info->rx)
			continue;
		for (j = 0; j < bnad->num_rxp_per_rx; j++) {
			rx_ctrl = &rx_info->rx_ctrl[j];
			if (rx_ctrl->ccb)
				bnad_netif_rx_schedule_poll(bnad,
							    rx_ctrl->ccb);
		}
	}
	return IRQ_HANDLED;
}

/*
 * Called in interrupt / callback context
 * with bna_lock held, so cfg_flags access is OK
 */
static void
bnad_enable_mbox_irq(struct bnad *bnad)
{
	clear_bit(BNAD_RF_MBOX_IRQ_DISABLED, &bnad->run_flags);

	BNAD_UPDATE_CTR(bnad, mbox_intr_enabled);
}

/*
 * Called with bnad->bna_lock held b'cos of
 * bnad->cfg_flags access.
 */
static void
bnad_disable_mbox_irq(struct bnad *bnad)
{
	set_bit(BNAD_RF_MBOX_IRQ_DISABLED, &bnad->run_flags);

	BNAD_UPDATE_CTR(bnad, mbox_intr_disabled);
}

static void
bnad_set_netdev_perm_addr(struct bnad *bnad)
{
	struct net_device *netdev = bnad->netdev;

	memcpy(netdev->perm_addr, &bnad->perm_addr, netdev->addr_len);
	if (is_zero_ether_addr(netdev->dev_addr))
		memcpy(netdev->dev_addr, &bnad->perm_addr, netdev->addr_len);
}

/* Control Path Handlers */

/* Callbacks */
void
bnad_cb_device_enable_mbox_intr(struct bnad *bnad)
{
	bnad_enable_mbox_irq(bnad);
}

void
bnad_cb_device_disable_mbox_intr(struct bnad *bnad)
{
	bnad_disable_mbox_irq(bnad);
}

void
bnad_cb_device_enabled(struct bnad *bnad, enum bna_cb_status status)
{
	complete(&bnad->bnad_completions.ioc_comp);
	bnad->bnad_completions.ioc_comp_status = status;
}

void
bnad_cb_device_disabled(struct bnad *bnad, enum bna_cb_status status)
{
	complete(&bnad->bnad_completions.ioc_comp);
	bnad->bnad_completions.ioc_comp_status = status;
}

static void
bnad_cb_port_disabled(void *arg, enum bna_cb_status status)
{
	struct bnad *bnad = (struct bnad *)arg;

	complete(&bnad->bnad_completions.port_comp);

	netif_carrier_off(bnad->netdev);
}

void
bnad_cb_port_link_status(struct bnad *bnad,
			enum bna_link_status link_status)
{
	bool link_up = 0;

	link_up = (link_status == BNA_LINK_UP) || (link_status == BNA_CEE_UP);

	if (link_status == BNA_CEE_UP) {
		set_bit(BNAD_RF_CEE_RUNNING, &bnad->run_flags);
		BNAD_UPDATE_CTR(bnad, cee_up);
	} else
		clear_bit(BNAD_RF_CEE_RUNNING, &bnad->run_flags);

	if (link_up) {
		if (!netif_carrier_ok(bnad->netdev)) {
			struct bna_tcb *tcb = bnad->tx_info[0].tcb[0];
			if (!tcb)
				return;
			pr_warn("bna: %s link up\n",
				bnad->netdev->name);
			netif_carrier_on(bnad->netdev);
			BNAD_UPDATE_CTR(bnad, link_toggle);
			if (test_bit(BNAD_TXQ_TX_STARTED, &tcb->flags)) {
				/* Force an immediate Transmit Schedule */
				pr_info("bna: %s TX_STARTED\n",
					bnad->netdev->name);
				netif_wake_queue(bnad->netdev);
				BNAD_UPDATE_CTR(bnad, netif_queue_wakeup);
			} else {
				netif_stop_queue(bnad->netdev);
				BNAD_UPDATE_CTR(bnad, netif_queue_stop);
			}
		}
	} else {
		if (netif_carrier_ok(bnad->netdev)) {
			pr_warn("bna: %s link down\n",
				bnad->netdev->name);
			netif_carrier_off(bnad->netdev);
			BNAD_UPDATE_CTR(bnad, link_toggle);
		}
	}
}

static void
bnad_cb_tx_disabled(void *arg, struct bna_tx *tx,
			enum bna_cb_status status)
{
	struct bnad *bnad = (struct bnad *)arg;

	complete(&bnad->bnad_completions.tx_comp);
}

static void
bnad_cb_tcb_setup(struct bnad *bnad, struct bna_tcb *tcb)
{
	struct bnad_tx_info *tx_info =
			(struct bnad_tx_info *)tcb->txq->tx->priv;
	struct bnad_unmap_q *unmap_q = tcb->unmap_q;

	tx_info->tcb[tcb->id] = tcb;
	unmap_q->producer_index = 0;
	unmap_q->consumer_index = 0;
	unmap_q->q_depth = BNAD_TX_UNMAPQ_DEPTH;
}

static void
bnad_cb_tcb_destroy(struct bnad *bnad, struct bna_tcb *tcb)
{
	struct bnad_tx_info *tx_info =
			(struct bnad_tx_info *)tcb->txq->tx->priv;
	struct bnad_unmap_q *unmap_q = tcb->unmap_q;

	while (test_and_set_bit(BNAD_TXQ_FREE_SENT, &tcb->flags))
		cpu_relax();

	bnad_free_all_txbufs(bnad, tcb);

	unmap_q->producer_index = 0;
	unmap_q->consumer_index = 0;

	smp_mb__before_clear_bit();
	clear_bit(BNAD_TXQ_FREE_SENT, &tcb->flags);

	tx_info->tcb[tcb->id] = NULL;
}

static void
bnad_cb_rcb_setup(struct bnad *bnad, struct bna_rcb *rcb)
{
	struct bnad_unmap_q *unmap_q = rcb->unmap_q;

	unmap_q->producer_index = 0;
	unmap_q->consumer_index = 0;
	unmap_q->q_depth = BNAD_RX_UNMAPQ_DEPTH;
}

static void
bnad_cb_rcb_destroy(struct bnad *bnad, struct bna_rcb *rcb)
{
	bnad_free_all_rxbufs(bnad, rcb);
}

static void
bnad_cb_ccb_setup(struct bnad *bnad, struct bna_ccb *ccb)
{
	struct bnad_rx_info *rx_info =
			(struct bnad_rx_info *)ccb->cq->rx->priv;

	rx_info->rx_ctrl[ccb->id].ccb = ccb;
	ccb->ctrl = &rx_info->rx_ctrl[ccb->id];
}

static void
bnad_cb_ccb_destroy(struct bnad *bnad, struct bna_ccb *ccb)
{
	struct bnad_rx_info *rx_info =
			(struct bnad_rx_info *)ccb->cq->rx->priv;

	rx_info->rx_ctrl[ccb->id].ccb = NULL;
}

static void
bnad_cb_tx_stall(struct bnad *bnad, struct bna_tcb *tcb)
{
	struct bnad_tx_info *tx_info =
			(struct bnad_tx_info *)tcb->txq->tx->priv;

	if (tx_info != &bnad->tx_info[0])
		return;

	clear_bit(BNAD_TXQ_TX_STARTED, &tcb->flags);
	netif_stop_queue(bnad->netdev);
	pr_info("bna: %s TX_STOPPED\n", bnad->netdev->name);
}

static void
bnad_cb_tx_resume(struct bnad *bnad, struct bna_tcb *tcb)
{
	struct bnad_unmap_q *unmap_q = tcb->unmap_q;

	if (test_bit(BNAD_TXQ_TX_STARTED, &tcb->flags))
		return;

	clear_bit(BNAD_RF_TX_SHUTDOWN_DELAYED, &bnad->run_flags);

	while (test_and_set_bit(BNAD_TXQ_FREE_SENT, &tcb->flags))
		cpu_relax();

	bnad_free_all_txbufs(bnad, tcb);

	unmap_q->producer_index = 0;
	unmap_q->consumer_index = 0;

	smp_mb__before_clear_bit();
	clear_bit(BNAD_TXQ_FREE_SENT, &tcb->flags);

	/*
	 * Workaround for first device enable failure & we
	 * get a 0 MAC address. We try to get the MAC address
	 * again here.
	 */
	if (is_zero_ether_addr(&bnad->perm_addr.mac[0])) {
		bna_port_mac_get(&bnad->bna.port, &bnad->perm_addr);
		bnad_set_netdev_perm_addr(bnad);
	}

	set_bit(BNAD_TXQ_TX_STARTED, &tcb->flags);

	if (netif_carrier_ok(bnad->netdev)) {
		pr_info("bna: %s TX_STARTED\n", bnad->netdev->name);
		netif_wake_queue(bnad->netdev);
		BNAD_UPDATE_CTR(bnad, netif_queue_wakeup);
	}
}

static void
bnad_cb_tx_cleanup(struct bnad *bnad, struct bna_tcb *tcb)
{
	/* Delay only once for the whole Tx Path Shutdown */
	if (!test_and_set_bit(BNAD_RF_TX_SHUTDOWN_DELAYED, &bnad->run_flags))
		mdelay(BNAD_TXRX_SYNC_MDELAY);
}

static void
bnad_cb_rx_cleanup(struct bnad *bnad,
			struct bna_ccb *ccb)
{
	clear_bit(BNAD_RXQ_STARTED, &ccb->rcb[0]->flags);

	if (ccb->rcb[1])
		clear_bit(BNAD_RXQ_STARTED, &ccb->rcb[1]->flags);

	if (!test_and_set_bit(BNAD_RF_RX_SHUTDOWN_DELAYED, &bnad->run_flags))
		mdelay(BNAD_TXRX_SYNC_MDELAY);
}

static void
bnad_cb_rx_post(struct bnad *bnad, struct bna_rcb *rcb)
{
	struct bnad_unmap_q *unmap_q = rcb->unmap_q;

	clear_bit(BNAD_RF_RX_SHUTDOWN_DELAYED, &bnad->run_flags);

	if (rcb == rcb->cq->ccb->rcb[0])
		bnad_cq_cmpl_init(bnad, rcb->cq->ccb);

	bnad_free_all_rxbufs(bnad, rcb);

	set_bit(BNAD_RXQ_STARTED, &rcb->flags);

	/* Now allocate & post buffers for this RCB */
	/* !!Allocation in callback context */
	if (!test_and_set_bit(BNAD_RXQ_REFILL, &rcb->flags)) {
		if (BNA_QE_FREE_CNT(unmap_q, unmap_q->q_depth)
			 >> BNAD_RXQ_REFILL_THRESHOLD_SHIFT)
			bnad_alloc_n_post_rxbufs(bnad, rcb);
		smp_mb__before_clear_bit();
		clear_bit(BNAD_RXQ_REFILL, &rcb->flags);
	}
}

static void
bnad_cb_rx_disabled(void *arg, struct bna_rx *rx,
			enum bna_cb_status status)
{
	struct bnad *bnad = (struct bnad *)arg;

	complete(&bnad->bnad_completions.rx_comp);
}

static void
bnad_cb_rx_mcast_add(struct bnad *bnad, struct bna_rx *rx,
				enum bna_cb_status status)
{
	bnad->bnad_completions.mcast_comp_status = status;
	complete(&bnad->bnad_completions.mcast_comp);
}

void
bnad_cb_stats_get(struct bnad *bnad, enum bna_cb_status status,
		       struct bna_stats *stats)
{
	if (status == BNA_CB_SUCCESS)
		BNAD_UPDATE_CTR(bnad, hw_stats_updates);

	if (!netif_running(bnad->netdev) ||
		!test_bit(BNAD_RF_STATS_TIMER_RUNNING, &bnad->run_flags))
		return;

	mod_timer(&bnad->stats_timer,
		  jiffies + msecs_to_jiffies(BNAD_STATS_TIMER_FREQ));
}

/* Resource allocation, free functions */

static void
bnad_mem_free(struct bnad *bnad,
	      struct bna_mem_info *mem_info)
{
	int i;
	dma_addr_t dma_pa;

	if (mem_info->mdl == NULL)
		return;

	for (i = 0; i < mem_info->num; i++) {
		if (mem_info->mdl[i].kva != NULL) {
			if (mem_info->mem_type == BNA_MEM_T_DMA) {
				BNA_GET_DMA_ADDR(&(mem_info->mdl[i].dma),
						dma_pa);
				dma_free_coherent(&bnad->pcidev->dev,
						  mem_info->mdl[i].len,
						  mem_info->mdl[i].kva, dma_pa);
			} else
				kfree(mem_info->mdl[i].kva);
		}
	}
	kfree(mem_info->mdl);
	mem_info->mdl = NULL;
}

static int
bnad_mem_alloc(struct bnad *bnad,
	       struct bna_mem_info *mem_info)
{
	int i;
	dma_addr_t dma_pa;

	if ((mem_info->num == 0) || (mem_info->len == 0)) {
		mem_info->mdl = NULL;
		return 0;
	}

	mem_info->mdl = kcalloc(mem_info->num, sizeof(struct bna_mem_descr),
				GFP_KERNEL);
	if (mem_info->mdl == NULL)
		return -ENOMEM;

	if (mem_info->mem_type == BNA_MEM_T_DMA) {
		for (i = 0; i < mem_info->num; i++) {
			mem_info->mdl[i].len = mem_info->len;
			mem_info->mdl[i].kva =
				dma_alloc_coherent(&bnad->pcidev->dev,
						mem_info->len, &dma_pa,
						GFP_KERNEL);

			if (mem_info->mdl[i].kva == NULL)
				goto err_return;

			BNA_SET_DMA_ADDR(dma_pa,
					 &(mem_info->mdl[i].dma));
		}
	} else {
		for (i = 0; i < mem_info->num; i++) {
			mem_info->mdl[i].len = mem_info->len;
			mem_info->mdl[i].kva = kzalloc(mem_info->len,
							GFP_KERNEL);
			if (mem_info->mdl[i].kva == NULL)
				goto err_return;
		}
	}

	return 0;

err_return:
	bnad_mem_free(bnad, mem_info);
	return -ENOMEM;
}

/* Free IRQ for Mailbox */
static void
bnad_mbox_irq_free(struct bnad *bnad,
		   struct bna_intr_info *intr_info)
{
	int irq;
	unsigned long flags;

	if (intr_info->idl == NULL)
		return;

	spin_lock_irqsave(&bnad->bna_lock, flags);
	bnad_disable_mbox_irq(bnad);
	spin_unlock_irqrestore(&bnad->bna_lock, flags);

	irq = BNAD_GET_MBOX_IRQ(bnad);
	free_irq(irq, bnad);

	kfree(intr_info->idl);
}

/*
 * Allocates IRQ for Mailbox, but keep it disabled
 * This will be enabled once we get the mbox enable callback
 * from bna
 */
static int
bnad_mbox_irq_alloc(struct bnad *bnad,
		    struct bna_intr_info *intr_info)
{
	int 		err = 0;
	unsigned long 	flags;
	u32	irq;
	irq_handler_t 	irq_handler;

	/* Mbox should use only 1 vector */

	intr_info->idl = kzalloc(sizeof(*(intr_info->idl)), GFP_KERNEL);
	if (!intr_info->idl)
		return -ENOMEM;

	spin_lock_irqsave(&bnad->bna_lock, flags);
	if (bnad->cfg_flags & BNAD_CF_MSIX) {
		irq_handler = (irq_handler_t)bnad_msix_mbox_handler;
		irq = bnad->msix_table[bnad->msix_num - 1].vector;
		flags = 0;
		intr_info->intr_type = BNA_INTR_T_MSIX;
		intr_info->idl[0].vector = bnad->msix_num - 1;
	} else {
		irq_handler = (irq_handler_t)bnad_isr;
		irq = bnad->pcidev->irq;
		flags = IRQF_SHARED;
		intr_info->intr_type = BNA_INTR_T_INTX;
		/* intr_info->idl.vector = 0 ? */
	}
	spin_unlock_irqrestore(&bnad->bna_lock, flags);

	sprintf(bnad->mbox_irq_name, "%s", BNAD_NAME);

	/*
	 * Set the Mbox IRQ disable flag, so that the IRQ handler
	 * called from request_irq() for SHARED IRQs do not execute
	 */
	set_bit(BNAD_RF_MBOX_IRQ_DISABLED, &bnad->run_flags);

	BNAD_UPDATE_CTR(bnad, mbox_intr_disabled);

	err = request_irq(irq, irq_handler, flags,
			  bnad->mbox_irq_name, bnad);

	if (err) {
		kfree(intr_info->idl);
		intr_info->idl = NULL;
	}

	return err;
}

static void
bnad_txrx_irq_free(struct bnad *bnad, struct bna_intr_info *intr_info)
{
	kfree(intr_info->idl);
	intr_info->idl = NULL;
}

/* Allocates Interrupt Descriptor List for MSIX/INT-X vectors */
static int
bnad_txrx_irq_alloc(struct bnad *bnad, enum bnad_intr_source src,
		    uint txrx_id, struct bna_intr_info *intr_info)
{
	int i, vector_start = 0;
	u32 cfg_flags;
	unsigned long flags;

	spin_lock_irqsave(&bnad->bna_lock, flags);
	cfg_flags = bnad->cfg_flags;
	spin_unlock_irqrestore(&bnad->bna_lock, flags);

	if (cfg_flags & BNAD_CF_MSIX) {
		intr_info->intr_type = BNA_INTR_T_MSIX;
		intr_info->idl = kcalloc(intr_info->num,
					sizeof(struct bna_intr_descr),
					GFP_KERNEL);
		if (!intr_info->idl)
			return -ENOMEM;

		switch (src) {
		case BNAD_INTR_TX:
			vector_start = txrx_id;
			break;

		case BNAD_INTR_RX:
			vector_start = bnad->num_tx * bnad->num_txq_per_tx +
					txrx_id;
			break;

		default:
			BUG();
		}

		for (i = 0; i < intr_info->num; i++)
			intr_info->idl[i].vector = vector_start + i;
	} else {
		intr_info->intr_type = BNA_INTR_T_INTX;
		intr_info->num = 1;
		intr_info->idl = kcalloc(intr_info->num,
					sizeof(struct bna_intr_descr),
					GFP_KERNEL);
		if (!intr_info->idl)
			return -ENOMEM;

		switch (src) {
		case BNAD_INTR_TX:
			intr_info->idl[0].vector = 0x1; /* Bit mask : Tx IB */
			break;

		case BNAD_INTR_RX:
			intr_info->idl[0].vector = 0x2; /* Bit mask : Rx IB */
			break;
		}
	}
	return 0;
}

/**
 * NOTE: Should be called for MSIX only
 * Unregisters Tx MSIX vector(s) from the kernel
 */
static void
bnad_tx_msix_unregister(struct bnad *bnad, struct bnad_tx_info *tx_info,
			int num_txqs)
{
	int i;
	int vector_num;

	for (i = 0; i < num_txqs; i++) {
		if (tx_info->tcb[i] == NULL)
			continue;

		vector_num = tx_info->tcb[i]->intr_vector;
		free_irq(bnad->msix_table[vector_num].vector, tx_info->tcb[i]);
	}
}

/**
 * NOTE: Should be called for MSIX only
 * Registers Tx MSIX vector(s) and ISR(s), cookie with the kernel
 */
static int
bnad_tx_msix_register(struct bnad *bnad, struct bnad_tx_info *tx_info,
			uint tx_id, int num_txqs)
{
	int i;
	int err;
	int vector_num;

	for (i = 0; i < num_txqs; i++) {
		vector_num = tx_info->tcb[i]->intr_vector;
		sprintf(tx_info->tcb[i]->name, "%s TXQ %d", bnad->netdev->name,
				tx_id + tx_info->tcb[i]->id);
		err = request_irq(bnad->msix_table[vector_num].vector,
				  (irq_handler_t)bnad_msix_tx, 0,
				  tx_info->tcb[i]->name,
				  tx_info->tcb[i]);
		if (err)
			goto err_return;
	}

	return 0;

err_return:
	if (i > 0)
		bnad_tx_msix_unregister(bnad, tx_info, (i - 1));
	return -1;
}

/**
 * NOTE: Should be called for MSIX only
 * Unregisters Rx MSIX vector(s) from the kernel
 */
static void
bnad_rx_msix_unregister(struct bnad *bnad, struct bnad_rx_info *rx_info,
			int num_rxps)
{
	int i;
	int vector_num;

	for (i = 0; i < num_rxps; i++) {
		if (rx_info->rx_ctrl[i].ccb == NULL)
			continue;

		vector_num = rx_info->rx_ctrl[i].ccb->intr_vector;
		free_irq(bnad->msix_table[vector_num].vector,
			 rx_info->rx_ctrl[i].ccb);
	}
}

/**
 * NOTE: Should be called for MSIX only
 * Registers Tx MSIX vector(s) and ISR(s), cookie with the kernel
 */
static int
bnad_rx_msix_register(struct bnad *bnad, struct bnad_rx_info *rx_info,
			uint rx_id, int num_rxps)
{
	int i;
	int err;
	int vector_num;

	for (i = 0; i < num_rxps; i++) {
		vector_num = rx_info->rx_ctrl[i].ccb->intr_vector;
		sprintf(rx_info->rx_ctrl[i].ccb->name, "%s CQ %d",
			bnad->netdev->name,
			rx_id + rx_info->rx_ctrl[i].ccb->id);
		err = request_irq(bnad->msix_table[vector_num].vector,
				  (irq_handler_t)bnad_msix_rx, 0,
				  rx_info->rx_ctrl[i].ccb->name,
				  rx_info->rx_ctrl[i].ccb);
		if (err)
			goto err_return;
	}

	return 0;

err_return:
	if (i > 0)
		bnad_rx_msix_unregister(bnad, rx_info, (i - 1));
	return -1;
}

/* Free Tx object Resources */
static void
bnad_tx_res_free(struct bnad *bnad, struct bna_res_info *res_info)
{
	int i;

	for (i = 0; i < BNA_TX_RES_T_MAX; i++) {
		if (res_info[i].res_type == BNA_RES_T_MEM)
			bnad_mem_free(bnad, &res_info[i].res_u.mem_info);
		else if (res_info[i].res_type == BNA_RES_T_INTR)
			bnad_txrx_irq_free(bnad, &res_info[i].res_u.intr_info);
	}
}

/* Allocates memory and interrupt resources for Tx object */
static int
bnad_tx_res_alloc(struct bnad *bnad, struct bna_res_info *res_info,
		  uint tx_id)
{
	int i, err = 0;

	for (i = 0; i < BNA_TX_RES_T_MAX; i++) {
		if (res_info[i].res_type == BNA_RES_T_MEM)
			err = bnad_mem_alloc(bnad,
					&res_info[i].res_u.mem_info);
		else if (res_info[i].res_type == BNA_RES_T_INTR)
			err = bnad_txrx_irq_alloc(bnad, BNAD_INTR_TX, tx_id,
					&res_info[i].res_u.intr_info);
		if (err)
			goto err_return;
	}
	return 0;

err_return:
	bnad_tx_res_free(bnad, res_info);
	return err;
}

/* Free Rx object Resources */
static void
bnad_rx_res_free(struct bnad *bnad, struct bna_res_info *res_info)
{
	int i;

	for (i = 0; i < BNA_RX_RES_T_MAX; i++) {
		if (res_info[i].res_type == BNA_RES_T_MEM)
			bnad_mem_free(bnad, &res_info[i].res_u.mem_info);
		else if (res_info[i].res_type == BNA_RES_T_INTR)
			bnad_txrx_irq_free(bnad, &res_info[i].res_u.intr_info);
	}
}

/* Allocates memory and interrupt resources for Rx object */
static int
bnad_rx_res_alloc(struct bnad *bnad, struct bna_res_info *res_info,
		  uint rx_id)
{
	int i, err = 0;

	/* All memory needs to be allocated before setup_ccbs */
	for (i = 0; i < BNA_RX_RES_T_MAX; i++) {
		if (res_info[i].res_type == BNA_RES_T_MEM)
			err = bnad_mem_alloc(bnad,
					&res_info[i].res_u.mem_info);
		else if (res_info[i].res_type == BNA_RES_T_INTR)
			err = bnad_txrx_irq_alloc(bnad, BNAD_INTR_RX, rx_id,
					&res_info[i].res_u.intr_info);
		if (err)
			goto err_return;
	}
	return 0;

err_return:
	bnad_rx_res_free(bnad, res_info);
	return err;
}

/* Timer callbacks */
/* a) IOC timer */
static void
bnad_ioc_timeout(unsigned long data)
{
	struct bnad *bnad = (struct bnad *)data;
	unsigned long flags;

	spin_lock_irqsave(&bnad->bna_lock, flags);
	bfa_nw_ioc_timeout((void *) &bnad->bna.device.ioc);
	spin_unlock_irqrestore(&bnad->bna_lock, flags);
}

static void
bnad_ioc_hb_check(unsigned long data)
{
	struct bnad *bnad = (struct bnad *)data;
	unsigned long flags;

	spin_lock_irqsave(&bnad->bna_lock, flags);
	bfa_nw_ioc_hb_check((void *) &bnad->bna.device.ioc);
	spin_unlock_irqrestore(&bnad->bna_lock, flags);
}

static void
bnad_iocpf_timeout(unsigned long data)
{
	struct bnad *bnad = (struct bnad *)data;
	unsigned long flags;

	spin_lock_irqsave(&bnad->bna_lock, flags);
	bfa_nw_iocpf_timeout((void *) &bnad->bna.device.ioc);
	spin_unlock_irqrestore(&bnad->bna_lock, flags);
}

static void
bnad_iocpf_sem_timeout(unsigned long data)
{
	struct bnad *bnad = (struct bnad *)data;
	unsigned long flags;

	spin_lock_irqsave(&bnad->bna_lock, flags);
	bfa_nw_iocpf_sem_timeout((void *) &bnad->bna.device.ioc);
	spin_unlock_irqrestore(&bnad->bna_lock, flags);
}

/*
 * All timer routines use bnad->bna_lock to protect against
 * the following race, which may occur in case of no locking:
 * 	Time	CPU m  		CPU n
 *	0       1 = test_bit
 *	1			clear_bit
 *	2			del_timer_sync
 *	3	mod_timer
 */

/* b) Dynamic Interrupt Moderation Timer */
static void
bnad_dim_timeout(unsigned long data)
{
	struct bnad *bnad = (struct bnad *)data;
	struct bnad_rx_info *rx_info;
	struct bnad_rx_ctrl *rx_ctrl;
	int i, j;
	unsigned long flags;

	if (!netif_carrier_ok(bnad->netdev))
		return;

	spin_lock_irqsave(&bnad->bna_lock, flags);
	for (i = 0; i < bnad->num_rx; i++) {
		rx_info = &bnad->rx_info[i];
		if (!rx_info->rx)
			continue;
		for (j = 0; j < bnad->num_rxp_per_rx; j++) {
			rx_ctrl = &rx_info->rx_ctrl[j];
			if (!rx_ctrl->ccb)
				continue;
			bna_rx_dim_update(rx_ctrl->ccb);
		}
	}

	/* Check for BNAD_CF_DIM_ENABLED, does not eleminate a race */
	if (test_bit(BNAD_RF_DIM_TIMER_RUNNING, &bnad->run_flags))
		mod_timer(&bnad->dim_timer,
			  jiffies + msecs_to_jiffies(BNAD_DIM_TIMER_FREQ));
	spin_unlock_irqrestore(&bnad->bna_lock, flags);
}

/* c)  Statistics Timer */
static void
bnad_stats_timeout(unsigned long data)
{
	struct bnad *bnad = (struct bnad *)data;
	unsigned long flags;

	if (!netif_running(bnad->netdev) ||
		!test_bit(BNAD_RF_STATS_TIMER_RUNNING, &bnad->run_flags))
		return;

	spin_lock_irqsave(&bnad->bna_lock, flags);
	bna_stats_get(&bnad->bna);
	spin_unlock_irqrestore(&bnad->bna_lock, flags);
}

/*
 * Set up timer for DIM
 * Called with bnad->bna_lock held
 */
void
bnad_dim_timer_start(struct bnad *bnad)
{
	if (bnad->cfg_flags & BNAD_CF_DIM_ENABLED &&
	    !test_bit(BNAD_RF_DIM_TIMER_RUNNING, &bnad->run_flags)) {
		setup_timer(&bnad->dim_timer, bnad_dim_timeout,
			    (unsigned long)bnad);
		set_bit(BNAD_RF_DIM_TIMER_RUNNING, &bnad->run_flags);
		mod_timer(&bnad->dim_timer,
			  jiffies + msecs_to_jiffies(BNAD_DIM_TIMER_FREQ));
	}
}

/*
 * Set up timer for statistics
 * Called with mutex_lock(&bnad->conf_mutex) held
 */
static void
bnad_stats_timer_start(struct bnad *bnad)
{
	unsigned long flags;

	spin_lock_irqsave(&bnad->bna_lock, flags);
	if (!test_and_set_bit(BNAD_RF_STATS_TIMER_RUNNING, &bnad->run_flags)) {
		setup_timer(&bnad->stats_timer, bnad_stats_timeout,
			    (unsigned long)bnad);
		mod_timer(&bnad->stats_timer,
			  jiffies + msecs_to_jiffies(BNAD_STATS_TIMER_FREQ));
	}
	spin_unlock_irqrestore(&bnad->bna_lock, flags);
}

/*
 * Stops the stats timer
 * Called with mutex_lock(&bnad->conf_mutex) held
 */
static void
bnad_stats_timer_stop(struct bnad *bnad)
{
	int to_del = 0;
	unsigned long flags;

	spin_lock_irqsave(&bnad->bna_lock, flags);
	if (test_and_clear_bit(BNAD_RF_STATS_TIMER_RUNNING, &bnad->run_flags))
		to_del = 1;
	spin_unlock_irqrestore(&bnad->bna_lock, flags);
	if (to_del)
		del_timer_sync(&bnad->stats_timer);
}

/* Utilities */

static void
bnad_netdev_mc_list_get(struct net_device *netdev, u8 *mc_list)
{
	int i = 1; /* Index 0 has broadcast address */
	struct netdev_hw_addr *mc_addr;

	netdev_for_each_mc_addr(mc_addr, netdev) {
		memcpy(&mc_list[i * ETH_ALEN], &mc_addr->addr[0],
							ETH_ALEN);
		i++;
	}
}

static int
bnad_napi_poll_rx(struct napi_struct *napi, int budget)
{
	struct bnad_rx_ctrl *rx_ctrl =
		container_of(napi, struct bnad_rx_ctrl, napi);
	struct bna_ccb *ccb;
	struct bnad *bnad;
	int rcvd = 0;

	ccb = rx_ctrl->ccb;

	bnad = ccb->bnad;

	if (!netif_carrier_ok(bnad->netdev))
		goto poll_exit;

	rcvd = bnad_poll_cq(bnad, ccb, budget);
	if (rcvd == budget)
		return rcvd;

poll_exit:
	napi_complete((napi));

	BNAD_UPDATE_CTR(bnad, netif_rx_complete);

	bnad_enable_rx_irq(bnad, ccb);
	return rcvd;
}

static void
bnad_napi_enable(struct bnad *bnad, u32 rx_id)
{
	struct bnad_rx_ctrl *rx_ctrl;
	int i;

	/* Initialize & enable NAPI */
	for (i = 0; i <	bnad->num_rxp_per_rx; i++) {
		rx_ctrl = &bnad->rx_info[rx_id].rx_ctrl[i];

		netif_napi_add(bnad->netdev, &rx_ctrl->napi,
			       bnad_napi_poll_rx, 64);

		napi_enable(&rx_ctrl->napi);
	}
}

static void
bnad_napi_disable(struct bnad *bnad, u32 rx_id)
{
	int i;

	/* First disable and then clean up */
	for (i = 0; i < bnad->num_rxp_per_rx; i++) {
		napi_disable(&bnad->rx_info[rx_id].rx_ctrl[i].napi);
		netif_napi_del(&bnad->rx_info[rx_id].rx_ctrl[i].napi);
	}
}

/* Should be held with conf_lock held */
void
bnad_cleanup_tx(struct bnad *bnad, uint tx_id)
{
	struct bnad_tx_info *tx_info = &bnad->tx_info[tx_id];
	struct bna_res_info *res_info = &bnad->tx_res_info[tx_id].res_info[0];
	unsigned long flags;

	if (!tx_info->tx)
		return;

	init_completion(&bnad->bnad_completions.tx_comp);
	spin_lock_irqsave(&bnad->bna_lock, flags);
	bna_tx_disable(tx_info->tx, BNA_HARD_CLEANUP, bnad_cb_tx_disabled);
	spin_unlock_irqrestore(&bnad->bna_lock, flags);
	wait_for_completion(&bnad->bnad_completions.tx_comp);

	if (tx_info->tcb[0]->intr_type == BNA_INTR_T_MSIX)
		bnad_tx_msix_unregister(bnad, tx_info,
			bnad->num_txq_per_tx);

	spin_lock_irqsave(&bnad->bna_lock, flags);
	bna_tx_destroy(tx_info->tx);
	spin_unlock_irqrestore(&bnad->bna_lock, flags);

	tx_info->tx = NULL;

	if (0 == tx_id)
		tasklet_kill(&bnad->tx_free_tasklet);

	bnad_tx_res_free(bnad, res_info);
}

/* Should be held with conf_lock held */
int
bnad_setup_tx(struct bnad *bnad, uint tx_id)
{
	int err;
	struct bnad_tx_info *tx_info = &bnad->tx_info[tx_id];
	struct bna_res_info *res_info = &bnad->tx_res_info[tx_id].res_info[0];
	struct bna_intr_info *intr_info =
			&res_info[BNA_TX_RES_INTR_T_TXCMPL].res_u.intr_info;
	struct bna_tx_config *tx_config = &bnad->tx_config[tx_id];
	struct bna_tx_event_cbfn tx_cbfn;
	struct bna_tx *tx;
	unsigned long flags;

	/* Initialize the Tx object configuration */
	tx_config->num_txq = bnad->num_txq_per_tx;
	tx_config->txq_depth = bnad->txq_depth;
	tx_config->tx_type = BNA_TX_T_REGULAR;

	/* Initialize the tx event handlers */
	tx_cbfn.tcb_setup_cbfn = bnad_cb_tcb_setup;
	tx_cbfn.tcb_destroy_cbfn = bnad_cb_tcb_destroy;
	tx_cbfn.tx_stall_cbfn = bnad_cb_tx_stall;
	tx_cbfn.tx_resume_cbfn = bnad_cb_tx_resume;
	tx_cbfn.tx_cleanup_cbfn = bnad_cb_tx_cleanup;

	/* Get BNA's resource requirement for one tx object */
	spin_lock_irqsave(&bnad->bna_lock, flags);
	bna_tx_res_req(bnad->num_txq_per_tx,
		bnad->txq_depth, res_info);
	spin_unlock_irqrestore(&bnad->bna_lock, flags);

	/* Fill Unmap Q memory requirements */
	BNAD_FILL_UNMAPQ_MEM_REQ(
			&res_info[BNA_TX_RES_MEM_T_UNMAPQ],
			bnad->num_txq_per_tx,
			BNAD_TX_UNMAPQ_DEPTH);

	/* Allocate resources */
	err = bnad_tx_res_alloc(bnad, res_info, tx_id);
	if (err)
		return err;

	/* Ask BNA to create one Tx object, supplying required resources */
	spin_lock_irqsave(&bnad->bna_lock, flags);
	tx = bna_tx_create(&bnad->bna, bnad, tx_config, &tx_cbfn, res_info,
			tx_info);
	spin_unlock_irqrestore(&bnad->bna_lock, flags);
	if (!tx)
		goto err_return;
	tx_info->tx = tx;

	/* Register ISR for the Tx object */
	if (intr_info->intr_type == BNA_INTR_T_MSIX) {
		err = bnad_tx_msix_register(bnad, tx_info,
			tx_id, bnad->num_txq_per_tx);
		if (err)
			goto err_return;
	}

	spin_lock_irqsave(&bnad->bna_lock, flags);
	bna_tx_enable(tx);
	spin_unlock_irqrestore(&bnad->bna_lock, flags);

	return 0;

err_return:
	bnad_tx_res_free(bnad, res_info);
	return err;
}

/* Setup the rx config for bna_rx_create */
/* bnad decides the configuration */
static void
bnad_init_rx_config(struct bnad *bnad, struct bna_rx_config *rx_config)
{
	rx_config->rx_type = BNA_RX_T_REGULAR;
	rx_config->num_paths = bnad->num_rxp_per_rx;

	if (bnad->num_rxp_per_rx > 1) {
		rx_config->rss_status = BNA_STATUS_T_ENABLED;
		rx_config->rss_config.hash_type =
				(BFI_RSS_T_V4_TCP |
				 BFI_RSS_T_V6_TCP |
				 BFI_RSS_T_V4_IP  |
				 BFI_RSS_T_V6_IP);
		rx_config->rss_config.hash_mask =
				bnad->num_rxp_per_rx - 1;
		get_random_bytes(rx_config->rss_config.toeplitz_hash_key,
			sizeof(rx_config->rss_config.toeplitz_hash_key));
	} else {
		rx_config->rss_status = BNA_STATUS_T_DISABLED;
		memset(&rx_config->rss_config, 0,
		       sizeof(rx_config->rss_config));
	}
	rx_config->rxp_type = BNA_RXP_SLR;
	rx_config->q_depth = bnad->rxq_depth;

	rx_config->small_buff_size = BFI_SMALL_RXBUF_SIZE;

	rx_config->vlan_strip_status = BNA_STATUS_T_ENABLED;
}

/* Called with mutex_lock(&bnad->conf_mutex) held */
void
bnad_cleanup_rx(struct bnad *bnad, uint rx_id)
{
	struct bnad_rx_info *rx_info = &bnad->rx_info[rx_id];
	struct bna_rx_config *rx_config = &bnad->rx_config[rx_id];
	struct bna_res_info *res_info = &bnad->rx_res_info[rx_id].res_info[0];
	unsigned long flags;
	int dim_timer_del = 0;

	if (!rx_info->rx)
		return;

	if (0 == rx_id) {
		spin_lock_irqsave(&bnad->bna_lock, flags);
		dim_timer_del = bnad_dim_timer_running(bnad);
		if (dim_timer_del)
			clear_bit(BNAD_RF_DIM_TIMER_RUNNING, &bnad->run_flags);
		spin_unlock_irqrestore(&bnad->bna_lock, flags);
		if (dim_timer_del)
			del_timer_sync(&bnad->dim_timer);
	}

	bnad_napi_disable(bnad, rx_id);

	init_completion(&bnad->bnad_completions.rx_comp);
	spin_lock_irqsave(&bnad->bna_lock, flags);
	bna_rx_disable(rx_info->rx, BNA_HARD_CLEANUP, bnad_cb_rx_disabled);
	spin_unlock_irqrestore(&bnad->bna_lock, flags);
	wait_for_completion(&bnad->bnad_completions.rx_comp);

	if (rx_info->rx_ctrl[0].ccb->intr_type == BNA_INTR_T_MSIX)
		bnad_rx_msix_unregister(bnad, rx_info, rx_config->num_paths);

	spin_lock_irqsave(&bnad->bna_lock, flags);
	bna_rx_destroy(rx_info->rx);
	spin_unlock_irqrestore(&bnad->bna_lock, flags);

	rx_info->rx = NULL;

	bnad_rx_res_free(bnad, res_info);
}

/* Called with mutex_lock(&bnad->conf_mutex) held */
int
bnad_setup_rx(struct bnad *bnad, uint rx_id)
{
	int err;
	struct bnad_rx_info *rx_info = &bnad->rx_info[rx_id];
	struct bna_res_info *res_info = &bnad->rx_res_info[rx_id].res_info[0];
	struct bna_intr_info *intr_info =
			&res_info[BNA_RX_RES_T_INTR].res_u.intr_info;
	struct bna_rx_config *rx_config = &bnad->rx_config[rx_id];
	struct bna_rx_event_cbfn rx_cbfn;
	struct bna_rx *rx;
	unsigned long flags;

	/* Initialize the Rx object configuration */
	bnad_init_rx_config(bnad, rx_config);

	/* Initialize the Rx event handlers */
	rx_cbfn.rcb_setup_cbfn = bnad_cb_rcb_setup;
	rx_cbfn.rcb_destroy_cbfn = bnad_cb_rcb_destroy;
<<<<<<< HEAD
	rx_cbfn.rcb_destroy_cbfn = NULL;
=======
>>>>>>> 105e53f8
	rx_cbfn.ccb_setup_cbfn = bnad_cb_ccb_setup;
	rx_cbfn.ccb_destroy_cbfn = bnad_cb_ccb_destroy;
	rx_cbfn.rx_cleanup_cbfn = bnad_cb_rx_cleanup;
	rx_cbfn.rx_post_cbfn = bnad_cb_rx_post;

	/* Get BNA's resource requirement for one Rx object */
	spin_lock_irqsave(&bnad->bna_lock, flags);
	bna_rx_res_req(rx_config, res_info);
	spin_unlock_irqrestore(&bnad->bna_lock, flags);

	/* Fill Unmap Q memory requirements */
	BNAD_FILL_UNMAPQ_MEM_REQ(
			&res_info[BNA_RX_RES_MEM_T_UNMAPQ],
			rx_config->num_paths +
			((rx_config->rxp_type == BNA_RXP_SINGLE) ? 0 :
				rx_config->num_paths), BNAD_RX_UNMAPQ_DEPTH);

	/* Allocate resource */
	err = bnad_rx_res_alloc(bnad, res_info, rx_id);
	if (err)
		return err;

	/* Ask BNA to create one Rx object, supplying required resources */
	spin_lock_irqsave(&bnad->bna_lock, flags);
	rx = bna_rx_create(&bnad->bna, bnad, rx_config, &rx_cbfn, res_info,
			rx_info);
	spin_unlock_irqrestore(&bnad->bna_lock, flags);
	if (!rx)
		goto err_return;
	rx_info->rx = rx;

	/* Register ISR for the Rx object */
	if (intr_info->intr_type == BNA_INTR_T_MSIX) {
		err = bnad_rx_msix_register(bnad, rx_info, rx_id,
						rx_config->num_paths);
		if (err)
			goto err_return;
	}

	/* Enable NAPI */
	bnad_napi_enable(bnad, rx_id);

	spin_lock_irqsave(&bnad->bna_lock, flags);
	if (0 == rx_id) {
		/* Set up Dynamic Interrupt Moderation Vector */
		if (bnad->cfg_flags & BNAD_CF_DIM_ENABLED)
			bna_rx_dim_reconfig(&bnad->bna, bna_napi_dim_vector);

		/* Enable VLAN filtering only on the default Rx */
		bna_rx_vlanfilter_enable(rx);

		/* Start the DIM timer */
		bnad_dim_timer_start(bnad);
	}

	bna_rx_enable(rx);
	spin_unlock_irqrestore(&bnad->bna_lock, flags);

	return 0;

err_return:
	bnad_cleanup_rx(bnad, rx_id);
	return err;
}

/* Called with conf_lock & bnad->bna_lock held */
void
bnad_tx_coalescing_timeo_set(struct bnad *bnad)
{
	struct bnad_tx_info *tx_info;

	tx_info = &bnad->tx_info[0];
	if (!tx_info->tx)
		return;

	bna_tx_coalescing_timeo_set(tx_info->tx, bnad->tx_coalescing_timeo);
}

/* Called with conf_lock & bnad->bna_lock held */
void
bnad_rx_coalescing_timeo_set(struct bnad *bnad)
{
	struct bnad_rx_info *rx_info;
	int 	i;

	for (i = 0; i < bnad->num_rx; i++) {
		rx_info = &bnad->rx_info[i];
		if (!rx_info->rx)
			continue;
		bna_rx_coalescing_timeo_set(rx_info->rx,
				bnad->rx_coalescing_timeo);
	}
}

/*
 * Called with bnad->bna_lock held
 */
static int
bnad_mac_addr_set_locked(struct bnad *bnad, u8 *mac_addr)
{
	int ret;

	if (!is_valid_ether_addr(mac_addr))
		return -EADDRNOTAVAIL;

	/* If datapath is down, pretend everything went through */
	if (!bnad->rx_info[0].rx)
		return 0;

	ret = bna_rx_ucast_set(bnad->rx_info[0].rx, mac_addr, NULL);
	if (ret != BNA_CB_SUCCESS)
		return -EADDRNOTAVAIL;

	return 0;
}

/* Should be called with conf_lock held */
static int
bnad_enable_default_bcast(struct bnad *bnad)
{
	struct bnad_rx_info *rx_info = &bnad->rx_info[0];
	int ret;
	unsigned long flags;

	init_completion(&bnad->bnad_completions.mcast_comp);

	spin_lock_irqsave(&bnad->bna_lock, flags);
	ret = bna_rx_mcast_add(rx_info->rx, (u8 *)bnad_bcast_addr,
				bnad_cb_rx_mcast_add);
	spin_unlock_irqrestore(&bnad->bna_lock, flags);

	if (ret == BNA_CB_SUCCESS)
		wait_for_completion(&bnad->bnad_completions.mcast_comp);
	else
		return -ENODEV;

	if (bnad->bnad_completions.mcast_comp_status != BNA_CB_SUCCESS)
		return -ENODEV;

	return 0;
}

/* Called with bnad_conf_lock() held */
static void
bnad_restore_vlans(struct bnad *bnad, u32 rx_id)
{
	u16 vlan_id;
	unsigned long flags;

	if (!bnad->vlan_grp)
		return;

	BUG_ON(!(VLAN_N_VID == (BFI_MAX_VLAN + 1)));

	for (vlan_id = 0; vlan_id < VLAN_N_VID; vlan_id++) {
		if (!vlan_group_get_device(bnad->vlan_grp, vlan_id))
			continue;
		spin_lock_irqsave(&bnad->bna_lock, flags);
		bna_rx_vlan_add(bnad->rx_info[rx_id].rx, vlan_id);
		spin_unlock_irqrestore(&bnad->bna_lock, flags);
	}
}

/* Statistics utilities */
void
bnad_netdev_qstats_fill(struct bnad *bnad, struct rtnl_link_stats64 *stats)
{
	int i, j;

	for (i = 0; i < bnad->num_rx; i++) {
		for (j = 0; j < bnad->num_rxp_per_rx; j++) {
			if (bnad->rx_info[i].rx_ctrl[j].ccb) {
				stats->rx_packets += bnad->rx_info[i].
				rx_ctrl[j].ccb->rcb[0]->rxq->rx_packets;
				stats->rx_bytes += bnad->rx_info[i].
					rx_ctrl[j].ccb->rcb[0]->rxq->rx_bytes;
				if (bnad->rx_info[i].rx_ctrl[j].ccb->rcb[1] &&
					bnad->rx_info[i].rx_ctrl[j].ccb->
					rcb[1]->rxq) {
					stats->rx_packets +=
						bnad->rx_info[i].rx_ctrl[j].
						ccb->rcb[1]->rxq->rx_packets;
					stats->rx_bytes +=
						bnad->rx_info[i].rx_ctrl[j].
						ccb->rcb[1]->rxq->rx_bytes;
				}
			}
		}
	}
	for (i = 0; i < bnad->num_tx; i++) {
		for (j = 0; j < bnad->num_txq_per_tx; j++) {
			if (bnad->tx_info[i].tcb[j]) {
				stats->tx_packets +=
				bnad->tx_info[i].tcb[j]->txq->tx_packets;
				stats->tx_bytes +=
					bnad->tx_info[i].tcb[j]->txq->tx_bytes;
			}
		}
	}
}

/*
 * Must be called with the bna_lock held.
 */
void
bnad_netdev_hwstats_fill(struct bnad *bnad, struct rtnl_link_stats64 *stats)
{
	struct bfi_ll_stats_mac *mac_stats;
	u64 bmap;
	int i;

	mac_stats = &bnad->stats.bna_stats->hw_stats->mac_stats;
	stats->rx_errors =
		mac_stats->rx_fcs_error + mac_stats->rx_alignment_error +
		mac_stats->rx_frame_length_error + mac_stats->rx_code_error +
		mac_stats->rx_undersize;
	stats->tx_errors = mac_stats->tx_fcs_error +
					mac_stats->tx_undersize;
	stats->rx_dropped = mac_stats->rx_drop;
	stats->tx_dropped = mac_stats->tx_drop;
	stats->multicast = mac_stats->rx_multicast;
	stats->collisions = mac_stats->tx_total_collision;

	stats->rx_length_errors = mac_stats->rx_frame_length_error;

	/* receive ring buffer overflow  ?? */

	stats->rx_crc_errors = mac_stats->rx_fcs_error;
	stats->rx_frame_errors = mac_stats->rx_alignment_error;
	/* recv'r fifo overrun */
	bmap = (u64)bnad->stats.bna_stats->rxf_bmap[0] |
		((u64)bnad->stats.bna_stats->rxf_bmap[1] << 32);
	for (i = 0; bmap && (i < BFI_LL_RXF_ID_MAX); i++) {
		if (bmap & 1) {
			stats->rx_fifo_errors +=
				bnad->stats.bna_stats->
					hw_stats->rxf_stats[i].frame_drops;
			break;
		}
		bmap >>= 1;
	}
}

static void
bnad_mbox_irq_sync(struct bnad *bnad)
{
	u32 irq;
	unsigned long flags;

	spin_lock_irqsave(&bnad->bna_lock, flags);
	if (bnad->cfg_flags & BNAD_CF_MSIX)
		irq = bnad->msix_table[bnad->msix_num - 1].vector;
	else
		irq = bnad->pcidev->irq;
	spin_unlock_irqrestore(&bnad->bna_lock, flags);

	synchronize_irq(irq);
}

/* Utility used by bnad_start_xmit, for doing TSO */
static int
bnad_tso_prepare(struct bnad *bnad, struct sk_buff *skb)
{
	int err;

	/* SKB_GSO_TCPV4 and SKB_GSO_TCPV6 is defined since 2.6.18. */
	BUG_ON(!(skb_shinfo(skb)->gso_type == SKB_GSO_TCPV4 ||
		   skb_shinfo(skb)->gso_type == SKB_GSO_TCPV6));
	if (skb_header_cloned(skb)) {
		err = pskb_expand_head(skb, 0, 0, GFP_ATOMIC);
		if (err) {
			BNAD_UPDATE_CTR(bnad, tso_err);
			return err;
		}
	}

	/*
	 * For TSO, the TCP checksum field is seeded with pseudo-header sum
	 * excluding the length field.
	 */
	if (skb->protocol == htons(ETH_P_IP)) {
		struct iphdr *iph = ip_hdr(skb);

		/* Do we really need these? */
		iph->tot_len = 0;
		iph->check = 0;

		tcp_hdr(skb)->check =
			~csum_tcpudp_magic(iph->saddr, iph->daddr, 0,
					   IPPROTO_TCP, 0);
		BNAD_UPDATE_CTR(bnad, tso4);
	} else {
		struct ipv6hdr *ipv6h = ipv6_hdr(skb);

		BUG_ON(!(skb->protocol == htons(ETH_P_IPV6)));
		ipv6h->payload_len = 0;
		tcp_hdr(skb)->check =
			~csum_ipv6_magic(&ipv6h->saddr, &ipv6h->daddr, 0,
					 IPPROTO_TCP, 0);
		BNAD_UPDATE_CTR(bnad, tso6);
	}

	return 0;
}

/*
 * Initialize Q numbers depending on Rx Paths
 * Called with bnad->bna_lock held, because of cfg_flags
 * access.
 */
static void
bnad_q_num_init(struct bnad *bnad)
{
	int rxps;

	rxps = min((uint)num_online_cpus(),
			(uint)(BNAD_MAX_RXS * BNAD_MAX_RXPS_PER_RX));

	if (!(bnad->cfg_flags & BNAD_CF_MSIX))
		rxps = 1;	/* INTx */

	bnad->num_rx = 1;
	bnad->num_tx = 1;
	bnad->num_rxp_per_rx = rxps;
	bnad->num_txq_per_tx = BNAD_TXQ_NUM;
}

/*
 * Adjusts the Q numbers, given a number of msix vectors
 * Give preference to RSS as opposed to Tx priority Queues,
 * in such a case, just use 1 Tx Q
 * Called with bnad->bna_lock held b'cos of cfg_flags access
 */
static void
bnad_q_num_adjust(struct bnad *bnad, int msix_vectors)
{
	bnad->num_txq_per_tx = 1;
	if ((msix_vectors >= (bnad->num_tx * bnad->num_txq_per_tx)  +
	     bnad_rxqs_per_cq + BNAD_MAILBOX_MSIX_VECTORS) &&
	    (bnad->cfg_flags & BNAD_CF_MSIX)) {
		bnad->num_rxp_per_rx = msix_vectors -
			(bnad->num_tx * bnad->num_txq_per_tx) -
			BNAD_MAILBOX_MSIX_VECTORS;
	} else
		bnad->num_rxp_per_rx = 1;
}

/* Enable / disable device */
static void
bnad_device_disable(struct bnad *bnad)
{
	unsigned long flags;

	init_completion(&bnad->bnad_completions.ioc_comp);

	spin_lock_irqsave(&bnad->bna_lock, flags);
	bna_device_disable(&bnad->bna.device, BNA_HARD_CLEANUP);
	spin_unlock_irqrestore(&bnad->bna_lock, flags);

	wait_for_completion(&bnad->bnad_completions.ioc_comp);
}

static int
bnad_device_enable(struct bnad *bnad)
{
	int err = 0;
	unsigned long flags;

	init_completion(&bnad->bnad_completions.ioc_comp);

	spin_lock_irqsave(&bnad->bna_lock, flags);
	bna_device_enable(&bnad->bna.device);
	spin_unlock_irqrestore(&bnad->bna_lock, flags);

	wait_for_completion(&bnad->bnad_completions.ioc_comp);

	if (bnad->bnad_completions.ioc_comp_status)
		err = bnad->bnad_completions.ioc_comp_status;

	return err;
}

/* Free BNA resources */
static void
bnad_res_free(struct bnad *bnad)
{
	int i;
	struct bna_res_info *res_info = &bnad->res_info[0];

	for (i = 0; i < BNA_RES_T_MAX; i++) {
		if (res_info[i].res_type == BNA_RES_T_MEM)
			bnad_mem_free(bnad, &res_info[i].res_u.mem_info);
		else
			bnad_mbox_irq_free(bnad, &res_info[i].res_u.intr_info);
	}
}

/* Allocates memory and interrupt resources for BNA */
static int
bnad_res_alloc(struct bnad *bnad)
{
	int i, err;
	struct bna_res_info *res_info = &bnad->res_info[0];

	for (i = 0; i < BNA_RES_T_MAX; i++) {
		if (res_info[i].res_type == BNA_RES_T_MEM)
			err = bnad_mem_alloc(bnad, &res_info[i].res_u.mem_info);
		else
			err = bnad_mbox_irq_alloc(bnad,
						  &res_info[i].res_u.intr_info);
		if (err)
			goto err_return;
	}
	return 0;

err_return:
	bnad_res_free(bnad);
	return err;
}

/* Interrupt enable / disable */
static void
bnad_enable_msix(struct bnad *bnad)
{
	int i, ret;
	unsigned long flags;

	spin_lock_irqsave(&bnad->bna_lock, flags);
	if (!(bnad->cfg_flags & BNAD_CF_MSIX)) {
		spin_unlock_irqrestore(&bnad->bna_lock, flags);
		return;
	}
	spin_unlock_irqrestore(&bnad->bna_lock, flags);

	if (bnad->msix_table)
		return;

	bnad->msix_table =
		kcalloc(bnad->msix_num, sizeof(struct msix_entry), GFP_KERNEL);

	if (!bnad->msix_table)
		goto intx_mode;

	for (i = 0; i < bnad->msix_num; i++)
		bnad->msix_table[i].entry = i;

	ret = pci_enable_msix(bnad->pcidev, bnad->msix_table, bnad->msix_num);
	if (ret > 0) {
		/* Not enough MSI-X vectors. */

		spin_lock_irqsave(&bnad->bna_lock, flags);
		/* ret = #of vectors that we got */
		bnad_q_num_adjust(bnad, ret);
		spin_unlock_irqrestore(&bnad->bna_lock, flags);

		bnad->msix_num = (bnad->num_tx * bnad->num_txq_per_tx)
			+ (bnad->num_rx
			* bnad->num_rxp_per_rx) +
			 BNAD_MAILBOX_MSIX_VECTORS;

		/* Try once more with adjusted numbers */
		/* If this fails, fall back to INTx */
		ret = pci_enable_msix(bnad->pcidev, bnad->msix_table,
				      bnad->msix_num);
		if (ret)
			goto intx_mode;

	} else if (ret < 0)
		goto intx_mode;
	return;

intx_mode:

	kfree(bnad->msix_table);
	bnad->msix_table = NULL;
	bnad->msix_num = 0;
	spin_lock_irqsave(&bnad->bna_lock, flags);
	bnad->cfg_flags &= ~BNAD_CF_MSIX;
	bnad_q_num_init(bnad);
	spin_unlock_irqrestore(&bnad->bna_lock, flags);
}

static void
bnad_disable_msix(struct bnad *bnad)
{
	u32 cfg_flags;
	unsigned long flags;

	spin_lock_irqsave(&bnad->bna_lock, flags);
	cfg_flags = bnad->cfg_flags;
	if (bnad->cfg_flags & BNAD_CF_MSIX)
		bnad->cfg_flags &= ~BNAD_CF_MSIX;
	spin_unlock_irqrestore(&bnad->bna_lock, flags);

	if (cfg_flags & BNAD_CF_MSIX) {
		pci_disable_msix(bnad->pcidev);
		kfree(bnad->msix_table);
		bnad->msix_table = NULL;
	}
}

/* Netdev entry points */
static int
bnad_open(struct net_device *netdev)
{
	int err;
	struct bnad *bnad = netdev_priv(netdev);
	struct bna_pause_config pause_config;
	int mtu;
	unsigned long flags;

	mutex_lock(&bnad->conf_mutex);

	/* Tx */
	err = bnad_setup_tx(bnad, 0);
	if (err)
		goto err_return;

	/* Rx */
	err = bnad_setup_rx(bnad, 0);
	if (err)
		goto cleanup_tx;

	/* Port */
	pause_config.tx_pause = 0;
	pause_config.rx_pause = 0;

	mtu = ETH_HLEN + bnad->netdev->mtu + ETH_FCS_LEN;

	spin_lock_irqsave(&bnad->bna_lock, flags);
	bna_port_mtu_set(&bnad->bna.port, mtu, NULL);
	bna_port_pause_config(&bnad->bna.port, &pause_config, NULL);
	bna_port_enable(&bnad->bna.port);
	spin_unlock_irqrestore(&bnad->bna_lock, flags);

	/* Enable broadcast */
	bnad_enable_default_bcast(bnad);

	/* Restore VLANs, if any */
	bnad_restore_vlans(bnad, 0);

	/* Set the UCAST address */
	spin_lock_irqsave(&bnad->bna_lock, flags);
	bnad_mac_addr_set_locked(bnad, netdev->dev_addr);
	spin_unlock_irqrestore(&bnad->bna_lock, flags);

	/* Start the stats timer */
	bnad_stats_timer_start(bnad);

	mutex_unlock(&bnad->conf_mutex);

	return 0;

cleanup_tx:
	bnad_cleanup_tx(bnad, 0);

err_return:
	mutex_unlock(&bnad->conf_mutex);
	return err;
}

static int
bnad_stop(struct net_device *netdev)
{
	struct bnad *bnad = netdev_priv(netdev);
	unsigned long flags;

	mutex_lock(&bnad->conf_mutex);

	/* Stop the stats timer */
	bnad_stats_timer_stop(bnad);

	init_completion(&bnad->bnad_completions.port_comp);

	spin_lock_irqsave(&bnad->bna_lock, flags);
	bna_port_disable(&bnad->bna.port, BNA_HARD_CLEANUP,
			bnad_cb_port_disabled);
	spin_unlock_irqrestore(&bnad->bna_lock, flags);

	wait_for_completion(&bnad->bnad_completions.port_comp);

	bnad_cleanup_tx(bnad, 0);
	bnad_cleanup_rx(bnad, 0);

	/* Synchronize mailbox IRQ */
	bnad_mbox_irq_sync(bnad);

	mutex_unlock(&bnad->conf_mutex);

	return 0;
}

/* TX */
/*
 * bnad_start_xmit : Netdev entry point for Transmit
 *		     Called under lock held by net_device
 */
static netdev_tx_t
bnad_start_xmit(struct sk_buff *skb, struct net_device *netdev)
{
	struct bnad *bnad = netdev_priv(netdev);

	u16 		txq_prod, vlan_tag = 0;
	u32 		unmap_prod, wis, wis_used, wi_range;
	u32 		vectors, vect_id, i, acked;
	u32		tx_id;
	int 			err;

	struct bnad_tx_info *tx_info;
	struct bna_tcb *tcb;
	struct bnad_unmap_q *unmap_q;
	dma_addr_t 		dma_addr;
	struct bna_txq_entry *txqent;
	bna_txq_wi_ctrl_flag_t 	flags;

	if (unlikely
	    (skb->len <= ETH_HLEN || skb->len > BFI_TX_MAX_DATA_PER_PKT)) {
		dev_kfree_skb(skb);
		return NETDEV_TX_OK;
	}

	tx_id = 0;

	tx_info = &bnad->tx_info[tx_id];
	tcb = tx_info->tcb[tx_id];
	unmap_q = tcb->unmap_q;

	/*
	 * Takes care of the Tx that is scheduled between clearing the flag
	 * and the netif_stop_queue() call.
	 */
	if (unlikely(!test_bit(BNAD_TXQ_TX_STARTED, &tcb->flags))) {
		dev_kfree_skb(skb);
		return NETDEV_TX_OK;
	}

	vectors = 1 + skb_shinfo(skb)->nr_frags;
	if (vectors > BFI_TX_MAX_VECTORS_PER_PKT) {
		dev_kfree_skb(skb);
		return NETDEV_TX_OK;
	}
	wis = BNA_TXQ_WI_NEEDED(vectors);	/* 4 vectors per work item */
	acked = 0;
	if (unlikely
	    (wis > BNA_QE_FREE_CNT(tcb, tcb->q_depth) ||
	     vectors > BNA_QE_FREE_CNT(unmap_q, unmap_q->q_depth))) {
		if ((u16) (*tcb->hw_consumer_index) !=
		    tcb->consumer_index &&
		    !test_and_set_bit(BNAD_TXQ_FREE_SENT, &tcb->flags)) {
			acked = bnad_free_txbufs(bnad, tcb);
			if (likely(test_bit(BNAD_TXQ_TX_STARTED, &tcb->flags)))
				bna_ib_ack(tcb->i_dbell, acked);
			smp_mb__before_clear_bit();
			clear_bit(BNAD_TXQ_FREE_SENT, &tcb->flags);
		} else {
			netif_stop_queue(netdev);
			BNAD_UPDATE_CTR(bnad, netif_queue_stop);
		}

		smp_mb();
		/*
		 * Check again to deal with race condition between
		 * netif_stop_queue here, and netif_wake_queue in
		 * interrupt handler which is not inside netif tx lock.
		 */
		if (likely
		    (wis > BNA_QE_FREE_CNT(tcb, tcb->q_depth) ||
		     vectors > BNA_QE_FREE_CNT(unmap_q, unmap_q->q_depth))) {
			BNAD_UPDATE_CTR(bnad, netif_queue_stop);
			return NETDEV_TX_BUSY;
		} else {
			netif_wake_queue(netdev);
			BNAD_UPDATE_CTR(bnad, netif_queue_wakeup);
		}
	}

	unmap_prod = unmap_q->producer_index;
	wis_used = 1;
	vect_id = 0;
	flags = 0;

	txq_prod = tcb->producer_index;
	BNA_TXQ_QPGE_PTR_GET(txq_prod, tcb->sw_qpt, txqent, wi_range);
	BUG_ON(!(wi_range <= tcb->q_depth));
	txqent->hdr.wi.reserved = 0;
	txqent->hdr.wi.num_vectors = vectors;
	txqent->hdr.wi.opcode =
		htons((skb_is_gso(skb) ? BNA_TXQ_WI_SEND_LSO :
		       BNA_TXQ_WI_SEND));

	if (vlan_tx_tag_present(skb)) {
		vlan_tag = (u16) vlan_tx_tag_get(skb);
		flags |= (BNA_TXQ_WI_CF_INS_PRIO | BNA_TXQ_WI_CF_INS_VLAN);
	}
	if (test_bit(BNAD_RF_CEE_RUNNING, &bnad->run_flags)) {
		vlan_tag =
			(tcb->priority & 0x7) << 13 | (vlan_tag & 0x1fff);
		flags |= (BNA_TXQ_WI_CF_INS_PRIO | BNA_TXQ_WI_CF_INS_VLAN);
	}

	txqent->hdr.wi.vlan_tag = htons(vlan_tag);

	if (skb_is_gso(skb)) {
		err = bnad_tso_prepare(bnad, skb);
		if (err) {
			dev_kfree_skb(skb);
			return NETDEV_TX_OK;
		}
		txqent->hdr.wi.lso_mss = htons(skb_is_gso(skb));
		flags |= (BNA_TXQ_WI_CF_IP_CKSUM | BNA_TXQ_WI_CF_TCP_CKSUM);
		txqent->hdr.wi.l4_hdr_size_n_offset =
			htons(BNA_TXQ_WI_L4_HDR_N_OFFSET
			      (tcp_hdrlen(skb) >> 2,
			       skb_transport_offset(skb)));
	} else if (skb->ip_summed == CHECKSUM_PARTIAL) {
		u8 proto = 0;

		txqent->hdr.wi.lso_mss = 0;

		if (skb->protocol == htons(ETH_P_IP))
			proto = ip_hdr(skb)->protocol;
		else if (skb->protocol == htons(ETH_P_IPV6)) {
			/* nexthdr may not be TCP immediately. */
			proto = ipv6_hdr(skb)->nexthdr;
		}
		if (proto == IPPROTO_TCP) {
			flags |= BNA_TXQ_WI_CF_TCP_CKSUM;
			txqent->hdr.wi.l4_hdr_size_n_offset =
				htons(BNA_TXQ_WI_L4_HDR_N_OFFSET
				      (0, skb_transport_offset(skb)));

			BNAD_UPDATE_CTR(bnad, tcpcsum_offload);

			BUG_ON(!(skb_headlen(skb) >=
				skb_transport_offset(skb) + tcp_hdrlen(skb)));

		} else if (proto == IPPROTO_UDP) {
			flags |= BNA_TXQ_WI_CF_UDP_CKSUM;
			txqent->hdr.wi.l4_hdr_size_n_offset =
				htons(BNA_TXQ_WI_L4_HDR_N_OFFSET
				      (0, skb_transport_offset(skb)));

			BNAD_UPDATE_CTR(bnad, udpcsum_offload);

			BUG_ON(!(skb_headlen(skb) >=
				   skb_transport_offset(skb) +
				   sizeof(struct udphdr)));
		} else {
			err = skb_checksum_help(skb);
			BNAD_UPDATE_CTR(bnad, csum_help);
			if (err) {
				dev_kfree_skb(skb);
				BNAD_UPDATE_CTR(bnad, csum_help_err);
				return NETDEV_TX_OK;
			}
		}
	} else {
		txqent->hdr.wi.lso_mss = 0;
		txqent->hdr.wi.l4_hdr_size_n_offset = 0;
	}

	txqent->hdr.wi.flags = htons(flags);

	txqent->hdr.wi.frame_length = htonl(skb->len);

	unmap_q->unmap_array[unmap_prod].skb = skb;
	BUG_ON(!(skb_headlen(skb) <= BFI_TX_MAX_DATA_PER_VECTOR));
	txqent->vector[vect_id].length = htons(skb_headlen(skb));
	dma_addr = dma_map_single(&bnad->pcidev->dev, skb->data,
				  skb_headlen(skb), DMA_TO_DEVICE);
	dma_unmap_addr_set(&unmap_q->unmap_array[unmap_prod], dma_addr,
			   dma_addr);

	BNA_SET_DMA_ADDR(dma_addr, &txqent->vector[vect_id].host_addr);
	BNA_QE_INDX_ADD(unmap_prod, 1, unmap_q->q_depth);

	for (i = 0; i < skb_shinfo(skb)->nr_frags; i++) {
		struct skb_frag_struct *frag = &skb_shinfo(skb)->frags[i];
		u32		size = frag->size;

		if (++vect_id == BFI_TX_MAX_VECTORS_PER_WI) {
			vect_id = 0;
			if (--wi_range)
				txqent++;
			else {
				BNA_QE_INDX_ADD(txq_prod, wis_used,
						tcb->q_depth);
				wis_used = 0;
				BNA_TXQ_QPGE_PTR_GET(txq_prod, tcb->sw_qpt,
						     txqent, wi_range);
				BUG_ON(!(wi_range <= tcb->q_depth));
			}
			wis_used++;
			txqent->hdr.wi_ext.opcode = htons(BNA_TXQ_WI_EXTENSION);
		}

		BUG_ON(!(size <= BFI_TX_MAX_DATA_PER_VECTOR));
		txqent->vector[vect_id].length = htons(size);
		dma_addr = dma_map_page(&bnad->pcidev->dev, frag->page,
					frag->page_offset, size, DMA_TO_DEVICE);
		dma_unmap_addr_set(&unmap_q->unmap_array[unmap_prod], dma_addr,
				   dma_addr);
		BNA_SET_DMA_ADDR(dma_addr, &txqent->vector[vect_id].host_addr);
		BNA_QE_INDX_ADD(unmap_prod, 1, unmap_q->q_depth);
	}

	unmap_q->producer_index = unmap_prod;
	BNA_QE_INDX_ADD(txq_prod, wis_used, tcb->q_depth);
	tcb->producer_index = txq_prod;

	smp_mb();

	if (unlikely(!test_bit(BNAD_TXQ_TX_STARTED, &tcb->flags)))
		return NETDEV_TX_OK;

	bna_txq_prod_indx_doorbell(tcb);

	if ((u16) (*tcb->hw_consumer_index) != tcb->consumer_index)
		tasklet_schedule(&bnad->tx_free_tasklet);

	return NETDEV_TX_OK;
}

/*
 * Used spin_lock to synchronize reading of stats structures, which
 * is written by BNA under the same lock.
 */
static struct rtnl_link_stats64 *
bnad_get_stats64(struct net_device *netdev, struct rtnl_link_stats64 *stats)
{
	struct bnad *bnad = netdev_priv(netdev);
	unsigned long flags;

	spin_lock_irqsave(&bnad->bna_lock, flags);

	bnad_netdev_qstats_fill(bnad, stats);
	bnad_netdev_hwstats_fill(bnad, stats);

	spin_unlock_irqrestore(&bnad->bna_lock, flags);

	return stats;
}

static void
bnad_set_rx_mode(struct net_device *netdev)
{
	struct bnad *bnad = netdev_priv(netdev);
	u32	new_mask, valid_mask;
	unsigned long flags;

	spin_lock_irqsave(&bnad->bna_lock, flags);

	new_mask = valid_mask = 0;

	if (netdev->flags & IFF_PROMISC) {
		if (!(bnad->cfg_flags & BNAD_CF_PROMISC)) {
			new_mask = BNAD_RXMODE_PROMISC_DEFAULT;
			valid_mask = BNAD_RXMODE_PROMISC_DEFAULT;
			bnad->cfg_flags |= BNAD_CF_PROMISC;
		}
	} else {
		if (bnad->cfg_flags & BNAD_CF_PROMISC) {
			new_mask = ~BNAD_RXMODE_PROMISC_DEFAULT;
			valid_mask = BNAD_RXMODE_PROMISC_DEFAULT;
			bnad->cfg_flags &= ~BNAD_CF_PROMISC;
		}
	}

	if (netdev->flags & IFF_ALLMULTI) {
		if (!(bnad->cfg_flags & BNAD_CF_ALLMULTI)) {
			new_mask |= BNA_RXMODE_ALLMULTI;
			valid_mask |= BNA_RXMODE_ALLMULTI;
			bnad->cfg_flags |= BNAD_CF_ALLMULTI;
		}
	} else {
		if (bnad->cfg_flags & BNAD_CF_ALLMULTI) {
			new_mask &= ~BNA_RXMODE_ALLMULTI;
			valid_mask |= BNA_RXMODE_ALLMULTI;
			bnad->cfg_flags &= ~BNAD_CF_ALLMULTI;
		}
	}

	bna_rx_mode_set(bnad->rx_info[0].rx, new_mask, valid_mask, NULL);

	if (!netdev_mc_empty(netdev)) {
		u8 *mcaddr_list;
		int mc_count = netdev_mc_count(netdev);

		/* Index 0 holds the broadcast address */
		mcaddr_list =
			kzalloc((mc_count + 1) * ETH_ALEN,
				GFP_ATOMIC);
		if (!mcaddr_list)
			goto unlock;

		memcpy(&mcaddr_list[0], &bnad_bcast_addr[0], ETH_ALEN);

		/* Copy rest of the MC addresses */
		bnad_netdev_mc_list_get(netdev, mcaddr_list);

		bna_rx_mcast_listset(bnad->rx_info[0].rx, mc_count + 1,
					mcaddr_list, NULL);

		/* Should we enable BNAD_CF_ALLMULTI for err != 0 ? */
		kfree(mcaddr_list);
	}
unlock:
	spin_unlock_irqrestore(&bnad->bna_lock, flags);
}

/*
 * bna_lock is used to sync writes to netdev->addr
 * conf_lock cannot be used since this call may be made
 * in a non-blocking context.
 */
static int
bnad_set_mac_address(struct net_device *netdev, void *mac_addr)
{
	int err;
	struct bnad *bnad = netdev_priv(netdev);
	struct sockaddr *sa = (struct sockaddr *)mac_addr;
	unsigned long flags;

	spin_lock_irqsave(&bnad->bna_lock, flags);

	err = bnad_mac_addr_set_locked(bnad, sa->sa_data);

	if (!err)
		memcpy(netdev->dev_addr, sa->sa_data, netdev->addr_len);

	spin_unlock_irqrestore(&bnad->bna_lock, flags);

	return err;
}

static int
bnad_change_mtu(struct net_device *netdev, int new_mtu)
{
	int mtu, err = 0;
	unsigned long flags;

	struct bnad *bnad = netdev_priv(netdev);

	if (new_mtu + ETH_HLEN < ETH_ZLEN || new_mtu > BNAD_JUMBO_MTU)
		return -EINVAL;

	mutex_lock(&bnad->conf_mutex);

	netdev->mtu = new_mtu;

	mtu = ETH_HLEN + new_mtu + ETH_FCS_LEN;

	spin_lock_irqsave(&bnad->bna_lock, flags);
	bna_port_mtu_set(&bnad->bna.port, mtu, NULL);
	spin_unlock_irqrestore(&bnad->bna_lock, flags);

	mutex_unlock(&bnad->conf_mutex);
	return err;
}

static void
bnad_vlan_rx_register(struct net_device *netdev,
				  struct vlan_group *vlan_grp)
{
	struct bnad *bnad = netdev_priv(netdev);

	mutex_lock(&bnad->conf_mutex);
	bnad->vlan_grp = vlan_grp;
	mutex_unlock(&bnad->conf_mutex);
}

static void
bnad_vlan_rx_add_vid(struct net_device *netdev,
				 unsigned short vid)
{
	struct bnad *bnad = netdev_priv(netdev);
	unsigned long flags;

	if (!bnad->rx_info[0].rx)
		return;

	mutex_lock(&bnad->conf_mutex);

	spin_lock_irqsave(&bnad->bna_lock, flags);
	bna_rx_vlan_add(bnad->rx_info[0].rx, vid);
	spin_unlock_irqrestore(&bnad->bna_lock, flags);

	mutex_unlock(&bnad->conf_mutex);
}

static void
bnad_vlan_rx_kill_vid(struct net_device *netdev,
				  unsigned short vid)
{
	struct bnad *bnad = netdev_priv(netdev);
	unsigned long flags;

	if (!bnad->rx_info[0].rx)
		return;

	mutex_lock(&bnad->conf_mutex);

	spin_lock_irqsave(&bnad->bna_lock, flags);
	bna_rx_vlan_del(bnad->rx_info[0].rx, vid);
	spin_unlock_irqrestore(&bnad->bna_lock, flags);

	mutex_unlock(&bnad->conf_mutex);
}

#ifdef CONFIG_NET_POLL_CONTROLLER
static void
bnad_netpoll(struct net_device *netdev)
{
	struct bnad *bnad = netdev_priv(netdev);
	struct bnad_rx_info *rx_info;
	struct bnad_rx_ctrl *rx_ctrl;
	u32 curr_mask;
	int i, j;

	if (!(bnad->cfg_flags & BNAD_CF_MSIX)) {
		bna_intx_disable(&bnad->bna, curr_mask);
		bnad_isr(bnad->pcidev->irq, netdev);
		bna_intx_enable(&bnad->bna, curr_mask);
	} else {
		for (i = 0; i < bnad->num_rx; i++) {
			rx_info = &bnad->rx_info[i];
			if (!rx_info->rx)
				continue;
			for (j = 0; j < bnad->num_rxp_per_rx; j++) {
				rx_ctrl = &rx_info->rx_ctrl[j];
				if (rx_ctrl->ccb) {
					bnad_disable_rx_irq(bnad,
							    rx_ctrl->ccb);
					bnad_netif_rx_schedule_poll(bnad,
							    rx_ctrl->ccb);
				}
			}
		}
	}
}
#endif

static const struct net_device_ops bnad_netdev_ops = {
	.ndo_open		= bnad_open,
	.ndo_stop		= bnad_stop,
	.ndo_start_xmit		= bnad_start_xmit,
	.ndo_get_stats64		= bnad_get_stats64,
	.ndo_set_rx_mode	= bnad_set_rx_mode,
	.ndo_set_multicast_list = bnad_set_rx_mode,
	.ndo_validate_addr      = eth_validate_addr,
	.ndo_set_mac_address    = bnad_set_mac_address,
	.ndo_change_mtu		= bnad_change_mtu,
	.ndo_vlan_rx_register   = bnad_vlan_rx_register,
	.ndo_vlan_rx_add_vid    = bnad_vlan_rx_add_vid,
	.ndo_vlan_rx_kill_vid   = bnad_vlan_rx_kill_vid,
#ifdef CONFIG_NET_POLL_CONTROLLER
	.ndo_poll_controller    = bnad_netpoll
#endif
};

static void
bnad_netdev_init(struct bnad *bnad, bool using_dac)
{
	struct net_device *netdev = bnad->netdev;

	netdev->features |= NETIF_F_IPV6_CSUM;
	netdev->features |= NETIF_F_TSO;
	netdev->features |= NETIF_F_TSO6;

	netdev->features |= NETIF_F_GRO;
	pr_warn("bna: GRO enabled, using kernel stack GRO\n");

	netdev->features |= NETIF_F_SG | NETIF_F_IP_CSUM;

	if (using_dac)
		netdev->features |= NETIF_F_HIGHDMA;

	netdev->features |=
		NETIF_F_HW_VLAN_TX | NETIF_F_HW_VLAN_RX |
		NETIF_F_HW_VLAN_FILTER;

	netdev->vlan_features = netdev->features;
	netdev->mem_start = bnad->mmio_start;
	netdev->mem_end = bnad->mmio_start + bnad->mmio_len - 1;

	netdev->netdev_ops = &bnad_netdev_ops;
	bnad_set_ethtool_ops(netdev);
}

/*
 * 1. Initialize the bnad structure
 * 2. Setup netdev pointer in pci_dev
 * 3. Initialze Tx free tasklet
 * 4. Initialize no. of TxQ & CQs & MSIX vectors
 */
static int
bnad_init(struct bnad *bnad,
	  struct pci_dev *pdev, struct net_device *netdev)
{
	unsigned long flags;

	SET_NETDEV_DEV(netdev, &pdev->dev);
	pci_set_drvdata(pdev, netdev);

	bnad->netdev = netdev;
	bnad->pcidev = pdev;
	bnad->mmio_start = pci_resource_start(pdev, 0);
	bnad->mmio_len = pci_resource_len(pdev, 0);
	bnad->bar0 = ioremap_nocache(bnad->mmio_start, bnad->mmio_len);
	if (!bnad->bar0) {
		dev_err(&pdev->dev, "ioremap for bar0 failed\n");
		pci_set_drvdata(pdev, NULL);
		return -ENOMEM;
	}
	pr_info("bar0 mapped to %p, len %llu\n", bnad->bar0,
	       (unsigned long long) bnad->mmio_len);

	spin_lock_irqsave(&bnad->bna_lock, flags);
	if (!bnad_msix_disable)
		bnad->cfg_flags = BNAD_CF_MSIX;

	bnad->cfg_flags |= BNAD_CF_DIM_ENABLED;

	bnad_q_num_init(bnad);
	spin_unlock_irqrestore(&bnad->bna_lock, flags);

	bnad->msix_num = (bnad->num_tx * bnad->num_txq_per_tx) +
		(bnad->num_rx * bnad->num_rxp_per_rx) +
			 BNAD_MAILBOX_MSIX_VECTORS;

	bnad->txq_depth = BNAD_TXQ_DEPTH;
	bnad->rxq_depth = BNAD_RXQ_DEPTH;
	bnad->rx_csum = true;

	bnad->tx_coalescing_timeo = BFI_TX_COALESCING_TIMEO;
	bnad->rx_coalescing_timeo = BFI_RX_COALESCING_TIMEO;

	tasklet_init(&bnad->tx_free_tasklet, bnad_tx_free_tasklet,
		     (unsigned long)bnad);

	return 0;
}

/*
 * Must be called after bnad_pci_uninit()
 * so that iounmap() and pci_set_drvdata(NULL)
 * happens only after PCI uninitialization.
 */
static void
bnad_uninit(struct bnad *bnad)
{
	if (bnad->bar0)
		iounmap(bnad->bar0);
	pci_set_drvdata(bnad->pcidev, NULL);
}

/*
 * Initialize locks
	a) Per device mutes used for serializing configuration
	   changes from OS interface
	b) spin lock used to protect bna state machine
 */
static void
bnad_lock_init(struct bnad *bnad)
{
	spin_lock_init(&bnad->bna_lock);
	mutex_init(&bnad->conf_mutex);
}

static void
bnad_lock_uninit(struct bnad *bnad)
{
	mutex_destroy(&bnad->conf_mutex);
}

/* PCI Initialization */
static int
bnad_pci_init(struct bnad *bnad,
	      struct pci_dev *pdev, bool *using_dac)
{
	int err;

	err = pci_enable_device(pdev);
	if (err)
		return err;
	err = pci_request_regions(pdev, BNAD_NAME);
	if (err)
		goto disable_device;
	if (!dma_set_mask(&pdev->dev, DMA_BIT_MASK(64)) &&
	    !dma_set_coherent_mask(&pdev->dev, DMA_BIT_MASK(64))) {
		*using_dac = 1;
	} else {
		err = dma_set_mask(&pdev->dev, DMA_BIT_MASK(32));
		if (err) {
			err = dma_set_coherent_mask(&pdev->dev,
						    DMA_BIT_MASK(32));
			if (err)
				goto release_regions;
		}
		*using_dac = 0;
	}
	pci_set_master(pdev);
	return 0;

release_regions:
	pci_release_regions(pdev);
disable_device:
	pci_disable_device(pdev);

	return err;
}

static void
bnad_pci_uninit(struct pci_dev *pdev)
{
	pci_release_regions(pdev);
	pci_disable_device(pdev);
}

static int __devinit
bnad_pci_probe(struct pci_dev *pdev,
		const struct pci_device_id *pcidev_id)
{
	bool 	using_dac = false;
	int 	err;
	struct bnad *bnad;
	struct bna *bna;
	struct net_device *netdev;
	struct bfa_pcidev pcidev_info;
	unsigned long flags;

	pr_info("bnad_pci_probe : (0x%p, 0x%p) PCI Func : (%d)\n",
	       pdev, pcidev_id, PCI_FUNC(pdev->devfn));

	mutex_lock(&bnad_fwimg_mutex);
	if (!cna_get_firmware_buf(pdev)) {
		mutex_unlock(&bnad_fwimg_mutex);
		pr_warn("Failed to load Firmware Image!\n");
		return -ENODEV;
	}
	mutex_unlock(&bnad_fwimg_mutex);

	/*
	 * Allocates sizeof(struct net_device + struct bnad)
	 * bnad = netdev->priv
	 */
	netdev = alloc_etherdev(sizeof(struct bnad));
	if (!netdev) {
		dev_err(&pdev->dev, "alloc_etherdev failed\n");
		err = -ENOMEM;
		return err;
	}
	bnad = netdev_priv(netdev);

	/*
	 * PCI initialization
	 * 	Output : using_dac = 1 for 64 bit DMA
	 *			   = 0 for 32 bit DMA
	 */
	err = bnad_pci_init(bnad, pdev, &using_dac);
	if (err)
		goto free_netdev;

	bnad_lock_init(bnad);
	/*
	 * Initialize bnad structure
	 * Setup relation between pci_dev & netdev
	 * Init Tx free tasklet
	 */
	err = bnad_init(bnad, pdev, netdev);
	if (err)
		goto pci_uninit;
	/* Initialize netdev structure, set up ethtool ops */
	bnad_netdev_init(bnad, using_dac);

	/* Set link to down state */
	netif_carrier_off(netdev);

	bnad_enable_msix(bnad);

	/* Get resource requirement form bna */
	bna_res_req(&bnad->res_info[0]);

	/* Allocate resources from bna */
	err = bnad_res_alloc(bnad);
	if (err)
		goto free_netdev;

	bna = &bnad->bna;

	/* Setup pcidev_info for bna_init() */
	pcidev_info.pci_slot = PCI_SLOT(bnad->pcidev->devfn);
	pcidev_info.pci_func = PCI_FUNC(bnad->pcidev->devfn);
	pcidev_info.device_id = bnad->pcidev->device;
	pcidev_info.pci_bar_kva = bnad->bar0;

	mutex_lock(&bnad->conf_mutex);

	spin_lock_irqsave(&bnad->bna_lock, flags);
	bna_init(bna, bnad, &pcidev_info, &bnad->res_info[0]);
	spin_unlock_irqrestore(&bnad->bna_lock, flags);

	bnad->stats.bna_stats = &bna->stats;

	/* Set up timers */
	setup_timer(&bnad->bna.device.ioc.ioc_timer, bnad_ioc_timeout,
				((unsigned long)bnad));
	setup_timer(&bnad->bna.device.ioc.hb_timer, bnad_ioc_hb_check,
				((unsigned long)bnad));
	setup_timer(&bnad->bna.device.ioc.iocpf_timer, bnad_iocpf_timeout,
				((unsigned long)bnad));
	setup_timer(&bnad->bna.device.ioc.sem_timer, bnad_iocpf_sem_timeout,
				((unsigned long)bnad));

	/* Now start the timer before calling IOC */
	mod_timer(&bnad->bna.device.ioc.iocpf_timer,
		  jiffies + msecs_to_jiffies(BNA_IOC_TIMER_FREQ));

	/*
	 * Start the chip
	 * Don't care even if err != 0, bna state machine will
	 * deal with it
	 */
	err = bnad_device_enable(bnad);

	/* Get the burnt-in mac */
	spin_lock_irqsave(&bnad->bna_lock, flags);
	bna_port_mac_get(&bna->port, &bnad->perm_addr);
	bnad_set_netdev_perm_addr(bnad);
	spin_unlock_irqrestore(&bnad->bna_lock, flags);

	mutex_unlock(&bnad->conf_mutex);

	/* Finally, reguister with net_device layer */
	err = register_netdev(netdev);
	if (err) {
		pr_err("BNA : Registering with netdev failed\n");
		goto disable_device;
	}

	return 0;

disable_device:
	mutex_lock(&bnad->conf_mutex);
	bnad_device_disable(bnad);
	del_timer_sync(&bnad->bna.device.ioc.ioc_timer);
	del_timer_sync(&bnad->bna.device.ioc.sem_timer);
	del_timer_sync(&bnad->bna.device.ioc.hb_timer);
	spin_lock_irqsave(&bnad->bna_lock, flags);
	bna_uninit(bna);
	spin_unlock_irqrestore(&bnad->bna_lock, flags);
	mutex_unlock(&bnad->conf_mutex);

	bnad_res_free(bnad);
	bnad_disable_msix(bnad);
pci_uninit:
	bnad_pci_uninit(pdev);
	bnad_lock_uninit(bnad);
	bnad_uninit(bnad);
free_netdev:
	free_netdev(netdev);
	return err;
}

static void __devexit
bnad_pci_remove(struct pci_dev *pdev)
{
	struct net_device *netdev = pci_get_drvdata(pdev);
	struct bnad *bnad;
	struct bna *bna;
	unsigned long flags;

	if (!netdev)
		return;

	pr_info("%s bnad_pci_remove\n", netdev->name);
	bnad = netdev_priv(netdev);
	bna = &bnad->bna;

	unregister_netdev(netdev);

	mutex_lock(&bnad->conf_mutex);
	bnad_device_disable(bnad);
	del_timer_sync(&bnad->bna.device.ioc.ioc_timer);
	del_timer_sync(&bnad->bna.device.ioc.sem_timer);
	del_timer_sync(&bnad->bna.device.ioc.hb_timer);
	spin_lock_irqsave(&bnad->bna_lock, flags);
	bna_uninit(bna);
	spin_unlock_irqrestore(&bnad->bna_lock, flags);
	mutex_unlock(&bnad->conf_mutex);

	bnad_res_free(bnad);
	bnad_disable_msix(bnad);
	bnad_pci_uninit(pdev);
	bnad_lock_uninit(bnad);
	bnad_uninit(bnad);
	free_netdev(netdev);
}

static const struct pci_device_id bnad_pci_id_table[] = {
	{
		PCI_DEVICE(PCI_VENDOR_ID_BROCADE,
			PCI_DEVICE_ID_BROCADE_CT),
		.class = PCI_CLASS_NETWORK_ETHERNET << 8,
		.class_mask =  0xffff00
	}, {0,  }
};

MODULE_DEVICE_TABLE(pci, bnad_pci_id_table);

static struct pci_driver bnad_pci_driver = {
	.name = BNAD_NAME,
	.id_table = bnad_pci_id_table,
	.probe = bnad_pci_probe,
	.remove = __devexit_p(bnad_pci_remove),
};

static int __init
bnad_module_init(void)
{
	int err;

	pr_info("Brocade 10G Ethernet driver\n");

	bfa_nw_ioc_auto_recover(bnad_ioc_auto_recover);

	err = pci_register_driver(&bnad_pci_driver);
	if (err < 0) {
		pr_err("bna : PCI registration failed in module init "
		       "(%d)\n", err);
		return err;
	}

	return 0;
}

static void __exit
bnad_module_exit(void)
{
	pci_unregister_driver(&bnad_pci_driver);

	if (bfi_fw)
		release_firmware(bfi_fw);
}

module_init(bnad_module_init);
module_exit(bnad_module_exit);

MODULE_AUTHOR("Brocade");
MODULE_LICENSE("GPL");
MODULE_DESCRIPTION("Brocade 10G PCIe Ethernet driver");
MODULE_VERSION(BNAD_VERSION);
MODULE_FIRMWARE(CNA_FW_FILE_CT);<|MERGE_RESOLUTION|>--- conflicted
+++ resolved
@@ -135,13 +135,6 @@
 		if (++unmap_cons >= unmap_q->q_depth)
 			break;
 
-<<<<<<< HEAD
-		pci_unmap_addr_set(&unmap_array[unmap_cons], dma_addr, 0);
-		if (++unmap_cons >= unmap_q->q_depth)
-			break;
-
-=======
->>>>>>> 105e53f8
 		for (i = 0; i < skb_shinfo(skb)->nr_frags; i++) {
 			dma_unmap_page(&bnad->pcidev->dev,
 				       dma_unmap_addr(&unmap_array[unmap_cons],
@@ -352,17 +345,6 @@
 	int unmap_cons;
 
 	unmap_q = rcb->unmap_q;
-<<<<<<< HEAD
-	for (unmap_cons = 0; unmap_cons < unmap_q->q_depth; unmap_cons++) {
-		skb = unmap_q->unmap_array[unmap_cons].skb;
-		if (!skb)
-			continue;
-		unmap_q->unmap_array[unmap_cons].skb = NULL;
-		pci_unmap_single(bnad->pcidev, pci_unmap_addr(&unmap_q->
-					unmap_array[unmap_cons],
-					dma_addr), rcb->rxq->buffer_size,
-					PCI_DMA_FROMDEVICE);
-=======
 	unmap_array = unmap_q->unmap_array;
 	for (unmap_cons = 0; unmap_cons < unmap_q->q_depth; unmap_cons++) {
 		skb = unmap_array[unmap_cons].skb;
@@ -374,7 +356,6 @@
 						dma_addr),
 				 rcb->rxq->buffer_size,
 				 DMA_FROM_DEVICE);
->>>>>>> 105e53f8
 		dev_kfree_skb(skb);
 	}
 	bnad_reset_rcb(bnad, rcb);
@@ -1856,10 +1837,6 @@
 	/* Initialize the Rx event handlers */
 	rx_cbfn.rcb_setup_cbfn = bnad_cb_rcb_setup;
 	rx_cbfn.rcb_destroy_cbfn = bnad_cb_rcb_destroy;
-<<<<<<< HEAD
-	rx_cbfn.rcb_destroy_cbfn = NULL;
-=======
->>>>>>> 105e53f8
 	rx_cbfn.ccb_setup_cbfn = bnad_cb_ccb_setup;
 	rx_cbfn.ccb_destroy_cbfn = bnad_cb_ccb_destroy;
 	rx_cbfn.rx_cleanup_cbfn = bnad_cb_rx_cleanup;
