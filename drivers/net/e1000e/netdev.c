/*******************************************************************************

  Intel PRO/1000 Linux driver
  Copyright(c) 1999 - 2011 Intel Corporation.

  This program is free software; you can redistribute it and/or modify it
  under the terms and conditions of the GNU General Public License,
  version 2, as published by the Free Software Foundation.

  This program is distributed in the hope it will be useful, but WITHOUT
  ANY WARRANTY; without even the implied warranty of MERCHANTABILITY or
  FITNESS FOR A PARTICULAR PURPOSE.  See the GNU General Public License for
  more details.

  You should have received a copy of the GNU General Public License along with
  this program; if not, write to the Free Software Foundation, Inc.,
  51 Franklin St - Fifth Floor, Boston, MA 02110-1301 USA.

  The full GNU General Public License is included in this distribution in
  the file called "COPYING".

  Contact Information:
  Linux NICS <linux.nics@intel.com>
  e1000-devel Mailing List <e1000-devel@lists.sourceforge.net>
  Intel Corporation, 5200 N.E. Elam Young Parkway, Hillsboro, OR 97124-6497

*******************************************************************************/

#define pr_fmt(fmt) KBUILD_MODNAME ": " fmt

#include <linux/module.h>
#include <linux/types.h>
#include <linux/init.h>
#include <linux/pci.h>
#include <linux/vmalloc.h>
#include <linux/pagemap.h>
#include <linux/delay.h>
#include <linux/netdevice.h>
#include <linux/tcp.h>
#include <linux/ipv6.h>
#include <linux/slab.h>
#include <net/checksum.h>
#include <net/ip6_checksum.h>
#include <linux/mii.h>
#include <linux/ethtool.h>
#include <linux/if_vlan.h>
#include <linux/cpu.h>
#include <linux/smp.h>
#include <linux/pm_qos_params.h>
#include <linux/pm_runtime.h>
#include <linux/aer.h>

#include "e1000.h"

#define DRV_EXTRAVERSION "-k2"

<<<<<<< HEAD
#define DRV_VERSION "1.2.20" DRV_EXTRAVERSION
=======
#define DRV_VERSION "1.3.10" DRV_EXTRAVERSION
>>>>>>> 105e53f8
char e1000e_driver_name[] = "e1000e";
const char e1000e_driver_version[] = DRV_VERSION;

static const struct e1000_info *e1000_info_tbl[] = {
	[board_82571]		= &e1000_82571_info,
	[board_82572]		= &e1000_82572_info,
	[board_82573]		= &e1000_82573_info,
	[board_82574]		= &e1000_82574_info,
	[board_82583]		= &e1000_82583_info,
	[board_80003es2lan]	= &e1000_es2_info,
	[board_ich8lan]		= &e1000_ich8_info,
	[board_ich9lan]		= &e1000_ich9_info,
	[board_ich10lan]	= &e1000_ich10_info,
	[board_pchlan]		= &e1000_pch_info,
	[board_pch2lan]		= &e1000_pch2_info,
};

struct e1000_reg_info {
	u32 ofs;
	char *name;
};

#define E1000_RDFH	0x02410	/* Rx Data FIFO Head - RW */
#define E1000_RDFT	0x02418	/* Rx Data FIFO Tail - RW */
#define E1000_RDFHS	0x02420	/* Rx Data FIFO Head Saved - RW */
#define E1000_RDFTS	0x02428	/* Rx Data FIFO Tail Saved - RW */
#define E1000_RDFPC	0x02430	/* Rx Data FIFO Packet Count - RW */

#define E1000_TDFH	0x03410	/* Tx Data FIFO Head - RW */
#define E1000_TDFT	0x03418	/* Tx Data FIFO Tail - RW */
#define E1000_TDFHS	0x03420	/* Tx Data FIFO Head Saved - RW */
#define E1000_TDFTS	0x03428	/* Tx Data FIFO Tail Saved - RW */
#define E1000_TDFPC	0x03430	/* Tx Data FIFO Packet Count - RW */

static const struct e1000_reg_info e1000_reg_info_tbl[] = {

	/* General Registers */
	{E1000_CTRL, "CTRL"},
	{E1000_STATUS, "STATUS"},
	{E1000_CTRL_EXT, "CTRL_EXT"},

	/* Interrupt Registers */
	{E1000_ICR, "ICR"},

	/* Rx Registers */
	{E1000_RCTL, "RCTL"},
	{E1000_RDLEN, "RDLEN"},
	{E1000_RDH, "RDH"},
	{E1000_RDT, "RDT"},
	{E1000_RDTR, "RDTR"},
	{E1000_RXDCTL(0), "RXDCTL"},
	{E1000_ERT, "ERT"},
	{E1000_RDBAL, "RDBAL"},
	{E1000_RDBAH, "RDBAH"},
	{E1000_RDFH, "RDFH"},
	{E1000_RDFT, "RDFT"},
	{E1000_RDFHS, "RDFHS"},
	{E1000_RDFTS, "RDFTS"},
	{E1000_RDFPC, "RDFPC"},

	/* Tx Registers */
	{E1000_TCTL, "TCTL"},
	{E1000_TDBAL, "TDBAL"},
	{E1000_TDBAH, "TDBAH"},
	{E1000_TDLEN, "TDLEN"},
	{E1000_TDH, "TDH"},
	{E1000_TDT, "TDT"},
	{E1000_TIDV, "TIDV"},
	{E1000_TXDCTL(0), "TXDCTL"},
	{E1000_TADV, "TADV"},
	{E1000_TARC(0), "TARC"},
	{E1000_TDFH, "TDFH"},
	{E1000_TDFT, "TDFT"},
	{E1000_TDFHS, "TDFHS"},
	{E1000_TDFTS, "TDFTS"},
	{E1000_TDFPC, "TDFPC"},

	/* List Terminator */
	{}
};

/*
 * e1000_regdump - register printout routine
 */
static void e1000_regdump(struct e1000_hw *hw, struct e1000_reg_info *reginfo)
{
	int n = 0;
	char rname[16];
	u32 regs[8];

	switch (reginfo->ofs) {
	case E1000_RXDCTL(0):
		for (n = 0; n < 2; n++)
			regs[n] = __er32(hw, E1000_RXDCTL(n));
		break;
	case E1000_TXDCTL(0):
		for (n = 0; n < 2; n++)
			regs[n] = __er32(hw, E1000_TXDCTL(n));
		break;
	case E1000_TARC(0):
		for (n = 0; n < 2; n++)
			regs[n] = __er32(hw, E1000_TARC(n));
		break;
	default:
		printk(KERN_INFO "%-15s %08x\n",
		       reginfo->name, __er32(hw, reginfo->ofs));
		return;
	}

	snprintf(rname, 16, "%s%s", reginfo->name, "[0-1]");
	printk(KERN_INFO "%-15s ", rname);
	for (n = 0; n < 2; n++)
		printk(KERN_CONT "%08x ", regs[n]);
	printk(KERN_CONT "\n");
}

/*
 * e1000e_dump - Print registers, Tx-ring and Rx-ring
 */
static void e1000e_dump(struct e1000_adapter *adapter)
{
	struct net_device *netdev = adapter->netdev;
	struct e1000_hw *hw = &adapter->hw;
	struct e1000_reg_info *reginfo;
	struct e1000_ring *tx_ring = adapter->tx_ring;
	struct e1000_tx_desc *tx_desc;
	struct my_u0 {
		u64 a;
		u64 b;
	} *u0;
	struct e1000_buffer *buffer_info;
	struct e1000_ring *rx_ring = adapter->rx_ring;
	union e1000_rx_desc_packet_split *rx_desc_ps;
	struct e1000_rx_desc *rx_desc;
	struct my_u1 {
		u64 a;
		u64 b;
		u64 c;
		u64 d;
	} *u1;
	u32 staterr;
	int i = 0;

	if (!netif_msg_hw(adapter))
		return;

	/* Print netdevice Info */
	if (netdev) {
		dev_info(&adapter->pdev->dev, "Net device Info\n");
		printk(KERN_INFO "Device Name     state            "
		       "trans_start      last_rx\n");
		printk(KERN_INFO "%-15s %016lX %016lX %016lX\n",
		       netdev->name, netdev->state, netdev->trans_start,
		       netdev->last_rx);
	}

	/* Print Registers */
	dev_info(&adapter->pdev->dev, "Register Dump\n");
	printk(KERN_INFO " Register Name   Value\n");
	for (reginfo = (struct e1000_reg_info *)e1000_reg_info_tbl;
	     reginfo->name; reginfo++) {
		e1000_regdump(hw, reginfo);
	}

	/* Print Tx Ring Summary */
	if (!netdev || !netif_running(netdev))
		goto exit;

	dev_info(&adapter->pdev->dev, "Tx Ring Summary\n");
	printk(KERN_INFO "Queue [NTU] [NTC] [bi(ntc)->dma  ]"
	       " leng ntw timestamp\n");
	buffer_info = &tx_ring->buffer_info[tx_ring->next_to_clean];
	printk(KERN_INFO " %5d %5X %5X %016llX %04X %3X %016llX\n",
	       0, tx_ring->next_to_use, tx_ring->next_to_clean,
	       (unsigned long long)buffer_info->dma,
	       buffer_info->length,
	       buffer_info->next_to_watch,
	       (unsigned long long)buffer_info->time_stamp);

	/* Print Tx Ring */
	if (!netif_msg_tx_done(adapter))
		goto rx_ring_summary;

	dev_info(&adapter->pdev->dev, "Tx Ring Dump\n");

	/* Transmit Descriptor Formats - DEXT[29] is 0 (Legacy) or 1 (Extended)
	 *
	 * Legacy Transmit Descriptor
	 *   +--------------------------------------------------------------+
	 * 0 |         Buffer Address [63:0] (Reserved on Write Back)       |
	 *   +--------------------------------------------------------------+
	 * 8 | Special  |    CSS     | Status |  CMD    |  CSO   |  Length  |
	 *   +--------------------------------------------------------------+
	 *   63       48 47        36 35    32 31     24 23    16 15        0
	 *
	 * Extended Context Descriptor (DTYP=0x0) for TSO or checksum offload
	 *   63      48 47    40 39       32 31             16 15    8 7      0
	 *   +----------------------------------------------------------------+
	 * 0 |  TUCSE  | TUCS0  |   TUCSS   |     IPCSE       | IPCS0 | IPCSS |
	 *   +----------------------------------------------------------------+
	 * 8 |   MSS   | HDRLEN | RSV | STA | TUCMD | DTYP |      PAYLEN      |
	 *   +----------------------------------------------------------------+
	 *   63      48 47    40 39 36 35 32 31   24 23  20 19                0
	 *
	 * Extended Data Descriptor (DTYP=0x1)
	 *   +----------------------------------------------------------------+
	 * 0 |                     Buffer Address [63:0]                      |
	 *   +----------------------------------------------------------------+
	 * 8 | VLAN tag |  POPTS  | Rsvd | Status | Command | DTYP |  DTALEN  |
	 *   +----------------------------------------------------------------+
	 *   63       48 47     40 39  36 35    32 31     24 23  20 19        0
	 */
	printk(KERN_INFO "Tl[desc]     [address 63:0  ] [SpeCssSCmCsLen]"
	       " [bi->dma       ] leng  ntw timestamp        bi->skb "
	       "<-- Legacy format\n");
	printk(KERN_INFO "Tc[desc]     [Ce CoCsIpceCoS] [MssHlRSCm0Plen]"
	       " [bi->dma       ] leng  ntw timestamp        bi->skb "
	       "<-- Ext Context format\n");
	printk(KERN_INFO "Td[desc]     [address 63:0  ] [VlaPoRSCm1Dlen]"
	       " [bi->dma       ] leng  ntw timestamp        bi->skb "
	       "<-- Ext Data format\n");
	for (i = 0; tx_ring->desc && (i < tx_ring->count); i++) {
		tx_desc = E1000_TX_DESC(*tx_ring, i);
		buffer_info = &tx_ring->buffer_info[i];
		u0 = (struct my_u0 *)tx_desc;
		printk(KERN_INFO "T%c[0x%03X]    %016llX %016llX %016llX "
		       "%04X  %3X %016llX %p",
		       (!(le64_to_cpu(u0->b) & (1 << 29)) ? 'l' :
			((le64_to_cpu(u0->b) & (1 << 20)) ? 'd' : 'c')), i,
		       (unsigned long long)le64_to_cpu(u0->a),
		       (unsigned long long)le64_to_cpu(u0->b),
		       (unsigned long long)buffer_info->dma,
		       buffer_info->length, buffer_info->next_to_watch,
		       (unsigned long long)buffer_info->time_stamp,
		       buffer_info->skb);
		if (i == tx_ring->next_to_use && i == tx_ring->next_to_clean)
			printk(KERN_CONT " NTC/U\n");
		else if (i == tx_ring->next_to_use)
			printk(KERN_CONT " NTU\n");
		else if (i == tx_ring->next_to_clean)
			printk(KERN_CONT " NTC\n");
		else
			printk(KERN_CONT "\n");

		if (netif_msg_pktdata(adapter) && buffer_info->dma != 0)
			print_hex_dump(KERN_INFO, "", DUMP_PREFIX_ADDRESS,
				       16, 1, phys_to_virt(buffer_info->dma),
				       buffer_info->length, true);
	}

	/* Print Rx Ring Summary */
rx_ring_summary:
	dev_info(&adapter->pdev->dev, "Rx Ring Summary\n");
	printk(KERN_INFO "Queue [NTU] [NTC]\n");
	printk(KERN_INFO " %5d %5X %5X\n", 0,
	       rx_ring->next_to_use, rx_ring->next_to_clean);

	/* Print Rx Ring */
	if (!netif_msg_rx_status(adapter))
		goto exit;

	dev_info(&adapter->pdev->dev, "Rx Ring Dump\n");
	switch (adapter->rx_ps_pages) {
	case 1:
	case 2:
	case 3:
		/* [Extended] Packet Split Receive Descriptor Format
		 *
		 *    +-----------------------------------------------------+
		 *  0 |                Buffer Address 0 [63:0]              |
		 *    +-----------------------------------------------------+
		 *  8 |                Buffer Address 1 [63:0]              |
		 *    +-----------------------------------------------------+
		 * 16 |                Buffer Address 2 [63:0]              |
		 *    +-----------------------------------------------------+
		 * 24 |                Buffer Address 3 [63:0]              |
		 *    +-----------------------------------------------------+
		 */
		printk(KERN_INFO "R  [desc]      [buffer 0 63:0 ] "
		       "[buffer 1 63:0 ] "
		       "[buffer 2 63:0 ] [buffer 3 63:0 ] [bi->dma       ] "
		       "[bi->skb] <-- Ext Pkt Split format\n");
		/* [Extended] Receive Descriptor (Write-Back) Format
		 *
		 *   63       48 47    32 31     13 12    8 7    4 3        0
		 *   +------------------------------------------------------+
		 * 0 | Packet   | IP     |  Rsvd   | MRQ   | Rsvd | MRQ RSS |
		 *   | Checksum | Ident  |         | Queue |      |  Type   |
		 *   +------------------------------------------------------+
		 * 8 | VLAN Tag | Length | Extended Error | Extended Status |
		 *   +------------------------------------------------------+
		 *   63       48 47    32 31            20 19               0
		 */
		printk(KERN_INFO "RWB[desc]      [ck ipid mrqhsh] "
		       "[vl   l0 ee  es] "
		       "[ l3  l2  l1 hs] [reserved      ] ---------------- "
		       "[bi->skb] <-- Ext Rx Write-Back format\n");
		for (i = 0; i < rx_ring->count; i++) {
			buffer_info = &rx_ring->buffer_info[i];
			rx_desc_ps = E1000_RX_DESC_PS(*rx_ring, i);
			u1 = (struct my_u1 *)rx_desc_ps;
			staterr =
			    le32_to_cpu(rx_desc_ps->wb.middle.status_error);
			if (staterr & E1000_RXD_STAT_DD) {
				/* Descriptor Done */
				printk(KERN_INFO "RWB[0x%03X]     %016llX "
				       "%016llX %016llX %016llX "
				       "---------------- %p", i,
				       (unsigned long long)le64_to_cpu(u1->a),
				       (unsigned long long)le64_to_cpu(u1->b),
				       (unsigned long long)le64_to_cpu(u1->c),
				       (unsigned long long)le64_to_cpu(u1->d),
				       buffer_info->skb);
			} else {
				printk(KERN_INFO "R  [0x%03X]     %016llX "
				       "%016llX %016llX %016llX %016llX %p", i,
				       (unsigned long long)le64_to_cpu(u1->a),
				       (unsigned long long)le64_to_cpu(u1->b),
				       (unsigned long long)le64_to_cpu(u1->c),
				       (unsigned long long)le64_to_cpu(u1->d),
				       (unsigned long long)buffer_info->dma,
				       buffer_info->skb);

				if (netif_msg_pktdata(adapter))
					print_hex_dump(KERN_INFO, "",
						DUMP_PREFIX_ADDRESS, 16, 1,
						phys_to_virt(buffer_info->dma),
						adapter->rx_ps_bsize0, true);
			}

			if (i == rx_ring->next_to_use)
				printk(KERN_CONT " NTU\n");
			else if (i == rx_ring->next_to_clean)
				printk(KERN_CONT " NTC\n");
			else
				printk(KERN_CONT "\n");
		}
		break;
	default:
	case 0:
		/* Legacy Receive Descriptor Format
		 *
		 * +-----------------------------------------------------+
		 * |                Buffer Address [63:0]                |
		 * +-----------------------------------------------------+
		 * | VLAN Tag | Errors | Status 0 | Packet csum | Length |
		 * +-----------------------------------------------------+
		 * 63       48 47    40 39      32 31         16 15      0
		 */
		printk(KERN_INFO "Rl[desc]     [address 63:0  ] "
		       "[vl er S cks ln] [bi->dma       ] [bi->skb] "
		       "<-- Legacy format\n");
		for (i = 0; rx_ring->desc && (i < rx_ring->count); i++) {
			rx_desc = E1000_RX_DESC(*rx_ring, i);
			buffer_info = &rx_ring->buffer_info[i];
			u0 = (struct my_u0 *)rx_desc;
			printk(KERN_INFO "Rl[0x%03X]    %016llX %016llX "
			       "%016llX %p", i,
			       (unsigned long long)le64_to_cpu(u0->a),
			       (unsigned long long)le64_to_cpu(u0->b),
			       (unsigned long long)buffer_info->dma,
			       buffer_info->skb);
			if (i == rx_ring->next_to_use)
				printk(KERN_CONT " NTU\n");
			else if (i == rx_ring->next_to_clean)
				printk(KERN_CONT " NTC\n");
			else
				printk(KERN_CONT "\n");

			if (netif_msg_pktdata(adapter))
				print_hex_dump(KERN_INFO, "",
					       DUMP_PREFIX_ADDRESS,
					       16, 1,
					       phys_to_virt(buffer_info->dma),
					       adapter->rx_buffer_len, true);
		}
	}

exit:
	return;
}

/**
 * e1000_desc_unused - calculate if we have unused descriptors
 **/
static int e1000_desc_unused(struct e1000_ring *ring)
{
	if (ring->next_to_clean > ring->next_to_use)
		return ring->next_to_clean - ring->next_to_use - 1;

	return ring->count + ring->next_to_clean - ring->next_to_use - 1;
}

/**
 * e1000_receive_skb - helper function to handle Rx indications
 * @adapter: board private structure
 * @status: descriptor status field as written by hardware
 * @vlan: descriptor vlan field as written by hardware (no le/be conversion)
 * @skb: pointer to sk_buff to be indicated to stack
 **/
static void e1000_receive_skb(struct e1000_adapter *adapter,
			      struct net_device *netdev, struct sk_buff *skb,
			      u8 status, __le16 vlan)
{
	skb->protocol = eth_type_trans(skb, netdev);

	if (adapter->vlgrp && (status & E1000_RXD_STAT_VP))
		vlan_gro_receive(&adapter->napi, adapter->vlgrp,
				 le16_to_cpu(vlan), skb);
	else
		napi_gro_receive(&adapter->napi, skb);
}

/**
 * e1000_rx_checksum - Receive Checksum Offload
 * @adapter:     board private structure
 * @status_err:  receive descriptor status and error fields
 * @csum:	receive descriptor csum field
 * @sk_buff:     socket buffer with received data
 **/
static void e1000_rx_checksum(struct e1000_adapter *adapter, u32 status_err,
			      u32 csum, struct sk_buff *skb)
{
	u16 status = (u16)status_err;
	u8 errors = (u8)(status_err >> 24);

	skb_checksum_none_assert(skb);

	/* Ignore Checksum bit is set */
	if (status & E1000_RXD_STAT_IXSM)
		return;
	/* TCP/UDP checksum error bit is set */
	if (errors & E1000_RXD_ERR_TCPE) {
		/* let the stack verify checksum errors */
		adapter->hw_csum_err++;
		return;
	}

	/* TCP/UDP Checksum has not been calculated */
	if (!(status & (E1000_RXD_STAT_TCPCS | E1000_RXD_STAT_UDPCS)))
		return;

	/* It must be a TCP or UDP packet with a valid checksum */
	if (status & E1000_RXD_STAT_TCPCS) {
		/* TCP checksum is good */
		skb->ip_summed = CHECKSUM_UNNECESSARY;
	} else {
		/*
		 * IP fragment with UDP payload
		 * Hardware complements the payload checksum, so we undo it
		 * and then put the value in host order for further stack use.
		 */
		__sum16 sum = (__force __sum16)htons(csum);
		skb->csum = csum_unfold(~sum);
		skb->ip_summed = CHECKSUM_COMPLETE;
	}
	adapter->hw_csum_good++;
}

/**
 * e1000_alloc_rx_buffers - Replace used receive buffers; legacy & extended
 * @adapter: address of board private structure
 **/
static void e1000_alloc_rx_buffers(struct e1000_adapter *adapter,
				   int cleaned_count)
{
	struct net_device *netdev = adapter->netdev;
	struct pci_dev *pdev = adapter->pdev;
	struct e1000_ring *rx_ring = adapter->rx_ring;
	struct e1000_rx_desc *rx_desc;
	struct e1000_buffer *buffer_info;
	struct sk_buff *skb;
	unsigned int i;
	unsigned int bufsz = adapter->rx_buffer_len;

	i = rx_ring->next_to_use;
	buffer_info = &rx_ring->buffer_info[i];

	while (cleaned_count--) {
		skb = buffer_info->skb;
		if (skb) {
			skb_trim(skb, 0);
			goto map_skb;
		}

		skb = netdev_alloc_skb_ip_align(netdev, bufsz);
		if (!skb) {
			/* Better luck next round */
			adapter->alloc_rx_buff_failed++;
			break;
		}

		buffer_info->skb = skb;
map_skb:
		buffer_info->dma = dma_map_single(&pdev->dev, skb->data,
						  adapter->rx_buffer_len,
						  DMA_FROM_DEVICE);
		if (dma_mapping_error(&pdev->dev, buffer_info->dma)) {
			dev_err(&pdev->dev, "Rx DMA map failed\n");
			adapter->rx_dma_failed++;
			break;
		}

		rx_desc = E1000_RX_DESC(*rx_ring, i);
		rx_desc->buffer_addr = cpu_to_le64(buffer_info->dma);

		if (unlikely(!(i & (E1000_RX_BUFFER_WRITE - 1)))) {
			/*
			 * Force memory writes to complete before letting h/w
			 * know there are new descriptors to fetch.  (Only
			 * applicable for weak-ordered memory model archs,
			 * such as IA-64).
			 */
			wmb();
			writel(i, adapter->hw.hw_addr + rx_ring->tail);
		}
		i++;
		if (i == rx_ring->count)
			i = 0;
		buffer_info = &rx_ring->buffer_info[i];
	}

	rx_ring->next_to_use = i;
}

/**
 * e1000_alloc_rx_buffers_ps - Replace used receive buffers; packet split
 * @adapter: address of board private structure
 **/
static void e1000_alloc_rx_buffers_ps(struct e1000_adapter *adapter,
				      int cleaned_count)
{
	struct net_device *netdev = adapter->netdev;
	struct pci_dev *pdev = adapter->pdev;
	union e1000_rx_desc_packet_split *rx_desc;
	struct e1000_ring *rx_ring = adapter->rx_ring;
	struct e1000_buffer *buffer_info;
	struct e1000_ps_page *ps_page;
	struct sk_buff *skb;
	unsigned int i, j;

	i = rx_ring->next_to_use;
	buffer_info = &rx_ring->buffer_info[i];

	while (cleaned_count--) {
		rx_desc = E1000_RX_DESC_PS(*rx_ring, i);

		for (j = 0; j < PS_PAGE_BUFFERS; j++) {
			ps_page = &buffer_info->ps_pages[j];
			if (j >= adapter->rx_ps_pages) {
				/* all unused desc entries get hw null ptr */
				rx_desc->read.buffer_addr[j + 1] =
				    ~cpu_to_le64(0);
				continue;
			}
			if (!ps_page->page) {
				ps_page->page = alloc_page(GFP_ATOMIC);
				if (!ps_page->page) {
					adapter->alloc_rx_buff_failed++;
					goto no_buffers;
				}
				ps_page->dma = dma_map_page(&pdev->dev,
							    ps_page->page,
							    0, PAGE_SIZE,
							    DMA_FROM_DEVICE);
				if (dma_mapping_error(&pdev->dev,
						      ps_page->dma)) {
					dev_err(&adapter->pdev->dev,
						"Rx DMA page map failed\n");
					adapter->rx_dma_failed++;
					goto no_buffers;
				}
			}
			/*
			 * Refresh the desc even if buffer_addrs
			 * didn't change because each write-back
			 * erases this info.
			 */
			rx_desc->read.buffer_addr[j + 1] =
			    cpu_to_le64(ps_page->dma);
		}

		skb = netdev_alloc_skb_ip_align(netdev,
						adapter->rx_ps_bsize0);

		if (!skb) {
			adapter->alloc_rx_buff_failed++;
			break;
		}

		buffer_info->skb = skb;
		buffer_info->dma = dma_map_single(&pdev->dev, skb->data,
						  adapter->rx_ps_bsize0,
						  DMA_FROM_DEVICE);
		if (dma_mapping_error(&pdev->dev, buffer_info->dma)) {
			dev_err(&pdev->dev, "Rx DMA map failed\n");
			adapter->rx_dma_failed++;
			/* cleanup skb */
			dev_kfree_skb_any(skb);
			buffer_info->skb = NULL;
			break;
		}

		rx_desc->read.buffer_addr[0] = cpu_to_le64(buffer_info->dma);

		if (unlikely(!(i & (E1000_RX_BUFFER_WRITE - 1)))) {
			/*
			 * Force memory writes to complete before letting h/w
			 * know there are new descriptors to fetch.  (Only
			 * applicable for weak-ordered memory model archs,
			 * such as IA-64).
			 */
			wmb();
			writel(i << 1, adapter->hw.hw_addr + rx_ring->tail);
		}

		i++;
		if (i == rx_ring->count)
			i = 0;
		buffer_info = &rx_ring->buffer_info[i];
	}

no_buffers:
	rx_ring->next_to_use = i;
}

/**
 * e1000_alloc_jumbo_rx_buffers - Replace used jumbo receive buffers
 * @adapter: address of board private structure
 * @cleaned_count: number of buffers to allocate this pass
 **/

static void e1000_alloc_jumbo_rx_buffers(struct e1000_adapter *adapter,
                                         int cleaned_count)
{
	struct net_device *netdev = adapter->netdev;
	struct pci_dev *pdev = adapter->pdev;
	struct e1000_rx_desc *rx_desc;
	struct e1000_ring *rx_ring = adapter->rx_ring;
	struct e1000_buffer *buffer_info;
	struct sk_buff *skb;
	unsigned int i;
	unsigned int bufsz = 256 - 16 /* for skb_reserve */;

	i = rx_ring->next_to_use;
	buffer_info = &rx_ring->buffer_info[i];

	while (cleaned_count--) {
		skb = buffer_info->skb;
		if (skb) {
			skb_trim(skb, 0);
			goto check_page;
		}

		skb = netdev_alloc_skb_ip_align(netdev, bufsz);
		if (unlikely(!skb)) {
			/* Better luck next round */
			adapter->alloc_rx_buff_failed++;
			break;
		}

		buffer_info->skb = skb;
check_page:
		/* allocate a new page if necessary */
		if (!buffer_info->page) {
			buffer_info->page = alloc_page(GFP_ATOMIC);
			if (unlikely(!buffer_info->page)) {
				adapter->alloc_rx_buff_failed++;
				break;
			}
		}

		if (!buffer_info->dma)
			buffer_info->dma = dma_map_page(&pdev->dev,
			                                buffer_info->page, 0,
			                                PAGE_SIZE,
							DMA_FROM_DEVICE);

		rx_desc = E1000_RX_DESC(*rx_ring, i);
		rx_desc->buffer_addr = cpu_to_le64(buffer_info->dma);

		if (unlikely(++i == rx_ring->count))
			i = 0;
		buffer_info = &rx_ring->buffer_info[i];
	}

	if (likely(rx_ring->next_to_use != i)) {
		rx_ring->next_to_use = i;
		if (unlikely(i-- == 0))
			i = (rx_ring->count - 1);

		/* Force memory writes to complete before letting h/w
		 * know there are new descriptors to fetch.  (Only
		 * applicable for weak-ordered memory model archs,
		 * such as IA-64). */
		wmb();
		writel(i, adapter->hw.hw_addr + rx_ring->tail);
	}
}

/**
 * e1000_clean_rx_irq - Send received data up the network stack; legacy
 * @adapter: board private structure
 *
 * the return value indicates whether actual cleaning was done, there
 * is no guarantee that everything was cleaned
 **/
static bool e1000_clean_rx_irq(struct e1000_adapter *adapter,
			       int *work_done, int work_to_do)
{
	struct net_device *netdev = adapter->netdev;
	struct pci_dev *pdev = adapter->pdev;
	struct e1000_hw *hw = &adapter->hw;
	struct e1000_ring *rx_ring = adapter->rx_ring;
	struct e1000_rx_desc *rx_desc, *next_rxd;
	struct e1000_buffer *buffer_info, *next_buffer;
	u32 length;
	unsigned int i;
	int cleaned_count = 0;
	bool cleaned = 0;
	unsigned int total_rx_bytes = 0, total_rx_packets = 0;

	i = rx_ring->next_to_clean;
	rx_desc = E1000_RX_DESC(*rx_ring, i);
	buffer_info = &rx_ring->buffer_info[i];

	while (rx_desc->status & E1000_RXD_STAT_DD) {
		struct sk_buff *skb;
		u8 status;

		if (*work_done >= work_to_do)
			break;
		(*work_done)++;
		rmb();	/* read descriptor and rx_buffer_info after status DD */

		status = rx_desc->status;
		skb = buffer_info->skb;
		buffer_info->skb = NULL;

		prefetch(skb->data - NET_IP_ALIGN);

		i++;
		if (i == rx_ring->count)
			i = 0;
		next_rxd = E1000_RX_DESC(*rx_ring, i);
		prefetch(next_rxd);

		next_buffer = &rx_ring->buffer_info[i];

		cleaned = 1;
		cleaned_count++;
		dma_unmap_single(&pdev->dev,
				 buffer_info->dma,
				 adapter->rx_buffer_len,
				 DMA_FROM_DEVICE);
		buffer_info->dma = 0;

		length = le16_to_cpu(rx_desc->length);

		/*
		 * !EOP means multiple descriptors were used to store a single
		 * packet, if that's the case we need to toss it.  In fact, we
		 * need to toss every packet with the EOP bit clear and the
		 * next frame that _does_ have the EOP bit set, as it is by
		 * definition only a frame fragment
		 */
		if (unlikely(!(status & E1000_RXD_STAT_EOP)))
			adapter->flags2 |= FLAG2_IS_DISCARDING;

		if (adapter->flags2 & FLAG2_IS_DISCARDING) {
			/* All receives must fit into a single buffer */
			e_dbg("Receive packet consumed multiple buffers\n");
			/* recycle */
			buffer_info->skb = skb;
			if (status & E1000_RXD_STAT_EOP)
				adapter->flags2 &= ~FLAG2_IS_DISCARDING;
			goto next_desc;
		}

		if (rx_desc->errors & E1000_RXD_ERR_FRAME_ERR_MASK) {
			/* recycle */
			buffer_info->skb = skb;
			goto next_desc;
		}

		/* adjust length to remove Ethernet CRC */
		if (!(adapter->flags2 & FLAG2_CRC_STRIPPING))
			length -= 4;

		total_rx_bytes += length;
		total_rx_packets++;

		/*
		 * code added for copybreak, this should improve
		 * performance for small packets with large amounts
		 * of reassembly being done in the stack
		 */
		if (length < copybreak) {
			struct sk_buff *new_skb =
			    netdev_alloc_skb_ip_align(netdev, length);
			if (new_skb) {
				skb_copy_to_linear_data_offset(new_skb,
							       -NET_IP_ALIGN,
							       (skb->data -
								NET_IP_ALIGN),
							       (length +
								NET_IP_ALIGN));
				/* save the skb in buffer_info as good */
				buffer_info->skb = skb;
				skb = new_skb;
			}
			/* else just continue with the old one */
		}
		/* end copybreak code */
		skb_put(skb, length);

		/* Receive Checksum Offload */
		e1000_rx_checksum(adapter,
				  (u32)(status) |
				  ((u32)(rx_desc->errors) << 24),
				  le16_to_cpu(rx_desc->csum), skb);

		e1000_receive_skb(adapter, netdev, skb,status,rx_desc->special);

next_desc:
		rx_desc->status = 0;

		/* return some buffers to hardware, one at a time is too slow */
		if (cleaned_count >= E1000_RX_BUFFER_WRITE) {
			adapter->alloc_rx_buf(adapter, cleaned_count);
			cleaned_count = 0;
		}

		/* use prefetched values */
		rx_desc = next_rxd;
		buffer_info = next_buffer;
	}
	rx_ring->next_to_clean = i;

	cleaned_count = e1000_desc_unused(rx_ring);
	if (cleaned_count)
		adapter->alloc_rx_buf(adapter, cleaned_count);

	adapter->total_rx_bytes += total_rx_bytes;
	adapter->total_rx_packets += total_rx_packets;
	return cleaned;
}

static void e1000_put_txbuf(struct e1000_adapter *adapter,
			     struct e1000_buffer *buffer_info)
{
	if (buffer_info->dma) {
		if (buffer_info->mapped_as_page)
			dma_unmap_page(&adapter->pdev->dev, buffer_info->dma,
				       buffer_info->length, DMA_TO_DEVICE);
		else
			dma_unmap_single(&adapter->pdev->dev, buffer_info->dma,
					 buffer_info->length, DMA_TO_DEVICE);
		buffer_info->dma = 0;
	}
	if (buffer_info->skb) {
		dev_kfree_skb_any(buffer_info->skb);
		buffer_info->skb = NULL;
	}
	buffer_info->time_stamp = 0;
}

static void e1000_print_hw_hang(struct work_struct *work)
{
	struct e1000_adapter *adapter = container_of(work,
	                                             struct e1000_adapter,
	                                             print_hang_task);
	struct e1000_ring *tx_ring = adapter->tx_ring;
	unsigned int i = tx_ring->next_to_clean;
	unsigned int eop = tx_ring->buffer_info[i].next_to_watch;
	struct e1000_tx_desc *eop_desc = E1000_TX_DESC(*tx_ring, eop);
	struct e1000_hw *hw = &adapter->hw;
	u16 phy_status, phy_1000t_status, phy_ext_status;
	u16 pci_status;

	if (test_bit(__E1000_DOWN, &adapter->state))
		return;

	e1e_rphy(hw, PHY_STATUS, &phy_status);
	e1e_rphy(hw, PHY_1000T_STATUS, &phy_1000t_status);
	e1e_rphy(hw, PHY_EXT_STATUS, &phy_ext_status);

	pci_read_config_word(adapter->pdev, PCI_STATUS, &pci_status);

	/* detected Hardware unit hang */
	e_err("Detected Hardware Unit Hang:\n"
	      "  TDH                  <%x>\n"
	      "  TDT                  <%x>\n"
	      "  next_to_use          <%x>\n"
	      "  next_to_clean        <%x>\n"
	      "buffer_info[next_to_clean]:\n"
	      "  time_stamp           <%lx>\n"
	      "  next_to_watch        <%x>\n"
	      "  jiffies              <%lx>\n"
	      "  next_to_watch.status <%x>\n"
	      "MAC Status             <%x>\n"
	      "PHY Status             <%x>\n"
	      "PHY 1000BASE-T Status  <%x>\n"
	      "PHY Extended Status    <%x>\n"
	      "PCI Status             <%x>\n",
	      readl(adapter->hw.hw_addr + tx_ring->head),
	      readl(adapter->hw.hw_addr + tx_ring->tail),
	      tx_ring->next_to_use,
	      tx_ring->next_to_clean,
	      tx_ring->buffer_info[eop].time_stamp,
	      eop,
	      jiffies,
	      eop_desc->upper.fields.status,
	      er32(STATUS),
	      phy_status,
	      phy_1000t_status,
	      phy_ext_status,
	      pci_status);
}

/**
 * e1000_clean_tx_irq - Reclaim resources after transmit completes
 * @adapter: board private structure
 *
 * the return value indicates whether actual cleaning was done, there
 * is no guarantee that everything was cleaned
 **/
static bool e1000_clean_tx_irq(struct e1000_adapter *adapter)
{
	struct net_device *netdev = adapter->netdev;
	struct e1000_hw *hw = &adapter->hw;
	struct e1000_ring *tx_ring = adapter->tx_ring;
	struct e1000_tx_desc *tx_desc, *eop_desc;
	struct e1000_buffer *buffer_info;
	unsigned int i, eop;
	unsigned int count = 0;
	unsigned int total_tx_bytes = 0, total_tx_packets = 0;

	i = tx_ring->next_to_clean;
	eop = tx_ring->buffer_info[i].next_to_watch;
	eop_desc = E1000_TX_DESC(*tx_ring, eop);

	while ((eop_desc->upper.data & cpu_to_le32(E1000_TXD_STAT_DD)) &&
	       (count < tx_ring->count)) {
		bool cleaned = false;
		rmb(); /* read buffer_info after eop_desc */
		for (; !cleaned; count++) {
			tx_desc = E1000_TX_DESC(*tx_ring, i);
			buffer_info = &tx_ring->buffer_info[i];
			cleaned = (i == eop);

			if (cleaned) {
				total_tx_packets += buffer_info->segs;
				total_tx_bytes += buffer_info->bytecount;
			}

			e1000_put_txbuf(adapter, buffer_info);
			tx_desc->upper.data = 0;

			i++;
			if (i == tx_ring->count)
				i = 0;
		}

		if (i == tx_ring->next_to_use)
			break;
		eop = tx_ring->buffer_info[i].next_to_watch;
		eop_desc = E1000_TX_DESC(*tx_ring, eop);
	}

	tx_ring->next_to_clean = i;

#define TX_WAKE_THRESHOLD 32
	if (count && netif_carrier_ok(netdev) &&
	    e1000_desc_unused(tx_ring) >= TX_WAKE_THRESHOLD) {
		/* Make sure that anybody stopping the queue after this
		 * sees the new next_to_clean.
		 */
		smp_mb();

		if (netif_queue_stopped(netdev) &&
		    !(test_bit(__E1000_DOWN, &adapter->state))) {
			netif_wake_queue(netdev);
			++adapter->restart_queue;
		}
	}

	if (adapter->detect_tx_hung) {
		/*
		 * Detect a transmit hang in hardware, this serializes the
		 * check with the clearing of time_stamp and movement of i
		 */
		adapter->detect_tx_hung = 0;
		if (tx_ring->buffer_info[i].time_stamp &&
		    time_after(jiffies, tx_ring->buffer_info[i].time_stamp
			       + (adapter->tx_timeout_factor * HZ)) &&
		    !(er32(STATUS) & E1000_STATUS_TXOFF)) {
			schedule_work(&adapter->print_hang_task);
			netif_stop_queue(netdev);
		}
	}
	adapter->total_tx_bytes += total_tx_bytes;
	adapter->total_tx_packets += total_tx_packets;
	return count < tx_ring->count;
}

/**
 * e1000_clean_rx_irq_ps - Send received data up the network stack; packet split
 * @adapter: board private structure
 *
 * the return value indicates whether actual cleaning was done, there
 * is no guarantee that everything was cleaned
 **/
static bool e1000_clean_rx_irq_ps(struct e1000_adapter *adapter,
				  int *work_done, int work_to_do)
{
	struct e1000_hw *hw = &adapter->hw;
	union e1000_rx_desc_packet_split *rx_desc, *next_rxd;
	struct net_device *netdev = adapter->netdev;
	struct pci_dev *pdev = adapter->pdev;
	struct e1000_ring *rx_ring = adapter->rx_ring;
	struct e1000_buffer *buffer_info, *next_buffer;
	struct e1000_ps_page *ps_page;
	struct sk_buff *skb;
	unsigned int i, j;
	u32 length, staterr;
	int cleaned_count = 0;
	bool cleaned = 0;
	unsigned int total_rx_bytes = 0, total_rx_packets = 0;

	i = rx_ring->next_to_clean;
	rx_desc = E1000_RX_DESC_PS(*rx_ring, i);
	staterr = le32_to_cpu(rx_desc->wb.middle.status_error);
	buffer_info = &rx_ring->buffer_info[i];

	while (staterr & E1000_RXD_STAT_DD) {
		if (*work_done >= work_to_do)
			break;
		(*work_done)++;
		skb = buffer_info->skb;
		rmb();	/* read descriptor and rx_buffer_info after status DD */

		/* in the packet split case this is header only */
		prefetch(skb->data - NET_IP_ALIGN);

		i++;
		if (i == rx_ring->count)
			i = 0;
		next_rxd = E1000_RX_DESC_PS(*rx_ring, i);
		prefetch(next_rxd);

		next_buffer = &rx_ring->buffer_info[i];

		cleaned = 1;
		cleaned_count++;
		dma_unmap_single(&pdev->dev, buffer_info->dma,
				 adapter->rx_ps_bsize0, DMA_FROM_DEVICE);
		buffer_info->dma = 0;

		/* see !EOP comment in other Rx routine */
		if (!(staterr & E1000_RXD_STAT_EOP))
			adapter->flags2 |= FLAG2_IS_DISCARDING;

		if (adapter->flags2 & FLAG2_IS_DISCARDING) {
			e_dbg("Packet Split buffers didn't pick up the full "
			      "packet\n");
			dev_kfree_skb_irq(skb);
			if (staterr & E1000_RXD_STAT_EOP)
				adapter->flags2 &= ~FLAG2_IS_DISCARDING;
			goto next_desc;
		}

		if (staterr & E1000_RXDEXT_ERR_FRAME_ERR_MASK) {
			dev_kfree_skb_irq(skb);
			goto next_desc;
		}

		length = le16_to_cpu(rx_desc->wb.middle.length0);

		if (!length) {
			e_dbg("Last part of the packet spanning multiple "
			      "descriptors\n");
			dev_kfree_skb_irq(skb);
			goto next_desc;
		}

		/* Good Receive */
		skb_put(skb, length);

		{
		/*
		 * this looks ugly, but it seems compiler issues make it
		 * more efficient than reusing j
		 */
		int l1 = le16_to_cpu(rx_desc->wb.upper.length[0]);

		/*
		 * page alloc/put takes too long and effects small packet
		 * throughput, so unsplit small packets and save the alloc/put
		 * only valid in softirq (napi) context to call kmap_*
		 */
		if (l1 && (l1 <= copybreak) &&
		    ((length + l1) <= adapter->rx_ps_bsize0)) {
			u8 *vaddr;

			ps_page = &buffer_info->ps_pages[0];

			/*
			 * there is no documentation about how to call
			 * kmap_atomic, so we can't hold the mapping
			 * very long
			 */
			dma_sync_single_for_cpu(&pdev->dev, ps_page->dma,
						PAGE_SIZE, DMA_FROM_DEVICE);
			vaddr = kmap_atomic(ps_page->page, KM_SKB_DATA_SOFTIRQ);
			memcpy(skb_tail_pointer(skb), vaddr, l1);
			kunmap_atomic(vaddr, KM_SKB_DATA_SOFTIRQ);
			dma_sync_single_for_device(&pdev->dev, ps_page->dma,
						   PAGE_SIZE, DMA_FROM_DEVICE);

			/* remove the CRC */
			if (!(adapter->flags2 & FLAG2_CRC_STRIPPING))
				l1 -= 4;

			skb_put(skb, l1);
			goto copydone;
		} /* if */
		}

		for (j = 0; j < PS_PAGE_BUFFERS; j++) {
			length = le16_to_cpu(rx_desc->wb.upper.length[j]);
			if (!length)
				break;

			ps_page = &buffer_info->ps_pages[j];
			dma_unmap_page(&pdev->dev, ps_page->dma, PAGE_SIZE,
				       DMA_FROM_DEVICE);
			ps_page->dma = 0;
			skb_fill_page_desc(skb, j, ps_page->page, 0, length);
			ps_page->page = NULL;
			skb->len += length;
			skb->data_len += length;
			skb->truesize += length;
		}

		/* strip the ethernet crc, problem is we're using pages now so
		 * this whole operation can get a little cpu intensive
		 */
		if (!(adapter->flags2 & FLAG2_CRC_STRIPPING))
			pskb_trim(skb, skb->len - 4);

copydone:
		total_rx_bytes += skb->len;
		total_rx_packets++;

		e1000_rx_checksum(adapter, staterr, le16_to_cpu(
			rx_desc->wb.lower.hi_dword.csum_ip.csum), skb);

		if (rx_desc->wb.upper.header_status &
			   cpu_to_le16(E1000_RXDPS_HDRSTAT_HDRSP))
			adapter->rx_hdr_split++;

		e1000_receive_skb(adapter, netdev, skb,
				  staterr, rx_desc->wb.middle.vlan);

next_desc:
		rx_desc->wb.middle.status_error &= cpu_to_le32(~0xFF);
		buffer_info->skb = NULL;

		/* return some buffers to hardware, one at a time is too slow */
		if (cleaned_count >= E1000_RX_BUFFER_WRITE) {
			adapter->alloc_rx_buf(adapter, cleaned_count);
			cleaned_count = 0;
		}

		/* use prefetched values */
		rx_desc = next_rxd;
		buffer_info = next_buffer;

		staterr = le32_to_cpu(rx_desc->wb.middle.status_error);
	}
	rx_ring->next_to_clean = i;

	cleaned_count = e1000_desc_unused(rx_ring);
	if (cleaned_count)
		adapter->alloc_rx_buf(adapter, cleaned_count);

	adapter->total_rx_bytes += total_rx_bytes;
	adapter->total_rx_packets += total_rx_packets;
	return cleaned;
}

/**
 * e1000_consume_page - helper function
 **/
static void e1000_consume_page(struct e1000_buffer *bi, struct sk_buff *skb,
                               u16 length)
{
	bi->page = NULL;
	skb->len += length;
	skb->data_len += length;
	skb->truesize += length;
}

/**
 * e1000_clean_jumbo_rx_irq - Send received data up the network stack; legacy
 * @adapter: board private structure
 *
 * the return value indicates whether actual cleaning was done, there
 * is no guarantee that everything was cleaned
 **/

static bool e1000_clean_jumbo_rx_irq(struct e1000_adapter *adapter,
                                     int *work_done, int work_to_do)
{
	struct net_device *netdev = adapter->netdev;
	struct pci_dev *pdev = adapter->pdev;
	struct e1000_ring *rx_ring = adapter->rx_ring;
	struct e1000_rx_desc *rx_desc, *next_rxd;
	struct e1000_buffer *buffer_info, *next_buffer;
	u32 length;
	unsigned int i;
	int cleaned_count = 0;
	bool cleaned = false;
	unsigned int total_rx_bytes=0, total_rx_packets=0;

	i = rx_ring->next_to_clean;
	rx_desc = E1000_RX_DESC(*rx_ring, i);
	buffer_info = &rx_ring->buffer_info[i];

	while (rx_desc->status & E1000_RXD_STAT_DD) {
		struct sk_buff *skb;
		u8 status;

		if (*work_done >= work_to_do)
			break;
		(*work_done)++;
		rmb();	/* read descriptor and rx_buffer_info after status DD */

		status = rx_desc->status;
		skb = buffer_info->skb;
		buffer_info->skb = NULL;

		++i;
		if (i == rx_ring->count)
			i = 0;
		next_rxd = E1000_RX_DESC(*rx_ring, i);
		prefetch(next_rxd);

		next_buffer = &rx_ring->buffer_info[i];

		cleaned = true;
		cleaned_count++;
		dma_unmap_page(&pdev->dev, buffer_info->dma, PAGE_SIZE,
			       DMA_FROM_DEVICE);
		buffer_info->dma = 0;

		length = le16_to_cpu(rx_desc->length);

		/* errors is only valid for DD + EOP descriptors */
		if (unlikely((status & E1000_RXD_STAT_EOP) &&
		    (rx_desc->errors & E1000_RXD_ERR_FRAME_ERR_MASK))) {
				/* recycle both page and skb */
				buffer_info->skb = skb;
				/* an error means any chain goes out the window
				 * too */
				if (rx_ring->rx_skb_top)
					dev_kfree_skb_irq(rx_ring->rx_skb_top);
				rx_ring->rx_skb_top = NULL;
				goto next_desc;
		}

#define rxtop (rx_ring->rx_skb_top)
		if (!(status & E1000_RXD_STAT_EOP)) {
			/* this descriptor is only the beginning (or middle) */
			if (!rxtop) {
				/* this is the beginning of a chain */
				rxtop = skb;
				skb_fill_page_desc(rxtop, 0, buffer_info->page,
				                   0, length);
			} else {
				/* this is the middle of a chain */
				skb_fill_page_desc(rxtop,
				    skb_shinfo(rxtop)->nr_frags,
				    buffer_info->page, 0, length);
				/* re-use the skb, only consumed the page */
				buffer_info->skb = skb;
			}
			e1000_consume_page(buffer_info, rxtop, length);
			goto next_desc;
		} else {
			if (rxtop) {
				/* end of the chain */
				skb_fill_page_desc(rxtop,
				    skb_shinfo(rxtop)->nr_frags,
				    buffer_info->page, 0, length);
				/* re-use the current skb, we only consumed the
				 * page */
				buffer_info->skb = skb;
				skb = rxtop;
				rxtop = NULL;
				e1000_consume_page(buffer_info, skb, length);
			} else {
				/* no chain, got EOP, this buf is the packet
				 * copybreak to save the put_page/alloc_page */
				if (length <= copybreak &&
				    skb_tailroom(skb) >= length) {
					u8 *vaddr;
					vaddr = kmap_atomic(buffer_info->page,
					                   KM_SKB_DATA_SOFTIRQ);
					memcpy(skb_tail_pointer(skb), vaddr,
					       length);
					kunmap_atomic(vaddr,
					              KM_SKB_DATA_SOFTIRQ);
					/* re-use the page, so don't erase
					 * buffer_info->page */
					skb_put(skb, length);
				} else {
					skb_fill_page_desc(skb, 0,
					                   buffer_info->page, 0,
				                           length);
					e1000_consume_page(buffer_info, skb,
					                   length);
				}
			}
		}

		/* Receive Checksum Offload XXX recompute due to CRC strip? */
		e1000_rx_checksum(adapter,
		                  (u32)(status) |
		                  ((u32)(rx_desc->errors) << 24),
		                  le16_to_cpu(rx_desc->csum), skb);

		/* probably a little skewed due to removing CRC */
		total_rx_bytes += skb->len;
		total_rx_packets++;

		/* eth type trans needs skb->data to point to something */
		if (!pskb_may_pull(skb, ETH_HLEN)) {
			e_err("pskb_may_pull failed.\n");
			dev_kfree_skb_irq(skb);
			goto next_desc;
		}

		e1000_receive_skb(adapter, netdev, skb, status,
		                  rx_desc->special);

next_desc:
		rx_desc->status = 0;

		/* return some buffers to hardware, one at a time is too slow */
		if (unlikely(cleaned_count >= E1000_RX_BUFFER_WRITE)) {
			adapter->alloc_rx_buf(adapter, cleaned_count);
			cleaned_count = 0;
		}

		/* use prefetched values */
		rx_desc = next_rxd;
		buffer_info = next_buffer;
	}
	rx_ring->next_to_clean = i;

	cleaned_count = e1000_desc_unused(rx_ring);
	if (cleaned_count)
		adapter->alloc_rx_buf(adapter, cleaned_count);

	adapter->total_rx_bytes += total_rx_bytes;
	adapter->total_rx_packets += total_rx_packets;
	return cleaned;
}

/**
 * e1000_clean_rx_ring - Free Rx Buffers per Queue
 * @adapter: board private structure
 **/
static void e1000_clean_rx_ring(struct e1000_adapter *adapter)
{
	struct e1000_ring *rx_ring = adapter->rx_ring;
	struct e1000_buffer *buffer_info;
	struct e1000_ps_page *ps_page;
	struct pci_dev *pdev = adapter->pdev;
	unsigned int i, j;

	/* Free all the Rx ring sk_buffs */
	for (i = 0; i < rx_ring->count; i++) {
		buffer_info = &rx_ring->buffer_info[i];
		if (buffer_info->dma) {
			if (adapter->clean_rx == e1000_clean_rx_irq)
				dma_unmap_single(&pdev->dev, buffer_info->dma,
						 adapter->rx_buffer_len,
						 DMA_FROM_DEVICE);
			else if (adapter->clean_rx == e1000_clean_jumbo_rx_irq)
				dma_unmap_page(&pdev->dev, buffer_info->dma,
				               PAGE_SIZE,
					       DMA_FROM_DEVICE);
			else if (adapter->clean_rx == e1000_clean_rx_irq_ps)
				dma_unmap_single(&pdev->dev, buffer_info->dma,
						 adapter->rx_ps_bsize0,
						 DMA_FROM_DEVICE);
			buffer_info->dma = 0;
		}

		if (buffer_info->page) {
			put_page(buffer_info->page);
			buffer_info->page = NULL;
		}

		if (buffer_info->skb) {
			dev_kfree_skb(buffer_info->skb);
			buffer_info->skb = NULL;
		}

		for (j = 0; j < PS_PAGE_BUFFERS; j++) {
			ps_page = &buffer_info->ps_pages[j];
			if (!ps_page->page)
				break;
			dma_unmap_page(&pdev->dev, ps_page->dma, PAGE_SIZE,
				       DMA_FROM_DEVICE);
			ps_page->dma = 0;
			put_page(ps_page->page);
			ps_page->page = NULL;
		}
	}

	/* there also may be some cached data from a chained receive */
	if (rx_ring->rx_skb_top) {
		dev_kfree_skb(rx_ring->rx_skb_top);
		rx_ring->rx_skb_top = NULL;
	}

	/* Zero out the descriptor ring */
	memset(rx_ring->desc, 0, rx_ring->size);

	rx_ring->next_to_clean = 0;
	rx_ring->next_to_use = 0;
	adapter->flags2 &= ~FLAG2_IS_DISCARDING;

	writel(0, adapter->hw.hw_addr + rx_ring->head);
	writel(0, adapter->hw.hw_addr + rx_ring->tail);
}

static void e1000e_downshift_workaround(struct work_struct *work)
{
	struct e1000_adapter *adapter = container_of(work,
					struct e1000_adapter, downshift_task);

	if (test_bit(__E1000_DOWN, &adapter->state))
		return;

	e1000e_gig_downshift_workaround_ich8lan(&adapter->hw);
}

/**
 * e1000_intr_msi - Interrupt Handler
 * @irq: interrupt number
 * @data: pointer to a network interface device structure
 **/
static irqreturn_t e1000_intr_msi(int irq, void *data)
{
	struct net_device *netdev = data;
	struct e1000_adapter *adapter = netdev_priv(netdev);
	struct e1000_hw *hw = &adapter->hw;
	u32 icr = er32(ICR);

	/*
	 * read ICR disables interrupts using IAM
	 */

	if (icr & E1000_ICR_LSC) {
		hw->mac.get_link_status = 1;
		/*
		 * ICH8 workaround-- Call gig speed drop workaround on cable
		 * disconnect (LSC) before accessing any PHY registers
		 */
		if ((adapter->flags & FLAG_LSC_GIG_SPEED_DROP) &&
		    (!(er32(STATUS) & E1000_STATUS_LU)))
			schedule_work(&adapter->downshift_task);

		/*
		 * 80003ES2LAN workaround-- For packet buffer work-around on
		 * link down event; disable receives here in the ISR and reset
		 * adapter in watchdog
		 */
		if (netif_carrier_ok(netdev) &&
		    adapter->flags & FLAG_RX_NEEDS_RESTART) {
			/* disable receives */
			u32 rctl = er32(RCTL);
			ew32(RCTL, rctl & ~E1000_RCTL_EN);
			adapter->flags |= FLAG_RX_RESTART_NOW;
		}
		/* guard against interrupt when we're going down */
		if (!test_bit(__E1000_DOWN, &adapter->state))
			mod_timer(&adapter->watchdog_timer, jiffies + 1);
	}

	if (napi_schedule_prep(&adapter->napi)) {
		adapter->total_tx_bytes = 0;
		adapter->total_tx_packets = 0;
		adapter->total_rx_bytes = 0;
		adapter->total_rx_packets = 0;
		__napi_schedule(&adapter->napi);
	}

	return IRQ_HANDLED;
}

/**
 * e1000_intr - Interrupt Handler
 * @irq: interrupt number
 * @data: pointer to a network interface device structure
 **/
static irqreturn_t e1000_intr(int irq, void *data)
{
	struct net_device *netdev = data;
	struct e1000_adapter *adapter = netdev_priv(netdev);
	struct e1000_hw *hw = &adapter->hw;
	u32 rctl, icr = er32(ICR);

	if (!icr || test_bit(__E1000_DOWN, &adapter->state))
		return IRQ_NONE;  /* Not our interrupt */

	/*
	 * IMS will not auto-mask if INT_ASSERTED is not set, and if it is
	 * not set, then the adapter didn't send an interrupt
	 */
	if (!(icr & E1000_ICR_INT_ASSERTED))
		return IRQ_NONE;

	/*
	 * Interrupt Auto-Mask...upon reading ICR,
	 * interrupts are masked.  No need for the
	 * IMC write
	 */

	if (icr & E1000_ICR_LSC) {
		hw->mac.get_link_status = 1;
		/*
		 * ICH8 workaround-- Call gig speed drop workaround on cable
		 * disconnect (LSC) before accessing any PHY registers
		 */
		if ((adapter->flags & FLAG_LSC_GIG_SPEED_DROP) &&
		    (!(er32(STATUS) & E1000_STATUS_LU)))
			schedule_work(&adapter->downshift_task);

		/*
		 * 80003ES2LAN workaround--
		 * For packet buffer work-around on link down event;
		 * disable receives here in the ISR and
		 * reset adapter in watchdog
		 */
		if (netif_carrier_ok(netdev) &&
		    (adapter->flags & FLAG_RX_NEEDS_RESTART)) {
			/* disable receives */
			rctl = er32(RCTL);
			ew32(RCTL, rctl & ~E1000_RCTL_EN);
			adapter->flags |= FLAG_RX_RESTART_NOW;
		}
		/* guard against interrupt when we're going down */
		if (!test_bit(__E1000_DOWN, &adapter->state))
			mod_timer(&adapter->watchdog_timer, jiffies + 1);
	}

	if (napi_schedule_prep(&adapter->napi)) {
		adapter->total_tx_bytes = 0;
		adapter->total_tx_packets = 0;
		adapter->total_rx_bytes = 0;
		adapter->total_rx_packets = 0;
		__napi_schedule(&adapter->napi);
	}

	return IRQ_HANDLED;
}

static irqreturn_t e1000_msix_other(int irq, void *data)
{
	struct net_device *netdev = data;
	struct e1000_adapter *adapter = netdev_priv(netdev);
	struct e1000_hw *hw = &adapter->hw;
	u32 icr = er32(ICR);

	if (!(icr & E1000_ICR_INT_ASSERTED)) {
		if (!test_bit(__E1000_DOWN, &adapter->state))
			ew32(IMS, E1000_IMS_OTHER);
		return IRQ_NONE;
	}

	if (icr & adapter->eiac_mask)
		ew32(ICS, (icr & adapter->eiac_mask));

	if (icr & E1000_ICR_OTHER) {
		if (!(icr & E1000_ICR_LSC))
			goto no_link_interrupt;
		hw->mac.get_link_status = 1;
		/* guard against interrupt when we're going down */
		if (!test_bit(__E1000_DOWN, &adapter->state))
			mod_timer(&adapter->watchdog_timer, jiffies + 1);
	}

no_link_interrupt:
	if (!test_bit(__E1000_DOWN, &adapter->state))
		ew32(IMS, E1000_IMS_LSC | E1000_IMS_OTHER);

	return IRQ_HANDLED;
}


static irqreturn_t e1000_intr_msix_tx(int irq, void *data)
{
	struct net_device *netdev = data;
	struct e1000_adapter *adapter = netdev_priv(netdev);
	struct e1000_hw *hw = &adapter->hw;
	struct e1000_ring *tx_ring = adapter->tx_ring;


	adapter->total_tx_bytes = 0;
	adapter->total_tx_packets = 0;

	if (!e1000_clean_tx_irq(adapter))
		/* Ring was not completely cleaned, so fire another interrupt */
		ew32(ICS, tx_ring->ims_val);

	return IRQ_HANDLED;
}

static irqreturn_t e1000_intr_msix_rx(int irq, void *data)
{
	struct net_device *netdev = data;
	struct e1000_adapter *adapter = netdev_priv(netdev);

	/* Write the ITR value calculated at the end of the
	 * previous interrupt.
	 */
	if (adapter->rx_ring->set_itr) {
		writel(1000000000 / (adapter->rx_ring->itr_val * 256),
		       adapter->hw.hw_addr + adapter->rx_ring->itr_register);
		adapter->rx_ring->set_itr = 0;
	}

	if (napi_schedule_prep(&adapter->napi)) {
		adapter->total_rx_bytes = 0;
		adapter->total_rx_packets = 0;
		__napi_schedule(&adapter->napi);
	}
	return IRQ_HANDLED;
}

/**
 * e1000_configure_msix - Configure MSI-X hardware
 *
 * e1000_configure_msix sets up the hardware to properly
 * generate MSI-X interrupts.
 **/
static void e1000_configure_msix(struct e1000_adapter *adapter)
{
	struct e1000_hw *hw = &adapter->hw;
	struct e1000_ring *rx_ring = adapter->rx_ring;
	struct e1000_ring *tx_ring = adapter->tx_ring;
	int vector = 0;
	u32 ctrl_ext, ivar = 0;

	adapter->eiac_mask = 0;

	/* Workaround issue with spurious interrupts on 82574 in MSI-X mode */
	if (hw->mac.type == e1000_82574) {
		u32 rfctl = er32(RFCTL);
		rfctl |= E1000_RFCTL_ACK_DIS;
		ew32(RFCTL, rfctl);
	}

#define E1000_IVAR_INT_ALLOC_VALID	0x8
	/* Configure Rx vector */
	rx_ring->ims_val = E1000_IMS_RXQ0;
	adapter->eiac_mask |= rx_ring->ims_val;
	if (rx_ring->itr_val)
		writel(1000000000 / (rx_ring->itr_val * 256),
		       hw->hw_addr + rx_ring->itr_register);
	else
		writel(1, hw->hw_addr + rx_ring->itr_register);
	ivar = E1000_IVAR_INT_ALLOC_VALID | vector;

	/* Configure Tx vector */
	tx_ring->ims_val = E1000_IMS_TXQ0;
	vector++;
	if (tx_ring->itr_val)
		writel(1000000000 / (tx_ring->itr_val * 256),
		       hw->hw_addr + tx_ring->itr_register);
	else
		writel(1, hw->hw_addr + tx_ring->itr_register);
	adapter->eiac_mask |= tx_ring->ims_val;
	ivar |= ((E1000_IVAR_INT_ALLOC_VALID | vector) << 8);

	/* set vector for Other Causes, e.g. link changes */
	vector++;
	ivar |= ((E1000_IVAR_INT_ALLOC_VALID | vector) << 16);
	if (rx_ring->itr_val)
		writel(1000000000 / (rx_ring->itr_val * 256),
		       hw->hw_addr + E1000_EITR_82574(vector));
	else
		writel(1, hw->hw_addr + E1000_EITR_82574(vector));

	/* Cause Tx interrupts on every write back */
	ivar |= (1 << 31);

	ew32(IVAR, ivar);

	/* enable MSI-X PBA support */
	ctrl_ext = er32(CTRL_EXT);
	ctrl_ext |= E1000_CTRL_EXT_PBA_CLR;

	/* Auto-Mask Other interrupts upon ICR read */
#define E1000_EIAC_MASK_82574   0x01F00000
	ew32(IAM, ~E1000_EIAC_MASK_82574 | E1000_IMS_OTHER);
	ctrl_ext |= E1000_CTRL_EXT_EIAME;
	ew32(CTRL_EXT, ctrl_ext);
	e1e_flush();
}

void e1000e_reset_interrupt_capability(struct e1000_adapter *adapter)
{
	if (adapter->msix_entries) {
		pci_disable_msix(adapter->pdev);
		kfree(adapter->msix_entries);
		adapter->msix_entries = NULL;
	} else if (adapter->flags & FLAG_MSI_ENABLED) {
		pci_disable_msi(adapter->pdev);
		adapter->flags &= ~FLAG_MSI_ENABLED;
	}
}

/**
 * e1000e_set_interrupt_capability - set MSI or MSI-X if supported
 *
 * Attempt to configure interrupts using the best available
 * capabilities of the hardware and kernel.
 **/
void e1000e_set_interrupt_capability(struct e1000_adapter *adapter)
{
	int err;
	int i;

	switch (adapter->int_mode) {
	case E1000E_INT_MODE_MSIX:
		if (adapter->flags & FLAG_HAS_MSIX) {
			adapter->num_vectors = 3; /* RxQ0, TxQ0 and other */
			adapter->msix_entries = kcalloc(adapter->num_vectors,
						      sizeof(struct msix_entry),
						      GFP_KERNEL);
			if (adapter->msix_entries) {
				for (i = 0; i < adapter->num_vectors; i++)
					adapter->msix_entries[i].entry = i;

				err = pci_enable_msix(adapter->pdev,
						      adapter->msix_entries,
						      adapter->num_vectors);
				if (err == 0)
					return;
			}
			/* MSI-X failed, so fall through and try MSI */
			e_err("Failed to initialize MSI-X interrupts.  "
			      "Falling back to MSI interrupts.\n");
			e1000e_reset_interrupt_capability(adapter);
		}
		adapter->int_mode = E1000E_INT_MODE_MSI;
		/* Fall through */
	case E1000E_INT_MODE_MSI:
		if (!pci_enable_msi(adapter->pdev)) {
			adapter->flags |= FLAG_MSI_ENABLED;
		} else {
			adapter->int_mode = E1000E_INT_MODE_LEGACY;
			e_err("Failed to initialize MSI interrupts.  Falling "
			      "back to legacy interrupts.\n");
		}
		/* Fall through */
	case E1000E_INT_MODE_LEGACY:
		/* Don't do anything; this is the system default */
		break;
	}

	/* store the number of vectors being used */
	adapter->num_vectors = 1;
}

/**
 * e1000_request_msix - Initialize MSI-X interrupts
 *
 * e1000_request_msix allocates MSI-X vectors and requests interrupts from the
 * kernel.
 **/
static int e1000_request_msix(struct e1000_adapter *adapter)
{
	struct net_device *netdev = adapter->netdev;
	int err = 0, vector = 0;

	if (strlen(netdev->name) < (IFNAMSIZ - 5))
		snprintf(adapter->rx_ring->name,
			 sizeof(adapter->rx_ring->name) - 1,
			 "%s-rx-0", netdev->name);
	else
		memcpy(adapter->rx_ring->name, netdev->name, IFNAMSIZ);
	err = request_irq(adapter->msix_entries[vector].vector,
			  e1000_intr_msix_rx, 0, adapter->rx_ring->name,
			  netdev);
	if (err)
		goto out;
	adapter->rx_ring->itr_register = E1000_EITR_82574(vector);
	adapter->rx_ring->itr_val = adapter->itr;
	vector++;

	if (strlen(netdev->name) < (IFNAMSIZ - 5))
		snprintf(adapter->tx_ring->name,
			 sizeof(adapter->tx_ring->name) - 1,
			 "%s-tx-0", netdev->name);
	else
		memcpy(adapter->tx_ring->name, netdev->name, IFNAMSIZ);
	err = request_irq(adapter->msix_entries[vector].vector,
			  e1000_intr_msix_tx, 0, adapter->tx_ring->name,
			  netdev);
	if (err)
		goto out;
	adapter->tx_ring->itr_register = E1000_EITR_82574(vector);
	adapter->tx_ring->itr_val = adapter->itr;
	vector++;

	err = request_irq(adapter->msix_entries[vector].vector,
			  e1000_msix_other, 0, netdev->name, netdev);
	if (err)
		goto out;

	e1000_configure_msix(adapter);
	return 0;
out:
	return err;
}

/**
 * e1000_request_irq - initialize interrupts
 *
 * Attempts to configure interrupts using the best available
 * capabilities of the hardware and kernel.
 **/
static int e1000_request_irq(struct e1000_adapter *adapter)
{
	struct net_device *netdev = adapter->netdev;
	int err;

	if (adapter->msix_entries) {
		err = e1000_request_msix(adapter);
		if (!err)
			return err;
		/* fall back to MSI */
		e1000e_reset_interrupt_capability(adapter);
		adapter->int_mode = E1000E_INT_MODE_MSI;
		e1000e_set_interrupt_capability(adapter);
	}
	if (adapter->flags & FLAG_MSI_ENABLED) {
		err = request_irq(adapter->pdev->irq, e1000_intr_msi, 0,
				  netdev->name, netdev);
		if (!err)
			return err;

		/* fall back to legacy interrupt */
		e1000e_reset_interrupt_capability(adapter);
		adapter->int_mode = E1000E_INT_MODE_LEGACY;
	}

	err = request_irq(adapter->pdev->irq, e1000_intr, IRQF_SHARED,
			  netdev->name, netdev);
	if (err)
		e_err("Unable to allocate interrupt, Error: %d\n", err);

	return err;
}

static void e1000_free_irq(struct e1000_adapter *adapter)
{
	struct net_device *netdev = adapter->netdev;

	if (adapter->msix_entries) {
		int vector = 0;

		free_irq(adapter->msix_entries[vector].vector, netdev);
		vector++;

		free_irq(adapter->msix_entries[vector].vector, netdev);
		vector++;

		/* Other Causes interrupt vector */
		free_irq(adapter->msix_entries[vector].vector, netdev);
		return;
	}

	free_irq(adapter->pdev->irq, netdev);
}

/**
 * e1000_irq_disable - Mask off interrupt generation on the NIC
 **/
static void e1000_irq_disable(struct e1000_adapter *adapter)
{
	struct e1000_hw *hw = &adapter->hw;

	ew32(IMC, ~0);
	if (adapter->msix_entries)
		ew32(EIAC_82574, 0);
	e1e_flush();

	if (adapter->msix_entries) {
		int i;
		for (i = 0; i < adapter->num_vectors; i++)
			synchronize_irq(adapter->msix_entries[i].vector);
	} else {
		synchronize_irq(adapter->pdev->irq);
	}
}

/**
 * e1000_irq_enable - Enable default interrupt generation settings
 **/
static void e1000_irq_enable(struct e1000_adapter *adapter)
{
	struct e1000_hw *hw = &adapter->hw;

	if (adapter->msix_entries) {
		ew32(EIAC_82574, adapter->eiac_mask & E1000_EIAC_MASK_82574);
		ew32(IMS, adapter->eiac_mask | E1000_IMS_OTHER | E1000_IMS_LSC);
	} else {
		ew32(IMS, IMS_ENABLE_MASK);
	}
	e1e_flush();
}

/**
 * e1000e_get_hw_control - get control of the h/w from f/w
 * @adapter: address of board private structure
 *
 * e1000e_get_hw_control sets {CTRL_EXT|SWSM}:DRV_LOAD bit.
 * For ASF and Pass Through versions of f/w this means that
 * the driver is loaded. For AMT version (only with 82573)
 * of the f/w this means that the network i/f is open.
 **/
void e1000e_get_hw_control(struct e1000_adapter *adapter)
{
	struct e1000_hw *hw = &adapter->hw;
	u32 ctrl_ext;
	u32 swsm;

	/* Let firmware know the driver has taken over */
	if (adapter->flags & FLAG_HAS_SWSM_ON_LOAD) {
		swsm = er32(SWSM);
		ew32(SWSM, swsm | E1000_SWSM_DRV_LOAD);
	} else if (adapter->flags & FLAG_HAS_CTRLEXT_ON_LOAD) {
		ctrl_ext = er32(CTRL_EXT);
		ew32(CTRL_EXT, ctrl_ext | E1000_CTRL_EXT_DRV_LOAD);
	}
}

/**
 * e1000e_release_hw_control - release control of the h/w to f/w
 * @adapter: address of board private structure
 *
 * e1000e_release_hw_control resets {CTRL_EXT|SWSM}:DRV_LOAD bit.
 * For ASF and Pass Through versions of f/w this means that the
 * driver is no longer loaded. For AMT version (only with 82573) i
 * of the f/w this means that the network i/f is closed.
 *
 **/
void e1000e_release_hw_control(struct e1000_adapter *adapter)
{
	struct e1000_hw *hw = &adapter->hw;
	u32 ctrl_ext;
	u32 swsm;

	/* Let firmware taken over control of h/w */
	if (adapter->flags & FLAG_HAS_SWSM_ON_LOAD) {
		swsm = er32(SWSM);
		ew32(SWSM, swsm & ~E1000_SWSM_DRV_LOAD);
	} else if (adapter->flags & FLAG_HAS_CTRLEXT_ON_LOAD) {
		ctrl_ext = er32(CTRL_EXT);
		ew32(CTRL_EXT, ctrl_ext & ~E1000_CTRL_EXT_DRV_LOAD);
	}
}

/**
 * @e1000_alloc_ring - allocate memory for a ring structure
 **/
static int e1000_alloc_ring_dma(struct e1000_adapter *adapter,
				struct e1000_ring *ring)
{
	struct pci_dev *pdev = adapter->pdev;

	ring->desc = dma_alloc_coherent(&pdev->dev, ring->size, &ring->dma,
					GFP_KERNEL);
	if (!ring->desc)
		return -ENOMEM;

	return 0;
}

/**
 * e1000e_setup_tx_resources - allocate Tx resources (Descriptors)
 * @adapter: board private structure
 *
 * Return 0 on success, negative on failure
 **/
int e1000e_setup_tx_resources(struct e1000_adapter *adapter)
{
	struct e1000_ring *tx_ring = adapter->tx_ring;
	int err = -ENOMEM, size;

	size = sizeof(struct e1000_buffer) * tx_ring->count;
	tx_ring->buffer_info = vzalloc(size);
	if (!tx_ring->buffer_info)
		goto err;

	/* round up to nearest 4K */
	tx_ring->size = tx_ring->count * sizeof(struct e1000_tx_desc);
	tx_ring->size = ALIGN(tx_ring->size, 4096);

	err = e1000_alloc_ring_dma(adapter, tx_ring);
	if (err)
		goto err;

	tx_ring->next_to_use = 0;
	tx_ring->next_to_clean = 0;

	return 0;
err:
	vfree(tx_ring->buffer_info);
	e_err("Unable to allocate memory for the transmit descriptor ring\n");
	return err;
}

/**
 * e1000e_setup_rx_resources - allocate Rx resources (Descriptors)
 * @adapter: board private structure
 *
 * Returns 0 on success, negative on failure
 **/
int e1000e_setup_rx_resources(struct e1000_adapter *adapter)
{
	struct e1000_ring *rx_ring = adapter->rx_ring;
	struct e1000_buffer *buffer_info;
	int i, size, desc_len, err = -ENOMEM;

	size = sizeof(struct e1000_buffer) * rx_ring->count;
	rx_ring->buffer_info = vzalloc(size);
	if (!rx_ring->buffer_info)
		goto err;

	for (i = 0; i < rx_ring->count; i++) {
		buffer_info = &rx_ring->buffer_info[i];
		buffer_info->ps_pages = kcalloc(PS_PAGE_BUFFERS,
						sizeof(struct e1000_ps_page),
						GFP_KERNEL);
		if (!buffer_info->ps_pages)
			goto err_pages;
	}

	desc_len = sizeof(union e1000_rx_desc_packet_split);

	/* Round up to nearest 4K */
	rx_ring->size = rx_ring->count * desc_len;
	rx_ring->size = ALIGN(rx_ring->size, 4096);

	err = e1000_alloc_ring_dma(adapter, rx_ring);
	if (err)
		goto err_pages;

	rx_ring->next_to_clean = 0;
	rx_ring->next_to_use = 0;
	rx_ring->rx_skb_top = NULL;

	return 0;

err_pages:
	for (i = 0; i < rx_ring->count; i++) {
		buffer_info = &rx_ring->buffer_info[i];
		kfree(buffer_info->ps_pages);
	}
err:
	vfree(rx_ring->buffer_info);
	e_err("Unable to allocate memory for the receive descriptor ring\n");
	return err;
}

/**
 * e1000_clean_tx_ring - Free Tx Buffers
 * @adapter: board private structure
 **/
static void e1000_clean_tx_ring(struct e1000_adapter *adapter)
{
	struct e1000_ring *tx_ring = adapter->tx_ring;
	struct e1000_buffer *buffer_info;
	unsigned long size;
	unsigned int i;

	for (i = 0; i < tx_ring->count; i++) {
		buffer_info = &tx_ring->buffer_info[i];
		e1000_put_txbuf(adapter, buffer_info);
	}

	size = sizeof(struct e1000_buffer) * tx_ring->count;
	memset(tx_ring->buffer_info, 0, size);

	memset(tx_ring->desc, 0, tx_ring->size);

	tx_ring->next_to_use = 0;
	tx_ring->next_to_clean = 0;

	writel(0, adapter->hw.hw_addr + tx_ring->head);
	writel(0, adapter->hw.hw_addr + tx_ring->tail);
}

/**
 * e1000e_free_tx_resources - Free Tx Resources per Queue
 * @adapter: board private structure
 *
 * Free all transmit software resources
 **/
void e1000e_free_tx_resources(struct e1000_adapter *adapter)
{
	struct pci_dev *pdev = adapter->pdev;
	struct e1000_ring *tx_ring = adapter->tx_ring;

	e1000_clean_tx_ring(adapter);

	vfree(tx_ring->buffer_info);
	tx_ring->buffer_info = NULL;

	dma_free_coherent(&pdev->dev, tx_ring->size, tx_ring->desc,
			  tx_ring->dma);
	tx_ring->desc = NULL;
}

/**
 * e1000e_free_rx_resources - Free Rx Resources
 * @adapter: board private structure
 *
 * Free all receive software resources
 **/

void e1000e_free_rx_resources(struct e1000_adapter *adapter)
{
	struct pci_dev *pdev = adapter->pdev;
	struct e1000_ring *rx_ring = adapter->rx_ring;
	int i;

	e1000_clean_rx_ring(adapter);

	for (i = 0; i < rx_ring->count; i++)
		kfree(rx_ring->buffer_info[i].ps_pages);

	vfree(rx_ring->buffer_info);
	rx_ring->buffer_info = NULL;

	dma_free_coherent(&pdev->dev, rx_ring->size, rx_ring->desc,
			  rx_ring->dma);
	rx_ring->desc = NULL;
}

/**
 * e1000_update_itr - update the dynamic ITR value based on statistics
 * @adapter: pointer to adapter
 * @itr_setting: current adapter->itr
 * @packets: the number of packets during this measurement interval
 * @bytes: the number of bytes during this measurement interval
 *
 *      Stores a new ITR value based on packets and byte
 *      counts during the last interrupt.  The advantage of per interrupt
 *      computation is faster updates and more accurate ITR for the current
 *      traffic pattern.  Constants in this function were computed
 *      based on theoretical maximum wire speed and thresholds were set based
 *      on testing data as well as attempting to minimize response time
 *      while increasing bulk throughput.  This functionality is controlled
 *      by the InterruptThrottleRate module parameter.
 **/
static unsigned int e1000_update_itr(struct e1000_adapter *adapter,
				     u16 itr_setting, int packets,
				     int bytes)
{
	unsigned int retval = itr_setting;

	if (packets == 0)
		goto update_itr_done;

	switch (itr_setting) {
	case lowest_latency:
		/* handle TSO and jumbo frames */
		if (bytes/packets > 8000)
			retval = bulk_latency;
		else if ((packets < 5) && (bytes > 512))
			retval = low_latency;
		break;
	case low_latency:  /* 50 usec aka 20000 ints/s */
		if (bytes > 10000) {
			/* this if handles the TSO accounting */
			if (bytes/packets > 8000)
				retval = bulk_latency;
			else if ((packets < 10) || ((bytes/packets) > 1200))
				retval = bulk_latency;
			else if ((packets > 35))
				retval = lowest_latency;
		} else if (bytes/packets > 2000) {
			retval = bulk_latency;
		} else if (packets <= 2 && bytes < 512) {
			retval = lowest_latency;
		}
		break;
	case bulk_latency: /* 250 usec aka 4000 ints/s */
		if (bytes > 25000) {
			if (packets > 35)
				retval = low_latency;
		} else if (bytes < 6000) {
			retval = low_latency;
		}
		break;
	}

update_itr_done:
	return retval;
}

static void e1000_set_itr(struct e1000_adapter *adapter)
{
	struct e1000_hw *hw = &adapter->hw;
	u16 current_itr;
	u32 new_itr = adapter->itr;

	/* for non-gigabit speeds, just fix the interrupt rate at 4000 */
	if (adapter->link_speed != SPEED_1000) {
		current_itr = 0;
		new_itr = 4000;
		goto set_itr_now;
	}

	if (adapter->flags2 & FLAG2_DISABLE_AIM) {
		new_itr = 0;
		goto set_itr_now;
	}

	adapter->tx_itr = e1000_update_itr(adapter,
				    adapter->tx_itr,
				    adapter->total_tx_packets,
				    adapter->total_tx_bytes);
	/* conservative mode (itr 3) eliminates the lowest_latency setting */
	if (adapter->itr_setting == 3 && adapter->tx_itr == lowest_latency)
		adapter->tx_itr = low_latency;

	adapter->rx_itr = e1000_update_itr(adapter,
				    adapter->rx_itr,
				    adapter->total_rx_packets,
				    adapter->total_rx_bytes);
	/* conservative mode (itr 3) eliminates the lowest_latency setting */
	if (adapter->itr_setting == 3 && adapter->rx_itr == lowest_latency)
		adapter->rx_itr = low_latency;

	current_itr = max(adapter->rx_itr, adapter->tx_itr);

	switch (current_itr) {
	/* counts and packets in update_itr are dependent on these numbers */
	case lowest_latency:
		new_itr = 70000;
		break;
	case low_latency:
		new_itr = 20000; /* aka hwitr = ~200 */
		break;
	case bulk_latency:
		new_itr = 4000;
		break;
	default:
		break;
	}

set_itr_now:
	if (new_itr != adapter->itr) {
		/*
		 * this attempts to bias the interrupt rate towards Bulk
		 * by adding intermediate steps when interrupt rate is
		 * increasing
		 */
		new_itr = new_itr > adapter->itr ?
			     min(adapter->itr + (new_itr >> 2), new_itr) :
			     new_itr;
		adapter->itr = new_itr;
		adapter->rx_ring->itr_val = new_itr;
		if (adapter->msix_entries)
			adapter->rx_ring->set_itr = 1;
		else
			if (new_itr)
				ew32(ITR, 1000000000 / (new_itr * 256));
			else
				ew32(ITR, 0);
	}
}

/**
 * e1000_alloc_queues - Allocate memory for all rings
 * @adapter: board private structure to initialize
 **/
static int __devinit e1000_alloc_queues(struct e1000_adapter *adapter)
{
	adapter->tx_ring = kzalloc(sizeof(struct e1000_ring), GFP_KERNEL);
	if (!adapter->tx_ring)
		goto err;

	adapter->rx_ring = kzalloc(sizeof(struct e1000_ring), GFP_KERNEL);
	if (!adapter->rx_ring)
		goto err;

	return 0;
err:
	e_err("Unable to allocate memory for queues\n");
	kfree(adapter->rx_ring);
	kfree(adapter->tx_ring);
	return -ENOMEM;
}

/**
 * e1000_clean - NAPI Rx polling callback
 * @napi: struct associated with this polling callback
 * @budget: amount of packets driver is allowed to process this poll
 **/
static int e1000_clean(struct napi_struct *napi, int budget)
{
	struct e1000_adapter *adapter = container_of(napi, struct e1000_adapter, napi);
	struct e1000_hw *hw = &adapter->hw;
	struct net_device *poll_dev = adapter->netdev;
	int tx_cleaned = 1, work_done = 0;

	adapter = netdev_priv(poll_dev);

	if (adapter->msix_entries &&
	    !(adapter->rx_ring->ims_val & adapter->tx_ring->ims_val))
		goto clean_rx;

	tx_cleaned = e1000_clean_tx_irq(adapter);

clean_rx:
	adapter->clean_rx(adapter, &work_done, budget);

	if (!tx_cleaned)
		work_done = budget;

	/* If budget not fully consumed, exit the polling mode */
	if (work_done < budget) {
		if (adapter->itr_setting & 3)
			e1000_set_itr(adapter);
		napi_complete(napi);
		if (!test_bit(__E1000_DOWN, &adapter->state)) {
			if (adapter->msix_entries)
				ew32(IMS, adapter->rx_ring->ims_val);
			else
				e1000_irq_enable(adapter);
		}
	}

	return work_done;
}

static void e1000_vlan_rx_add_vid(struct net_device *netdev, u16 vid)
{
	struct e1000_adapter *adapter = netdev_priv(netdev);
	struct e1000_hw *hw = &adapter->hw;
	u32 vfta, index;

	/* don't update vlan cookie if already programmed */
	if ((adapter->hw.mng_cookie.status &
	     E1000_MNG_DHCP_COOKIE_STATUS_VLAN) &&
	    (vid == adapter->mng_vlan_id))
		return;

	/* add VID to filter table */
	if (adapter->flags & FLAG_HAS_HW_VLAN_FILTER) {
		index = (vid >> 5) & 0x7F;
		vfta = E1000_READ_REG_ARRAY(hw, E1000_VFTA, index);
		vfta |= (1 << (vid & 0x1F));
		hw->mac.ops.write_vfta(hw, index, vfta);
	}
}

static void e1000_vlan_rx_kill_vid(struct net_device *netdev, u16 vid)
{
	struct e1000_adapter *adapter = netdev_priv(netdev);
	struct e1000_hw *hw = &adapter->hw;
	u32 vfta, index;

	if (!test_bit(__E1000_DOWN, &adapter->state))
		e1000_irq_disable(adapter);
	vlan_group_set_device(adapter->vlgrp, vid, NULL);

	if (!test_bit(__E1000_DOWN, &adapter->state))
		e1000_irq_enable(adapter);

	if ((adapter->hw.mng_cookie.status &
	     E1000_MNG_DHCP_COOKIE_STATUS_VLAN) &&
	    (vid == adapter->mng_vlan_id)) {
		/* release control to f/w */
		e1000e_release_hw_control(adapter);
		return;
	}

	/* remove VID from filter table */
	if (adapter->flags & FLAG_HAS_HW_VLAN_FILTER) {
		index = (vid >> 5) & 0x7F;
		vfta = E1000_READ_REG_ARRAY(hw, E1000_VFTA, index);
		vfta &= ~(1 << (vid & 0x1F));
		hw->mac.ops.write_vfta(hw, index, vfta);
	}
}

static void e1000_update_mng_vlan(struct e1000_adapter *adapter)
{
	struct net_device *netdev = adapter->netdev;
	u16 vid = adapter->hw.mng_cookie.vlan_id;
	u16 old_vid = adapter->mng_vlan_id;

	if (!adapter->vlgrp)
		return;

	if (!vlan_group_get_device(adapter->vlgrp, vid)) {
		adapter->mng_vlan_id = E1000_MNG_VLAN_NONE;
		if (adapter->hw.mng_cookie.status &
			E1000_MNG_DHCP_COOKIE_STATUS_VLAN) {
			e1000_vlan_rx_add_vid(netdev, vid);
			adapter->mng_vlan_id = vid;
		}

		if ((old_vid != (u16)E1000_MNG_VLAN_NONE) &&
				(vid != old_vid) &&
		    !vlan_group_get_device(adapter->vlgrp, old_vid))
			e1000_vlan_rx_kill_vid(netdev, old_vid);
	} else {
		adapter->mng_vlan_id = vid;
	}
}


static void e1000_vlan_rx_register(struct net_device *netdev,
				   struct vlan_group *grp)
{
	struct e1000_adapter *adapter = netdev_priv(netdev);
	struct e1000_hw *hw = &adapter->hw;
	u32 ctrl, rctl;

	if (!test_bit(__E1000_DOWN, &adapter->state))
		e1000_irq_disable(adapter);
	adapter->vlgrp = grp;

	if (grp) {
		/* enable VLAN tag insert/strip */
		ctrl = er32(CTRL);
		ctrl |= E1000_CTRL_VME;
		ew32(CTRL, ctrl);

		if (adapter->flags & FLAG_HAS_HW_VLAN_FILTER) {
			/* enable VLAN receive filtering */
			rctl = er32(RCTL);
			rctl &= ~E1000_RCTL_CFIEN;
			ew32(RCTL, rctl);
			e1000_update_mng_vlan(adapter);
		}
	} else {
		/* disable VLAN tag insert/strip */
		ctrl = er32(CTRL);
		ctrl &= ~E1000_CTRL_VME;
		ew32(CTRL, ctrl);

		if (adapter->flags & FLAG_HAS_HW_VLAN_FILTER) {
			if (adapter->mng_vlan_id !=
			    (u16)E1000_MNG_VLAN_NONE) {
				e1000_vlan_rx_kill_vid(netdev,
						       adapter->mng_vlan_id);
				adapter->mng_vlan_id = E1000_MNG_VLAN_NONE;
			}
		}
	}

	if (!test_bit(__E1000_DOWN, &adapter->state))
		e1000_irq_enable(adapter);
}

static void e1000_restore_vlan(struct e1000_adapter *adapter)
{
	u16 vid;

	e1000_vlan_rx_register(adapter->netdev, adapter->vlgrp);

	if (!adapter->vlgrp)
		return;

	for (vid = 0; vid < VLAN_N_VID; vid++) {
		if (!vlan_group_get_device(adapter->vlgrp, vid))
			continue;
		e1000_vlan_rx_add_vid(adapter->netdev, vid);
	}
}

static void e1000_init_manageability_pt(struct e1000_adapter *adapter)
{
	struct e1000_hw *hw = &adapter->hw;
	u32 manc, manc2h, mdef, i, j;

	if (!(adapter->flags & FLAG_MNG_PT_ENABLED))
		return;

	manc = er32(MANC);

	/*
	 * enable receiving management packets to the host. this will probably
	 * generate destination unreachable messages from the host OS, but
	 * the packets will be handled on SMBUS
	 */
	manc |= E1000_MANC_EN_MNG2HOST;
	manc2h = er32(MANC2H);

	switch (hw->mac.type) {
	default:
		manc2h |= (E1000_MANC2H_PORT_623 | E1000_MANC2H_PORT_664);
		break;
	case e1000_82574:
	case e1000_82583:
		/*
		 * Check if IPMI pass-through decision filter already exists;
		 * if so, enable it.
		 */
		for (i = 0, j = 0; i < 8; i++) {
			mdef = er32(MDEF(i));

			/* Ignore filters with anything other than IPMI ports */
			if (mdef & ~(E1000_MDEF_PORT_623 | E1000_MDEF_PORT_664))
				continue;

			/* Enable this decision filter in MANC2H */
			if (mdef)
				manc2h |= (1 << i);

			j |= mdef;
		}

		if (j == (E1000_MDEF_PORT_623 | E1000_MDEF_PORT_664))
			break;

		/* Create new decision filter in an empty filter */
		for (i = 0, j = 0; i < 8; i++)
			if (er32(MDEF(i)) == 0) {
				ew32(MDEF(i), (E1000_MDEF_PORT_623 |
					       E1000_MDEF_PORT_664));
				manc2h |= (1 << 1);
				j++;
				break;
			}

		if (!j)
			e_warn("Unable to create IPMI pass-through filter\n");
		break;
	}

	ew32(MANC2H, manc2h);
	ew32(MANC, manc);
}

/**
 * e1000_configure_tx - Configure Transmit Unit after Reset
 * @adapter: board private structure
 *
 * Configure the Tx unit of the MAC after a reset.
 **/
static void e1000_configure_tx(struct e1000_adapter *adapter)
{
	struct e1000_hw *hw = &adapter->hw;
	struct e1000_ring *tx_ring = adapter->tx_ring;
	u64 tdba;
	u32 tdlen, tctl, tipg, tarc;
	u32 ipgr1, ipgr2;

	/* Setup the HW Tx Head and Tail descriptor pointers */
	tdba = tx_ring->dma;
	tdlen = tx_ring->count * sizeof(struct e1000_tx_desc);
	ew32(TDBAL, (tdba & DMA_BIT_MASK(32)));
	ew32(TDBAH, (tdba >> 32));
	ew32(TDLEN, tdlen);
	ew32(TDH, 0);
	ew32(TDT, 0);
	tx_ring->head = E1000_TDH;
	tx_ring->tail = E1000_TDT;

	/* Set the default values for the Tx Inter Packet Gap timer */
	tipg = DEFAULT_82543_TIPG_IPGT_COPPER;          /*  8  */
	ipgr1 = DEFAULT_82543_TIPG_IPGR1;               /*  8  */
	ipgr2 = DEFAULT_82543_TIPG_IPGR2;               /*  6  */

	if (adapter->flags & FLAG_TIPG_MEDIUM_FOR_80003ESLAN)
		ipgr2 = DEFAULT_80003ES2LAN_TIPG_IPGR2; /*  7  */

	tipg |= ipgr1 << E1000_TIPG_IPGR1_SHIFT;
	tipg |= ipgr2 << E1000_TIPG_IPGR2_SHIFT;
	ew32(TIPG, tipg);

	/* Set the Tx Interrupt Delay register */
	ew32(TIDV, adapter->tx_int_delay);
	/* Tx irq moderation */
	ew32(TADV, adapter->tx_abs_int_delay);

	if (adapter->flags2 & FLAG2_DMA_BURST) {
		u32 txdctl = er32(TXDCTL(0));
		txdctl &= ~(E1000_TXDCTL_PTHRESH | E1000_TXDCTL_HTHRESH |
			    E1000_TXDCTL_WTHRESH);
		/*
		 * set up some performance related parameters to encourage the
		 * hardware to use the bus more efficiently in bursts, depends
		 * on the tx_int_delay to be enabled,
		 * wthresh = 5 ==> burst write a cacheline (64 bytes) at a time
		 * hthresh = 1 ==> prefetch when one or more available
		 * pthresh = 0x1f ==> prefetch if internal cache 31 or less
		 * BEWARE: this seems to work but should be considered first if
		 * there are Tx hangs or other Tx related bugs
		 */
		txdctl |= E1000_TXDCTL_DMA_BURST_ENABLE;
		ew32(TXDCTL(0), txdctl);
		/* erratum work around: set txdctl the same for both queues */
		ew32(TXDCTL(1), txdctl);
	}

	/* Program the Transmit Control Register */
	tctl = er32(TCTL);
	tctl &= ~E1000_TCTL_CT;
	tctl |= E1000_TCTL_PSP | E1000_TCTL_RTLC |
		(E1000_COLLISION_THRESHOLD << E1000_CT_SHIFT);

	if (adapter->flags & FLAG_TARC_SPEED_MODE_BIT) {
		tarc = er32(TARC(0));
		/*
		 * set the speed mode bit, we'll clear it if we're not at
		 * gigabit link later
		 */
#define SPEED_MODE_BIT (1 << 21)
		tarc |= SPEED_MODE_BIT;
		ew32(TARC(0), tarc);
	}

	/* errata: program both queues to unweighted RR */
	if (adapter->flags & FLAG_TARC_SET_BIT_ZERO) {
		tarc = er32(TARC(0));
		tarc |= 1;
		ew32(TARC(0), tarc);
		tarc = er32(TARC(1));
		tarc |= 1;
		ew32(TARC(1), tarc);
	}

	/* Setup Transmit Descriptor Settings for eop descriptor */
	adapter->txd_cmd = E1000_TXD_CMD_EOP | E1000_TXD_CMD_IFCS;

	/* only set IDE if we are delaying interrupts using the timers */
	if (adapter->tx_int_delay)
		adapter->txd_cmd |= E1000_TXD_CMD_IDE;

	/* enable Report Status bit */
	adapter->txd_cmd |= E1000_TXD_CMD_RS;

	ew32(TCTL, tctl);

	e1000e_config_collision_dist(hw);
}

/**
 * e1000_setup_rctl - configure the receive control registers
 * @adapter: Board private structure
 **/
#define PAGE_USE_COUNT(S) (((S) >> PAGE_SHIFT) + \
			   (((S) & (PAGE_SIZE - 1)) ? 1 : 0))
static void e1000_setup_rctl(struct e1000_adapter *adapter)
{
	struct e1000_hw *hw = &adapter->hw;
	u32 rctl, rfctl;
	u32 pages = 0;

	/* Workaround Si errata on 82579 - configure jumbo frame flow */
	if (hw->mac.type == e1000_pch2lan) {
		s32 ret_val;

		if (adapter->netdev->mtu > ETH_DATA_LEN)
			ret_val = e1000_lv_jumbo_workaround_ich8lan(hw, true);
		else
			ret_val = e1000_lv_jumbo_workaround_ich8lan(hw, false);

		if (ret_val)
			e_dbg("failed to enable jumbo frame workaround mode\n");
	}

	/* Program MC offset vector base */
	rctl = er32(RCTL);
	rctl &= ~(3 << E1000_RCTL_MO_SHIFT);
	rctl |= E1000_RCTL_EN | E1000_RCTL_BAM |
		E1000_RCTL_LBM_NO | E1000_RCTL_RDMTS_HALF |
		(adapter->hw.mac.mc_filter_type << E1000_RCTL_MO_SHIFT);

	/* Do not Store bad packets */
	rctl &= ~E1000_RCTL_SBP;

	/* Enable Long Packet receive */
	if (adapter->netdev->mtu <= ETH_DATA_LEN)
		rctl &= ~E1000_RCTL_LPE;
	else
		rctl |= E1000_RCTL_LPE;

	/* Some systems expect that the CRC is included in SMBUS traffic. The
	 * hardware strips the CRC before sending to both SMBUS (BMC) and to
	 * host memory when this is enabled
	 */
	if (adapter->flags2 & FLAG2_CRC_STRIPPING)
		rctl |= E1000_RCTL_SECRC;

	/* Workaround Si errata on 82577 PHY - configure IPG for jumbos */
	if ((hw->phy.type == e1000_phy_82577) && (rctl & E1000_RCTL_LPE)) {
		u16 phy_data;

		e1e_rphy(hw, PHY_REG(770, 26), &phy_data);
		phy_data &= 0xfff8;
		phy_data |= (1 << 2);
		e1e_wphy(hw, PHY_REG(770, 26), phy_data);

		e1e_rphy(hw, 22, &phy_data);
		phy_data &= 0x0fff;
		phy_data |= (1 << 14);
		e1e_wphy(hw, 0x10, 0x2823);
		e1e_wphy(hw, 0x11, 0x0003);
		e1e_wphy(hw, 22, phy_data);
	}

	/* Setup buffer sizes */
	rctl &= ~E1000_RCTL_SZ_4096;
	rctl |= E1000_RCTL_BSEX;
	switch (adapter->rx_buffer_len) {
	case 2048:
	default:
		rctl |= E1000_RCTL_SZ_2048;
		rctl &= ~E1000_RCTL_BSEX;
		break;
	case 4096:
		rctl |= E1000_RCTL_SZ_4096;
		break;
	case 8192:
		rctl |= E1000_RCTL_SZ_8192;
		break;
	case 16384:
		rctl |= E1000_RCTL_SZ_16384;
		break;
	}

	/*
	 * 82571 and greater support packet-split where the protocol
	 * header is placed in skb->data and the packet data is
	 * placed in pages hanging off of skb_shinfo(skb)->nr_frags.
	 * In the case of a non-split, skb->data is linearly filled,
	 * followed by the page buffers.  Therefore, skb->data is
	 * sized to hold the largest protocol header.
	 *
	 * allocations using alloc_page take too long for regular MTU
	 * so only enable packet split for jumbo frames
	 *
	 * Using pages when the page size is greater than 16k wastes
	 * a lot of memory, since we allocate 3 pages at all times
	 * per packet.
	 */
	pages = PAGE_USE_COUNT(adapter->netdev->mtu);
	if (!(adapter->flags & FLAG_HAS_ERT) && (pages <= 3) &&
	    (PAGE_SIZE <= 16384) && (rctl & E1000_RCTL_LPE))
		adapter->rx_ps_pages = pages;
	else
		adapter->rx_ps_pages = 0;

	if (adapter->rx_ps_pages) {
		u32 psrctl = 0;

		/* Configure extra packet-split registers */
		rfctl = er32(RFCTL);
		rfctl |= E1000_RFCTL_EXTEN;
		/*
		 * disable packet split support for IPv6 extension headers,
		 * because some malformed IPv6 headers can hang the Rx
		 */
		rfctl |= (E1000_RFCTL_IPV6_EX_DIS |
			  E1000_RFCTL_NEW_IPV6_EXT_DIS);

		ew32(RFCTL, rfctl);

		/* Enable Packet split descriptors */
		rctl |= E1000_RCTL_DTYP_PS;

		psrctl |= adapter->rx_ps_bsize0 >>
			E1000_PSRCTL_BSIZE0_SHIFT;

		switch (adapter->rx_ps_pages) {
		case 3:
			psrctl |= PAGE_SIZE <<
				E1000_PSRCTL_BSIZE3_SHIFT;
		case 2:
			psrctl |= PAGE_SIZE <<
				E1000_PSRCTL_BSIZE2_SHIFT;
		case 1:
			psrctl |= PAGE_SIZE >>
				E1000_PSRCTL_BSIZE1_SHIFT;
			break;
		}

		ew32(PSRCTL, psrctl);
	}

	ew32(RCTL, rctl);
	/* just started the receive unit, no need to restart */
	adapter->flags &= ~FLAG_RX_RESTART_NOW;
}

/**
 * e1000_configure_rx - Configure Receive Unit after Reset
 * @adapter: board private structure
 *
 * Configure the Rx unit of the MAC after a reset.
 **/
static void e1000_configure_rx(struct e1000_adapter *adapter)
{
	struct e1000_hw *hw = &adapter->hw;
	struct e1000_ring *rx_ring = adapter->rx_ring;
	u64 rdba;
	u32 rdlen, rctl, rxcsum, ctrl_ext;

	if (adapter->rx_ps_pages) {
		/* this is a 32 byte descriptor */
		rdlen = rx_ring->count *
		    sizeof(union e1000_rx_desc_packet_split);
		adapter->clean_rx = e1000_clean_rx_irq_ps;
		adapter->alloc_rx_buf = e1000_alloc_rx_buffers_ps;
	} else if (adapter->netdev->mtu > ETH_FRAME_LEN + ETH_FCS_LEN) {
		rdlen = rx_ring->count * sizeof(struct e1000_rx_desc);
		adapter->clean_rx = e1000_clean_jumbo_rx_irq;
		adapter->alloc_rx_buf = e1000_alloc_jumbo_rx_buffers;
	} else {
		rdlen = rx_ring->count * sizeof(struct e1000_rx_desc);
		adapter->clean_rx = e1000_clean_rx_irq;
		adapter->alloc_rx_buf = e1000_alloc_rx_buffers;
	}

	/* disable receives while setting up the descriptors */
	rctl = er32(RCTL);
	ew32(RCTL, rctl & ~E1000_RCTL_EN);
	e1e_flush();
	msleep(10);

	if (adapter->flags2 & FLAG2_DMA_BURST) {
		/*
		 * set the writeback threshold (only takes effect if the RDTR
		 * is set). set GRAN=1 and write back up to 0x4 worth, and
		 * enable prefetching of 0x20 Rx descriptors
		 * granularity = 01
		 * wthresh = 04,
		 * hthresh = 04,
		 * pthresh = 0x20
		 */
		ew32(RXDCTL(0), E1000_RXDCTL_DMA_BURST_ENABLE);
		ew32(RXDCTL(1), E1000_RXDCTL_DMA_BURST_ENABLE);

		/*
		 * override the delay timers for enabling bursting, only if
		 * the value was not set by the user via module options
		 */
		if (adapter->rx_int_delay == DEFAULT_RDTR)
			adapter->rx_int_delay = BURST_RDTR;
		if (adapter->rx_abs_int_delay == DEFAULT_RADV)
			adapter->rx_abs_int_delay = BURST_RADV;
	}

	/* set the Receive Delay Timer Register */
	ew32(RDTR, adapter->rx_int_delay);

	/* irq moderation */
	ew32(RADV, adapter->rx_abs_int_delay);
	if ((adapter->itr_setting != 0) && (adapter->itr != 0))
		ew32(ITR, 1000000000 / (adapter->itr * 256));

	ctrl_ext = er32(CTRL_EXT);
	/* Auto-Mask interrupts upon ICR access */
	ctrl_ext |= E1000_CTRL_EXT_IAME;
	ew32(IAM, 0xffffffff);
	ew32(CTRL_EXT, ctrl_ext);
	e1e_flush();

	/*
	 * Setup the HW Rx Head and Tail Descriptor Pointers and
	 * the Base and Length of the Rx Descriptor Ring
	 */
	rdba = rx_ring->dma;
	ew32(RDBAL, (rdba & DMA_BIT_MASK(32)));
	ew32(RDBAH, (rdba >> 32));
	ew32(RDLEN, rdlen);
	ew32(RDH, 0);
	ew32(RDT, 0);
	rx_ring->head = E1000_RDH;
	rx_ring->tail = E1000_RDT;

	/* Enable Receive Checksum Offload for TCP and UDP */
	rxcsum = er32(RXCSUM);
	if (adapter->flags & FLAG_RX_CSUM_ENABLED) {
		rxcsum |= E1000_RXCSUM_TUOFL;

		/*
		 * IPv4 payload checksum for UDP fragments must be
		 * used in conjunction with packet-split.
		 */
		if (adapter->rx_ps_pages)
			rxcsum |= E1000_RXCSUM_IPPCSE;
	} else {
		rxcsum &= ~E1000_RXCSUM_TUOFL;
		/* no need to clear IPPCSE as it defaults to 0 */
	}
	ew32(RXCSUM, rxcsum);

	/*
	 * Enable early receives on supported devices, only takes effect when
	 * packet size is equal or larger than the specified value (in 8 byte
	 * units), e.g. using jumbo frames when setting to E1000_ERT_2048
	 */
	if ((adapter->flags & FLAG_HAS_ERT) ||
	    (adapter->hw.mac.type == e1000_pch2lan)) {
		if (adapter->netdev->mtu > ETH_DATA_LEN) {
			u32 rxdctl = er32(RXDCTL(0));
			ew32(RXDCTL(0), rxdctl | 0x3);
			if (adapter->flags & FLAG_HAS_ERT)
				ew32(ERT, E1000_ERT_2048 | (1 << 13));
			/*
			 * With jumbo frames and early-receive enabled,
			 * excessive C-state transition latencies result in
			 * dropped transactions.
			 */
			pm_qos_update_request(&adapter->netdev->pm_qos_req, 55);
		} else {
			pm_qos_update_request(&adapter->netdev->pm_qos_req,
					      PM_QOS_DEFAULT_VALUE);
		}
	}

	/* Enable Receives */
	ew32(RCTL, rctl);
}

/**
 *  e1000_update_mc_addr_list - Update Multicast addresses
 *  @hw: pointer to the HW structure
 *  @mc_addr_list: array of multicast addresses to program
 *  @mc_addr_count: number of multicast addresses to program
 *
 *  Updates the Multicast Table Array.
 *  The caller must have a packed mc_addr_list of multicast addresses.
 **/
static void e1000_update_mc_addr_list(struct e1000_hw *hw, u8 *mc_addr_list,
				      u32 mc_addr_count)
{
	hw->mac.ops.update_mc_addr_list(hw, mc_addr_list, mc_addr_count);
}

/**
 * e1000_set_multi - Multicast and Promiscuous mode set
 * @netdev: network interface device structure
 *
 * The set_multi entry point is called whenever the multicast address
 * list or the network interface flags are updated.  This routine is
 * responsible for configuring the hardware for proper multicast,
 * promiscuous mode, and all-multi behavior.
 **/
static void e1000_set_multi(struct net_device *netdev)
{
	struct e1000_adapter *adapter = netdev_priv(netdev);
	struct e1000_hw *hw = &adapter->hw;
	struct netdev_hw_addr *ha;
	u8  *mta_list;
	u32 rctl;

	/* Check for Promiscuous and All Multicast modes */

	rctl = er32(RCTL);

	if (netdev->flags & IFF_PROMISC) {
		rctl |= (E1000_RCTL_UPE | E1000_RCTL_MPE);
		rctl &= ~E1000_RCTL_VFE;
	} else {
		if (netdev->flags & IFF_ALLMULTI) {
			rctl |= E1000_RCTL_MPE;
			rctl &= ~E1000_RCTL_UPE;
		} else {
			rctl &= ~(E1000_RCTL_UPE | E1000_RCTL_MPE);
		}
		if (adapter->flags & FLAG_HAS_HW_VLAN_FILTER)
			rctl |= E1000_RCTL_VFE;
	}

	ew32(RCTL, rctl);

	if (!netdev_mc_empty(netdev)) {
		int i = 0;

		mta_list = kmalloc(netdev_mc_count(netdev) * 6, GFP_ATOMIC);
		if (!mta_list)
			return;

		/* prepare a packed array of only addresses. */
		netdev_for_each_mc_addr(ha, netdev)
			memcpy(mta_list + (i++ * ETH_ALEN), ha->addr, ETH_ALEN);

		e1000_update_mc_addr_list(hw, mta_list, i);
		kfree(mta_list);
	} else {
		/*
		 * if we're called from probe, we might not have
		 * anything to do here, so clear out the list
		 */
		e1000_update_mc_addr_list(hw, NULL, 0);
	}
}

/**
 * e1000_configure - configure the hardware for Rx and Tx
 * @adapter: private board structure
 **/
static void e1000_configure(struct e1000_adapter *adapter)
{
	e1000_set_multi(adapter->netdev);

	e1000_restore_vlan(adapter);
	e1000_init_manageability_pt(adapter);

	e1000_configure_tx(adapter);
	e1000_setup_rctl(adapter);
	e1000_configure_rx(adapter);
	adapter->alloc_rx_buf(adapter, e1000_desc_unused(adapter->rx_ring));
}

/**
 * e1000e_power_up_phy - restore link in case the phy was powered down
 * @adapter: address of board private structure
 *
 * The phy may be powered down to save power and turn off link when the
 * driver is unloaded and wake on lan is not enabled (among others)
 * *** this routine MUST be followed by a call to e1000e_reset ***
 **/
void e1000e_power_up_phy(struct e1000_adapter *adapter)
{
	if (adapter->hw.phy.ops.power_up)
		adapter->hw.phy.ops.power_up(&adapter->hw);

	adapter->hw.mac.ops.setup_link(&adapter->hw);
}

/**
 * e1000_power_down_phy - Power down the PHY
 *
 * Power down the PHY so no link is implied when interface is down.
 * The PHY cannot be powered down if management or WoL is active.
 */
static void e1000_power_down_phy(struct e1000_adapter *adapter)
{
	/* WoL is enabled */
	if (adapter->wol)
		return;

	if (adapter->hw.phy.ops.power_down)
		adapter->hw.phy.ops.power_down(&adapter->hw);
}

/**
 * e1000e_reset - bring the hardware into a known good state
 *
 * This function boots the hardware and enables some settings that
 * require a configuration cycle of the hardware - those cannot be
 * set/changed during runtime. After reset the device needs to be
 * properly configured for Rx, Tx etc.
 */
void e1000e_reset(struct e1000_adapter *adapter)
{
	struct e1000_mac_info *mac = &adapter->hw.mac;
	struct e1000_fc_info *fc = &adapter->hw.fc;
	struct e1000_hw *hw = &adapter->hw;
	u32 tx_space, min_tx_space, min_rx_space;
	u32 pba = adapter->pba;
	u16 hwm;

	/* reset Packet Buffer Allocation to default */
	ew32(PBA, pba);

	if (adapter->max_frame_size > ETH_FRAME_LEN + ETH_FCS_LEN) {
		/*
		 * To maintain wire speed transmits, the Tx FIFO should be
		 * large enough to accommodate two full transmit packets,
		 * rounded up to the next 1KB and expressed in KB.  Likewise,
		 * the Rx FIFO should be large enough to accommodate at least
		 * one full receive packet and is similarly rounded up and
		 * expressed in KB.
		 */
		pba = er32(PBA);
		/* upper 16 bits has Tx packet buffer allocation size in KB */
		tx_space = pba >> 16;
		/* lower 16 bits has Rx packet buffer allocation size in KB */
		pba &= 0xffff;
		/*
		 * the Tx fifo also stores 16 bytes of information about the Tx
		 * but don't include ethernet FCS because hardware appends it
		 */
		min_tx_space = (adapter->max_frame_size +
				sizeof(struct e1000_tx_desc) -
				ETH_FCS_LEN) * 2;
		min_tx_space = ALIGN(min_tx_space, 1024);
		min_tx_space >>= 10;
		/* software strips receive CRC, so leave room for it */
		min_rx_space = adapter->max_frame_size;
		min_rx_space = ALIGN(min_rx_space, 1024);
		min_rx_space >>= 10;

		/*
		 * If current Tx allocation is less than the min Tx FIFO size,
		 * and the min Tx FIFO size is less than the current Rx FIFO
		 * allocation, take space away from current Rx allocation
		 */
		if ((tx_space < min_tx_space) &&
		    ((min_tx_space - tx_space) < pba)) {
			pba -= min_tx_space - tx_space;

			/*
			 * if short on Rx space, Rx wins and must trump Tx
			 * adjustment or use Early Receive if available
			 */
			if ((pba < min_rx_space) &&
			    (!(adapter->flags & FLAG_HAS_ERT)))
				/* ERT enabled in e1000_configure_rx */
				pba = min_rx_space;
		}

		ew32(PBA, pba);
	}

	/*
	 * flow control settings
	 *
	 * The high water mark must be low enough to fit one full frame
	 * (or the size used for early receive) above it in the Rx FIFO.
	 * Set it to the lower of:
	 * - 90% of the Rx FIFO size, and
	 * - the full Rx FIFO size minus the early receive size (for parts
	 *   with ERT support assuming ERT set to E1000_ERT_2048), or
	 * - the full Rx FIFO size minus one full frame
	 */
	if (adapter->flags & FLAG_DISABLE_FC_PAUSE_TIME)
		fc->pause_time = 0xFFFF;
	else
		fc->pause_time = E1000_FC_PAUSE_TIME;
	fc->send_xon = 1;
	fc->current_mode = fc->requested_mode;

	switch (hw->mac.type) {
	default:
		if ((adapter->flags & FLAG_HAS_ERT) &&
		    (adapter->netdev->mtu > ETH_DATA_LEN))
			hwm = min(((pba << 10) * 9 / 10),
				  ((pba << 10) - (E1000_ERT_2048 << 3)));
		else
			hwm = min(((pba << 10) * 9 / 10),
				  ((pba << 10) - adapter->max_frame_size));

		fc->high_water = hwm & E1000_FCRTH_RTH; /* 8-byte granularity */
		fc->low_water = fc->high_water - 8;
		break;
	case e1000_pchlan:
		/*
		 * Workaround PCH LOM adapter hangs with certain network
		 * loads.  If hangs persist, try disabling Tx flow control.
		 */
		if (adapter->netdev->mtu > ETH_DATA_LEN) {
			fc->high_water = 0x3500;
			fc->low_water  = 0x1500;
		} else {
			fc->high_water = 0x5000;
			fc->low_water  = 0x3000;
		}
		fc->refresh_time = 0x1000;
		break;
	case e1000_pch2lan:
		fc->high_water = 0x05C20;
		fc->low_water = 0x05048;
		fc->pause_time = 0x0650;
		fc->refresh_time = 0x0400;
		if (adapter->netdev->mtu > ETH_DATA_LEN) {
			pba = 14;
			ew32(PBA, pba);
		}
		break;
	}

	/*
	 * Disable Adaptive Interrupt Moderation if 2 full packets cannot
	 * fit in receive buffer and early-receive not supported.
	 */
	if (adapter->itr_setting & 0x3) {
		if (((adapter->max_frame_size * 2) > (pba << 10)) &&
		    !(adapter->flags & FLAG_HAS_ERT)) {
			if (!(adapter->flags2 & FLAG2_DISABLE_AIM)) {
				dev_info(&adapter->pdev->dev,
					"Interrupt Throttle Rate turned off\n");
				adapter->flags2 |= FLAG2_DISABLE_AIM;
				ew32(ITR, 0);
			}
		} else if (adapter->flags2 & FLAG2_DISABLE_AIM) {
			dev_info(&adapter->pdev->dev,
				 "Interrupt Throttle Rate turned on\n");
			adapter->flags2 &= ~FLAG2_DISABLE_AIM;
			adapter->itr = 20000;
			ew32(ITR, 1000000000 / (adapter->itr * 256));
		}
	}

	/* Allow time for pending master requests to run */
	mac->ops.reset_hw(hw);

	/*
	 * For parts with AMT enabled, let the firmware know
	 * that the network interface is in control
	 */
	if (adapter->flags & FLAG_HAS_AMT)
		e1000e_get_hw_control(adapter);

	ew32(WUC, 0);

	if (mac->ops.init_hw(hw))
		e_err("Hardware Error\n");

	e1000_update_mng_vlan(adapter);

	/* Enable h/w to recognize an 802.1Q VLAN Ethernet packet */
	ew32(VET, ETH_P_8021Q);

	e1000e_reset_adaptive(hw);

	if (!netif_running(adapter->netdev) &&
	    !test_bit(__E1000_TESTING, &adapter->state)) {
		e1000_power_down_phy(adapter);
		return;
	}

	e1000_get_phy_info(hw);

	if ((adapter->flags & FLAG_HAS_SMART_POWER_DOWN) &&
	    !(adapter->flags & FLAG_SMART_POWER_DOWN)) {
		u16 phy_data = 0;
		/*
		 * speed up time to link by disabling smart power down, ignore
		 * the return value of this function because there is nothing
		 * different we would do if it failed
		 */
		e1e_rphy(hw, IGP02E1000_PHY_POWER_MGMT, &phy_data);
		phy_data &= ~IGP02E1000_PM_SPD;
		e1e_wphy(hw, IGP02E1000_PHY_POWER_MGMT, phy_data);
	}
}

int e1000e_up(struct e1000_adapter *adapter)
{
	struct e1000_hw *hw = &adapter->hw;

	/* hardware has been reset, we need to reload some things */
	e1000_configure(adapter);

	clear_bit(__E1000_DOWN, &adapter->state);

	napi_enable(&adapter->napi);
	if (adapter->msix_entries)
		e1000_configure_msix(adapter);
	e1000_irq_enable(adapter);

	netif_wake_queue(adapter->netdev);

	/* fire a link change interrupt to start the watchdog */
	if (adapter->msix_entries)
		ew32(ICS, E1000_ICS_LSC | E1000_ICR_OTHER);
	else
		ew32(ICS, E1000_ICS_LSC);

	return 0;
}

static void e1000e_flush_descriptors(struct e1000_adapter *adapter)
{
	struct e1000_hw *hw = &adapter->hw;

	if (!(adapter->flags2 & FLAG2_DMA_BURST))
		return;

	/* flush pending descriptor writebacks to memory */
	ew32(TIDV, adapter->tx_int_delay | E1000_TIDV_FPD);
	ew32(RDTR, adapter->rx_int_delay | E1000_RDTR_FPD);

	/* execute the writes immediately */
	e1e_flush();
}

static void e1000e_update_stats(struct e1000_adapter *adapter);

void e1000e_down(struct e1000_adapter *adapter)
{
	struct net_device *netdev = adapter->netdev;
	struct e1000_hw *hw = &adapter->hw;
	u32 tctl, rctl;

	/*
	 * signal that we're down so the interrupt handler does not
	 * reschedule our watchdog timer
	 */
	set_bit(__E1000_DOWN, &adapter->state);

	/* disable receives in the hardware */
	rctl = er32(RCTL);
	ew32(RCTL, rctl & ~E1000_RCTL_EN);
	/* flush and sleep below */

	netif_stop_queue(netdev);

	/* disable transmits in the hardware */
	tctl = er32(TCTL);
	tctl &= ~E1000_TCTL_EN;
	ew32(TCTL, tctl);
	/* flush both disables and wait for them to finish */
	e1e_flush();
	msleep(10);

	napi_disable(&adapter->napi);
	e1000_irq_disable(adapter);

	del_timer_sync(&adapter->watchdog_timer);
	del_timer_sync(&adapter->phy_info_timer);

	netif_carrier_off(netdev);

	spin_lock(&adapter->stats64_lock);
	e1000e_update_stats(adapter);
	spin_unlock(&adapter->stats64_lock);

	adapter->link_speed = 0;
	adapter->link_duplex = 0;

	if (!pci_channel_offline(adapter->pdev))
		e1000e_reset(adapter);

	e1000e_flush_descriptors(adapter);

	e1000_clean_tx_ring(adapter);
	e1000_clean_rx_ring(adapter);

	/*
	 * TODO: for power management, we could drop the link and
	 * pci_disable_device here.
	 */
}

void e1000e_reinit_locked(struct e1000_adapter *adapter)
{
	might_sleep();
	while (test_and_set_bit(__E1000_RESETTING, &adapter->state))
		msleep(1);
	e1000e_down(adapter);
	e1000e_up(adapter);
	clear_bit(__E1000_RESETTING, &adapter->state);
}

/**
 * e1000_sw_init - Initialize general software structures (struct e1000_adapter)
 * @adapter: board private structure to initialize
 *
 * e1000_sw_init initializes the Adapter private data structure.
 * Fields are initialized based on PCI device information and
 * OS network device settings (MTU size).
 **/
static int __devinit e1000_sw_init(struct e1000_adapter *adapter)
{
	struct net_device *netdev = adapter->netdev;

	adapter->rx_buffer_len = ETH_FRAME_LEN + VLAN_HLEN + ETH_FCS_LEN;
	adapter->rx_ps_bsize0 = 128;
	adapter->max_frame_size = netdev->mtu + ETH_HLEN + ETH_FCS_LEN;
	adapter->min_frame_size = ETH_ZLEN + ETH_FCS_LEN;

	spin_lock_init(&adapter->stats64_lock);

	e1000e_set_interrupt_capability(adapter);

	if (e1000_alloc_queues(adapter))
		return -ENOMEM;

	/* Explicitly disable IRQ since the NIC can be in any state. */
	e1000_irq_disable(adapter);

	set_bit(__E1000_DOWN, &adapter->state);
	return 0;
}

/**
 * e1000_intr_msi_test - Interrupt Handler
 * @irq: interrupt number
 * @data: pointer to a network interface device structure
 **/
static irqreturn_t e1000_intr_msi_test(int irq, void *data)
{
	struct net_device *netdev = data;
	struct e1000_adapter *adapter = netdev_priv(netdev);
	struct e1000_hw *hw = &adapter->hw;
	u32 icr = er32(ICR);

	e_dbg("icr is %08X\n", icr);
	if (icr & E1000_ICR_RXSEQ) {
		adapter->flags &= ~FLAG_MSI_TEST_FAILED;
		wmb();
	}

	return IRQ_HANDLED;
}

/**
 * e1000_test_msi_interrupt - Returns 0 for successful test
 * @adapter: board private struct
 *
 * code flow taken from tg3.c
 **/
static int e1000_test_msi_interrupt(struct e1000_adapter *adapter)
{
	struct net_device *netdev = adapter->netdev;
	struct e1000_hw *hw = &adapter->hw;
	int err;

	/* poll_enable hasn't been called yet, so don't need disable */
	/* clear any pending events */
	er32(ICR);

	/* free the real vector and request a test handler */
	e1000_free_irq(adapter);
	e1000e_reset_interrupt_capability(adapter);

	/* Assume that the test fails, if it succeeds then the test
	 * MSI irq handler will unset this flag */
	adapter->flags |= FLAG_MSI_TEST_FAILED;

	err = pci_enable_msi(adapter->pdev);
	if (err)
		goto msi_test_failed;

	err = request_irq(adapter->pdev->irq, e1000_intr_msi_test, 0,
			  netdev->name, netdev);
	if (err) {
		pci_disable_msi(adapter->pdev);
		goto msi_test_failed;
	}

	wmb();

	e1000_irq_enable(adapter);

	/* fire an unusual interrupt on the test handler */
	ew32(ICS, E1000_ICS_RXSEQ);
	e1e_flush();
	msleep(50);

	e1000_irq_disable(adapter);

	rmb();

	if (adapter->flags & FLAG_MSI_TEST_FAILED) {
		adapter->int_mode = E1000E_INT_MODE_LEGACY;
		e_info("MSI interrupt test failed, using legacy interrupt.\n");
	} else
		e_dbg("MSI interrupt test succeeded!\n");

	free_irq(adapter->pdev->irq, netdev);
	pci_disable_msi(adapter->pdev);

msi_test_failed:
	e1000e_set_interrupt_capability(adapter);
	return e1000_request_irq(adapter);
}

/**
 * e1000_test_msi - Returns 0 if MSI test succeeds or INTx mode is restored
 * @adapter: board private struct
 *
 * code flow taken from tg3.c, called with e1000 interrupts disabled.
 **/
static int e1000_test_msi(struct e1000_adapter *adapter)
{
	int err;
	u16 pci_cmd;

	if (!(adapter->flags & FLAG_MSI_ENABLED))
		return 0;

	/* disable SERR in case the MSI write causes a master abort */
	pci_read_config_word(adapter->pdev, PCI_COMMAND, &pci_cmd);
	if (pci_cmd & PCI_COMMAND_SERR)
		pci_write_config_word(adapter->pdev, PCI_COMMAND,
				      pci_cmd & ~PCI_COMMAND_SERR);

	err = e1000_test_msi_interrupt(adapter);

	/* re-enable SERR */
	if (pci_cmd & PCI_COMMAND_SERR) {
		pci_read_config_word(adapter->pdev, PCI_COMMAND, &pci_cmd);
		pci_cmd |= PCI_COMMAND_SERR;
		pci_write_config_word(adapter->pdev, PCI_COMMAND, pci_cmd);
	}

	return err;
}

/**
 * e1000_open - Called when a network interface is made active
 * @netdev: network interface device structure
 *
 * Returns 0 on success, negative value on failure
 *
 * The open entry point is called when a network interface is made
 * active by the system (IFF_UP).  At this point all resources needed
 * for transmit and receive operations are allocated, the interrupt
 * handler is registered with the OS, the watchdog timer is started,
 * and the stack is notified that the interface is ready.
 **/
static int e1000_open(struct net_device *netdev)
{
	struct e1000_adapter *adapter = netdev_priv(netdev);
	struct e1000_hw *hw = &adapter->hw;
	struct pci_dev *pdev = adapter->pdev;
	int err;

	/* disallow open during test */
	if (test_bit(__E1000_TESTING, &adapter->state))
		return -EBUSY;

	pm_runtime_get_sync(&pdev->dev);

	netif_carrier_off(netdev);

	/* allocate transmit descriptors */
	err = e1000e_setup_tx_resources(adapter);
	if (err)
		goto err_setup_tx;

	/* allocate receive descriptors */
	err = e1000e_setup_rx_resources(adapter);
	if (err)
		goto err_setup_rx;

	/*
	 * If AMT is enabled, let the firmware know that the network
	 * interface is now open and reset the part to a known state.
	 */
	if (adapter->flags & FLAG_HAS_AMT) {
		e1000e_get_hw_control(adapter);
		e1000e_reset(adapter);
	}

	e1000e_power_up_phy(adapter);

	adapter->mng_vlan_id = E1000_MNG_VLAN_NONE;
	if ((adapter->hw.mng_cookie.status &
	     E1000_MNG_DHCP_COOKIE_STATUS_VLAN))
		e1000_update_mng_vlan(adapter);

	/* DMA latency requirement to workaround early-receive/jumbo issue */
	if ((adapter->flags & FLAG_HAS_ERT) ||
	    (adapter->hw.mac.type == e1000_pch2lan))
		pm_qos_add_request(&adapter->netdev->pm_qos_req,
				   PM_QOS_CPU_DMA_LATENCY,
				   PM_QOS_DEFAULT_VALUE);

	/*
	 * before we allocate an interrupt, we must be ready to handle it.
	 * Setting DEBUG_SHIRQ in the kernel makes it fire an interrupt
	 * as soon as we call pci_request_irq, so we have to setup our
	 * clean_rx handler before we do so.
	 */
	e1000_configure(adapter);

	err = e1000_request_irq(adapter);
	if (err)
		goto err_req_irq;

	/*
	 * Work around PCIe errata with MSI interrupts causing some chipsets to
	 * ignore e1000e MSI messages, which means we need to test our MSI
	 * interrupt now
	 */
	if (adapter->int_mode != E1000E_INT_MODE_LEGACY) {
		err = e1000_test_msi(adapter);
		if (err) {
			e_err("Interrupt allocation failed\n");
			goto err_req_irq;
		}
	}

	/* From here on the code is the same as e1000e_up() */
	clear_bit(__E1000_DOWN, &adapter->state);

	napi_enable(&adapter->napi);

	e1000_irq_enable(adapter);

	netif_start_queue(netdev);

	adapter->idle_check = true;
	pm_runtime_put(&pdev->dev);

	/* fire a link status change interrupt to start the watchdog */
	if (adapter->msix_entries)
		ew32(ICS, E1000_ICS_LSC | E1000_ICR_OTHER);
	else
		ew32(ICS, E1000_ICS_LSC);

	return 0;

err_req_irq:
	e1000e_release_hw_control(adapter);
	e1000_power_down_phy(adapter);
	e1000e_free_rx_resources(adapter);
err_setup_rx:
	e1000e_free_tx_resources(adapter);
err_setup_tx:
	e1000e_reset(adapter);
	pm_runtime_put_sync(&pdev->dev);

	return err;
}

/**
 * e1000_close - Disables a network interface
 * @netdev: network interface device structure
 *
 * Returns 0, this is not allowed to fail
 *
 * The close entry point is called when an interface is de-activated
 * by the OS.  The hardware is still under the drivers control, but
 * needs to be disabled.  A global MAC reset is issued to stop the
 * hardware, and all transmit and receive resources are freed.
 **/
static int e1000_close(struct net_device *netdev)
{
	struct e1000_adapter *adapter = netdev_priv(netdev);
	struct pci_dev *pdev = adapter->pdev;

	WARN_ON(test_bit(__E1000_RESETTING, &adapter->state));

	pm_runtime_get_sync(&pdev->dev);

	if (!test_bit(__E1000_DOWN, &adapter->state)) {
		e1000e_down(adapter);
		e1000_free_irq(adapter);
	}
	e1000_power_down_phy(adapter);

	e1000e_free_tx_resources(adapter);
	e1000e_free_rx_resources(adapter);

	/*
	 * kill manageability vlan ID if supported, but not if a vlan with
	 * the same ID is registered on the host OS (let 8021q kill it)
	 */
	if ((adapter->hw.mng_cookie.status &
			  E1000_MNG_DHCP_COOKIE_STATUS_VLAN) &&
	     !(adapter->vlgrp &&
	       vlan_group_get_device(adapter->vlgrp, adapter->mng_vlan_id)))
		e1000_vlan_rx_kill_vid(netdev, adapter->mng_vlan_id);

	/*
	 * If AMT is enabled, let the firmware know that the network
	 * interface is now closed
	 */
	if ((adapter->flags & FLAG_HAS_AMT) &&
	    !test_bit(__E1000_TESTING, &adapter->state))
		e1000e_release_hw_control(adapter);

	if ((adapter->flags & FLAG_HAS_ERT) ||
	    (adapter->hw.mac.type == e1000_pch2lan))
		pm_qos_remove_request(&adapter->netdev->pm_qos_req);

	pm_runtime_put_sync(&pdev->dev);

	return 0;
}
/**
 * e1000_set_mac - Change the Ethernet Address of the NIC
 * @netdev: network interface device structure
 * @p: pointer to an address structure
 *
 * Returns 0 on success, negative on failure
 **/
static int e1000_set_mac(struct net_device *netdev, void *p)
{
	struct e1000_adapter *adapter = netdev_priv(netdev);
	struct sockaddr *addr = p;

	if (!is_valid_ether_addr(addr->sa_data))
		return -EADDRNOTAVAIL;

	memcpy(netdev->dev_addr, addr->sa_data, netdev->addr_len);
	memcpy(adapter->hw.mac.addr, addr->sa_data, netdev->addr_len);

	e1000e_rar_set(&adapter->hw, adapter->hw.mac.addr, 0);

	if (adapter->flags & FLAG_RESET_OVERWRITES_LAA) {
		/* activate the work around */
		e1000e_set_laa_state_82571(&adapter->hw, 1);

		/*
		 * Hold a copy of the LAA in RAR[14] This is done so that
		 * between the time RAR[0] gets clobbered  and the time it
		 * gets fixed (in e1000_watchdog), the actual LAA is in one
		 * of the RARs and no incoming packets directed to this port
		 * are dropped. Eventually the LAA will be in RAR[0] and
		 * RAR[14]
		 */
		e1000e_rar_set(&adapter->hw,
			      adapter->hw.mac.addr,
			      adapter->hw.mac.rar_entry_count - 1);
	}

	return 0;
}

/**
 * e1000e_update_phy_task - work thread to update phy
 * @work: pointer to our work struct
 *
 * this worker thread exists because we must acquire a
 * semaphore to read the phy, which we could msleep while
 * waiting for it, and we can't msleep in a timer.
 **/
static void e1000e_update_phy_task(struct work_struct *work)
{
	struct e1000_adapter *adapter = container_of(work,
					struct e1000_adapter, update_phy_task);

	if (test_bit(__E1000_DOWN, &adapter->state))
		return;

	e1000_get_phy_info(&adapter->hw);
}

/*
 * Need to wait a few seconds after link up to get diagnostic information from
 * the phy
 */
static void e1000_update_phy_info(unsigned long data)
{
	struct e1000_adapter *adapter = (struct e1000_adapter *) data;

	if (test_bit(__E1000_DOWN, &adapter->state))
		return;

	schedule_work(&adapter->update_phy_task);
}

/**
 * e1000e_update_phy_stats - Update the PHY statistics counters
 * @adapter: board private structure
 **/
static void e1000e_update_phy_stats(struct e1000_adapter *adapter)
{
	struct e1000_hw *hw = &adapter->hw;
	s32 ret_val;
	u16 phy_data;

	ret_val = hw->phy.ops.acquire(hw);
	if (ret_val)
		return;

	hw->phy.addr = 1;

#define HV_PHY_STATS_PAGE	778
	/*
	 * A page set is expensive so check if already on desired page.
	 * If not, set to the page with the PHY status registers.
	 */
	ret_val = e1000e_read_phy_reg_mdic(hw, IGP01E1000_PHY_PAGE_SELECT,
					   &phy_data);
	if (ret_val)
		goto release;
	if (phy_data != (HV_PHY_STATS_PAGE << IGP_PAGE_SHIFT)) {
		ret_val = e1000e_write_phy_reg_mdic(hw,
						    IGP01E1000_PHY_PAGE_SELECT,
						    (HV_PHY_STATS_PAGE <<
						     IGP_PAGE_SHIFT));
		if (ret_val)
			goto release;
	}

	/* Read/clear the upper 16-bit registers and read/accumulate lower */

	/* Single Collision Count */
	e1000e_read_phy_reg_mdic(hw, HV_SCC_UPPER & MAX_PHY_REG_ADDRESS,
				 &phy_data);
	ret_val = e1000e_read_phy_reg_mdic(hw,
					   HV_SCC_LOWER & MAX_PHY_REG_ADDRESS,
					   &phy_data);
	if (!ret_val)
		adapter->stats.scc += phy_data;

	/* Excessive Collision Count */
	e1000e_read_phy_reg_mdic(hw, HV_ECOL_UPPER & MAX_PHY_REG_ADDRESS,
				 &phy_data);
	ret_val = e1000e_read_phy_reg_mdic(hw,
					   HV_ECOL_LOWER & MAX_PHY_REG_ADDRESS,
					   &phy_data);
	if (!ret_val)
		adapter->stats.ecol += phy_data;

	/* Multiple Collision Count */
	e1000e_read_phy_reg_mdic(hw, HV_MCC_UPPER & MAX_PHY_REG_ADDRESS,
				 &phy_data);
	ret_val = e1000e_read_phy_reg_mdic(hw,
					   HV_MCC_LOWER & MAX_PHY_REG_ADDRESS,
					   &phy_data);
	if (!ret_val)
		adapter->stats.mcc += phy_data;

	/* Late Collision Count */
	e1000e_read_phy_reg_mdic(hw, HV_LATECOL_UPPER & MAX_PHY_REG_ADDRESS,
				 &phy_data);
	ret_val = e1000e_read_phy_reg_mdic(hw,
					   HV_LATECOL_LOWER &
					   MAX_PHY_REG_ADDRESS,
					   &phy_data);
	if (!ret_val)
		adapter->stats.latecol += phy_data;

	/* Collision Count - also used for adaptive IFS */
	e1000e_read_phy_reg_mdic(hw, HV_COLC_UPPER & MAX_PHY_REG_ADDRESS,
				 &phy_data);
	ret_val = e1000e_read_phy_reg_mdic(hw,
					   HV_COLC_LOWER & MAX_PHY_REG_ADDRESS,
					   &phy_data);
	if (!ret_val)
		hw->mac.collision_delta = phy_data;

	/* Defer Count */
	e1000e_read_phy_reg_mdic(hw, HV_DC_UPPER & MAX_PHY_REG_ADDRESS,
				 &phy_data);
	ret_val = e1000e_read_phy_reg_mdic(hw,
					   HV_DC_LOWER & MAX_PHY_REG_ADDRESS,
					   &phy_data);
	if (!ret_val)
		adapter->stats.dc += phy_data;

	/* Transmit with no CRS */
	e1000e_read_phy_reg_mdic(hw, HV_TNCRS_UPPER & MAX_PHY_REG_ADDRESS,
				 &phy_data);
	ret_val = e1000e_read_phy_reg_mdic(hw,
					   HV_TNCRS_LOWER & MAX_PHY_REG_ADDRESS,
					   &phy_data);
	if (!ret_val)
		adapter->stats.tncrs += phy_data;

release:
	hw->phy.ops.release(hw);
}

/**
 * e1000e_update_stats - Update the board statistics counters
 * @adapter: board private structure
 **/
static void e1000e_update_stats(struct e1000_adapter *adapter)
{
	struct net_device *netdev = adapter->netdev;
	struct e1000_hw *hw = &adapter->hw;
	struct pci_dev *pdev = adapter->pdev;

	/*
	 * Prevent stats update while adapter is being reset, or if the pci
	 * connection is down.
	 */
	if (adapter->link_speed == 0)
		return;
	if (pci_channel_offline(pdev))
		return;

	adapter->stats.crcerrs += er32(CRCERRS);
	adapter->stats.gprc += er32(GPRC);
	adapter->stats.gorc += er32(GORCL);
	er32(GORCH); /* Clear gorc */
	adapter->stats.bprc += er32(BPRC);
	adapter->stats.mprc += er32(MPRC);
	adapter->stats.roc += er32(ROC);

	adapter->stats.mpc += er32(MPC);

	/* Half-duplex statistics */
	if (adapter->link_duplex == HALF_DUPLEX) {
		if (adapter->flags2 & FLAG2_HAS_PHY_STATS) {
			e1000e_update_phy_stats(adapter);
		} else {
			adapter->stats.scc += er32(SCC);
			adapter->stats.ecol += er32(ECOL);
			adapter->stats.mcc += er32(MCC);
			adapter->stats.latecol += er32(LATECOL);
			adapter->stats.dc += er32(DC);

			hw->mac.collision_delta = er32(COLC);

			if ((hw->mac.type != e1000_82574) &&
			    (hw->mac.type != e1000_82583))
				adapter->stats.tncrs += er32(TNCRS);
		}
		adapter->stats.colc += hw->mac.collision_delta;
	}

	adapter->stats.xonrxc += er32(XONRXC);
	adapter->stats.xontxc += er32(XONTXC);
	adapter->stats.xoffrxc += er32(XOFFRXC);
	adapter->stats.xofftxc += er32(XOFFTXC);
	adapter->stats.gptc += er32(GPTC);
	adapter->stats.gotc += er32(GOTCL);
	er32(GOTCH); /* Clear gotc */
	adapter->stats.rnbc += er32(RNBC);
	adapter->stats.ruc += er32(RUC);

	adapter->stats.mptc += er32(MPTC);
	adapter->stats.bptc += er32(BPTC);

	/* used for adaptive IFS */

	hw->mac.tx_packet_delta = er32(TPT);
	adapter->stats.tpt += hw->mac.tx_packet_delta;

	adapter->stats.algnerrc += er32(ALGNERRC);
	adapter->stats.rxerrc += er32(RXERRC);
	adapter->stats.cexterr += er32(CEXTERR);
	adapter->stats.tsctc += er32(TSCTC);
	adapter->stats.tsctfc += er32(TSCTFC);

	/* Fill out the OS statistics structure */
	netdev->stats.multicast = adapter->stats.mprc;
	netdev->stats.collisions = adapter->stats.colc;

	/* Rx Errors */

	/*
	 * RLEC on some newer hardware can be incorrect so build
	 * our own version based on RUC and ROC
	 */
	netdev->stats.rx_errors = adapter->stats.rxerrc +
		adapter->stats.crcerrs + adapter->stats.algnerrc +
		adapter->stats.ruc + adapter->stats.roc +
		adapter->stats.cexterr;
	netdev->stats.rx_length_errors = adapter->stats.ruc +
					      adapter->stats.roc;
	netdev->stats.rx_crc_errors = adapter->stats.crcerrs;
	netdev->stats.rx_frame_errors = adapter->stats.algnerrc;
	netdev->stats.rx_missed_errors = adapter->stats.mpc;

	/* Tx Errors */
	netdev->stats.tx_errors = adapter->stats.ecol +
				       adapter->stats.latecol;
	netdev->stats.tx_aborted_errors = adapter->stats.ecol;
	netdev->stats.tx_window_errors = adapter->stats.latecol;
	netdev->stats.tx_carrier_errors = adapter->stats.tncrs;

	/* Tx Dropped needs to be maintained elsewhere */

	/* Management Stats */
	adapter->stats.mgptc += er32(MGTPTC);
	adapter->stats.mgprc += er32(MGTPRC);
	adapter->stats.mgpdc += er32(MGTPDC);
}

/**
 * e1000_phy_read_status - Update the PHY register status snapshot
 * @adapter: board private structure
 **/
static void e1000_phy_read_status(struct e1000_adapter *adapter)
{
	struct e1000_hw *hw = &adapter->hw;
	struct e1000_phy_regs *phy = &adapter->phy_regs;

	if ((er32(STATUS) & E1000_STATUS_LU) &&
	    (adapter->hw.phy.media_type == e1000_media_type_copper)) {
		int ret_val;

		ret_val  = e1e_rphy(hw, PHY_CONTROL, &phy->bmcr);
		ret_val |= e1e_rphy(hw, PHY_STATUS, &phy->bmsr);
		ret_val |= e1e_rphy(hw, PHY_AUTONEG_ADV, &phy->advertise);
		ret_val |= e1e_rphy(hw, PHY_LP_ABILITY, &phy->lpa);
		ret_val |= e1e_rphy(hw, PHY_AUTONEG_EXP, &phy->expansion);
		ret_val |= e1e_rphy(hw, PHY_1000T_CTRL, &phy->ctrl1000);
		ret_val |= e1e_rphy(hw, PHY_1000T_STATUS, &phy->stat1000);
		ret_val |= e1e_rphy(hw, PHY_EXT_STATUS, &phy->estatus);
		if (ret_val)
			e_warn("Error reading PHY register\n");
	} else {
		/*
		 * Do not read PHY registers if link is not up
		 * Set values to typical power-on defaults
		 */
		phy->bmcr = (BMCR_SPEED1000 | BMCR_ANENABLE | BMCR_FULLDPLX);
		phy->bmsr = (BMSR_100FULL | BMSR_100HALF | BMSR_10FULL |
			     BMSR_10HALF | BMSR_ESTATEN | BMSR_ANEGCAPABLE |
			     BMSR_ERCAP);
		phy->advertise = (ADVERTISE_PAUSE_ASYM | ADVERTISE_PAUSE_CAP |
				  ADVERTISE_ALL | ADVERTISE_CSMA);
		phy->lpa = 0;
		phy->expansion = EXPANSION_ENABLENPAGE;
		phy->ctrl1000 = ADVERTISE_1000FULL;
		phy->stat1000 = 0;
		phy->estatus = (ESTATUS_1000_TFULL | ESTATUS_1000_THALF);
	}
}

static void e1000_print_link_info(struct e1000_adapter *adapter)
{
	struct e1000_hw *hw = &adapter->hw;
	u32 ctrl = er32(CTRL);

	/* Link status message must follow this format for user tools */
	printk(KERN_INFO "e1000e: %s NIC Link is Up %d Mbps %s, "
	       "Flow Control: %s\n",
	       adapter->netdev->name,
	       adapter->link_speed,
	       (adapter->link_duplex == FULL_DUPLEX) ?
	       "Full Duplex" : "Half Duplex",
	       ((ctrl & E1000_CTRL_TFCE) && (ctrl & E1000_CTRL_RFCE)) ?
	       "Rx/Tx" :
	       ((ctrl & E1000_CTRL_RFCE) ? "Rx" :
		((ctrl & E1000_CTRL_TFCE) ? "Tx" : "None")));
}

static bool e1000e_has_link(struct e1000_adapter *adapter)
{
	struct e1000_hw *hw = &adapter->hw;
	bool link_active = 0;
	s32 ret_val = 0;

	/*
	 * get_link_status is set on LSC (link status) interrupt or
	 * Rx sequence error interrupt.  get_link_status will stay
	 * false until the check_for_link establishes link
	 * for copper adapters ONLY
	 */
	switch (hw->phy.media_type) {
	case e1000_media_type_copper:
		if (hw->mac.get_link_status) {
			ret_val = hw->mac.ops.check_for_link(hw);
			link_active = !hw->mac.get_link_status;
		} else {
			link_active = 1;
		}
		break;
	case e1000_media_type_fiber:
		ret_val = hw->mac.ops.check_for_link(hw);
		link_active = !!(er32(STATUS) & E1000_STATUS_LU);
		break;
	case e1000_media_type_internal_serdes:
		ret_val = hw->mac.ops.check_for_link(hw);
		link_active = adapter->hw.mac.serdes_has_link;
		break;
	default:
	case e1000_media_type_unknown:
		break;
	}

	if ((ret_val == E1000_ERR_PHY) && (hw->phy.type == e1000_phy_igp_3) &&
	    (er32(CTRL) & E1000_PHY_CTRL_GBE_DISABLE)) {
		/* See e1000_kmrn_lock_loss_workaround_ich8lan() */
		e_info("Gigabit has been disabled, downgrading speed\n");
	}

	return link_active;
}

static void e1000e_enable_receives(struct e1000_adapter *adapter)
{
	/* make sure the receive unit is started */
	if ((adapter->flags & FLAG_RX_NEEDS_RESTART) &&
	    (adapter->flags & FLAG_RX_RESTART_NOW)) {
		struct e1000_hw *hw = &adapter->hw;
		u32 rctl = er32(RCTL);
		ew32(RCTL, rctl | E1000_RCTL_EN);
		adapter->flags &= ~FLAG_RX_RESTART_NOW;
	}
}

static void e1000e_check_82574_phy_workaround(struct e1000_adapter *adapter)
{
	struct e1000_hw *hw = &adapter->hw;

	/*
	 * With 82574 controllers, PHY needs to be checked periodically
	 * for hung state and reset, if two calls return true
	 */
	if (e1000_check_phy_82574(hw))
		adapter->phy_hang_count++;
	else
		adapter->phy_hang_count = 0;

	if (adapter->phy_hang_count > 1) {
		adapter->phy_hang_count = 0;
		schedule_work(&adapter->reset_task);
	}
}

/**
 * e1000_watchdog - Timer Call-back
 * @data: pointer to adapter cast into an unsigned long
 **/
static void e1000_watchdog(unsigned long data)
{
	struct e1000_adapter *adapter = (struct e1000_adapter *) data;

	/* Do the rest outside of interrupt context */
	schedule_work(&adapter->watchdog_task);

	/* TODO: make this use queue_delayed_work() */
}

static void e1000_watchdog_task(struct work_struct *work)
{
	struct e1000_adapter *adapter = container_of(work,
					struct e1000_adapter, watchdog_task);
	struct net_device *netdev = adapter->netdev;
	struct e1000_mac_info *mac = &adapter->hw.mac;
	struct e1000_phy_info *phy = &adapter->hw.phy;
	struct e1000_ring *tx_ring = adapter->tx_ring;
	struct e1000_hw *hw = &adapter->hw;
	u32 link, tctl;

	if (test_bit(__E1000_DOWN, &adapter->state))
		return;

	link = e1000e_has_link(adapter);
	if ((netif_carrier_ok(netdev)) && link) {
		/* Cancel scheduled suspend requests. */
		pm_runtime_resume(netdev->dev.parent);

		e1000e_enable_receives(adapter);
		goto link_up;
	}

	if ((e1000e_enable_tx_pkt_filtering(hw)) &&
	    (adapter->mng_vlan_id != adapter->hw.mng_cookie.vlan_id))
		e1000_update_mng_vlan(adapter);

	if (link) {
		if (!netif_carrier_ok(netdev)) {
			bool txb2b = 1;

			/* Cancel scheduled suspend requests. */
			pm_runtime_resume(netdev->dev.parent);

			/* update snapshot of PHY registers on LSC */
			e1000_phy_read_status(adapter);
			mac->ops.get_link_up_info(&adapter->hw,
						   &adapter->link_speed,
						   &adapter->link_duplex);
			e1000_print_link_info(adapter);
			/*
			 * On supported PHYs, check for duplex mismatch only
			 * if link has autonegotiated at 10/100 half
			 */
			if ((hw->phy.type == e1000_phy_igp_3 ||
			     hw->phy.type == e1000_phy_bm) &&
			    (hw->mac.autoneg == true) &&
			    (adapter->link_speed == SPEED_10 ||
			     adapter->link_speed == SPEED_100) &&
			    (adapter->link_duplex == HALF_DUPLEX)) {
				u16 autoneg_exp;

				e1e_rphy(hw, PHY_AUTONEG_EXP, &autoneg_exp);

				if (!(autoneg_exp & NWAY_ER_LP_NWAY_CAPS))
					e_info("Autonegotiated half duplex but"
					       " link partner cannot autoneg. "
					       " Try forcing full duplex if "
					       "link gets many collisions.\n");
			}

			/* adjust timeout factor according to speed/duplex */
			adapter->tx_timeout_factor = 1;
			switch (adapter->link_speed) {
			case SPEED_10:
				txb2b = 0;
				adapter->tx_timeout_factor = 16;
				break;
			case SPEED_100:
				txb2b = 0;
				adapter->tx_timeout_factor = 10;
				break;
			}

			/*
			 * workaround: re-program speed mode bit after
			 * link-up event
			 */
			if ((adapter->flags & FLAG_TARC_SPEED_MODE_BIT) &&
			    !txb2b) {
				u32 tarc0;
				tarc0 = er32(TARC(0));
				tarc0 &= ~SPEED_MODE_BIT;
				ew32(TARC(0), tarc0);
			}

			/*
			 * disable TSO for pcie and 10/100 speeds, to avoid
			 * some hardware issues
			 */
			if (!(adapter->flags & FLAG_TSO_FORCE)) {
				switch (adapter->link_speed) {
				case SPEED_10:
				case SPEED_100:
					e_info("10/100 speed: disabling TSO\n");
					netdev->features &= ~NETIF_F_TSO;
					netdev->features &= ~NETIF_F_TSO6;
					break;
				case SPEED_1000:
					netdev->features |= NETIF_F_TSO;
					netdev->features |= NETIF_F_TSO6;
					break;
				default:
					/* oops */
					break;
				}
			}

			/*
			 * enable transmits in the hardware, need to do this
			 * after setting TARC(0)
			 */
			tctl = er32(TCTL);
			tctl |= E1000_TCTL_EN;
			ew32(TCTL, tctl);

                        /*
			 * Perform any post-link-up configuration before
			 * reporting link up.
			 */
			if (phy->ops.cfg_on_link_up)
				phy->ops.cfg_on_link_up(hw);

			netif_carrier_on(netdev);

			if (!test_bit(__E1000_DOWN, &adapter->state))
				mod_timer(&adapter->phy_info_timer,
					  round_jiffies(jiffies + 2 * HZ));
		}
	} else {
		if (netif_carrier_ok(netdev)) {
			adapter->link_speed = 0;
			adapter->link_duplex = 0;
			/* Link status message must follow this format */
			printk(KERN_INFO "e1000e: %s NIC Link is Down\n",
			       adapter->netdev->name);
			netif_carrier_off(netdev);
			if (!test_bit(__E1000_DOWN, &adapter->state))
				mod_timer(&adapter->phy_info_timer,
					  round_jiffies(jiffies + 2 * HZ));

			if (adapter->flags & FLAG_RX_NEEDS_RESTART)
				schedule_work(&adapter->reset_task);
			else
				pm_schedule_suspend(netdev->dev.parent,
							LINK_TIMEOUT);
		}
	}

link_up:
	spin_lock(&adapter->stats64_lock);
	e1000e_update_stats(adapter);
	spin_unlock(&adapter->stats64_lock);

	mac->tx_packet_delta = adapter->stats.tpt - adapter->tpt_old;
	adapter->tpt_old = adapter->stats.tpt;
	mac->collision_delta = adapter->stats.colc - adapter->colc_old;
	adapter->colc_old = adapter->stats.colc;

	adapter->gorc = adapter->stats.gorc - adapter->gorc_old;
	adapter->gorc_old = adapter->stats.gorc;
	adapter->gotc = adapter->stats.gotc - adapter->gotc_old;
	adapter->gotc_old = adapter->stats.gotc;

	e1000e_update_adaptive(&adapter->hw);

	if (!netif_carrier_ok(netdev) &&
	    (e1000_desc_unused(tx_ring) + 1 < tx_ring->count)) {
		/*
		 * We've lost link, so the controller stops DMA,
		 * but we've got queued Tx work that's never going
		 * to get done, so reset controller to flush Tx.
		 * (Do the reset outside of interrupt context).
		 */
		schedule_work(&adapter->reset_task);
		/* return immediately since reset is imminent */
		return;
	}

	/* Simple mode for Interrupt Throttle Rate (ITR) */
	if (adapter->itr_setting == 4) {
		/*
		 * Symmetric Tx/Rx gets a reduced ITR=2000;
		 * Total asymmetrical Tx or Rx gets ITR=8000;
		 * everyone else is between 2000-8000.
		 */
		u32 goc = (adapter->gotc + adapter->gorc) / 10000;
		u32 dif = (adapter->gotc > adapter->gorc ?
			    adapter->gotc - adapter->gorc :
			    adapter->gorc - adapter->gotc) / 10000;
		u32 itr = goc > 0 ? (dif * 6000 / goc + 2000) : 8000;

		ew32(ITR, 1000000000 / (itr * 256));
	}

	/* Cause software interrupt to ensure Rx ring is cleaned */
	if (adapter->msix_entries)
		ew32(ICS, adapter->rx_ring->ims_val);
	else
		ew32(ICS, E1000_ICS_RXDMT0);

	/* flush pending descriptors to memory before detecting Tx hang */
	e1000e_flush_descriptors(adapter);

	/* Force detection of hung controller every watchdog period */
	adapter->detect_tx_hung = 1;

<<<<<<< HEAD
	/* flush partial descriptors to memory before detecting Tx hang */
	if (adapter->flags2 & FLAG2_DMA_BURST) {
		ew32(TIDV, adapter->tx_int_delay | E1000_TIDV_FPD);
		ew32(RDTR, adapter->rx_int_delay | E1000_RDTR_FPD);
		/*
		 * no need to flush the writes because the timeout code does
		 * an er32 first thing
		 */
	}

=======
>>>>>>> 105e53f8
	/*
	 * With 82571 controllers, LAA may be overwritten due to controller
	 * reset from the other port. Set the appropriate LAA in RAR[0]
	 */
	if (e1000e_get_laa_state_82571(hw))
		e1000e_rar_set(hw, adapter->hw.mac.addr, 0);

	if (adapter->flags2 & FLAG2_CHECK_PHY_HANG)
		e1000e_check_82574_phy_workaround(adapter);

	/* Reset the timer */
	if (!test_bit(__E1000_DOWN, &adapter->state))
		mod_timer(&adapter->watchdog_timer,
			  round_jiffies(jiffies + 2 * HZ));
}

#define E1000_TX_FLAGS_CSUM		0x00000001
#define E1000_TX_FLAGS_VLAN		0x00000002
#define E1000_TX_FLAGS_TSO		0x00000004
#define E1000_TX_FLAGS_IPV4		0x00000008
#define E1000_TX_FLAGS_VLAN_MASK	0xffff0000
#define E1000_TX_FLAGS_VLAN_SHIFT	16

static int e1000_tso(struct e1000_adapter *adapter,
		     struct sk_buff *skb)
{
	struct e1000_ring *tx_ring = adapter->tx_ring;
	struct e1000_context_desc *context_desc;
	struct e1000_buffer *buffer_info;
	unsigned int i;
	u32 cmd_length = 0;
	u16 ipcse = 0, tucse, mss;
	u8 ipcss, ipcso, tucss, tucso, hdr_len;

	if (!skb_is_gso(skb))
		return 0;

	if (skb_header_cloned(skb)) {
		int err = pskb_expand_head(skb, 0, 0, GFP_ATOMIC);

		if (err)
			return err;
	}

	hdr_len = skb_transport_offset(skb) + tcp_hdrlen(skb);
	mss = skb_shinfo(skb)->gso_size;
	if (skb->protocol == htons(ETH_P_IP)) {
		struct iphdr *iph = ip_hdr(skb);
		iph->tot_len = 0;
		iph->check = 0;
		tcp_hdr(skb)->check = ~csum_tcpudp_magic(iph->saddr, iph->daddr,
		                                         0, IPPROTO_TCP, 0);
		cmd_length = E1000_TXD_CMD_IP;
		ipcse = skb_transport_offset(skb) - 1;
	} else if (skb_is_gso_v6(skb)) {
		ipv6_hdr(skb)->payload_len = 0;
		tcp_hdr(skb)->check = ~csum_ipv6_magic(&ipv6_hdr(skb)->saddr,
		                                       &ipv6_hdr(skb)->daddr,
		                                       0, IPPROTO_TCP, 0);
		ipcse = 0;
	}
	ipcss = skb_network_offset(skb);
	ipcso = (void *)&(ip_hdr(skb)->check) - (void *)skb->data;
	tucss = skb_transport_offset(skb);
	tucso = (void *)&(tcp_hdr(skb)->check) - (void *)skb->data;
	tucse = 0;

	cmd_length |= (E1000_TXD_CMD_DEXT | E1000_TXD_CMD_TSE |
	               E1000_TXD_CMD_TCP | (skb->len - (hdr_len)));

	i = tx_ring->next_to_use;
	context_desc = E1000_CONTEXT_DESC(*tx_ring, i);
	buffer_info = &tx_ring->buffer_info[i];

	context_desc->lower_setup.ip_fields.ipcss  = ipcss;
	context_desc->lower_setup.ip_fields.ipcso  = ipcso;
	context_desc->lower_setup.ip_fields.ipcse  = cpu_to_le16(ipcse);
	context_desc->upper_setup.tcp_fields.tucss = tucss;
	context_desc->upper_setup.tcp_fields.tucso = tucso;
	context_desc->upper_setup.tcp_fields.tucse = cpu_to_le16(tucse);
	context_desc->tcp_seg_setup.fields.mss     = cpu_to_le16(mss);
	context_desc->tcp_seg_setup.fields.hdr_len = hdr_len;
	context_desc->cmd_and_length = cpu_to_le32(cmd_length);

	buffer_info->time_stamp = jiffies;
	buffer_info->next_to_watch = i;

	i++;
	if (i == tx_ring->count)
		i = 0;
	tx_ring->next_to_use = i;

	return 1;
}

static bool e1000_tx_csum(struct e1000_adapter *adapter, struct sk_buff *skb)
{
	struct e1000_ring *tx_ring = adapter->tx_ring;
	struct e1000_context_desc *context_desc;
	struct e1000_buffer *buffer_info;
	unsigned int i;
	u8 css;
	u32 cmd_len = E1000_TXD_CMD_DEXT;
	__be16 protocol;

	if (skb->ip_summed != CHECKSUM_PARTIAL)
		return 0;

	if (skb->protocol == cpu_to_be16(ETH_P_8021Q))
		protocol = vlan_eth_hdr(skb)->h_vlan_encapsulated_proto;
	else
		protocol = skb->protocol;

	switch (protocol) {
	case cpu_to_be16(ETH_P_IP):
		if (ip_hdr(skb)->protocol == IPPROTO_TCP)
			cmd_len |= E1000_TXD_CMD_TCP;
		break;
	case cpu_to_be16(ETH_P_IPV6):
		/* XXX not handling all IPV6 headers */
		if (ipv6_hdr(skb)->nexthdr == IPPROTO_TCP)
			cmd_len |= E1000_TXD_CMD_TCP;
		break;
	default:
		if (unlikely(net_ratelimit()))
			e_warn("checksum_partial proto=%x!\n",
			       be16_to_cpu(protocol));
		break;
	}

	css = skb_checksum_start_offset(skb);

	i = tx_ring->next_to_use;
	buffer_info = &tx_ring->buffer_info[i];
	context_desc = E1000_CONTEXT_DESC(*tx_ring, i);

	context_desc->lower_setup.ip_config = 0;
	context_desc->upper_setup.tcp_fields.tucss = css;
	context_desc->upper_setup.tcp_fields.tucso =
				css + skb->csum_offset;
	context_desc->upper_setup.tcp_fields.tucse = 0;
	context_desc->tcp_seg_setup.data = 0;
	context_desc->cmd_and_length = cpu_to_le32(cmd_len);

	buffer_info->time_stamp = jiffies;
	buffer_info->next_to_watch = i;

	i++;
	if (i == tx_ring->count)
		i = 0;
	tx_ring->next_to_use = i;

	return 1;
}

#define E1000_MAX_PER_TXD	8192
#define E1000_MAX_TXD_PWR	12

static int e1000_tx_map(struct e1000_adapter *adapter,
			struct sk_buff *skb, unsigned int first,
			unsigned int max_per_txd, unsigned int nr_frags,
			unsigned int mss)
{
	struct e1000_ring *tx_ring = adapter->tx_ring;
	struct pci_dev *pdev = adapter->pdev;
	struct e1000_buffer *buffer_info;
	unsigned int len = skb_headlen(skb);
	unsigned int offset = 0, size, count = 0, i;
	unsigned int f, bytecount, segs;

	i = tx_ring->next_to_use;

	while (len) {
		buffer_info = &tx_ring->buffer_info[i];
		size = min(len, max_per_txd);

		buffer_info->length = size;
		buffer_info->time_stamp = jiffies;
		buffer_info->next_to_watch = i;
		buffer_info->dma = dma_map_single(&pdev->dev,
						  skb->data + offset,
						  size, DMA_TO_DEVICE);
		buffer_info->mapped_as_page = false;
		if (dma_mapping_error(&pdev->dev, buffer_info->dma))
			goto dma_error;

		len -= size;
		offset += size;
		count++;

		if (len) {
			i++;
			if (i == tx_ring->count)
				i = 0;
		}
	}

	for (f = 0; f < nr_frags; f++) {
		struct skb_frag_struct *frag;

		frag = &skb_shinfo(skb)->frags[f];
		len = frag->size;
		offset = frag->page_offset;

		while (len) {
			i++;
			if (i == tx_ring->count)
				i = 0;

			buffer_info = &tx_ring->buffer_info[i];
			size = min(len, max_per_txd);

			buffer_info->length = size;
			buffer_info->time_stamp = jiffies;
			buffer_info->next_to_watch = i;
			buffer_info->dma = dma_map_page(&pdev->dev, frag->page,
							offset, size,
							DMA_TO_DEVICE);
			buffer_info->mapped_as_page = true;
			if (dma_mapping_error(&pdev->dev, buffer_info->dma))
				goto dma_error;

			len -= size;
			offset += size;
			count++;
		}
	}

	segs = skb_shinfo(skb)->gso_segs ? : 1;
	/* multiply data chunks by size of headers */
	bytecount = ((segs - 1) * skb_headlen(skb)) + skb->len;

	tx_ring->buffer_info[i].skb = skb;
	tx_ring->buffer_info[i].segs = segs;
	tx_ring->buffer_info[i].bytecount = bytecount;
	tx_ring->buffer_info[first].next_to_watch = i;

	return count;

dma_error:
	dev_err(&pdev->dev, "Tx DMA map failed\n");
	buffer_info->dma = 0;
	if (count)
		count--;

	while (count--) {
		if (i == 0)
			i += tx_ring->count;
		i--;
		buffer_info = &tx_ring->buffer_info[i];
		e1000_put_txbuf(adapter, buffer_info);
	}

	return 0;
}

static void e1000_tx_queue(struct e1000_adapter *adapter,
			   int tx_flags, int count)
{
	struct e1000_ring *tx_ring = adapter->tx_ring;
	struct e1000_tx_desc *tx_desc = NULL;
	struct e1000_buffer *buffer_info;
	u32 txd_upper = 0, txd_lower = E1000_TXD_CMD_IFCS;
	unsigned int i;

	if (tx_flags & E1000_TX_FLAGS_TSO) {
		txd_lower |= E1000_TXD_CMD_DEXT | E1000_TXD_DTYP_D |
			     E1000_TXD_CMD_TSE;
		txd_upper |= E1000_TXD_POPTS_TXSM << 8;

		if (tx_flags & E1000_TX_FLAGS_IPV4)
			txd_upper |= E1000_TXD_POPTS_IXSM << 8;
	}

	if (tx_flags & E1000_TX_FLAGS_CSUM) {
		txd_lower |= E1000_TXD_CMD_DEXT | E1000_TXD_DTYP_D;
		txd_upper |= E1000_TXD_POPTS_TXSM << 8;
	}

	if (tx_flags & E1000_TX_FLAGS_VLAN) {
		txd_lower |= E1000_TXD_CMD_VLE;
		txd_upper |= (tx_flags & E1000_TX_FLAGS_VLAN_MASK);
	}

	i = tx_ring->next_to_use;

	do {
		buffer_info = &tx_ring->buffer_info[i];
		tx_desc = E1000_TX_DESC(*tx_ring, i);
		tx_desc->buffer_addr = cpu_to_le64(buffer_info->dma);
		tx_desc->lower.data =
			cpu_to_le32(txd_lower | buffer_info->length);
		tx_desc->upper.data = cpu_to_le32(txd_upper);

		i++;
		if (i == tx_ring->count)
			i = 0;
	} while (--count > 0);

	tx_desc->lower.data |= cpu_to_le32(adapter->txd_cmd);

	/*
	 * Force memory writes to complete before letting h/w
	 * know there are new descriptors to fetch.  (Only
	 * applicable for weak-ordered memory model archs,
	 * such as IA-64).
	 */
	wmb();

	tx_ring->next_to_use = i;
	writel(i, adapter->hw.hw_addr + tx_ring->tail);
	/*
	 * we need this if more than one processor can write to our tail
	 * at a time, it synchronizes IO on IA64/Altix systems
	 */
	mmiowb();
}

#define MINIMUM_DHCP_PACKET_SIZE 282
static int e1000_transfer_dhcp_info(struct e1000_adapter *adapter,
				    struct sk_buff *skb)
{
	struct e1000_hw *hw =  &adapter->hw;
	u16 length, offset;

	if (vlan_tx_tag_present(skb)) {
		if (!((vlan_tx_tag_get(skb) == adapter->hw.mng_cookie.vlan_id) &&
		    (adapter->hw.mng_cookie.status &
			E1000_MNG_DHCP_COOKIE_STATUS_VLAN)))
			return 0;
	}

	if (skb->len <= MINIMUM_DHCP_PACKET_SIZE)
		return 0;

	if (((struct ethhdr *) skb->data)->h_proto != htons(ETH_P_IP))
		return 0;

	{
		const struct iphdr *ip = (struct iphdr *)((u8 *)skb->data+14);
		struct udphdr *udp;

		if (ip->protocol != IPPROTO_UDP)
			return 0;

		udp = (struct udphdr *)((u8 *)ip + (ip->ihl << 2));
		if (ntohs(udp->dest) != 67)
			return 0;

		offset = (u8 *)udp + 8 - skb->data;
		length = skb->len - offset;
		return e1000e_mng_write_dhcp_info(hw, (u8 *)udp + 8, length);
	}

	return 0;
}

static int __e1000_maybe_stop_tx(struct net_device *netdev, int size)
{
	struct e1000_adapter *adapter = netdev_priv(netdev);

	netif_stop_queue(netdev);
	/*
	 * Herbert's original patch had:
	 *  smp_mb__after_netif_stop_queue();
	 * but since that doesn't exist yet, just open code it.
	 */
	smp_mb();

	/*
	 * We need to check again in a case another CPU has just
	 * made room available.
	 */
	if (e1000_desc_unused(adapter->tx_ring) < size)
		return -EBUSY;

	/* A reprieve! */
	netif_start_queue(netdev);
	++adapter->restart_queue;
	return 0;
}

static int e1000_maybe_stop_tx(struct net_device *netdev, int size)
{
	struct e1000_adapter *adapter = netdev_priv(netdev);

	if (e1000_desc_unused(adapter->tx_ring) >= size)
		return 0;
	return __e1000_maybe_stop_tx(netdev, size);
}

#define TXD_USE_COUNT(S, X) (((S) >> (X)) + 1 )
static netdev_tx_t e1000_xmit_frame(struct sk_buff *skb,
				    struct net_device *netdev)
{
	struct e1000_adapter *adapter = netdev_priv(netdev);
	struct e1000_ring *tx_ring = adapter->tx_ring;
	unsigned int first;
	unsigned int max_per_txd = E1000_MAX_PER_TXD;
	unsigned int max_txd_pwr = E1000_MAX_TXD_PWR;
	unsigned int tx_flags = 0;
	unsigned int len = skb_headlen(skb);
	unsigned int nr_frags;
	unsigned int mss;
	int count = 0;
	int tso;
	unsigned int f;

	if (test_bit(__E1000_DOWN, &adapter->state)) {
		dev_kfree_skb_any(skb);
		return NETDEV_TX_OK;
	}

	if (skb->len <= 0) {
		dev_kfree_skb_any(skb);
		return NETDEV_TX_OK;
	}

	mss = skb_shinfo(skb)->gso_size;
	/*
	 * The controller does a simple calculation to
	 * make sure there is enough room in the FIFO before
	 * initiating the DMA for each buffer.  The calc is:
	 * 4 = ceil(buffer len/mss).  To make sure we don't
	 * overrun the FIFO, adjust the max buffer len if mss
	 * drops.
	 */
	if (mss) {
		u8 hdr_len;
		max_per_txd = min(mss << 2, max_per_txd);
		max_txd_pwr = fls(max_per_txd) - 1;

		/*
		 * TSO Workaround for 82571/2/3 Controllers -- if skb->data
		 * points to just header, pull a few bytes of payload from
		 * frags into skb->data
		 */
		hdr_len = skb_transport_offset(skb) + tcp_hdrlen(skb);
		/*
		 * we do this workaround for ES2LAN, but it is un-necessary,
		 * avoiding it could save a lot of cycles
		 */
		if (skb->data_len && (hdr_len == len)) {
			unsigned int pull_size;

			pull_size = min((unsigned int)4, skb->data_len);
			if (!__pskb_pull_tail(skb, pull_size)) {
				e_err("__pskb_pull_tail failed.\n");
				dev_kfree_skb_any(skb);
				return NETDEV_TX_OK;
			}
			len = skb_headlen(skb);
		}
	}

	/* reserve a descriptor for the offload context */
	if ((mss) || (skb->ip_summed == CHECKSUM_PARTIAL))
		count++;
	count++;

	count += TXD_USE_COUNT(len, max_txd_pwr);

	nr_frags = skb_shinfo(skb)->nr_frags;
	for (f = 0; f < nr_frags; f++)
		count += TXD_USE_COUNT(skb_shinfo(skb)->frags[f].size,
				       max_txd_pwr);

	if (adapter->hw.mac.tx_pkt_filtering)
		e1000_transfer_dhcp_info(adapter, skb);

	/*
	 * need: count + 2 desc gap to keep tail from touching
	 * head, otherwise try next time
	 */
	if (e1000_maybe_stop_tx(netdev, count + 2))
		return NETDEV_TX_BUSY;

	if (vlan_tx_tag_present(skb)) {
		tx_flags |= E1000_TX_FLAGS_VLAN;
		tx_flags |= (vlan_tx_tag_get(skb) << E1000_TX_FLAGS_VLAN_SHIFT);
	}

	first = tx_ring->next_to_use;

	tso = e1000_tso(adapter, skb);
	if (tso < 0) {
		dev_kfree_skb_any(skb);
		return NETDEV_TX_OK;
	}

	if (tso)
		tx_flags |= E1000_TX_FLAGS_TSO;
	else if (e1000_tx_csum(adapter, skb))
		tx_flags |= E1000_TX_FLAGS_CSUM;

	/*
	 * Old method was to assume IPv4 packet by default if TSO was enabled.
	 * 82571 hardware supports TSO capabilities for IPv6 as well...
	 * no longer assume, we must.
	 */
	if (skb->protocol == htons(ETH_P_IP))
		tx_flags |= E1000_TX_FLAGS_IPV4;

	/* if count is 0 then mapping error has occurred */
	count = e1000_tx_map(adapter, skb, first, max_per_txd, nr_frags, mss);
	if (count) {
		e1000_tx_queue(adapter, tx_flags, count);
		/* Make sure there is space in the ring for the next send. */
		e1000_maybe_stop_tx(netdev, MAX_SKB_FRAGS + 2);

	} else {
		dev_kfree_skb_any(skb);
		tx_ring->buffer_info[first].time_stamp = 0;
		tx_ring->next_to_use = first;
	}

	return NETDEV_TX_OK;
}

/**
 * e1000_tx_timeout - Respond to a Tx Hang
 * @netdev: network interface device structure
 **/
static void e1000_tx_timeout(struct net_device *netdev)
{
	struct e1000_adapter *adapter = netdev_priv(netdev);

	/* Do the reset outside of interrupt context */
	adapter->tx_timeout_count++;
	schedule_work(&adapter->reset_task);
}

static void e1000_reset_task(struct work_struct *work)
{
	struct e1000_adapter *adapter;
	adapter = container_of(work, struct e1000_adapter, reset_task);

	/* don't run the task if already down */
	if (test_bit(__E1000_DOWN, &adapter->state))
		return;

	if (!((adapter->flags & FLAG_RX_NEEDS_RESTART) &&
	      (adapter->flags & FLAG_RX_RESTART_NOW))) {
		e1000e_dump(adapter);
		e_err("Reset adapter\n");
	}
	e1000e_reinit_locked(adapter);
}

/**
 * e1000_get_stats64 - Get System Network Statistics
 * @netdev: network interface device structure
 * @stats: rtnl_link_stats64 pointer
 *
 * Returns the address of the device statistics structure.
 **/
struct rtnl_link_stats64 *e1000e_get_stats64(struct net_device *netdev,
                                             struct rtnl_link_stats64 *stats)
{
	struct e1000_adapter *adapter = netdev_priv(netdev);

	memset(stats, 0, sizeof(struct rtnl_link_stats64));
	spin_lock(&adapter->stats64_lock);
	e1000e_update_stats(adapter);
	/* Fill out the OS statistics structure */
	stats->rx_bytes = adapter->stats.gorc;
	stats->rx_packets = adapter->stats.gprc;
	stats->tx_bytes = adapter->stats.gotc;
	stats->tx_packets = adapter->stats.gptc;
	stats->multicast = adapter->stats.mprc;
	stats->collisions = adapter->stats.colc;

	/* Rx Errors */

	/*
	 * RLEC on some newer hardware can be incorrect so build
	 * our own version based on RUC and ROC
	 */
	stats->rx_errors = adapter->stats.rxerrc +
		adapter->stats.crcerrs + adapter->stats.algnerrc +
		adapter->stats.ruc + adapter->stats.roc +
		adapter->stats.cexterr;
	stats->rx_length_errors = adapter->stats.ruc +
					      adapter->stats.roc;
	stats->rx_crc_errors = adapter->stats.crcerrs;
	stats->rx_frame_errors = adapter->stats.algnerrc;
	stats->rx_missed_errors = adapter->stats.mpc;

	/* Tx Errors */
	stats->tx_errors = adapter->stats.ecol +
				       adapter->stats.latecol;
	stats->tx_aborted_errors = adapter->stats.ecol;
	stats->tx_window_errors = adapter->stats.latecol;
	stats->tx_carrier_errors = adapter->stats.tncrs;

	/* Tx Dropped needs to be maintained elsewhere */

	spin_unlock(&adapter->stats64_lock);
	return stats;
}

/**
 * e1000_change_mtu - Change the Maximum Transfer Unit
 * @netdev: network interface device structure
 * @new_mtu: new value for maximum frame size
 *
 * Returns 0 on success, negative on failure
 **/
static int e1000_change_mtu(struct net_device *netdev, int new_mtu)
{
	struct e1000_adapter *adapter = netdev_priv(netdev);
	int max_frame = new_mtu + ETH_HLEN + ETH_FCS_LEN;

	/* Jumbo frame support */
	if ((max_frame > ETH_FRAME_LEN + ETH_FCS_LEN) &&
	    !(adapter->flags & FLAG_HAS_JUMBO_FRAMES)) {
		e_err("Jumbo Frames not supported.\n");
		return -EINVAL;
	}

	/* Supported frame sizes */
	if ((new_mtu < ETH_ZLEN + ETH_FCS_LEN + VLAN_HLEN) ||
	    (max_frame > adapter->max_hw_frame_size)) {
		e_err("Unsupported MTU setting\n");
		return -EINVAL;
	}

	/* Jumbo frame workaround on 82579 requires CRC be stripped */
	if ((adapter->hw.mac.type == e1000_pch2lan) &&
	    !(adapter->flags2 & FLAG2_CRC_STRIPPING) &&
	    (new_mtu > ETH_DATA_LEN)) {
		e_err("Jumbo Frames not supported on 82579 when CRC "
		      "stripping is disabled.\n");
		return -EINVAL;
	}

	/* 82573 Errata 17 */
	if (((adapter->hw.mac.type == e1000_82573) ||
	     (adapter->hw.mac.type == e1000_82574)) &&
	    (max_frame > ETH_FRAME_LEN + ETH_FCS_LEN)) {
		adapter->flags2 |= FLAG2_DISABLE_ASPM_L1;
		e1000e_disable_aspm(adapter->pdev, PCIE_LINK_STATE_L1);
	}

	while (test_and_set_bit(__E1000_RESETTING, &adapter->state))
		msleep(1);
	/* e1000e_down -> e1000e_reset dependent on max_frame_size & mtu */
	adapter->max_frame_size = max_frame;
	e_info("changing MTU from %d to %d\n", netdev->mtu, new_mtu);
	netdev->mtu = new_mtu;
	if (netif_running(netdev))
		e1000e_down(adapter);

	/*
	 * NOTE: netdev_alloc_skb reserves 16 bytes, and typically NET_IP_ALIGN
	 * means we reserve 2 more, this pushes us to allocate from the next
	 * larger slab size.
	 * i.e. RXBUFFER_2048 --> size-4096 slab
	 * However with the new *_jumbo_rx* routines, jumbo receives will use
	 * fragmented skbs
	 */

	if (max_frame <= 2048)
		adapter->rx_buffer_len = 2048;
	else
		adapter->rx_buffer_len = 4096;

	/* adjust allocation if LPE protects us, and we aren't using SBP */
	if ((max_frame == ETH_FRAME_LEN + ETH_FCS_LEN) ||
	     (max_frame == ETH_FRAME_LEN + VLAN_HLEN + ETH_FCS_LEN))
		adapter->rx_buffer_len = ETH_FRAME_LEN + VLAN_HLEN
					 + ETH_FCS_LEN;

	if (netif_running(netdev))
		e1000e_up(adapter);
	else
		e1000e_reset(adapter);

	clear_bit(__E1000_RESETTING, &adapter->state);

	return 0;
}

static int e1000_mii_ioctl(struct net_device *netdev, struct ifreq *ifr,
			   int cmd)
{
	struct e1000_adapter *adapter = netdev_priv(netdev);
	struct mii_ioctl_data *data = if_mii(ifr);

	if (adapter->hw.phy.media_type != e1000_media_type_copper)
		return -EOPNOTSUPP;

	switch (cmd) {
	case SIOCGMIIPHY:
		data->phy_id = adapter->hw.phy.addr;
		break;
	case SIOCGMIIREG:
		e1000_phy_read_status(adapter);

		switch (data->reg_num & 0x1F) {
		case MII_BMCR:
			data->val_out = adapter->phy_regs.bmcr;
			break;
		case MII_BMSR:
			data->val_out = adapter->phy_regs.bmsr;
			break;
		case MII_PHYSID1:
			data->val_out = (adapter->hw.phy.id >> 16);
			break;
		case MII_PHYSID2:
			data->val_out = (adapter->hw.phy.id & 0xFFFF);
			break;
		case MII_ADVERTISE:
			data->val_out = adapter->phy_regs.advertise;
			break;
		case MII_LPA:
			data->val_out = adapter->phy_regs.lpa;
			break;
		case MII_EXPANSION:
			data->val_out = adapter->phy_regs.expansion;
			break;
		case MII_CTRL1000:
			data->val_out = adapter->phy_regs.ctrl1000;
			break;
		case MII_STAT1000:
			data->val_out = adapter->phy_regs.stat1000;
			break;
		case MII_ESTATUS:
			data->val_out = adapter->phy_regs.estatus;
			break;
		default:
			return -EIO;
		}
		break;
	case SIOCSMIIREG:
	default:
		return -EOPNOTSUPP;
	}
	return 0;
}

static int e1000_ioctl(struct net_device *netdev, struct ifreq *ifr, int cmd)
{
	switch (cmd) {
	case SIOCGMIIPHY:
	case SIOCGMIIREG:
	case SIOCSMIIREG:
		return e1000_mii_ioctl(netdev, ifr, cmd);
	default:
		return -EOPNOTSUPP;
	}
}

static int e1000_init_phy_wakeup(struct e1000_adapter *adapter, u32 wufc)
{
	struct e1000_hw *hw = &adapter->hw;
	u32 i, mac_reg;
	u16 phy_reg;
	int retval = 0;

	/* copy MAC RARs to PHY RARs */
	e1000_copy_rx_addrs_to_phy_ich8lan(hw);

	/* copy MAC MTA to PHY MTA */
	for (i = 0; i < adapter->hw.mac.mta_reg_count; i++) {
		mac_reg = E1000_READ_REG_ARRAY(hw, E1000_MTA, i);
		e1e_wphy(hw, BM_MTA(i), (u16)(mac_reg & 0xFFFF));
		e1e_wphy(hw, BM_MTA(i) + 1, (u16)((mac_reg >> 16) & 0xFFFF));
	}

	/* configure PHY Rx Control register */
	e1e_rphy(&adapter->hw, BM_RCTL, &phy_reg);
	mac_reg = er32(RCTL);
	if (mac_reg & E1000_RCTL_UPE)
		phy_reg |= BM_RCTL_UPE;
	if (mac_reg & E1000_RCTL_MPE)
		phy_reg |= BM_RCTL_MPE;
	phy_reg &= ~(BM_RCTL_MO_MASK);
	if (mac_reg & E1000_RCTL_MO_3)
		phy_reg |= (((mac_reg & E1000_RCTL_MO_3) >> E1000_RCTL_MO_SHIFT)
				<< BM_RCTL_MO_SHIFT);
	if (mac_reg & E1000_RCTL_BAM)
		phy_reg |= BM_RCTL_BAM;
	if (mac_reg & E1000_RCTL_PMCF)
		phy_reg |= BM_RCTL_PMCF;
	mac_reg = er32(CTRL);
	if (mac_reg & E1000_CTRL_RFCE)
		phy_reg |= BM_RCTL_RFCE;
	e1e_wphy(&adapter->hw, BM_RCTL, phy_reg);

	/* enable PHY wakeup in MAC register */
	ew32(WUFC, wufc);
	ew32(WUC, E1000_WUC_PHY_WAKE | E1000_WUC_PME_EN);

	/* configure and enable PHY wakeup in PHY registers */
	e1e_wphy(&adapter->hw, BM_WUFC, wufc);
	e1e_wphy(&adapter->hw, BM_WUC, E1000_WUC_PME_EN);

	/* activate PHY wakeup */
	retval = hw->phy.ops.acquire(hw);
	if (retval) {
		e_err("Could not acquire PHY\n");
		return retval;
	}
	e1000e_write_phy_reg_mdic(hw, IGP01E1000_PHY_PAGE_SELECT,
	                         (BM_WUC_ENABLE_PAGE << IGP_PAGE_SHIFT));
	retval = e1000e_read_phy_reg_mdic(hw, BM_WUC_ENABLE_REG, &phy_reg);
	if (retval) {
		e_err("Could not read PHY page 769\n");
		goto out;
	}
	phy_reg |= BM_WUC_ENABLE_BIT | BM_WUC_HOST_WU_BIT;
	retval = e1000e_write_phy_reg_mdic(hw, BM_WUC_ENABLE_REG, phy_reg);
	if (retval)
		e_err("Could not set PHY Host Wakeup bit\n");
out:
	hw->phy.ops.release(hw);

	return retval;
}

static int __e1000_shutdown(struct pci_dev *pdev, bool *enable_wake,
			    bool runtime)
{
	struct net_device *netdev = pci_get_drvdata(pdev);
	struct e1000_adapter *adapter = netdev_priv(netdev);
	struct e1000_hw *hw = &adapter->hw;
	u32 ctrl, ctrl_ext, rctl, status;
	/* Runtime suspend should only enable wakeup for link changes */
	u32 wufc = runtime ? E1000_WUFC_LNKC : adapter->wol;
	int retval = 0;

	netif_device_detach(netdev);

	if (netif_running(netdev)) {
		WARN_ON(test_bit(__E1000_RESETTING, &adapter->state));
		e1000e_down(adapter);
		e1000_free_irq(adapter);
	}
	e1000e_reset_interrupt_capability(adapter);

	retval = pci_save_state(pdev);
	if (retval)
		return retval;

	status = er32(STATUS);
	if (status & E1000_STATUS_LU)
		wufc &= ~E1000_WUFC_LNKC;

	if (wufc) {
		e1000_setup_rctl(adapter);
		e1000_set_multi(netdev);

		/* turn on all-multi mode if wake on multicast is enabled */
		if (wufc & E1000_WUFC_MC) {
			rctl = er32(RCTL);
			rctl |= E1000_RCTL_MPE;
			ew32(RCTL, rctl);
		}

		ctrl = er32(CTRL);
		/* advertise wake from D3Cold */
		#define E1000_CTRL_ADVD3WUC 0x00100000
		/* phy power management enable */
		#define E1000_CTRL_EN_PHY_PWR_MGMT 0x00200000
		ctrl |= E1000_CTRL_ADVD3WUC;
		if (!(adapter->flags2 & FLAG2_HAS_PHY_WAKEUP))
			ctrl |= E1000_CTRL_EN_PHY_PWR_MGMT;
		ew32(CTRL, ctrl);

		if (adapter->hw.phy.media_type == e1000_media_type_fiber ||
		    adapter->hw.phy.media_type ==
		    e1000_media_type_internal_serdes) {
			/* keep the laser running in D3 */
			ctrl_ext = er32(CTRL_EXT);
			ctrl_ext |= E1000_CTRL_EXT_SDP3_DATA;
			ew32(CTRL_EXT, ctrl_ext);
		}

		if (adapter->flags & FLAG_IS_ICH)
			e1000e_disable_gig_wol_ich8lan(&adapter->hw);

		/* Allow time for pending master requests to run */
		e1000e_disable_pcie_master(&adapter->hw);

		if (adapter->flags2 & FLAG2_HAS_PHY_WAKEUP) {
			/* enable wakeup by the PHY */
			retval = e1000_init_phy_wakeup(adapter, wufc);
			if (retval)
				return retval;
		} else {
			/* enable wakeup by the MAC */
			ew32(WUFC, wufc);
			ew32(WUC, E1000_WUC_PME_EN);
		}
	} else {
		ew32(WUC, 0);
		ew32(WUFC, 0);
	}

	*enable_wake = !!wufc;

	/* make sure adapter isn't asleep if manageability is enabled */
	if ((adapter->flags & FLAG_MNG_PT_ENABLED) ||
	    (hw->mac.ops.check_mng_mode(hw)))
		*enable_wake = true;

	if (adapter->hw.phy.type == e1000_phy_igp_3)
		e1000e_igp3_phy_powerdown_workaround_ich8lan(&adapter->hw);

	/*
	 * Release control of h/w to f/w.  If f/w is AMT enabled, this
	 * would have already happened in close and is redundant.
	 */
	e1000e_release_hw_control(adapter);

	pci_disable_device(pdev);

	return 0;
}

static void e1000_power_off(struct pci_dev *pdev, bool sleep, bool wake)
{
	if (sleep && wake) {
		pci_prepare_to_sleep(pdev);
		return;
	}

	pci_wake_from_d3(pdev, wake);
	pci_set_power_state(pdev, PCI_D3hot);
}

static void e1000_complete_shutdown(struct pci_dev *pdev, bool sleep,
                                    bool wake)
{
	struct net_device *netdev = pci_get_drvdata(pdev);
	struct e1000_adapter *adapter = netdev_priv(netdev);

	/*
	 * The pci-e switch on some quad port adapters will report a
	 * correctable error when the MAC transitions from D0 to D3.  To
	 * prevent this we need to mask off the correctable errors on the
	 * downstream port of the pci-e switch.
	 */
	if (adapter->flags & FLAG_IS_QUAD_PORT) {
		struct pci_dev *us_dev = pdev->bus->self;
		int pos = pci_find_capability(us_dev, PCI_CAP_ID_EXP);
		u16 devctl;

		pci_read_config_word(us_dev, pos + PCI_EXP_DEVCTL, &devctl);
		pci_write_config_word(us_dev, pos + PCI_EXP_DEVCTL,
		                      (devctl & ~PCI_EXP_DEVCTL_CERE));

		e1000_power_off(pdev, sleep, wake);

		pci_write_config_word(us_dev, pos + PCI_EXP_DEVCTL, devctl);
	} else {
		e1000_power_off(pdev, sleep, wake);
	}
}

#ifdef CONFIG_PCIEASPM
static void __e1000e_disable_aspm(struct pci_dev *pdev, u16 state)
{
	pci_disable_link_state(pdev, state);
}
#else
static void __e1000e_disable_aspm(struct pci_dev *pdev, u16 state)
{
	int pos;
	u16 reg16;

	/*
	 * Both device and parent should have the same ASPM setting.
	 * Disable ASPM in downstream component first and then upstream.
	 */
	pos = pci_pcie_cap(pdev);
	pci_read_config_word(pdev, pos + PCI_EXP_LNKCTL, &reg16);
	reg16 &= ~state;
	pci_write_config_word(pdev, pos + PCI_EXP_LNKCTL, reg16);

	if (!pdev->bus->self)
		return;

	pos = pci_pcie_cap(pdev->bus->self);
	pci_read_config_word(pdev->bus->self, pos + PCI_EXP_LNKCTL, &reg16);
	reg16 &= ~state;
	pci_write_config_word(pdev->bus->self, pos + PCI_EXP_LNKCTL, reg16);
}
#endif
void e1000e_disable_aspm(struct pci_dev *pdev, u16 state)
{
	dev_info(&pdev->dev, "Disabling ASPM %s %s\n",
		 (state & PCIE_LINK_STATE_L0S) ? "L0s" : "",
		 (state & PCIE_LINK_STATE_L1) ? "L1" : "");

	__e1000e_disable_aspm(pdev, state);
}

#ifdef CONFIG_PM
static bool e1000e_pm_ready(struct e1000_adapter *adapter)
{
	return !!adapter->tx_ring->buffer_info;
}

static int __e1000_resume(struct pci_dev *pdev)
{
	struct net_device *netdev = pci_get_drvdata(pdev);
	struct e1000_adapter *adapter = netdev_priv(netdev);
	struct e1000_hw *hw = &adapter->hw;
	u32 err;

	pci_set_power_state(pdev, PCI_D0);
	pci_restore_state(pdev);
	pci_save_state(pdev);
	if (adapter->flags2 & FLAG2_DISABLE_ASPM_L1)
		e1000e_disable_aspm(pdev, PCIE_LINK_STATE_L1);

	e1000e_set_interrupt_capability(adapter);
	if (netif_running(netdev)) {
		err = e1000_request_irq(adapter);
		if (err)
			return err;
	}

	e1000e_power_up_phy(adapter);

	/* report the system wakeup cause from S3/S4 */
	if (adapter->flags2 & FLAG2_HAS_PHY_WAKEUP) {
		u16 phy_data;

		e1e_rphy(&adapter->hw, BM_WUS, &phy_data);
		if (phy_data) {
			e_info("PHY Wakeup cause - %s\n",
				phy_data & E1000_WUS_EX ? "Unicast Packet" :
				phy_data & E1000_WUS_MC ? "Multicast Packet" :
				phy_data & E1000_WUS_BC ? "Broadcast Packet" :
				phy_data & E1000_WUS_MAG ? "Magic Packet" :
				phy_data & E1000_WUS_LNKC ? "Link Status "
				" Change" : "other");
		}
		e1e_wphy(&adapter->hw, BM_WUS, ~0);
	} else {
		u32 wus = er32(WUS);
		if (wus) {
			e_info("MAC Wakeup cause - %s\n",
				wus & E1000_WUS_EX ? "Unicast Packet" :
				wus & E1000_WUS_MC ? "Multicast Packet" :
				wus & E1000_WUS_BC ? "Broadcast Packet" :
				wus & E1000_WUS_MAG ? "Magic Packet" :
				wus & E1000_WUS_LNKC ? "Link Status Change" :
				"other");
		}
		ew32(WUS, ~0);
	}

	e1000e_reset(adapter);

	e1000_init_manageability_pt(adapter);

	if (netif_running(netdev))
		e1000e_up(adapter);

	netif_device_attach(netdev);

	/*
	 * If the controller has AMT, do not set DRV_LOAD until the interface
	 * is up.  For all other cases, let the f/w know that the h/w is now
	 * under the control of the driver.
	 */
	if (!(adapter->flags & FLAG_HAS_AMT))
		e1000e_get_hw_control(adapter);

	return 0;
}

#ifdef CONFIG_PM_SLEEP
static int e1000_suspend(struct device *dev)
{
	struct pci_dev *pdev = to_pci_dev(dev);
	int retval;
	bool wake;

	retval = __e1000_shutdown(pdev, &wake, false);
	if (!retval)
		e1000_complete_shutdown(pdev, true, wake);

	return retval;
}

static int e1000_resume(struct device *dev)
{
	struct pci_dev *pdev = to_pci_dev(dev);
	struct net_device *netdev = pci_get_drvdata(pdev);
	struct e1000_adapter *adapter = netdev_priv(netdev);

	if (e1000e_pm_ready(adapter))
		adapter->idle_check = true;

	return __e1000_resume(pdev);
}
#endif /* CONFIG_PM_SLEEP */

#ifdef CONFIG_PM_RUNTIME
static int e1000_runtime_suspend(struct device *dev)
{
	struct pci_dev *pdev = to_pci_dev(dev);
	struct net_device *netdev = pci_get_drvdata(pdev);
	struct e1000_adapter *adapter = netdev_priv(netdev);

	if (e1000e_pm_ready(adapter)) {
		bool wake;

		__e1000_shutdown(pdev, &wake, true);
	}

	return 0;
}

static int e1000_idle(struct device *dev)
{
	struct pci_dev *pdev = to_pci_dev(dev);
	struct net_device *netdev = pci_get_drvdata(pdev);
	struct e1000_adapter *adapter = netdev_priv(netdev);

	if (!e1000e_pm_ready(adapter))
		return 0;

	if (adapter->idle_check) {
		adapter->idle_check = false;
		if (!e1000e_has_link(adapter))
			pm_schedule_suspend(dev, MSEC_PER_SEC);
	}

	return -EBUSY;
}

static int e1000_runtime_resume(struct device *dev)
{
	struct pci_dev *pdev = to_pci_dev(dev);
	struct net_device *netdev = pci_get_drvdata(pdev);
	struct e1000_adapter *adapter = netdev_priv(netdev);

	if (!e1000e_pm_ready(adapter))
		return 0;

	adapter->idle_check = !dev->power.runtime_auto;
	return __e1000_resume(pdev);
}
#endif /* CONFIG_PM_RUNTIME */
#endif /* CONFIG_PM */

static void e1000_shutdown(struct pci_dev *pdev)
{
	bool wake = false;

	__e1000_shutdown(pdev, &wake, false);

	if (system_state == SYSTEM_POWER_OFF)
		e1000_complete_shutdown(pdev, false, wake);
}

#ifdef CONFIG_NET_POLL_CONTROLLER

static irqreturn_t e1000_intr_msix(int irq, void *data)
{
	struct net_device *netdev = data;
	struct e1000_adapter *adapter = netdev_priv(netdev);
<<<<<<< HEAD
	int vector, msix_irq;

	if (adapter->msix_entries) {
=======

	if (adapter->msix_entries) {
		int vector, msix_irq;

>>>>>>> 105e53f8
		vector = 0;
		msix_irq = adapter->msix_entries[vector].vector;
		disable_irq(msix_irq);
		e1000_intr_msix_rx(msix_irq, netdev);
		enable_irq(msix_irq);

		vector++;
		msix_irq = adapter->msix_entries[vector].vector;
		disable_irq(msix_irq);
		e1000_intr_msix_tx(msix_irq, netdev);
		enable_irq(msix_irq);

		vector++;
		msix_irq = adapter->msix_entries[vector].vector;
		disable_irq(msix_irq);
		e1000_msix_other(msix_irq, netdev);
		enable_irq(msix_irq);
	}

	return IRQ_HANDLED;
}

/*
 * Polling 'interrupt' - used by things like netconsole to send skbs
 * without having to re-enable interrupts. It's not called while
 * the interrupt routine is executing.
 */
static void e1000_netpoll(struct net_device *netdev)
{
	struct e1000_adapter *adapter = netdev_priv(netdev);

	switch (adapter->int_mode) {
	case E1000E_INT_MODE_MSIX:
		e1000_intr_msix(adapter->pdev->irq, netdev);
		break;
	case E1000E_INT_MODE_MSI:
		disable_irq(adapter->pdev->irq);
		e1000_intr_msi(adapter->pdev->irq, netdev);
		enable_irq(adapter->pdev->irq);
		break;
	default: /* E1000E_INT_MODE_LEGACY */
		disable_irq(adapter->pdev->irq);
		e1000_intr(adapter->pdev->irq, netdev);
		enable_irq(adapter->pdev->irq);
		break;
	}
}
#endif

/**
 * e1000_io_error_detected - called when PCI error is detected
 * @pdev: Pointer to PCI device
 * @state: The current pci connection state
 *
 * This function is called after a PCI bus error affecting
 * this device has been detected.
 */
static pci_ers_result_t e1000_io_error_detected(struct pci_dev *pdev,
						pci_channel_state_t state)
{
	struct net_device *netdev = pci_get_drvdata(pdev);
	struct e1000_adapter *adapter = netdev_priv(netdev);

	netif_device_detach(netdev);

	if (state == pci_channel_io_perm_failure)
		return PCI_ERS_RESULT_DISCONNECT;

	if (netif_running(netdev))
		e1000e_down(adapter);
	pci_disable_device(pdev);

	/* Request a slot slot reset. */
	return PCI_ERS_RESULT_NEED_RESET;
}

/**
 * e1000_io_slot_reset - called after the pci bus has been reset.
 * @pdev: Pointer to PCI device
 *
 * Restart the card from scratch, as if from a cold-boot. Implementation
 * resembles the first-half of the e1000_resume routine.
 */
static pci_ers_result_t e1000_io_slot_reset(struct pci_dev *pdev)
{
	struct net_device *netdev = pci_get_drvdata(pdev);
	struct e1000_adapter *adapter = netdev_priv(netdev);
	struct e1000_hw *hw = &adapter->hw;
	int err;
	pci_ers_result_t result;

	if (adapter->flags2 & FLAG2_DISABLE_ASPM_L1)
		e1000e_disable_aspm(pdev, PCIE_LINK_STATE_L1);
	err = pci_enable_device_mem(pdev);
	if (err) {
		dev_err(&pdev->dev,
			"Cannot re-enable PCI device after reset.\n");
		result = PCI_ERS_RESULT_DISCONNECT;
	} else {
		pci_set_master(pdev);
		pdev->state_saved = true;
		pci_restore_state(pdev);

		pci_enable_wake(pdev, PCI_D3hot, 0);
		pci_enable_wake(pdev, PCI_D3cold, 0);

		e1000e_reset(adapter);
		ew32(WUS, ~0);
		result = PCI_ERS_RESULT_RECOVERED;
	}

	pci_cleanup_aer_uncorrect_error_status(pdev);

	return result;
}

/**
 * e1000_io_resume - called when traffic can start flowing again.
 * @pdev: Pointer to PCI device
 *
 * This callback is called when the error recovery driver tells us that
 * its OK to resume normal operation. Implementation resembles the
 * second-half of the e1000_resume routine.
 */
static void e1000_io_resume(struct pci_dev *pdev)
{
	struct net_device *netdev = pci_get_drvdata(pdev);
	struct e1000_adapter *adapter = netdev_priv(netdev);

	e1000_init_manageability_pt(adapter);

	if (netif_running(netdev)) {
		if (e1000e_up(adapter)) {
			dev_err(&pdev->dev,
				"can't bring device back up after reset\n");
			return;
		}
	}

	netif_device_attach(netdev);

	/*
	 * If the controller has AMT, do not set DRV_LOAD until the interface
	 * is up.  For all other cases, let the f/w know that the h/w is now
	 * under the control of the driver.
	 */
	if (!(adapter->flags & FLAG_HAS_AMT))
		e1000e_get_hw_control(adapter);

}

static void e1000_print_device_info(struct e1000_adapter *adapter)
{
	struct e1000_hw *hw = &adapter->hw;
	struct net_device *netdev = adapter->netdev;
	u32 ret_val;
	u8 pba_str[E1000_PBANUM_LENGTH];

	/* print bus type/speed/width info */
	e_info("(PCI Express:2.5GB/s:%s) %pM\n",
	       /* bus width */
	       ((hw->bus.width == e1000_bus_width_pcie_x4) ? "Width x4" :
	        "Width x1"),
	       /* MAC address */
	       netdev->dev_addr);
	e_info("Intel(R) PRO/%s Network Connection\n",
	       (hw->phy.type == e1000_phy_ife) ? "10/100" : "1000");
	ret_val = e1000_read_pba_string_generic(hw, pba_str,
						E1000_PBANUM_LENGTH);
	if (ret_val)
		strncpy((char *)pba_str, "Unknown", sizeof(pba_str) - 1);
	e_info("MAC: %d, PHY: %d, PBA No: %s\n",
	       hw->mac.type, hw->phy.type, pba_str);
}

static void e1000_eeprom_checks(struct e1000_adapter *adapter)
{
	struct e1000_hw *hw = &adapter->hw;
	int ret_val;
	u16 buf = 0;

	if (hw->mac.type != e1000_82573)
		return;

	ret_val = e1000_read_nvm(hw, NVM_INIT_CONTROL2_REG, 1, &buf);
	if (!ret_val && (!(le16_to_cpu(buf) & (1 << 0)))) {
		/* Deep Smart Power Down (DSPD) */
		dev_warn(&adapter->pdev->dev,
			 "Warning: detected DSPD enabled in EEPROM\n");
	}
}

static const struct net_device_ops e1000e_netdev_ops = {
	.ndo_open		= e1000_open,
	.ndo_stop		= e1000_close,
	.ndo_start_xmit		= e1000_xmit_frame,
	.ndo_get_stats64	= e1000e_get_stats64,
	.ndo_set_multicast_list	= e1000_set_multi,
	.ndo_set_mac_address	= e1000_set_mac,
	.ndo_change_mtu		= e1000_change_mtu,
	.ndo_do_ioctl		= e1000_ioctl,
	.ndo_tx_timeout		= e1000_tx_timeout,
	.ndo_validate_addr	= eth_validate_addr,

	.ndo_vlan_rx_register	= e1000_vlan_rx_register,
	.ndo_vlan_rx_add_vid	= e1000_vlan_rx_add_vid,
	.ndo_vlan_rx_kill_vid	= e1000_vlan_rx_kill_vid,
#ifdef CONFIG_NET_POLL_CONTROLLER
	.ndo_poll_controller	= e1000_netpoll,
#endif
};

/**
 * e1000_probe - Device Initialization Routine
 * @pdev: PCI device information struct
 * @ent: entry in e1000_pci_tbl
 *
 * Returns 0 on success, negative on failure
 *
 * e1000_probe initializes an adapter identified by a pci_dev structure.
 * The OS initialization, configuring of the adapter private structure,
 * and a hardware reset occur.
 **/
static int __devinit e1000_probe(struct pci_dev *pdev,
				 const struct pci_device_id *ent)
{
	struct net_device *netdev;
	struct e1000_adapter *adapter;
	struct e1000_hw *hw;
	const struct e1000_info *ei = e1000_info_tbl[ent->driver_data];
	resource_size_t mmio_start, mmio_len;
	resource_size_t flash_start, flash_len;

	static int cards_found;
	int i, err, pci_using_dac;
	u16 eeprom_data = 0;
	u16 eeprom_apme_mask = E1000_EEPROM_APME;

	if (ei->flags2 & FLAG2_DISABLE_ASPM_L1)
		e1000e_disable_aspm(pdev, PCIE_LINK_STATE_L1);

	err = pci_enable_device_mem(pdev);
	if (err)
		return err;

	pci_using_dac = 0;
	err = dma_set_mask(&pdev->dev, DMA_BIT_MASK(64));
	if (!err) {
		err = dma_set_coherent_mask(&pdev->dev, DMA_BIT_MASK(64));
		if (!err)
			pci_using_dac = 1;
	} else {
		err = dma_set_mask(&pdev->dev, DMA_BIT_MASK(32));
		if (err) {
			err = dma_set_coherent_mask(&pdev->dev,
						    DMA_BIT_MASK(32));
			if (err) {
				dev_err(&pdev->dev, "No usable DMA "
					"configuration, aborting\n");
				goto err_dma;
			}
		}
	}

	err = pci_request_selected_regions_exclusive(pdev,
	                                  pci_select_bars(pdev, IORESOURCE_MEM),
	                                  e1000e_driver_name);
	if (err)
		goto err_pci_reg;

	/* AER (Advanced Error Reporting) hooks */
	pci_enable_pcie_error_reporting(pdev);

	pci_set_master(pdev);
	/* PCI config space info */
	err = pci_save_state(pdev);
	if (err)
		goto err_alloc_etherdev;

	err = -ENOMEM;
	netdev = alloc_etherdev(sizeof(struct e1000_adapter));
	if (!netdev)
		goto err_alloc_etherdev;

	SET_NETDEV_DEV(netdev, &pdev->dev);

	netdev->irq = pdev->irq;

	pci_set_drvdata(pdev, netdev);
	adapter = netdev_priv(netdev);
	hw = &adapter->hw;
	adapter->netdev = netdev;
	adapter->pdev = pdev;
	adapter->ei = ei;
	adapter->pba = ei->pba;
	adapter->flags = ei->flags;
	adapter->flags2 = ei->flags2;
	adapter->hw.adapter = adapter;
	adapter->hw.mac.type = ei->mac;
	adapter->max_hw_frame_size = ei->max_hw_frame_size;
	adapter->msg_enable = (1 << NETIF_MSG_DRV | NETIF_MSG_PROBE) - 1;

	mmio_start = pci_resource_start(pdev, 0);
	mmio_len = pci_resource_len(pdev, 0);

	err = -EIO;
	adapter->hw.hw_addr = ioremap(mmio_start, mmio_len);
	if (!adapter->hw.hw_addr)
		goto err_ioremap;

	if ((adapter->flags & FLAG_HAS_FLASH) &&
	    (pci_resource_flags(pdev, 1) & IORESOURCE_MEM)) {
		flash_start = pci_resource_start(pdev, 1);
		flash_len = pci_resource_len(pdev, 1);
		adapter->hw.flash_address = ioremap(flash_start, flash_len);
		if (!adapter->hw.flash_address)
			goto err_flashmap;
	}

	/* construct the net_device struct */
	netdev->netdev_ops		= &e1000e_netdev_ops;
	e1000e_set_ethtool_ops(netdev);
	netdev->watchdog_timeo		= 5 * HZ;
	netif_napi_add(netdev, &adapter->napi, e1000_clean, 64);
	strncpy(netdev->name, pci_name(pdev), sizeof(netdev->name) - 1);

	netdev->mem_start = mmio_start;
	netdev->mem_end = mmio_start + mmio_len;

	adapter->bd_number = cards_found++;

	e1000e_check_options(adapter);

	/* setup adapter struct */
	err = e1000_sw_init(adapter);
	if (err)
		goto err_sw_init;

	memcpy(&hw->mac.ops, ei->mac_ops, sizeof(hw->mac.ops));
	memcpy(&hw->nvm.ops, ei->nvm_ops, sizeof(hw->nvm.ops));
	memcpy(&hw->phy.ops, ei->phy_ops, sizeof(hw->phy.ops));

	err = ei->get_variants(adapter);
	if (err)
		goto err_hw_init;

	if ((adapter->flags & FLAG_IS_ICH) &&
	    (adapter->flags & FLAG_READ_ONLY_NVM))
		e1000e_write_protect_nvm_ich8lan(&adapter->hw);

	hw->mac.ops.get_bus_info(&adapter->hw);

	adapter->hw.phy.autoneg_wait_to_complete = 0;

	/* Copper options */
	if (adapter->hw.phy.media_type == e1000_media_type_copper) {
		adapter->hw.phy.mdix = AUTO_ALL_MODES;
		adapter->hw.phy.disable_polarity_correction = 0;
		adapter->hw.phy.ms_type = e1000_ms_hw_default;
	}

	if (e1000_check_reset_block(&adapter->hw))
		e_info("PHY reset is blocked due to SOL/IDER session.\n");

	netdev->features = NETIF_F_SG |
			   NETIF_F_HW_CSUM |
			   NETIF_F_HW_VLAN_TX |
			   NETIF_F_HW_VLAN_RX;

	if (adapter->flags & FLAG_HAS_HW_VLAN_FILTER)
		netdev->features |= NETIF_F_HW_VLAN_FILTER;

	netdev->features |= NETIF_F_TSO;
	netdev->features |= NETIF_F_TSO6;

	netdev->vlan_features |= NETIF_F_TSO;
	netdev->vlan_features |= NETIF_F_TSO6;
	netdev->vlan_features |= NETIF_F_HW_CSUM;
	netdev->vlan_features |= NETIF_F_SG;

	if (pci_using_dac) {
		netdev->features |= NETIF_F_HIGHDMA;
		netdev->vlan_features |= NETIF_F_HIGHDMA;
	}

	if (e1000e_enable_mng_pass_thru(&adapter->hw))
		adapter->flags |= FLAG_MNG_PT_ENABLED;

	/*
	 * before reading the NVM, reset the controller to
	 * put the device in a known good starting state
	 */
	adapter->hw.mac.ops.reset_hw(&adapter->hw);

	/*
	 * systems with ASPM and others may see the checksum fail on the first
	 * attempt. Let's give it a few tries
	 */
	for (i = 0;; i++) {
		if (e1000_validate_nvm_checksum(&adapter->hw) >= 0)
			break;
		if (i == 2) {
			e_err("The NVM Checksum Is Not Valid\n");
			err = -EIO;
			goto err_eeprom;
		}
	}

	e1000_eeprom_checks(adapter);

	/* copy the MAC address */
	if (e1000e_read_mac_addr(&adapter->hw))
		e_err("NVM Read Error while reading MAC address\n");

	memcpy(netdev->dev_addr, adapter->hw.mac.addr, netdev->addr_len);
	memcpy(netdev->perm_addr, adapter->hw.mac.addr, netdev->addr_len);

	if (!is_valid_ether_addr(netdev->perm_addr)) {
		e_err("Invalid MAC Address: %pM\n", netdev->perm_addr);
		err = -EIO;
		goto err_eeprom;
	}

	init_timer(&adapter->watchdog_timer);
	adapter->watchdog_timer.function = e1000_watchdog;
	adapter->watchdog_timer.data = (unsigned long) adapter;

	init_timer(&adapter->phy_info_timer);
	adapter->phy_info_timer.function = e1000_update_phy_info;
	adapter->phy_info_timer.data = (unsigned long) adapter;

	INIT_WORK(&adapter->reset_task, e1000_reset_task);
	INIT_WORK(&adapter->watchdog_task, e1000_watchdog_task);
	INIT_WORK(&adapter->downshift_task, e1000e_downshift_workaround);
	INIT_WORK(&adapter->update_phy_task, e1000e_update_phy_task);
	INIT_WORK(&adapter->print_hang_task, e1000_print_hw_hang);
	INIT_WORK(&adapter->led_blink_task, e1000e_led_blink_task);

	/* Initialize link parameters. User can change them with ethtool */
	adapter->hw.mac.autoneg = 1;
	adapter->fc_autoneg = 1;
	adapter->hw.fc.requested_mode = e1000_fc_default;
	adapter->hw.fc.current_mode = e1000_fc_default;
	adapter->hw.phy.autoneg_advertised = 0x2f;

	/* ring size defaults */
	adapter->rx_ring->count = 256;
	adapter->tx_ring->count = 256;

	/*
	 * Initial Wake on LAN setting - If APM wake is enabled in
	 * the EEPROM, enable the ACPI Magic Packet filter
	 */
	if (adapter->flags & FLAG_APME_IN_WUC) {
		/* APME bit in EEPROM is mapped to WUC.APME */
		eeprom_data = er32(WUC);
		eeprom_apme_mask = E1000_WUC_APME;
		if ((hw->mac.type > e1000_ich10lan) &&
		    (eeprom_data & E1000_WUC_PHY_WAKE))
			adapter->flags2 |= FLAG2_HAS_PHY_WAKEUP;
	} else if (adapter->flags & FLAG_APME_IN_CTRL3) {
		if (adapter->flags & FLAG_APME_CHECK_PORT_B &&
		    (adapter->hw.bus.func == 1))
			e1000_read_nvm(&adapter->hw,
				NVM_INIT_CONTROL3_PORT_B, 1, &eeprom_data);
		else
			e1000_read_nvm(&adapter->hw,
				NVM_INIT_CONTROL3_PORT_A, 1, &eeprom_data);
	}

	/* fetch WoL from EEPROM */
	if (eeprom_data & eeprom_apme_mask)
		adapter->eeprom_wol |= E1000_WUFC_MAG;

	/*
	 * now that we have the eeprom settings, apply the special cases
	 * where the eeprom may be wrong or the board simply won't support
	 * wake on lan on a particular port
	 */
	if (!(adapter->flags & FLAG_HAS_WOL))
		adapter->eeprom_wol = 0;

	/* initialize the wol settings based on the eeprom settings */
	adapter->wol = adapter->eeprom_wol;
	device_set_wakeup_enable(&adapter->pdev->dev, adapter->wol);

	/* save off EEPROM version number */
	e1000_read_nvm(&adapter->hw, 5, 1, &adapter->eeprom_vers);

	/* reset the hardware with the new settings */
	e1000e_reset(adapter);

	/*
	 * If the controller has AMT, do not set DRV_LOAD until the interface
	 * is up.  For all other cases, let the f/w know that the h/w is now
	 * under the control of the driver.
	 */
	if (!(adapter->flags & FLAG_HAS_AMT))
		e1000e_get_hw_control(adapter);

	strncpy(netdev->name, "eth%d", sizeof(netdev->name) - 1);
	err = register_netdev(netdev);
	if (err)
		goto err_register;

	/* carrier off reporting is important to ethtool even BEFORE open */
	netif_carrier_off(netdev);

	e1000_print_device_info(adapter);

	if (pci_dev_run_wake(pdev))
		pm_runtime_put_noidle(&pdev->dev);

	return 0;

err_register:
	if (!(adapter->flags & FLAG_HAS_AMT))
		e1000e_release_hw_control(adapter);
err_eeprom:
	if (!e1000_check_reset_block(&adapter->hw))
		e1000_phy_hw_reset(&adapter->hw);
err_hw_init:
	kfree(adapter->tx_ring);
	kfree(adapter->rx_ring);
err_sw_init:
	if (adapter->hw.flash_address)
		iounmap(adapter->hw.flash_address);
	e1000e_reset_interrupt_capability(adapter);
err_flashmap:
	iounmap(adapter->hw.hw_addr);
err_ioremap:
	free_netdev(netdev);
err_alloc_etherdev:
	pci_release_selected_regions(pdev,
	                             pci_select_bars(pdev, IORESOURCE_MEM));
err_pci_reg:
err_dma:
	pci_disable_device(pdev);
	return err;
}

/**
 * e1000_remove - Device Removal Routine
 * @pdev: PCI device information struct
 *
 * e1000_remove is called by the PCI subsystem to alert the driver
 * that it should release a PCI device.  The could be caused by a
 * Hot-Plug event, or because the driver is going to be removed from
 * memory.
 **/
static void __devexit e1000_remove(struct pci_dev *pdev)
{
	struct net_device *netdev = pci_get_drvdata(pdev);
	struct e1000_adapter *adapter = netdev_priv(netdev);
	bool down = test_bit(__E1000_DOWN, &adapter->state);

	/*
	 * The timers may be rescheduled, so explicitly disable them
	 * from being rescheduled.
	 */
	if (!down)
		set_bit(__E1000_DOWN, &adapter->state);
	del_timer_sync(&adapter->watchdog_timer);
	del_timer_sync(&adapter->phy_info_timer);

	cancel_work_sync(&adapter->reset_task);
	cancel_work_sync(&adapter->watchdog_task);
	cancel_work_sync(&adapter->downshift_task);
	cancel_work_sync(&adapter->update_phy_task);
	cancel_work_sync(&adapter->led_blink_task);
	cancel_work_sync(&adapter->print_hang_task);

	if (!(netdev->flags & IFF_UP))
		e1000_power_down_phy(adapter);

	/* Don't lie to e1000_close() down the road. */
	if (!down)
		clear_bit(__E1000_DOWN, &adapter->state);
	unregister_netdev(netdev);

	if (pci_dev_run_wake(pdev))
		pm_runtime_get_noresume(&pdev->dev);

	/*
	 * Release control of h/w to f/w.  If f/w is AMT enabled, this
	 * would have already happened in close and is redundant.
	 */
	e1000e_release_hw_control(adapter);

	e1000e_reset_interrupt_capability(adapter);
	kfree(adapter->tx_ring);
	kfree(adapter->rx_ring);

	iounmap(adapter->hw.hw_addr);
	if (adapter->hw.flash_address)
		iounmap(adapter->hw.flash_address);
	pci_release_selected_regions(pdev,
	                             pci_select_bars(pdev, IORESOURCE_MEM));

	free_netdev(netdev);

	/* AER disable */
	pci_disable_pcie_error_reporting(pdev);

	pci_disable_device(pdev);
}

/* PCI Error Recovery (ERS) */
static struct pci_error_handlers e1000_err_handler = {
	.error_detected = e1000_io_error_detected,
	.slot_reset = e1000_io_slot_reset,
	.resume = e1000_io_resume,
};

static DEFINE_PCI_DEVICE_TABLE(e1000_pci_tbl) = {
	{ PCI_VDEVICE(INTEL, E1000_DEV_ID_82571EB_COPPER), board_82571 },
	{ PCI_VDEVICE(INTEL, E1000_DEV_ID_82571EB_FIBER), board_82571 },
	{ PCI_VDEVICE(INTEL, E1000_DEV_ID_82571EB_QUAD_COPPER), board_82571 },
	{ PCI_VDEVICE(INTEL, E1000_DEV_ID_82571EB_QUAD_COPPER_LP), board_82571 },
	{ PCI_VDEVICE(INTEL, E1000_DEV_ID_82571EB_QUAD_FIBER), board_82571 },
	{ PCI_VDEVICE(INTEL, E1000_DEV_ID_82571EB_SERDES), board_82571 },
	{ PCI_VDEVICE(INTEL, E1000_DEV_ID_82571EB_SERDES_DUAL), board_82571 },
	{ PCI_VDEVICE(INTEL, E1000_DEV_ID_82571EB_SERDES_QUAD), board_82571 },
	{ PCI_VDEVICE(INTEL, E1000_DEV_ID_82571PT_QUAD_COPPER), board_82571 },

	{ PCI_VDEVICE(INTEL, E1000_DEV_ID_82572EI), board_82572 },
	{ PCI_VDEVICE(INTEL, E1000_DEV_ID_82572EI_COPPER), board_82572 },
	{ PCI_VDEVICE(INTEL, E1000_DEV_ID_82572EI_FIBER), board_82572 },
	{ PCI_VDEVICE(INTEL, E1000_DEV_ID_82572EI_SERDES), board_82572 },

	{ PCI_VDEVICE(INTEL, E1000_DEV_ID_82573E), board_82573 },
	{ PCI_VDEVICE(INTEL, E1000_DEV_ID_82573E_IAMT), board_82573 },
	{ PCI_VDEVICE(INTEL, E1000_DEV_ID_82573L), board_82573 },

	{ PCI_VDEVICE(INTEL, E1000_DEV_ID_82574L), board_82574 },
	{ PCI_VDEVICE(INTEL, E1000_DEV_ID_82574LA), board_82574 },
	{ PCI_VDEVICE(INTEL, E1000_DEV_ID_82583V), board_82583 },

	{ PCI_VDEVICE(INTEL, E1000_DEV_ID_80003ES2LAN_COPPER_DPT),
	  board_80003es2lan },
	{ PCI_VDEVICE(INTEL, E1000_DEV_ID_80003ES2LAN_COPPER_SPT),
	  board_80003es2lan },
	{ PCI_VDEVICE(INTEL, E1000_DEV_ID_80003ES2LAN_SERDES_DPT),
	  board_80003es2lan },
	{ PCI_VDEVICE(INTEL, E1000_DEV_ID_80003ES2LAN_SERDES_SPT),
	  board_80003es2lan },

	{ PCI_VDEVICE(INTEL, E1000_DEV_ID_ICH8_IFE), board_ich8lan },
	{ PCI_VDEVICE(INTEL, E1000_DEV_ID_ICH8_IFE_G), board_ich8lan },
	{ PCI_VDEVICE(INTEL, E1000_DEV_ID_ICH8_IFE_GT), board_ich8lan },
	{ PCI_VDEVICE(INTEL, E1000_DEV_ID_ICH8_IGP_AMT), board_ich8lan },
	{ PCI_VDEVICE(INTEL, E1000_DEV_ID_ICH8_IGP_C), board_ich8lan },
	{ PCI_VDEVICE(INTEL, E1000_DEV_ID_ICH8_IGP_M), board_ich8lan },
	{ PCI_VDEVICE(INTEL, E1000_DEV_ID_ICH8_IGP_M_AMT), board_ich8lan },
	{ PCI_VDEVICE(INTEL, E1000_DEV_ID_ICH8_82567V_3), board_ich8lan },

	{ PCI_VDEVICE(INTEL, E1000_DEV_ID_ICH9_IFE), board_ich9lan },
	{ PCI_VDEVICE(INTEL, E1000_DEV_ID_ICH9_IFE_G), board_ich9lan },
	{ PCI_VDEVICE(INTEL, E1000_DEV_ID_ICH9_IFE_GT), board_ich9lan },
	{ PCI_VDEVICE(INTEL, E1000_DEV_ID_ICH9_IGP_AMT), board_ich9lan },
	{ PCI_VDEVICE(INTEL, E1000_DEV_ID_ICH9_IGP_C), board_ich9lan },
	{ PCI_VDEVICE(INTEL, E1000_DEV_ID_ICH9_BM), board_ich9lan },
	{ PCI_VDEVICE(INTEL, E1000_DEV_ID_ICH9_IGP_M), board_ich9lan },
	{ PCI_VDEVICE(INTEL, E1000_DEV_ID_ICH9_IGP_M_AMT), board_ich9lan },
	{ PCI_VDEVICE(INTEL, E1000_DEV_ID_ICH9_IGP_M_V), board_ich9lan },

	{ PCI_VDEVICE(INTEL, E1000_DEV_ID_ICH10_R_BM_LM), board_ich9lan },
	{ PCI_VDEVICE(INTEL, E1000_DEV_ID_ICH10_R_BM_LF), board_ich9lan },
	{ PCI_VDEVICE(INTEL, E1000_DEV_ID_ICH10_R_BM_V), board_ich9lan },

	{ PCI_VDEVICE(INTEL, E1000_DEV_ID_ICH10_D_BM_LM), board_ich10lan },
	{ PCI_VDEVICE(INTEL, E1000_DEV_ID_ICH10_D_BM_LF), board_ich10lan },
	{ PCI_VDEVICE(INTEL, E1000_DEV_ID_ICH10_D_BM_V), board_ich10lan },

	{ PCI_VDEVICE(INTEL, E1000_DEV_ID_PCH_M_HV_LM), board_pchlan },
	{ PCI_VDEVICE(INTEL, E1000_DEV_ID_PCH_M_HV_LC), board_pchlan },
	{ PCI_VDEVICE(INTEL, E1000_DEV_ID_PCH_D_HV_DM), board_pchlan },
	{ PCI_VDEVICE(INTEL, E1000_DEV_ID_PCH_D_HV_DC), board_pchlan },

	{ PCI_VDEVICE(INTEL, E1000_DEV_ID_PCH2_LV_LM), board_pch2lan },
	{ PCI_VDEVICE(INTEL, E1000_DEV_ID_PCH2_LV_V), board_pch2lan },

	{ }	/* terminate list */
};
MODULE_DEVICE_TABLE(pci, e1000_pci_tbl);

#ifdef CONFIG_PM
static const struct dev_pm_ops e1000_pm_ops = {
	SET_SYSTEM_SLEEP_PM_OPS(e1000_suspend, e1000_resume)
	SET_RUNTIME_PM_OPS(e1000_runtime_suspend,
				e1000_runtime_resume, e1000_idle)
};
#endif

/* PCI Device API Driver */
static struct pci_driver e1000_driver = {
	.name     = e1000e_driver_name,
	.id_table = e1000_pci_tbl,
	.probe    = e1000_probe,
	.remove   = __devexit_p(e1000_remove),
#ifdef CONFIG_PM
	.driver.pm = &e1000_pm_ops,
#endif
	.shutdown = e1000_shutdown,
	.err_handler = &e1000_err_handler
};

/**
 * e1000_init_module - Driver Registration Routine
 *
 * e1000_init_module is the first routine called when the driver is
 * loaded. All it does is register with the PCI subsystem.
 **/
static int __init e1000_init_module(void)
{
	int ret;
	pr_info("Intel(R) PRO/1000 Network Driver - %s\n",
		e1000e_driver_version);
	pr_info("Copyright(c) 1999 - 2011 Intel Corporation.\n");
	ret = pci_register_driver(&e1000_driver);

	return ret;
}
module_init(e1000_init_module);

/**
 * e1000_exit_module - Driver Exit Cleanup Routine
 *
 * e1000_exit_module is called just before the driver is removed
 * from memory.
 **/
static void __exit e1000_exit_module(void)
{
	pci_unregister_driver(&e1000_driver);
}
module_exit(e1000_exit_module);


MODULE_AUTHOR("Intel Corporation, <linux.nics@intel.com>");
MODULE_DESCRIPTION("Intel(R) PRO/1000 Network Driver");
MODULE_LICENSE("GPL");
MODULE_VERSION(DRV_VERSION);

/* e1000_main.c */<|MERGE_RESOLUTION|>--- conflicted
+++ resolved
@@ -54,11 +54,7 @@
 
 #define DRV_EXTRAVERSION "-k2"
 
-<<<<<<< HEAD
-#define DRV_VERSION "1.2.20" DRV_EXTRAVERSION
-=======
 #define DRV_VERSION "1.3.10" DRV_EXTRAVERSION
->>>>>>> 105e53f8
 char e1000e_driver_name[] = "e1000e";
 const char e1000e_driver_version[] = DRV_VERSION;
 
@@ -4387,19 +4383,6 @@
 	/* Force detection of hung controller every watchdog period */
 	adapter->detect_tx_hung = 1;
 
-<<<<<<< HEAD
-	/* flush partial descriptors to memory before detecting Tx hang */
-	if (adapter->flags2 & FLAG2_DMA_BURST) {
-		ew32(TIDV, adapter->tx_int_delay | E1000_TIDV_FPD);
-		ew32(RDTR, adapter->rx_int_delay | E1000_RDTR_FPD);
-		/*
-		 * no need to flush the writes because the timeout code does
-		 * an er32 first thing
-		 */
-	}
-
-=======
->>>>>>> 105e53f8
 	/*
 	 * With 82571 controllers, LAA may be overwritten due to controller
 	 * reset from the other port. Set the appropriate LAA in RAR[0]
@@ -5568,16 +5551,10 @@
 {
 	struct net_device *netdev = data;
 	struct e1000_adapter *adapter = netdev_priv(netdev);
-<<<<<<< HEAD
-	int vector, msix_irq;
-
-	if (adapter->msix_entries) {
-=======
 
 	if (adapter->msix_entries) {
 		int vector, msix_irq;
 
->>>>>>> 105e53f8
 		vector = 0;
 		msix_irq = adapter->msix_entries[vector].vector;
 		disable_irq(msix_irq);
