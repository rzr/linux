/* A network driver using virtio.
 *
 * Copyright 2007 Rusty Russell <rusty@rustcorp.com.au> IBM Corporation
 *
 * This program is free software; you can redistribute it and/or modify
 * it under the terms of the GNU General Public License as published by
 * the Free Software Foundation; either version 2 of the License, or
 * (at your option) any later version.
 *
 * This program is distributed in the hope that it will be useful,
 * but WITHOUT ANY WARRANTY; without even the implied warranty of
 * MERCHANTABILITY or FITNESS FOR A PARTICULAR PURPOSE.  See the
 * GNU General Public License for more details.
 *
 * You should have received a copy of the GNU General Public License
 * along with this program; if not, write to the Free Software
 * Foundation, Inc., 59 Temple Place, Suite 330, Boston, MA  02111-1307  USA
 */
//#define DEBUG
#include <linux/netdevice.h>
#include <linux/etherdevice.h>
#include <linux/ethtool.h>
#include <linux/module.h>
#include <linux/virtio.h>
#include <linux/virtio_ids.h>
#include <linux/virtio_net.h>
#include <linux/scatterlist.h>
#include <linux/if_vlan.h>

static int napi_weight = 128;
module_param(napi_weight, int, 0444);

static int csum = 1, gso = 1;
module_param(csum, bool, 0444);
module_param(gso, bool, 0444);

/* FIXME: MTU in config. */
#define MAX_PACKET_LEN (ETH_HLEN + VLAN_HLEN + ETH_DATA_LEN)
#define GOOD_COPY_LEN	128

#define VIRTNET_SEND_COMMAND_SG_MAX    2

struct virtnet_info
{
	struct virtio_device *vdev;
	struct virtqueue *rvq, *svq, *cvq;
	struct net_device *dev;
	struct napi_struct napi;
	unsigned int status;

	/* Number of input buffers, and max we've ever had. */
	unsigned int num, max;

	/* I like... big packets and I cannot lie! */
	bool big_packets;

	/* Host will merge rx buffers for big packets (shake it! shake it!) */
	bool mergeable_rx_bufs;

	/* Receive & send queues. */
	struct sk_buff_head recv;
	struct sk_buff_head send;

	/* Work struct for refilling if we run low on memory. */
	struct delayed_work refill;

	/* Chain pages by the private ptr. */
	struct page *pages;
};

struct skb_vnet_hdr {
	union {
		struct virtio_net_hdr hdr;
		struct virtio_net_hdr_mrg_rxbuf mhdr;
	};
	unsigned int num_sg;
};

static inline struct skb_vnet_hdr *skb_vnet_hdr(struct sk_buff *skb)
{
	return (struct skb_vnet_hdr *)skb->cb;
}

static void give_a_page(struct virtnet_info *vi, struct page *page)
{
	page->private = (unsigned long)vi->pages;
	vi->pages = page;
}

static void trim_pages(struct virtnet_info *vi, struct sk_buff *skb)
{
	unsigned int i;

	for (i = 0; i < skb_shinfo(skb)->nr_frags; i++)
		give_a_page(vi, skb_shinfo(skb)->frags[i].page);
	skb_shinfo(skb)->nr_frags = 0;
	skb->data_len = 0;
}

static struct page *get_a_page(struct virtnet_info *vi, gfp_t gfp_mask)
{
	struct page *p = vi->pages;

	if (p)
		vi->pages = (struct page *)p->private;
	else
		p = alloc_page(gfp_mask);
	return p;
}

static void skb_xmit_done(struct virtqueue *svq)
{
	struct virtnet_info *vi = svq->vdev->priv;

	/* Suppress further interrupts. */
	svq->vq_ops->disable_cb(svq);

	/* We were probably waiting for more output buffers. */
	netif_wake_queue(vi->dev);
}

static void receive_skb(struct net_device *dev, struct sk_buff *skb,
			unsigned len)
{
	struct virtnet_info *vi = netdev_priv(dev);
	struct skb_vnet_hdr *hdr = skb_vnet_hdr(skb);
	int err;
	int i;

	if (unlikely(len < sizeof(struct virtio_net_hdr) + ETH_HLEN)) {
		pr_debug("%s: short packet %i\n", dev->name, len);
		dev->stats.rx_length_errors++;
		goto drop;
	}

	if (vi->mergeable_rx_bufs) {
		unsigned int copy;
		char *p = page_address(skb_shinfo(skb)->frags[0].page);

		if (len > PAGE_SIZE)
			len = PAGE_SIZE;
		len -= sizeof(struct virtio_net_hdr_mrg_rxbuf);

		memcpy(&hdr->mhdr, p, sizeof(hdr->mhdr));
		p += sizeof(hdr->mhdr);

		copy = len;
		if (copy > skb_tailroom(skb))
			copy = skb_tailroom(skb);

		memcpy(skb_put(skb, copy), p, copy);

		len -= copy;

		if (!len) {
			give_a_page(vi, skb_shinfo(skb)->frags[0].page);
			skb_shinfo(skb)->nr_frags--;
		} else {
			skb_shinfo(skb)->frags[0].page_offset +=
				sizeof(hdr->mhdr) + copy;
			skb_shinfo(skb)->frags[0].size = len;
			skb->data_len += len;
			skb->len += len;
		}

		while (--hdr->mhdr.num_buffers) {
			struct sk_buff *nskb;

			i = skb_shinfo(skb)->nr_frags;
			if (i >= MAX_SKB_FRAGS) {
				pr_debug("%s: packet too long %d\n", dev->name,
					 len);
				dev->stats.rx_length_errors++;
				goto drop;
			}

			nskb = vi->rvq->vq_ops->get_buf(vi->rvq, &len);
			if (!nskb) {
				pr_debug("%s: rx error: %d buffers missing\n",
					 dev->name, hdr->mhdr.num_buffers);
				dev->stats.rx_length_errors++;
				goto drop;
			}

			__skb_unlink(nskb, &vi->recv);
			vi->num--;

			skb_shinfo(skb)->frags[i] = skb_shinfo(nskb)->frags[0];
			skb_shinfo(nskb)->nr_frags = 0;
			kfree_skb(nskb);

			if (len > PAGE_SIZE)
				len = PAGE_SIZE;

			skb_shinfo(skb)->frags[i].size = len;
			skb_shinfo(skb)->nr_frags++;
			skb->data_len += len;
			skb->len += len;
		}
	} else {
		len -= sizeof(hdr->hdr);

		if (len <= MAX_PACKET_LEN)
			trim_pages(vi, skb);

		err = pskb_trim(skb, len);
		if (err) {
			pr_debug("%s: pskb_trim failed %i %d\n", dev->name,
				 len, err);
			dev->stats.rx_dropped++;
			goto drop;
		}
	}

	skb->truesize += skb->data_len;
	dev->stats.rx_bytes += skb->len;
	dev->stats.rx_packets++;

	if (hdr->hdr.flags & VIRTIO_NET_HDR_F_NEEDS_CSUM) {
		pr_debug("Needs csum!\n");
		if (!skb_partial_csum_set(skb,
					  hdr->hdr.csum_start,
					  hdr->hdr.csum_offset))
			goto frame_err;
	}

	skb->protocol = eth_type_trans(skb, dev);
	pr_debug("Receiving skb proto 0x%04x len %i type %i\n",
		 ntohs(skb->protocol), skb->len, skb->pkt_type);

	if (hdr->hdr.gso_type != VIRTIO_NET_HDR_GSO_NONE) {
		pr_debug("GSO!\n");
		switch (hdr->hdr.gso_type & ~VIRTIO_NET_HDR_GSO_ECN) {
		case VIRTIO_NET_HDR_GSO_TCPV4:
			skb_shinfo(skb)->gso_type = SKB_GSO_TCPV4;
			break;
		case VIRTIO_NET_HDR_GSO_UDP:
			skb_shinfo(skb)->gso_type = SKB_GSO_UDP;
			break;
		case VIRTIO_NET_HDR_GSO_TCPV6:
			skb_shinfo(skb)->gso_type = SKB_GSO_TCPV6;
			break;
		default:
			if (net_ratelimit())
				printk(KERN_WARNING "%s: bad gso type %u.\n",
				       dev->name, hdr->hdr.gso_type);
			goto frame_err;
		}

		if (hdr->hdr.gso_type & VIRTIO_NET_HDR_GSO_ECN)
			skb_shinfo(skb)->gso_type |= SKB_GSO_TCP_ECN;

		skb_shinfo(skb)->gso_size = hdr->hdr.gso_size;
		if (skb_shinfo(skb)->gso_size == 0) {
			if (net_ratelimit())
				printk(KERN_WARNING "%s: zero gso size.\n",
				       dev->name);
			goto frame_err;
		}

		/* Header must be checked, and gso_segs computed. */
		skb_shinfo(skb)->gso_type |= SKB_GSO_DODGY;
		skb_shinfo(skb)->gso_segs = 0;
	}

	netif_receive_skb(skb);
	return;

frame_err:
	dev->stats.rx_frame_errors++;
drop:
	dev_kfree_skb(skb);
}

static bool try_fill_recv_maxbufs(struct virtnet_info *vi, gfp_t gfp)
{
	struct sk_buff *skb;
	struct scatterlist sg[2+MAX_SKB_FRAGS];
	int num, err, i;
	bool oom = false;

	sg_init_table(sg, 2+MAX_SKB_FRAGS);
	do {
		struct skb_vnet_hdr *hdr;

		skb = netdev_alloc_skb(vi->dev, MAX_PACKET_LEN + NET_IP_ALIGN);
		if (unlikely(!skb)) {
			oom = true;
			break;
		}

		skb_reserve(skb, NET_IP_ALIGN);
		skb_put(skb, MAX_PACKET_LEN);

		hdr = skb_vnet_hdr(skb);
		sg_set_buf(sg, &hdr->hdr, sizeof(hdr->hdr));

		if (vi->big_packets) {
			for (i = 0; i < MAX_SKB_FRAGS; i++) {
				skb_frag_t *f = &skb_shinfo(skb)->frags[i];
				f->page = get_a_page(vi, gfp);
				if (!f->page)
					break;

				f->page_offset = 0;
				f->size = PAGE_SIZE;

				skb->data_len += PAGE_SIZE;
				skb->len += PAGE_SIZE;

				skb_shinfo(skb)->nr_frags++;
			}
		}

		num = skb_to_sgvec(skb, sg+1, 0, skb->len) + 1;
		skb_queue_head(&vi->recv, skb);

		err = vi->rvq->vq_ops->add_buf(vi->rvq, sg, 0, num, skb);
		if (err < 0) {
			skb_unlink(skb, &vi->recv);
			trim_pages(vi, skb);
			kfree_skb(skb);
			break;
		}
		vi->num++;
	} while (err >= num);
	if (unlikely(vi->num > vi->max))
		vi->max = vi->num;
	vi->rvq->vq_ops->kick(vi->rvq);
	return !oom;
}

/* Returns false if we couldn't fill entirely (OOM). */
static bool try_fill_recv(struct virtnet_info *vi, gfp_t gfp)
{
	struct sk_buff *skb;
	struct scatterlist sg[1];
	int err;
	bool oom = false;

	if (!vi->mergeable_rx_bufs)
		return try_fill_recv_maxbufs(vi, gfp);

	do {
		skb_frag_t *f;

		skb = netdev_alloc_skb(vi->dev, GOOD_COPY_LEN + NET_IP_ALIGN);
		if (unlikely(!skb)) {
			oom = true;
			break;
		}

		skb_reserve(skb, NET_IP_ALIGN);

		f = &skb_shinfo(skb)->frags[0];
		f->page = get_a_page(vi, gfp);
		if (!f->page) {
			oom = true;
			kfree_skb(skb);
			break;
		}

		f->page_offset = 0;
		f->size = PAGE_SIZE;

		skb_shinfo(skb)->nr_frags++;

		sg_init_one(sg, page_address(f->page), PAGE_SIZE);
		skb_queue_head(&vi->recv, skb);

		err = vi->rvq->vq_ops->add_buf(vi->rvq, sg, 0, 1, skb);
		if (err < 0) {
			skb_unlink(skb, &vi->recv);
			kfree_skb(skb);
			break;
		}
		vi->num++;
	} while (err > 0);
	if (unlikely(vi->num > vi->max))
		vi->max = vi->num;
	vi->rvq->vq_ops->kick(vi->rvq);
	return !oom;
}

static void skb_recv_done(struct virtqueue *rvq)
{
	struct virtnet_info *vi = rvq->vdev->priv;
	/* Schedule NAPI, Suppress further interrupts if successful. */
	if (napi_schedule_prep(&vi->napi)) {
		rvq->vq_ops->disable_cb(rvq);
		__napi_schedule(&vi->napi);
	}
}

static void refill_work(struct work_struct *work)
{
	struct virtnet_info *vi;
	bool still_empty;

	vi = container_of(work, struct virtnet_info, refill.work);
	napi_disable(&vi->napi);
	try_fill_recv(vi, GFP_KERNEL);
	still_empty = (vi->num == 0);
	napi_enable(&vi->napi);

	/* In theory, this can happen: if we don't get any buffers in
	 * we will *never* try to fill again. */
	if (still_empty)
		schedule_delayed_work(&vi->refill, HZ/2);
}

static int virtnet_poll(struct napi_struct *napi, int budget)
{
	struct virtnet_info *vi = container_of(napi, struct virtnet_info, napi);
	struct sk_buff *skb = NULL;
	unsigned int len, received = 0;

again:
	while (received < budget &&
	       (skb = vi->rvq->vq_ops->get_buf(vi->rvq, &len)) != NULL) {
		__skb_unlink(skb, &vi->recv);
		receive_skb(vi->dev, skb, len);
		vi->num--;
		received++;
	}

	if (vi->num < vi->max / 2) {
		if (!try_fill_recv(vi, GFP_ATOMIC))
			schedule_delayed_work(&vi->refill, 0);
	}

	/* Out of packets? */
	if (received < budget) {
		napi_complete(napi);
		if (unlikely(!vi->rvq->vq_ops->enable_cb(vi->rvq))
		    && napi_schedule_prep(napi)) {
			vi->rvq->vq_ops->disable_cb(vi->rvq);
			__napi_schedule(napi);
			goto again;
		}
	}

	return received;
}

static unsigned int free_old_xmit_skbs(struct virtnet_info *vi)
{
	struct sk_buff *skb;
	unsigned int len, tot_sgs = 0;

	while ((skb = vi->svq->vq_ops->get_buf(vi->svq, &len)) != NULL) {
		pr_debug("Sent skb %p\n", skb);
		__skb_unlink(skb, &vi->send);
		vi->dev->stats.tx_bytes += skb->len;
		vi->dev->stats.tx_packets++;
		tot_sgs += skb_vnet_hdr(skb)->num_sg;
		kfree_skb(skb);
	}
	return tot_sgs;
}

static int xmit_skb(struct virtnet_info *vi, struct sk_buff *skb)
{
	struct scatterlist sg[2+MAX_SKB_FRAGS];
	struct skb_vnet_hdr *hdr = skb_vnet_hdr(skb);
	const unsigned char *dest = ((struct ethhdr *)skb->data)->h_dest;

	sg_init_table(sg, 2+MAX_SKB_FRAGS);

	pr_debug("%s: xmit %p %pM\n", vi->dev->name, skb, dest);

	if (skb->ip_summed == CHECKSUM_PARTIAL) {
		hdr->hdr.flags = VIRTIO_NET_HDR_F_NEEDS_CSUM;
		hdr->hdr.csum_start = skb->csum_start - skb_headroom(skb);
		hdr->hdr.csum_offset = skb->csum_offset;
	} else {
		hdr->hdr.flags = 0;
		hdr->hdr.csum_offset = hdr->hdr.csum_start = 0;
	}

	if (skb_is_gso(skb)) {
		hdr->hdr.hdr_len = skb_headlen(skb);
		hdr->hdr.gso_size = skb_shinfo(skb)->gso_size;
		if (skb_shinfo(skb)->gso_type & SKB_GSO_TCPV4)
			hdr->hdr.gso_type = VIRTIO_NET_HDR_GSO_TCPV4;
		else if (skb_shinfo(skb)->gso_type & SKB_GSO_TCPV6)
			hdr->hdr.gso_type = VIRTIO_NET_HDR_GSO_TCPV6;
		else if (skb_shinfo(skb)->gso_type & SKB_GSO_UDP)
			hdr->hdr.gso_type = VIRTIO_NET_HDR_GSO_UDP;
		else
			BUG();
		if (skb_shinfo(skb)->gso_type & SKB_GSO_TCP_ECN)
			hdr->hdr.gso_type |= VIRTIO_NET_HDR_GSO_ECN;
	} else {
		hdr->hdr.gso_type = VIRTIO_NET_HDR_GSO_NONE;
		hdr->hdr.gso_size = hdr->hdr.hdr_len = 0;
	}

	hdr->mhdr.num_buffers = 0;

	/* Encode metadata header at front. */
	if (vi->mergeable_rx_bufs)
		sg_set_buf(sg, &hdr->mhdr, sizeof(hdr->mhdr));
	else
<<<<<<< HEAD
		sg_set_buf(sg, hdr, sizeof(*hdr));

	num = skb_to_sgvec(skb, sg+1, 0, skb->len) + 1;

	err = vi->svq->vq_ops->add_buf(vi->svq, sg, num, 0, skb);
	if (err >= 0 && !vi->free_in_tasklet)
		mod_timer(&vi->xmit_free_timer, jiffies + (HZ/10));

	return err;
}

static void xmit_tasklet(unsigned long data)
{
	struct virtnet_info *vi = (void *)data;

	netif_tx_lock_bh(vi->dev);
	if (vi->last_xmit_skb && xmit_skb(vi, vi->last_xmit_skb) >= 0) {
		vi->svq->vq_ops->kick(vi->svq);
		vi->last_xmit_skb = NULL;
	}
	if (vi->free_in_tasklet)
		free_old_xmit_skbs(vi);
	netif_tx_unlock_bh(vi->dev);
=======
		sg_set_buf(sg, &hdr->hdr, sizeof(hdr->hdr));

	hdr->num_sg = skb_to_sgvec(skb, sg+1, 0, skb->len) + 1;
	return vi->svq->vq_ops->add_buf(vi->svq, sg, hdr->num_sg, 0, skb);
>>>>>>> 71623855
}

static netdev_tx_t start_xmit(struct sk_buff *skb, struct net_device *dev)
{
	struct virtnet_info *vi = netdev_priv(dev);
	int capacity;

again:
	/* Free up any pending old buffers before queueing new ones. */
	free_old_xmit_skbs(vi);

<<<<<<< HEAD
	/* If we has a buffer left over from last time, send it now. */
	if (unlikely(vi->last_xmit_skb) &&
	    xmit_skb(vi, vi->last_xmit_skb) < 0)
		goto stop_queue;

	vi->last_xmit_skb = NULL;

	/* Put new one in send queue and do transmit */
	if (likely(skb)) {
		__skb_queue_head(&vi->send, skb);
		if (xmit_skb(vi, skb) < 0) {
			vi->last_xmit_skb = skb;
			skb = NULL;
			goto stop_queue;
=======
	/* Put new one in send queue and do transmit */
	__skb_queue_head(&vi->send, skb);
	capacity = xmit_skb(vi, skb);

	/* This can happen with OOM and indirect buffers. */
	if (unlikely(capacity < 0)) {
		netif_stop_queue(dev);
		dev_warn(&dev->dev, "Unexpected full queue\n");
		if (unlikely(!vi->svq->vq_ops->enable_cb(vi->svq))) {
			vi->svq->vq_ops->disable_cb(vi->svq);
			netif_start_queue(dev);
			goto again;
>>>>>>> 71623855
		}
		return NETDEV_TX_BUSY;
	}

	vi->svq->vq_ops->kick(vi->svq);
	/* Don't wait up for transmitted skbs to be freed. */
	skb_orphan(skb);
	nf_reset(skb);

	/* Apparently nice girls don't return TX_BUSY; stop the queue
	 * before it gets out of hand.  Naturally, this wastes entries. */
	if (capacity < 2+MAX_SKB_FRAGS) {
		netif_stop_queue(dev);
		if (unlikely(!vi->svq->vq_ops->enable_cb(vi->svq))) {
			/* More just got used, free them then recheck. */
			capacity += free_old_xmit_skbs(vi);
			if (capacity >= 2+MAX_SKB_FRAGS) {
				netif_start_queue(dev);
				vi->svq->vq_ops->disable_cb(vi->svq);
			}
		}
	}

	return NETDEV_TX_OK;
}

static int virtnet_set_mac_address(struct net_device *dev, void *p)
{
	struct virtnet_info *vi = netdev_priv(dev);
	struct virtio_device *vdev = vi->vdev;
	int ret;

	ret = eth_mac_addr(dev, p);
	if (ret)
		return ret;

	if (virtio_has_feature(vdev, VIRTIO_NET_F_MAC))
		vdev->config->set(vdev, offsetof(struct virtio_net_config, mac),
		                  dev->dev_addr, dev->addr_len);

	return 0;
}

#ifdef CONFIG_NET_POLL_CONTROLLER
static void virtnet_netpoll(struct net_device *dev)
{
	struct virtnet_info *vi = netdev_priv(dev);

	napi_schedule(&vi->napi);
}
#endif

static int virtnet_open(struct net_device *dev)
{
	struct virtnet_info *vi = netdev_priv(dev);

	napi_enable(&vi->napi);

	/* If all buffers were filled by other side before we napi_enabled, we
	 * won't get another interrupt, so process any outstanding packets
	 * now.  virtnet_poll wants re-enable the queue, so we disable here.
	 * We synchronize against interrupts via NAPI_STATE_SCHED */
	if (napi_schedule_prep(&vi->napi)) {
		vi->rvq->vq_ops->disable_cb(vi->rvq);
		__napi_schedule(&vi->napi);
	}
	return 0;
}

/*
 * Send command via the control virtqueue and check status.  Commands
 * supported by the hypervisor, as indicated by feature bits, should
 * never fail unless improperly formated.
 */
static bool virtnet_send_command(struct virtnet_info *vi, u8 class, u8 cmd,
				 struct scatterlist *data, int out, int in)
{
	struct scatterlist *s, sg[VIRTNET_SEND_COMMAND_SG_MAX + 2];
	struct virtio_net_ctrl_hdr ctrl;
	virtio_net_ctrl_ack status = ~0;
	unsigned int tmp;
	int i;

	/* Caller should know better */
	BUG_ON(!virtio_has_feature(vi->vdev, VIRTIO_NET_F_CTRL_VQ) ||
		(out + in > VIRTNET_SEND_COMMAND_SG_MAX));

	out++; /* Add header */
	in++; /* Add return status */

	ctrl.class = class;
	ctrl.cmd = cmd;

	sg_init_table(sg, out + in);

	sg_set_buf(&sg[0], &ctrl, sizeof(ctrl));
	for_each_sg(data, s, out + in - 2, i)
		sg_set_buf(&sg[i + 1], sg_virt(s), s->length);
	sg_set_buf(&sg[out + in - 1], &status, sizeof(status));

	BUG_ON(vi->cvq->vq_ops->add_buf(vi->cvq, sg, out, in, vi) < 0);

	vi->cvq->vq_ops->kick(vi->cvq);

	/*
	 * Spin for a response, the kick causes an ioport write, trapping
	 * into the hypervisor, so the request should be handled immediately.
	 */
	while (!vi->cvq->vq_ops->get_buf(vi->cvq, &tmp))
		cpu_relax();

	return status == VIRTIO_NET_OK;
}

static int virtnet_close(struct net_device *dev)
{
	struct virtnet_info *vi = netdev_priv(dev);

	napi_disable(&vi->napi);

	return 0;
}

static int virtnet_set_tx_csum(struct net_device *dev, u32 data)
{
	struct virtnet_info *vi = netdev_priv(dev);
	struct virtio_device *vdev = vi->vdev;

	if (data && !virtio_has_feature(vdev, VIRTIO_NET_F_CSUM))
		return -ENOSYS;

	return ethtool_op_set_tx_hw_csum(dev, data);
}

static void virtnet_set_rx_mode(struct net_device *dev)
{
	struct virtnet_info *vi = netdev_priv(dev);
	struct scatterlist sg[2];
	u8 promisc, allmulti;
	struct virtio_net_ctrl_mac *mac_data;
	struct dev_addr_list *addr;
	struct netdev_hw_addr *ha;
	void *buf;
	int i;

	/* We can't dynamicaly set ndo_set_rx_mode, so return gracefully */
	if (!virtio_has_feature(vi->vdev, VIRTIO_NET_F_CTRL_RX))
		return;

	promisc = ((dev->flags & IFF_PROMISC) != 0);
	allmulti = ((dev->flags & IFF_ALLMULTI) != 0);

	sg_init_one(sg, &promisc, sizeof(promisc));

	if (!virtnet_send_command(vi, VIRTIO_NET_CTRL_RX,
				  VIRTIO_NET_CTRL_RX_PROMISC,
				  sg, 1, 0))
		dev_warn(&dev->dev, "Failed to %sable promisc mode.\n",
			 promisc ? "en" : "dis");

	sg_init_one(sg, &allmulti, sizeof(allmulti));

	if (!virtnet_send_command(vi, VIRTIO_NET_CTRL_RX,
				  VIRTIO_NET_CTRL_RX_ALLMULTI,
				  sg, 1, 0))
		dev_warn(&dev->dev, "Failed to %sable allmulti mode.\n",
			 allmulti ? "en" : "dis");

	/* MAC filter - use one buffer for both lists */
	mac_data = buf = kzalloc(((dev->uc.count + dev->mc_count) * ETH_ALEN) +
				 (2 * sizeof(mac_data->entries)), GFP_ATOMIC);
	if (!buf) {
		dev_warn(&dev->dev, "No memory for MAC address buffer\n");
		return;
	}

	sg_init_table(sg, 2);

	/* Store the unicast list and count in the front of the buffer */
	mac_data->entries = dev->uc.count;
	i = 0;
	list_for_each_entry(ha, &dev->uc.list, list)
		memcpy(&mac_data->macs[i++][0], ha->addr, ETH_ALEN);

	sg_set_buf(&sg[0], mac_data,
		   sizeof(mac_data->entries) + (dev->uc.count * ETH_ALEN));

	/* multicast list and count fill the end */
	mac_data = (void *)&mac_data->macs[dev->uc.count][0];

	mac_data->entries = dev->mc_count;
	addr = dev->mc_list;
	for (i = 0; i < dev->mc_count; i++, addr = addr->next)
		memcpy(&mac_data->macs[i][0], addr->da_addr, ETH_ALEN);

	sg_set_buf(&sg[1], mac_data,
		   sizeof(mac_data->entries) + (dev->mc_count * ETH_ALEN));

	if (!virtnet_send_command(vi, VIRTIO_NET_CTRL_MAC,
				  VIRTIO_NET_CTRL_MAC_TABLE_SET,
				  sg, 2, 0))
		dev_warn(&dev->dev, "Failed to set MAC fitler table.\n");

	kfree(buf);
}

static void virtnet_vlan_rx_add_vid(struct net_device *dev, u16 vid)
{
	struct virtnet_info *vi = netdev_priv(dev);
	struct scatterlist sg;

	sg_init_one(&sg, &vid, sizeof(vid));

	if (!virtnet_send_command(vi, VIRTIO_NET_CTRL_VLAN,
				  VIRTIO_NET_CTRL_VLAN_ADD, &sg, 1, 0))
		dev_warn(&dev->dev, "Failed to add VLAN ID %d.\n", vid);
}

static void virtnet_vlan_rx_kill_vid(struct net_device *dev, u16 vid)
{
	struct virtnet_info *vi = netdev_priv(dev);
	struct scatterlist sg;

	sg_init_one(&sg, &vid, sizeof(vid));

	if (!virtnet_send_command(vi, VIRTIO_NET_CTRL_VLAN,
				  VIRTIO_NET_CTRL_VLAN_DEL, &sg, 1, 0))
		dev_warn(&dev->dev, "Failed to kill VLAN ID %d.\n", vid);
}

static const struct ethtool_ops virtnet_ethtool_ops = {
	.set_tx_csum = virtnet_set_tx_csum,
	.set_sg = ethtool_op_set_sg,
	.set_tso = ethtool_op_set_tso,
	.set_ufo = ethtool_op_set_ufo,
	.get_link = ethtool_op_get_link,
};

#define MIN_MTU 68
#define MAX_MTU 65535

static int virtnet_change_mtu(struct net_device *dev, int new_mtu)
{
	if (new_mtu < MIN_MTU || new_mtu > MAX_MTU)
		return -EINVAL;
	dev->mtu = new_mtu;
	return 0;
}

static const struct net_device_ops virtnet_netdev = {
	.ndo_open            = virtnet_open,
	.ndo_stop   	     = virtnet_close,
	.ndo_start_xmit      = start_xmit,
	.ndo_validate_addr   = eth_validate_addr,
	.ndo_set_mac_address = virtnet_set_mac_address,
	.ndo_set_rx_mode     = virtnet_set_rx_mode,
	.ndo_change_mtu	     = virtnet_change_mtu,
	.ndo_vlan_rx_add_vid = virtnet_vlan_rx_add_vid,
	.ndo_vlan_rx_kill_vid = virtnet_vlan_rx_kill_vid,
#ifdef CONFIG_NET_POLL_CONTROLLER
	.ndo_poll_controller = virtnet_netpoll,
#endif
};

static void virtnet_update_status(struct virtnet_info *vi)
{
	u16 v;

	if (!virtio_has_feature(vi->vdev, VIRTIO_NET_F_STATUS))
		return;

	vi->vdev->config->get(vi->vdev,
			      offsetof(struct virtio_net_config, status),
			      &v, sizeof(v));

	/* Ignore unknown (future) status bits */
	v &= VIRTIO_NET_S_LINK_UP;

	if (vi->status == v)
		return;

	vi->status = v;

	if (vi->status & VIRTIO_NET_S_LINK_UP) {
		netif_carrier_on(vi->dev);
		netif_wake_queue(vi->dev);
	} else {
		netif_carrier_off(vi->dev);
		netif_stop_queue(vi->dev);
	}
}

static void virtnet_config_changed(struct virtio_device *vdev)
{
	struct virtnet_info *vi = vdev->priv;

	virtnet_update_status(vi);
}

static int virtnet_probe(struct virtio_device *vdev)
{
	int err;
	struct net_device *dev;
	struct virtnet_info *vi;
	struct virtqueue *vqs[3];
	vq_callback_t *callbacks[] = { skb_recv_done, skb_xmit_done, NULL};
	const char *names[] = { "input", "output", "control" };
	int nvqs;

	/* Allocate ourselves a network device with room for our info */
	dev = alloc_etherdev(sizeof(struct virtnet_info));
	if (!dev)
		return -ENOMEM;

	/* Set up network device as normal. */
	dev->netdev_ops = &virtnet_netdev;
	dev->features = NETIF_F_HIGHDMA;
	SET_ETHTOOL_OPS(dev, &virtnet_ethtool_ops);
	SET_NETDEV_DEV(dev, &vdev->dev);

	/* Do we support "hardware" checksums? */
	if (csum && virtio_has_feature(vdev, VIRTIO_NET_F_CSUM)) {
		/* This opens up the world of extra features. */
		dev->features |= NETIF_F_HW_CSUM|NETIF_F_SG|NETIF_F_FRAGLIST;
		if (gso && virtio_has_feature(vdev, VIRTIO_NET_F_GSO)) {
			dev->features |= NETIF_F_TSO | NETIF_F_UFO
				| NETIF_F_TSO_ECN | NETIF_F_TSO6;
		}
		/* Individual feature bits: what can host handle? */
		if (gso && virtio_has_feature(vdev, VIRTIO_NET_F_HOST_TSO4))
			dev->features |= NETIF_F_TSO;
		if (gso && virtio_has_feature(vdev, VIRTIO_NET_F_HOST_TSO6))
			dev->features |= NETIF_F_TSO6;
		if (gso && virtio_has_feature(vdev, VIRTIO_NET_F_HOST_ECN))
			dev->features |= NETIF_F_TSO_ECN;
		if (gso && virtio_has_feature(vdev, VIRTIO_NET_F_HOST_UFO))
			dev->features |= NETIF_F_UFO;
	}

	/* Configuration may specify what MAC to use.  Otherwise random. */
	if (virtio_has_feature(vdev, VIRTIO_NET_F_MAC)) {
		vdev->config->get(vdev,
				  offsetof(struct virtio_net_config, mac),
				  dev->dev_addr, dev->addr_len);
	} else
		random_ether_addr(dev->dev_addr);

	/* Set up our device-specific information */
	vi = netdev_priv(dev);
	netif_napi_add(dev, &vi->napi, virtnet_poll, napi_weight);
	vi->dev = dev;
	vi->vdev = vdev;
	vdev->priv = vi;
	vi->pages = NULL;
	INIT_DELAYED_WORK(&vi->refill, refill_work);
<<<<<<< HEAD

	/* If they give us a callback when all buffers are done, we don't need
	 * the timer. */
	vi->free_in_tasklet = virtio_has_feature(vdev,VIRTIO_F_NOTIFY_ON_EMPTY);
=======
>>>>>>> 71623855

	/* If we can receive ANY GSO packets, we must allocate large ones. */
	if (virtio_has_feature(vdev, VIRTIO_NET_F_GUEST_TSO4)
	    || virtio_has_feature(vdev, VIRTIO_NET_F_GUEST_TSO6)
	    || virtio_has_feature(vdev, VIRTIO_NET_F_GUEST_ECN))
		vi->big_packets = true;

	if (virtio_has_feature(vdev, VIRTIO_NET_F_MRG_RXBUF))
		vi->mergeable_rx_bufs = true;

	/* We expect two virtqueues, receive then send,
	 * and optionally control. */
	nvqs = virtio_has_feature(vi->vdev, VIRTIO_NET_F_CTRL_VQ) ? 3 : 2;

	err = vdev->config->find_vqs(vdev, nvqs, vqs, callbacks, names);
	if (err)
		goto free;

	vi->rvq = vqs[0];
	vi->svq = vqs[1];

	if (virtio_has_feature(vi->vdev, VIRTIO_NET_F_CTRL_VQ)) {
		vi->cvq = vqs[2];

		if (virtio_has_feature(vi->vdev, VIRTIO_NET_F_CTRL_VLAN))
			dev->features |= NETIF_F_HW_VLAN_FILTER;
	}

	/* Initialize our empty receive and send queues. */
	skb_queue_head_init(&vi->recv);
	skb_queue_head_init(&vi->send);

	err = register_netdev(dev);
	if (err) {
		pr_debug("virtio_net: registering device failed\n");
		goto free_vqs;
	}

	/* Last of all, set up some receive buffers. */
	try_fill_recv(vi, GFP_KERNEL);

	/* If we didn't even get one input buffer, we're useless. */
	if (vi->num == 0) {
		err = -ENOMEM;
		goto unregister;
	}

	vi->status = VIRTIO_NET_S_LINK_UP;
	virtnet_update_status(vi);
	netif_carrier_on(dev);

	pr_debug("virtnet: registered device %s\n", dev->name);
	return 0;

unregister:
	unregister_netdev(dev);
	cancel_delayed_work_sync(&vi->refill);
free_vqs:
	vdev->config->del_vqs(vdev);
free:
	free_netdev(dev);
	return err;
}

static void virtnet_remove(struct virtio_device *vdev)
{
	struct virtnet_info *vi = vdev->priv;
	struct sk_buff *skb;

	/* Stop all the virtqueues. */
	vdev->config->reset(vdev);

	/* Free our skbs in send and recv queues, if any. */
	while ((skb = __skb_dequeue(&vi->recv)) != NULL) {
		kfree_skb(skb);
		vi->num--;
	}
	__skb_queue_purge(&vi->send);

	BUG_ON(vi->num != 0);

	unregister_netdev(vi->dev);
	cancel_delayed_work_sync(&vi->refill);

	vdev->config->del_vqs(vi->vdev);

	while (vi->pages)
		__free_pages(get_a_page(vi, GFP_KERNEL), 0);

	free_netdev(vi->dev);
}

static struct virtio_device_id id_table[] = {
	{ VIRTIO_ID_NET, VIRTIO_DEV_ANY_ID },
	{ 0 },
};

static unsigned int features[] = {
	VIRTIO_NET_F_CSUM, VIRTIO_NET_F_GUEST_CSUM,
	VIRTIO_NET_F_GSO, VIRTIO_NET_F_MAC,
	VIRTIO_NET_F_HOST_TSO4, VIRTIO_NET_F_HOST_UFO, VIRTIO_NET_F_HOST_TSO6,
	VIRTIO_NET_F_HOST_ECN, VIRTIO_NET_F_GUEST_TSO4, VIRTIO_NET_F_GUEST_TSO6,
	VIRTIO_NET_F_GUEST_ECN, VIRTIO_NET_F_GUEST_UFO,
	VIRTIO_NET_F_MRG_RXBUF, VIRTIO_NET_F_STATUS, VIRTIO_NET_F_CTRL_VQ,
	VIRTIO_NET_F_CTRL_RX, VIRTIO_NET_F_CTRL_VLAN,
};

static struct virtio_driver virtio_net = {
	.feature_table = features,
	.feature_table_size = ARRAY_SIZE(features),
	.driver.name =	KBUILD_MODNAME,
	.driver.owner =	THIS_MODULE,
	.id_table =	id_table,
	.probe =	virtnet_probe,
	.remove =	__devexit_p(virtnet_remove),
	.config_changed = virtnet_config_changed,
};

static int __init init(void)
{
	return register_virtio_driver(&virtio_net);
}

static void __exit fini(void)
{
	unregister_virtio_driver(&virtio_net);
}
module_init(init);
module_exit(fini);

MODULE_DEVICE_TABLE(virtio, id_table);
MODULE_DESCRIPTION("Virtio network driver");
MODULE_LICENSE("GPL");<|MERGE_RESOLUTION|>--- conflicted
+++ resolved
@@ -502,36 +502,10 @@
 	if (vi->mergeable_rx_bufs)
 		sg_set_buf(sg, &hdr->mhdr, sizeof(hdr->mhdr));
 	else
-<<<<<<< HEAD
-		sg_set_buf(sg, hdr, sizeof(*hdr));
-
-	num = skb_to_sgvec(skb, sg+1, 0, skb->len) + 1;
-
-	err = vi->svq->vq_ops->add_buf(vi->svq, sg, num, 0, skb);
-	if (err >= 0 && !vi->free_in_tasklet)
-		mod_timer(&vi->xmit_free_timer, jiffies + (HZ/10));
-
-	return err;
-}
-
-static void xmit_tasklet(unsigned long data)
-{
-	struct virtnet_info *vi = (void *)data;
-
-	netif_tx_lock_bh(vi->dev);
-	if (vi->last_xmit_skb && xmit_skb(vi, vi->last_xmit_skb) >= 0) {
-		vi->svq->vq_ops->kick(vi->svq);
-		vi->last_xmit_skb = NULL;
-	}
-	if (vi->free_in_tasklet)
-		free_old_xmit_skbs(vi);
-	netif_tx_unlock_bh(vi->dev);
-=======
 		sg_set_buf(sg, &hdr->hdr, sizeof(hdr->hdr));
 
 	hdr->num_sg = skb_to_sgvec(skb, sg+1, 0, skb->len) + 1;
 	return vi->svq->vq_ops->add_buf(vi->svq, sg, hdr->num_sg, 0, skb);
->>>>>>> 71623855
 }
 
 static netdev_tx_t start_xmit(struct sk_buff *skb, struct net_device *dev)
@@ -543,22 +517,6 @@
 	/* Free up any pending old buffers before queueing new ones. */
 	free_old_xmit_skbs(vi);
 
-<<<<<<< HEAD
-	/* If we has a buffer left over from last time, send it now. */
-	if (unlikely(vi->last_xmit_skb) &&
-	    xmit_skb(vi, vi->last_xmit_skb) < 0)
-		goto stop_queue;
-
-	vi->last_xmit_skb = NULL;
-
-	/* Put new one in send queue and do transmit */
-	if (likely(skb)) {
-		__skb_queue_head(&vi->send, skb);
-		if (xmit_skb(vi, skb) < 0) {
-			vi->last_xmit_skb = skb;
-			skb = NULL;
-			goto stop_queue;
-=======
 	/* Put new one in send queue and do transmit */
 	__skb_queue_head(&vi->send, skb);
 	capacity = xmit_skb(vi, skb);
@@ -571,7 +529,6 @@
 			vi->svq->vq_ops->disable_cb(vi->svq);
 			netif_start_queue(dev);
 			goto again;
->>>>>>> 71623855
 		}
 		return NETDEV_TX_BUSY;
 	}
@@ -927,13 +884,6 @@
 	vdev->priv = vi;
 	vi->pages = NULL;
 	INIT_DELAYED_WORK(&vi->refill, refill_work);
-<<<<<<< HEAD
-
-	/* If they give us a callback when all buffers are done, we don't need
-	 * the timer. */
-	vi->free_in_tasklet = virtio_has_feature(vdev,VIRTIO_F_NOTIFY_ON_EMPTY);
-=======
->>>>>>> 71623855
 
 	/* If we can receive ANY GSO packets, we must allocate large ones. */
 	if (virtio_has_feature(vdev, VIRTIO_NET_F_GUEST_TSO4)
