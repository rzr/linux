#
# wan devices configuration
#

menuconfig WAN
	bool "Wan interfaces support"
	---help---
	  Wide Area Networks (WANs), such as X.25, Frame Relay and leased
	  lines, are used to interconnect Local Area Networks (LANs) over vast
	  distances with data transfer rates significantly higher than those
	  achievable with commonly used asynchronous modem connections.

	  Usually, a quite expensive external device called a `WAN router' is
	  needed to connect to a WAN. As an alternative, a relatively
	  inexpensive WAN interface card can allow your Linux box to directly
	  connect to a WAN.

	  If you have one of those cards and wish to use it under Linux,
	  say Y here and also to the WAN driver for your card.

	  If unsure, say N.

if WAN

# There is no way to detect a comtrol sv11 - force it modular for now.
config HOSTESS_SV11
	tristate "Comtrol Hostess SV-11 support"
	depends on ISA && m && ISA_DMA_API && INET && HDLC
	help
	  Driver for Comtrol Hostess SV-11 network card which
	  operates on low speed synchronous serial links at up to
	  256Kbps, supporting PPP and Cisco HDLC.

	  The driver will be compiled as a module: the
	  module will be called hostess_sv11.

# The COSA/SRP driver has not been tested as non-modular yet.
config COSA
	tristate "COSA/SRP sync serial boards support"
	depends on ISA && m && ISA_DMA_API && HDLC
	---help---
	  Driver for COSA and SRP synchronous serial boards.

	  These boards allow to connect synchronous serial devices (for example
	  base-band modems, or any other device with the X.21, V.24, V.35 or
	  V.36 interface) to your Linux box. The cards can work as the
	  character device, synchronous PPP network device, or the Cisco HDLC
	  network device.

	  You will need user-space utilities COSA or SRP boards for downloading
 	  the firmware to the cards and to set them up. Look at the
	  <http://www.fi.muni.cz/~kas/cosa/> for more information. You can also
	  read the comment at the top of the <file:drivers/net/wan/cosa.c> for
	  details about the cards and the driver itself.

	  The driver will be compiled as a module: the
	  module will be called cosa.

#
# Lan Media's board. Currently 1000, 1200, 5200, 5245
#
config LANMEDIA
	tristate "LanMedia Corp. SSI/V.35, T1/E1, HSSI, T3 boards"
	depends on PCI && VIRT_TO_BUS && HDLC
	---help---
	  Driver for the following Lan Media family of serial boards:

	  - LMC 1000 board allows you to connect synchronous serial devices
	  (for example base-band modems, or any other device with the X.21,
	  V.24, V.35 or V.36 interface) to your Linux box.

	  - LMC 1200 with on board DSU board allows you to connect your Linux
	  box directly to a T1 or E1 circuit.

	  - LMC 5200 board provides a HSSI interface capable of running up to
	  52 Mbits per second.

	  - LMC 5245 board connects directly to a T3 circuit saving the
	  additional external hardware.

	  To change setting such as clock source you will need lmcctl.
	  It is available at <ftp://ftp.lanmedia.com/> (broken link).

	  To compile this driver as a module, choose M here: the
	  module will be called lmc.

# There is no way to detect a Sealevel board. Force it modular
config SEALEVEL_4021
	tristate "Sealevel Systems 4021 support"
	depends on ISA && m && ISA_DMA_API && INET && HDLC
	help
	  This is a driver for the Sealevel Systems ACB 56 serial I/O adapter.

	  The driver will be compiled as a module: the
	  module will be called sealevel.

# Generic HDLC
config HDLC
	tristate "Generic HDLC layer"
	help
	  Say Y to this option if your Linux box contains a WAN (Wide Area
	  Network) card supported by this driver and you are planning to
	  connect the box to a WAN.

	  You will need supporting software from
	  <http://www.kernel.org/pub/linux/utils/net/hdlc/>.
	  Generic HDLC driver currently supports raw HDLC, Cisco HDLC, Frame
	  Relay, synchronous Point-to-Point Protocol (PPP) and X.25.

 	  To compile this driver as a module, choose M here: the
	  module will be called hdlc.

	  If unsure, say N.

config HDLC_RAW
	tristate "Raw HDLC support"
	depends on HDLC
	help
	  Generic HDLC driver supporting raw HDLC over WAN connections.

	  If unsure, say N.

config HDLC_RAW_ETH
	tristate "Raw HDLC Ethernet device support"
	depends on HDLC
	help
	  Generic HDLC driver supporting raw HDLC Ethernet device emulation
	  over WAN connections.

	  You will need it for Ethernet over HDLC bridges.

	  If unsure, say N.

config HDLC_CISCO
	tristate "Cisco HDLC support"
	depends on HDLC
	help
	  Generic HDLC driver supporting Cisco HDLC over WAN connections.

	  If unsure, say N.

config HDLC_FR
	tristate "Frame Relay support"
	depends on HDLC
	help
	  Generic HDLC driver supporting Frame Relay over WAN connections.

	  If unsure, say N.

config HDLC_PPP
	tristate "Synchronous Point-to-Point Protocol (PPP) support"
	depends on HDLC
	help
	  Generic HDLC driver supporting PPP over WAN connections.

	  If unsure, say N.

config HDLC_X25
	tristate "X.25 protocol support"
	depends on HDLC && (LAPB=m && HDLC=m || LAPB=y)
	help
	  Generic HDLC driver supporting X.25 over WAN connections.

	  If unsure, say N.

comment "X.25/LAPB support is disabled"
	depends on HDLC && (LAPB!=m || HDLC!=m) && LAPB!=y

config PCI200SYN
	tristate "Goramo PCI200SYN support"
	depends on HDLC && PCI
	help
	  Driver for PCI200SYN cards by Goramo sp. j.

	  If you have such a card, say Y here and see
	  <http://www.kernel.org/pub/linux/utils/net/hdlc/>.

	  To compile this as a module, choose M here: the
	  module will be called pci200syn.

	  If unsure, say N.

config WANXL
	tristate "SBE Inc. wanXL support"
	depends on HDLC && PCI
	help
	  Driver for wanXL PCI cards by SBE Inc.

	  If you have such a card, say Y here and see
	  <http://www.kernel.org/pub/linux/utils/net/hdlc/>.

	  To compile this as a module, choose M here: the
	  module will be called wanxl.

	  If unsure, say N.

config WANXL_BUILD_FIRMWARE
	bool "rebuild wanXL firmware"
	depends on WANXL && !PREVENT_FIRMWARE_BUILD
	help
	  Allows you to rebuild firmware run by the QUICC processor.
	  It requires as68k, ld68k and hexdump programs.

	  You should never need this option, say N.

config PC300TOO
	tristate "Cyclades PC300 RSV/X21 alternative support"
	depends on HDLC && PCI
	help
	  Alternative driver for PC300 RSV/X21 PCI cards made by
	  Cyclades, Inc. If you have such a card, say Y here and see
	  <http://www.kernel.org/pub/linux/utils/net/hdlc/>.

	  To compile this as a module, choose M here: the module
	  will be called pc300too.

	  If unsure, say N here.

config N2
	tristate "SDL RISCom/N2 support"
	depends on HDLC && ISA
	help
	  Driver for RISCom/N2 single or dual channel ISA cards by
	  SDL Communications Inc.

	  If you have such a card, say Y here and see
	  <http://www.kernel.org/pub/linux/utils/net/hdlc/>.

	  Note that N2csu and N2dds cards are not supported by this driver.

	  To compile this driver as a module, choose M here: the module
	  will be called n2.

	  If unsure, say N.

config C101
	tristate "Moxa C101 support"
	depends on HDLC && ISA
	help
	  Driver for C101 SuperSync ISA cards by Moxa Technologies Co., Ltd.

	  If you have such a card, say Y here and see
	  <http://www.kernel.org/pub/linux/utils/net/hdlc/>.

	  To compile this driver as a module, choose M here: the
	  module will be called c101.

	  If unsure, say N.

config FARSYNC
	tristate "FarSync T-Series support"
	depends on HDLC && PCI
	---help---
	  Support for the FarSync T-Series X.21 (and V.35/V.24) cards by
	  FarSite Communications Ltd.

	  Synchronous communication is supported on all ports at speeds up to
	  8Mb/s (128K on V.24) using synchronous PPP, Cisco HDLC, raw HDLC,
	  Frame Relay or X.25/LAPB.

	  If you want the module to be automatically loaded when the interface
	  is referenced then you should add "alias hdlcX farsync" to a file
	  in /etc/modprobe.d/ for each interface, where X is 0, 1, 2, ..., or
	  simply use "alias hdlc* farsync" to indicate all of them.

	  To compile this driver as a module, choose M here: the
	  module will be called farsync.

config DSCC4
	tristate "Etinc PCISYNC serial board support"
	depends on HDLC && PCI && m
	help
	  Driver for Etinc PCISYNC boards based on the Infineon (ex. Siemens)
	  DSCC4 chipset.

	  This is supposed to work with the four port card. Take a look at
	  <http://www.cogenit.fr/dscc4/> for further information about the
	  driver.

	  To compile this driver as a module, choose M here: the
	  module will be called dscc4.

config DSCC4_PCISYNC
	bool "Etinc PCISYNC features"
	depends on DSCC4
	help
	  Due to Etinc's design choice for its PCISYNC cards, some operations
	  are only allowed on specific ports of the DSCC4. This option is the
	  only way for the driver to know that it shouldn't return a success
	  code for these operations.

	  Please say Y if your card is an Etinc's PCISYNC.

config DSCC4_PCI_RST
	bool "Hard reset support"
	depends on DSCC4
	help
	  Various DSCC4 bugs forbid any reliable software reset of the ASIC.
	  As a replacement, some vendors provide a way to assert the PCI #RST
	  pin of DSCC4 through the GPIO port of the card. If you choose Y,
	  the driver will make use of this feature before module removal
	  (i.e. rmmod). The feature is known to be available on Commtech's
	  cards. Contact your manufacturer for details.

	  Say Y if your card supports this feature.

config IXP4XX_HSS
	tristate "Intel IXP4xx HSS (synchronous serial port) support"
	depends on HDLC && ARM && ARCH_IXP4XX && IXP4XX_NPE && IXP4XX_QMGR
	help
	  Say Y here if you want to use built-in HSS ports
	  on IXP4xx processor.

config DLCI
	tristate "Frame Relay DLCI support"
	---help---
	  Support for the Frame Relay protocol.

	  Frame Relay is a fast low-cost way to connect to a remote Internet
	  access provider or to form a private wide area network. The one
	  physical line from your box to the local "switch" (i.e. the entry
	  point to the Frame Relay network, usually at the phone company) can
	  carry several logical point-to-point connections to other computers
	  connected to the Frame Relay network. For a general explanation of
	  the protocol, check out <http://www.mplsforum.org/>.

	  To use frame relay, you need supporting hardware (called FRAD) and
	  certain programs from the net-tools package as explained in
	  <file:Documentation/networking/framerelay.txt>.

	  To compile this driver as a module, choose M here: the
	  module will be called dlci.

config DLCI_MAX
	int "Max DLCI per device"
	depends on DLCI
	default "8"
	help
	  How many logical point-to-point frame relay connections (the
	  identifiers of which are called DCLIs) should be handled by each
	  of your hardware frame relay access devices.

	  Go with the default.

config SDLA
	tristate "SDLA (Sangoma S502/S508) support"
	depends on DLCI && ISA
	help
	  Driver for the Sangoma S502A, S502E, and S508 Frame Relay Access
	  Devices.

	  These are multi-protocol cards, but only Frame Relay is supported
	  by the driver at this time. Please read
	  <file:Documentation/networking/framerelay.txt>.

	  To compile this driver as a module, choose M here: the
	  module will be called sdla.

<<<<<<< HEAD
=======
# Wan router core.
config WAN_ROUTER_DRIVERS
	tristate "WAN router drivers"
	depends on WAN_ROUTER
	---help---
	  Connect LAN to WAN via Linux box.

	  Select driver your card and remember to say Y to "Wan Router."
	  You will need the wan-tools package which is available from
	  <ftp://ftp.sangoma.com/>.

	  Note that the answer to this question won't directly affect the
	  kernel except for how subordinate drivers may be built:
	  saying N will just cause the configurator to skip all
	  the questions about WAN router drivers.

	  If unsure, say N.

config CYCLADES_SYNC
	tristate "Cyclom 2X(tm) cards"
	depends on WAN_ROUTER_DRIVERS && (PCI || ISA)
	---help---
	  Cyclom 2X from Cyclades Corporation <http://www.avocent.com/> is an
	  intelligent multiprotocol WAN adapter with data transfer rates up to
	  512 Kbps. These cards support the X.25 and SNA related protocols.

	  While no documentation is available at this time please grab the
	  wanconfig tarball in
	  <http://www.conectiva.com.br/~acme/cycsyn-devel/> (with minor changes
	  to make it compile with the current wanrouter include files; efforts
	  are being made to use the original package available at
	  <ftp://ftp.sangoma.com/>).

	  Feel free to contact me or the cycsyn-devel mailing list at
	  <acme@conectiva.com.br> and <cycsyn-devel@bazar.conectiva.com.br> for
	  additional details, I hope to have documentation available as soon as
	  possible. (Cyclades Brazil is writing the Documentation).

	  The next questions will ask you about the protocols you want the
	  driver to support (for now only X.25 is supported).

	  If you have one or more of these cards, say Y to this option.

	  To compile this driver as a module, choose M here: the
	  module will be called cyclomx.

config CYCLOMX_X25
	bool "Cyclom 2X X.25 support"
	depends on CYCLADES_SYNC
	help
	  Connect a Cyclom 2X card to an X.25 network.

	  Enabling X.25 support will enlarge your kernel by about 11 kB.

>>>>>>> 74fef7a8
# X.25 network drivers
config LAPBETHER
	tristate "LAPB over Ethernet driver"
	depends on LAPB && X25
	---help---
	  Driver for a pseudo device (typically called /dev/lapb0) which allows
	  you to open an LAPB point-to-point connection to some other computer
	  on your Ethernet network.

	  In order to do this, you need to say Y or M to the driver for your
	  Ethernet card as well as to "LAPB Data Link Driver".

	  To compile this driver as a module, choose M here: the
	  module will be called lapbether.

	  If unsure, say N.

config X25_ASY
	tristate "X.25 async driver"
	depends on LAPB && X25
	---help---
	  Send and receive X.25 frames over regular asynchronous serial
	  lines such as telephone lines equipped with ordinary modems.

	  Experts should note that this driver doesn't currently comply with
	  the asynchronous HDLS framing protocols in CCITT recommendation X.25.

	  To compile this driver as a module, choose M here: the
	  module will be called x25_asy.

	  If unsure, say N.

config SBNI
	tristate "Granch SBNI12 Leased Line adapter support"
	depends on X86
	---help---
	  Driver for ISA SBNI12-xx cards which are low cost alternatives to
	  leased line modems.

	  You can find more information and last versions of drivers and
	  utilities at <http://www.granch.ru/>. If you have any question you
	  can send email to <sbni@granch.ru>.

	  To compile this driver as a module, choose M here: the
	  module will be called sbni.

	  If unsure, say N.

config SBNI_MULTILINE
	bool "Multiple line feature support"
	depends on SBNI
	help
	  Schedule traffic for some parallel lines, via SBNI12 adapters.

	  If you have two computers connected with two parallel lines it's
	  possible to increase transfer rate nearly twice. You should have
	  a program named 'sbniconfig' to configure adapters.

	  If unsure, say N.

endif # WAN<|MERGE_RESOLUTION|>--- conflicted
+++ resolved
@@ -356,63 +356,6 @@
 	  To compile this driver as a module, choose M here: the
 	  module will be called sdla.
 
-<<<<<<< HEAD
-=======
-# Wan router core.
-config WAN_ROUTER_DRIVERS
-	tristate "WAN router drivers"
-	depends on WAN_ROUTER
-	---help---
-	  Connect LAN to WAN via Linux box.
-
-	  Select driver your card and remember to say Y to "Wan Router."
-	  You will need the wan-tools package which is available from
-	  <ftp://ftp.sangoma.com/>.
-
-	  Note that the answer to this question won't directly affect the
-	  kernel except for how subordinate drivers may be built:
-	  saying N will just cause the configurator to skip all
-	  the questions about WAN router drivers.
-
-	  If unsure, say N.
-
-config CYCLADES_SYNC
-	tristate "Cyclom 2X(tm) cards"
-	depends on WAN_ROUTER_DRIVERS && (PCI || ISA)
-	---help---
-	  Cyclom 2X from Cyclades Corporation <http://www.avocent.com/> is an
-	  intelligent multiprotocol WAN adapter with data transfer rates up to
-	  512 Kbps. These cards support the X.25 and SNA related protocols.
-
-	  While no documentation is available at this time please grab the
-	  wanconfig tarball in
-	  <http://www.conectiva.com.br/~acme/cycsyn-devel/> (with minor changes
-	  to make it compile with the current wanrouter include files; efforts
-	  are being made to use the original package available at
-	  <ftp://ftp.sangoma.com/>).
-
-	  Feel free to contact me or the cycsyn-devel mailing list at
-	  <acme@conectiva.com.br> and <cycsyn-devel@bazar.conectiva.com.br> for
-	  additional details, I hope to have documentation available as soon as
-	  possible. (Cyclades Brazil is writing the Documentation).
-
-	  The next questions will ask you about the protocols you want the
-	  driver to support (for now only X.25 is supported).
-
-	  If you have one or more of these cards, say Y to this option.
-
-	  To compile this driver as a module, choose M here: the
-	  module will be called cyclomx.
-
-config CYCLOMX_X25
-	bool "Cyclom 2X X.25 support"
-	depends on CYCLADES_SYNC
-	help
-	  Connect a Cyclom 2X card to an X.25 network.
-
-	  Enabling X.25 support will enlarge your kernel by about 11 kB.
-
->>>>>>> 74fef7a8
 # X.25 network drivers
 config LAPBETHER
 	tristate "LAPB over Ethernet driver"
