/*
 * QLogic qlge NIC HBA Driver
 * Copyright (c)  2003-2008 QLogic Corporation
 * See LICENSE.qlge for copyright and licensing details.
 * Author:     Linux qlge network device driver by
 *                      Ron Mercer <ron.mercer@qlogic.com>
 */
#include <linux/kernel.h>
#include <linux/init.h>
#include <linux/types.h>
#include <linux/module.h>
#include <linux/list.h>
#include <linux/pci.h>
#include <linux/dma-mapping.h>
#include <linux/pagemap.h>
#include <linux/sched.h>
#include <linux/slab.h>
#include <linux/dmapool.h>
#include <linux/mempool.h>
#include <linux/spinlock.h>
#include <linux/kthread.h>
#include <linux/interrupt.h>
#include <linux/errno.h>
#include <linux/ioport.h>
#include <linux/in.h>
#include <linux/ip.h>
#include <linux/ipv6.h>
#include <net/ipv6.h>
#include <linux/tcp.h>
#include <linux/udp.h>
#include <linux/if_arp.h>
#include <linux/if_ether.h>
#include <linux/netdevice.h>
#include <linux/etherdevice.h>
#include <linux/ethtool.h>
#include <linux/skbuff.h>
#include <linux/if_vlan.h>
#include <linux/delay.h>
#include <linux/mm.h>
#include <linux/vmalloc.h>
#include <net/ip6_checksum.h>

#include "qlge.h"

char qlge_driver_name[] = DRV_NAME;
const char qlge_driver_version[] = DRV_VERSION;

MODULE_AUTHOR("Ron Mercer <ron.mercer@qlogic.com>");
MODULE_DESCRIPTION(DRV_STRING " ");
MODULE_LICENSE("GPL");
MODULE_VERSION(DRV_VERSION);

static const u32 default_msg =
    NETIF_MSG_DRV | NETIF_MSG_PROBE | NETIF_MSG_LINK |
/* NETIF_MSG_TIMER |	*/
    NETIF_MSG_IFDOWN |
    NETIF_MSG_IFUP |
    NETIF_MSG_RX_ERR |
    NETIF_MSG_TX_ERR |
/*  NETIF_MSG_TX_QUEUED | */
/*  NETIF_MSG_INTR | NETIF_MSG_TX_DONE | NETIF_MSG_RX_STATUS | */
/* NETIF_MSG_PKTDATA | */
    NETIF_MSG_HW | NETIF_MSG_WOL | 0;

static int debug = -1;	/* defaults above */
module_param(debug, int, 0664);
MODULE_PARM_DESC(debug, "Debug level (0=none,...,16=all)");

#define MSIX_IRQ 0
#define MSI_IRQ 1
#define LEG_IRQ 2
static int qlge_irq_type = MSIX_IRQ;
module_param(qlge_irq_type, int, 0664);
MODULE_PARM_DESC(qlge_irq_type, "0 = MSI-X, 1 = MSI, 2 = Legacy.");

static int qlge_mpi_coredump;
module_param(qlge_mpi_coredump, int, 0);
MODULE_PARM_DESC(qlge_mpi_coredump,
		"Option to enable MPI firmware dump. "
		"Default is OFF - Do Not allocate memory. ");

static int qlge_force_coredump;
module_param(qlge_force_coredump, int, 0);
MODULE_PARM_DESC(qlge_force_coredump,
		"Option to allow force of firmware core dump. "
		"Default is OFF - Do not allow.");

static DEFINE_PCI_DEVICE_TABLE(qlge_pci_tbl) = {
	{PCI_DEVICE(PCI_VENDOR_ID_QLOGIC, QLGE_DEVICE_ID_8012)},
	{PCI_DEVICE(PCI_VENDOR_ID_QLOGIC, QLGE_DEVICE_ID_8000)},
	/* required last entry */
	{0,}
};

MODULE_DEVICE_TABLE(pci, qlge_pci_tbl);

static int ql_wol(struct ql_adapter *qdev);
static void qlge_set_multicast_list(struct net_device *ndev);

/* This hardware semaphore causes exclusive access to
 * resources shared between the NIC driver, MPI firmware,
 * FCOE firmware and the FC driver.
 */
static int ql_sem_trylock(struct ql_adapter *qdev, u32 sem_mask)
{
	u32 sem_bits = 0;

	switch (sem_mask) {
	case SEM_XGMAC0_MASK:
		sem_bits = SEM_SET << SEM_XGMAC0_SHIFT;
		break;
	case SEM_XGMAC1_MASK:
		sem_bits = SEM_SET << SEM_XGMAC1_SHIFT;
		break;
	case SEM_ICB_MASK:
		sem_bits = SEM_SET << SEM_ICB_SHIFT;
		break;
	case SEM_MAC_ADDR_MASK:
		sem_bits = SEM_SET << SEM_MAC_ADDR_SHIFT;
		break;
	case SEM_FLASH_MASK:
		sem_bits = SEM_SET << SEM_FLASH_SHIFT;
		break;
	case SEM_PROBE_MASK:
		sem_bits = SEM_SET << SEM_PROBE_SHIFT;
		break;
	case SEM_RT_IDX_MASK:
		sem_bits = SEM_SET << SEM_RT_IDX_SHIFT;
		break;
	case SEM_PROC_REG_MASK:
		sem_bits = SEM_SET << SEM_PROC_REG_SHIFT;
		break;
	default:
		netif_alert(qdev, probe, qdev->ndev, "bad Semaphore mask!.\n");
		return -EINVAL;
	}

	ql_write32(qdev, SEM, sem_bits | sem_mask);
	return !(ql_read32(qdev, SEM) & sem_bits);
}

int ql_sem_spinlock(struct ql_adapter *qdev, u32 sem_mask)
{
	unsigned int wait_count = 30;
	do {
		if (!ql_sem_trylock(qdev, sem_mask))
			return 0;
		udelay(100);
	} while (--wait_count);
	return -ETIMEDOUT;
}

void ql_sem_unlock(struct ql_adapter *qdev, u32 sem_mask)
{
	ql_write32(qdev, SEM, sem_mask);
	ql_read32(qdev, SEM);	/* flush */
}

/* This function waits for a specific bit to come ready
 * in a given register.  It is used mostly by the initialize
 * process, but is also used in kernel thread API such as
 * netdev->set_multi, netdev->set_mac_address, netdev->vlan_rx_add_vid.
 */
int ql_wait_reg_rdy(struct ql_adapter *qdev, u32 reg, u32 bit, u32 err_bit)
{
	u32 temp;
	int count = UDELAY_COUNT;

	while (count) {
		temp = ql_read32(qdev, reg);

		/* check for errors */
		if (temp & err_bit) {
			netif_alert(qdev, probe, qdev->ndev,
				    "register 0x%.08x access error, value = 0x%.08x!.\n",
				    reg, temp);
			return -EIO;
		} else if (temp & bit)
			return 0;
		udelay(UDELAY_DELAY);
		count--;
	}
	netif_alert(qdev, probe, qdev->ndev,
		    "Timed out waiting for reg %x to come ready.\n", reg);
	return -ETIMEDOUT;
}

/* The CFG register is used to download TX and RX control blocks
 * to the chip. This function waits for an operation to complete.
 */
static int ql_wait_cfg(struct ql_adapter *qdev, u32 bit)
{
	int count = UDELAY_COUNT;
	u32 temp;

	while (count) {
		temp = ql_read32(qdev, CFG);
		if (temp & CFG_LE)
			return -EIO;
		if (!(temp & bit))
			return 0;
		udelay(UDELAY_DELAY);
		count--;
	}
	return -ETIMEDOUT;
}


/* Used to issue init control blocks to hw. Maps control block,
 * sets address, triggers download, waits for completion.
 */
int ql_write_cfg(struct ql_adapter *qdev, void *ptr, int size, u32 bit,
		 u16 q_id)
{
	u64 map;
	int status = 0;
	int direction;
	u32 mask;
	u32 value;

	direction =
	    (bit & (CFG_LRQ | CFG_LR | CFG_LCQ)) ? PCI_DMA_TODEVICE :
	    PCI_DMA_FROMDEVICE;

	map = pci_map_single(qdev->pdev, ptr, size, direction);
	if (pci_dma_mapping_error(qdev->pdev, map)) {
		netif_err(qdev, ifup, qdev->ndev, "Couldn't map DMA area.\n");
		return -ENOMEM;
	}

	status = ql_sem_spinlock(qdev, SEM_ICB_MASK);
	if (status)
		return status;

	status = ql_wait_cfg(qdev, bit);
	if (status) {
		netif_err(qdev, ifup, qdev->ndev,
			  "Timed out waiting for CFG to come ready.\n");
		goto exit;
	}

	ql_write32(qdev, ICB_L, (u32) map);
	ql_write32(qdev, ICB_H, (u32) (map >> 32));

	mask = CFG_Q_MASK | (bit << 16);
	value = bit | (q_id << CFG_Q_SHIFT);
	ql_write32(qdev, CFG, (mask | value));

	/*
	 * Wait for the bit to clear after signaling hw.
	 */
	status = ql_wait_cfg(qdev, bit);
exit:
	ql_sem_unlock(qdev, SEM_ICB_MASK);	/* does flush too */
	pci_unmap_single(qdev->pdev, map, size, direction);
	return status;
}

/* Get a specific MAC address from the CAM.  Used for debug and reg dump. */
int ql_get_mac_addr_reg(struct ql_adapter *qdev, u32 type, u16 index,
			u32 *value)
{
	u32 offset = 0;
	int status;

	switch (type) {
	case MAC_ADDR_TYPE_MULTI_MAC:
	case MAC_ADDR_TYPE_CAM_MAC:
		{
			status =
			    ql_wait_reg_rdy(qdev,
				MAC_ADDR_IDX, MAC_ADDR_MW, 0);
			if (status)
				goto exit;
			ql_write32(qdev, MAC_ADDR_IDX, (offset++) | /* offset */
				   (index << MAC_ADDR_IDX_SHIFT) | /* index */
				   MAC_ADDR_ADR | MAC_ADDR_RS | type); /* type */
			status =
			    ql_wait_reg_rdy(qdev,
				MAC_ADDR_IDX, MAC_ADDR_MR, 0);
			if (status)
				goto exit;
			*value++ = ql_read32(qdev, MAC_ADDR_DATA);
			status =
			    ql_wait_reg_rdy(qdev,
				MAC_ADDR_IDX, MAC_ADDR_MW, 0);
			if (status)
				goto exit;
			ql_write32(qdev, MAC_ADDR_IDX, (offset++) | /* offset */
				   (index << MAC_ADDR_IDX_SHIFT) | /* index */
				   MAC_ADDR_ADR | MAC_ADDR_RS | type); /* type */
			status =
			    ql_wait_reg_rdy(qdev,
				MAC_ADDR_IDX, MAC_ADDR_MR, 0);
			if (status)
				goto exit;
			*value++ = ql_read32(qdev, MAC_ADDR_DATA);
			if (type == MAC_ADDR_TYPE_CAM_MAC) {
				status =
				    ql_wait_reg_rdy(qdev,
					MAC_ADDR_IDX, MAC_ADDR_MW, 0);
				if (status)
					goto exit;
				ql_write32(qdev, MAC_ADDR_IDX, (offset++) | /* offset */
					   (index << MAC_ADDR_IDX_SHIFT) | /* index */
					   MAC_ADDR_ADR | MAC_ADDR_RS | type); /* type */
				status =
				    ql_wait_reg_rdy(qdev, MAC_ADDR_IDX,
						    MAC_ADDR_MR, 0);
				if (status)
					goto exit;
				*value++ = ql_read32(qdev, MAC_ADDR_DATA);
			}
			break;
		}
	case MAC_ADDR_TYPE_VLAN:
	case MAC_ADDR_TYPE_MULTI_FLTR:
	default:
		netif_crit(qdev, ifup, qdev->ndev,
			   "Address type %d not yet supported.\n", type);
		status = -EPERM;
	}
exit:
	return status;
}

/* Set up a MAC, multicast or VLAN address for the
 * inbound frame matching.
 */
static int ql_set_mac_addr_reg(struct ql_adapter *qdev, u8 *addr, u32 type,
			       u16 index)
{
	u32 offset = 0;
	int status = 0;

	switch (type) {
	case MAC_ADDR_TYPE_MULTI_MAC:
		{
			u32 upper = (addr[0] << 8) | addr[1];
			u32 lower = (addr[2] << 24) | (addr[3] << 16) |
					(addr[4] << 8) | (addr[5]);

			status =
				ql_wait_reg_rdy(qdev,
				MAC_ADDR_IDX, MAC_ADDR_MW, 0);
			if (status)
				goto exit;
			ql_write32(qdev, MAC_ADDR_IDX, (offset++) |
				(index << MAC_ADDR_IDX_SHIFT) |
				type | MAC_ADDR_E);
			ql_write32(qdev, MAC_ADDR_DATA, lower);
			status =
				ql_wait_reg_rdy(qdev,
				MAC_ADDR_IDX, MAC_ADDR_MW, 0);
			if (status)
				goto exit;
			ql_write32(qdev, MAC_ADDR_IDX, (offset++) |
				(index << MAC_ADDR_IDX_SHIFT) |
				type | MAC_ADDR_E);

			ql_write32(qdev, MAC_ADDR_DATA, upper);
			status =
				ql_wait_reg_rdy(qdev,
				MAC_ADDR_IDX, MAC_ADDR_MW, 0);
			if (status)
				goto exit;
			break;
		}
	case MAC_ADDR_TYPE_CAM_MAC:
		{
			u32 cam_output;
			u32 upper = (addr[0] << 8) | addr[1];
			u32 lower =
			    (addr[2] << 24) | (addr[3] << 16) | (addr[4] << 8) |
			    (addr[5]);

			netif_printk(qdev, ifup, KERN_DEBUG, qdev->ndev,
				     "Adding %s address %pM at index %d in the CAM.\n",
				     type == MAC_ADDR_TYPE_MULTI_MAC ?
				     "MULTICAST" : "UNICAST",
				     addr, index);

			status =
			    ql_wait_reg_rdy(qdev,
				MAC_ADDR_IDX, MAC_ADDR_MW, 0);
			if (status)
				goto exit;
			ql_write32(qdev, MAC_ADDR_IDX, (offset++) | /* offset */
				   (index << MAC_ADDR_IDX_SHIFT) | /* index */
				   type);	/* type */
			ql_write32(qdev, MAC_ADDR_DATA, lower);
			status =
			    ql_wait_reg_rdy(qdev,
				MAC_ADDR_IDX, MAC_ADDR_MW, 0);
			if (status)
				goto exit;
			ql_write32(qdev, MAC_ADDR_IDX, (offset++) | /* offset */
				   (index << MAC_ADDR_IDX_SHIFT) | /* index */
				   type);	/* type */
			ql_write32(qdev, MAC_ADDR_DATA, upper);
			status =
			    ql_wait_reg_rdy(qdev,
				MAC_ADDR_IDX, MAC_ADDR_MW, 0);
			if (status)
				goto exit;
			ql_write32(qdev, MAC_ADDR_IDX, (offset) |	/* offset */
				   (index << MAC_ADDR_IDX_SHIFT) |	/* index */
				   type);	/* type */
			/* This field should also include the queue id
			   and possibly the function id.  Right now we hardcode
			   the route field to NIC core.
			 */
			cam_output = (CAM_OUT_ROUTE_NIC |
				      (qdev->
				       func << CAM_OUT_FUNC_SHIFT) |
					(0 << CAM_OUT_CQ_ID_SHIFT));
			if (qdev->vlgrp)
				cam_output |= CAM_OUT_RV;
			/* route to NIC core */
			ql_write32(qdev, MAC_ADDR_DATA, cam_output);
			break;
		}
	case MAC_ADDR_TYPE_VLAN:
		{
			u32 enable_bit = *((u32 *) &addr[0]);
			/* For VLAN, the addr actually holds a bit that
			 * either enables or disables the vlan id we are
			 * addressing. It's either MAC_ADDR_E on or off.
			 * That's bit-27 we're talking about.
			 */
			netif_info(qdev, ifup, qdev->ndev,
				   "%s VLAN ID %d %s the CAM.\n",
				   enable_bit ? "Adding" : "Removing",
				   index,
				   enable_bit ? "to" : "from");

			status =
			    ql_wait_reg_rdy(qdev,
				MAC_ADDR_IDX, MAC_ADDR_MW, 0);
			if (status)
				goto exit;
			ql_write32(qdev, MAC_ADDR_IDX, offset |	/* offset */
				   (index << MAC_ADDR_IDX_SHIFT) |	/* index */
				   type |	/* type */
				   enable_bit);	/* enable/disable */
			break;
		}
	case MAC_ADDR_TYPE_MULTI_FLTR:
	default:
		netif_crit(qdev, ifup, qdev->ndev,
			   "Address type %d not yet supported.\n", type);
		status = -EPERM;
	}
exit:
	return status;
}

/* Set or clear MAC address in hardware. We sometimes
 * have to clear it to prevent wrong frame routing
 * especially in a bonding environment.
 */
static int ql_set_mac_addr(struct ql_adapter *qdev, int set)
{
	int status;
	char zero_mac_addr[ETH_ALEN];
	char *addr;

	if (set) {
		addr = &qdev->current_mac_addr[0];
		netif_printk(qdev, ifup, KERN_DEBUG, qdev->ndev,
			     "Set Mac addr %pM\n", addr);
	} else {
		memset(zero_mac_addr, 0, ETH_ALEN);
		addr = &zero_mac_addr[0];
		netif_printk(qdev, ifup, KERN_DEBUG, qdev->ndev,
			     "Clearing MAC address\n");
	}
	status = ql_sem_spinlock(qdev, SEM_MAC_ADDR_MASK);
	if (status)
		return status;
	status = ql_set_mac_addr_reg(qdev, (u8 *) addr,
			MAC_ADDR_TYPE_CAM_MAC, qdev->func * MAX_CQ);
	ql_sem_unlock(qdev, SEM_MAC_ADDR_MASK);
	if (status)
		netif_err(qdev, ifup, qdev->ndev,
			  "Failed to init mac address.\n");
	return status;
}

void ql_link_on(struct ql_adapter *qdev)
{
	netif_err(qdev, link, qdev->ndev, "Link is up.\n");
	netif_carrier_on(qdev->ndev);
	ql_set_mac_addr(qdev, 1);
}

void ql_link_off(struct ql_adapter *qdev)
{
	netif_err(qdev, link, qdev->ndev, "Link is down.\n");
	netif_carrier_off(qdev->ndev);
	ql_set_mac_addr(qdev, 0);
}

/* Get a specific frame routing value from the CAM.
 * Used for debug and reg dump.
 */
int ql_get_routing_reg(struct ql_adapter *qdev, u32 index, u32 *value)
{
	int status = 0;

	status = ql_wait_reg_rdy(qdev, RT_IDX, RT_IDX_MW, 0);
	if (status)
		goto exit;

	ql_write32(qdev, RT_IDX,
		   RT_IDX_TYPE_NICQ | RT_IDX_RS | (index << RT_IDX_IDX_SHIFT));
	status = ql_wait_reg_rdy(qdev, RT_IDX, RT_IDX_MR, 0);
	if (status)
		goto exit;
	*value = ql_read32(qdev, RT_DATA);
exit:
	return status;
}

/* The NIC function for this chip has 16 routing indexes.  Each one can be used
 * to route different frame types to various inbound queues.  We send broadcast/
 * multicast/error frames to the default queue for slow handling,
 * and CAM hit/RSS frames to the fast handling queues.
 */
static int ql_set_routing_reg(struct ql_adapter *qdev, u32 index, u32 mask,
			      int enable)
{
	int status = -EINVAL; /* Return error if no mask match. */
	u32 value = 0;

	netif_printk(qdev, ifup, KERN_DEBUG, qdev->ndev,
		     "%s %s mask %s the routing reg.\n",
		     enable ? "Adding" : "Removing",
		     index == RT_IDX_ALL_ERR_SLOT ? "MAC ERROR/ALL ERROR" :
		     index == RT_IDX_IP_CSUM_ERR_SLOT ? "IP CSUM ERROR" :
		     index == RT_IDX_TCP_UDP_CSUM_ERR_SLOT ? "TCP/UDP CSUM ERROR" :
		     index == RT_IDX_BCAST_SLOT ? "BROADCAST" :
		     index == RT_IDX_MCAST_MATCH_SLOT ? "MULTICAST MATCH" :
		     index == RT_IDX_ALLMULTI_SLOT ? "ALL MULTICAST MATCH" :
		     index == RT_IDX_UNUSED6_SLOT ? "UNUSED6" :
		     index == RT_IDX_UNUSED7_SLOT ? "UNUSED7" :
		     index == RT_IDX_RSS_MATCH_SLOT ? "RSS ALL/IPV4 MATCH" :
		     index == RT_IDX_RSS_IPV6_SLOT ? "RSS IPV6" :
		     index == RT_IDX_RSS_TCP4_SLOT ? "RSS TCP4" :
		     index == RT_IDX_RSS_TCP6_SLOT ? "RSS TCP6" :
		     index == RT_IDX_CAM_HIT_SLOT ? "CAM HIT" :
		     index == RT_IDX_UNUSED013 ? "UNUSED13" :
		     index == RT_IDX_UNUSED014 ? "UNUSED14" :
		     index == RT_IDX_PROMISCUOUS_SLOT ? "PROMISCUOUS" :
		     "(Bad index != RT_IDX)",
		     enable ? "to" : "from");

	switch (mask) {
	case RT_IDX_CAM_HIT:
		{
			value = RT_IDX_DST_CAM_Q |	/* dest */
			    RT_IDX_TYPE_NICQ |	/* type */
			    (RT_IDX_CAM_HIT_SLOT << RT_IDX_IDX_SHIFT);/* index */
			break;
		}
	case RT_IDX_VALID:	/* Promiscuous Mode frames. */
		{
			value = RT_IDX_DST_DFLT_Q |	/* dest */
			    RT_IDX_TYPE_NICQ |	/* type */
			    (RT_IDX_PROMISCUOUS_SLOT << RT_IDX_IDX_SHIFT);/* index */
			break;
		}
	case RT_IDX_ERR:	/* Pass up MAC,IP,TCP/UDP error frames. */
		{
			value = RT_IDX_DST_DFLT_Q |	/* dest */
			    RT_IDX_TYPE_NICQ |	/* type */
			    (RT_IDX_ALL_ERR_SLOT << RT_IDX_IDX_SHIFT);/* index */
			break;
		}
	case RT_IDX_IP_CSUM_ERR: /* Pass up IP CSUM error frames. */
		{
			value = RT_IDX_DST_DFLT_Q | /* dest */
				RT_IDX_TYPE_NICQ | /* type */
				(RT_IDX_IP_CSUM_ERR_SLOT <<
				RT_IDX_IDX_SHIFT); /* index */
			break;
		}
	case RT_IDX_TU_CSUM_ERR: /* Pass up TCP/UDP CSUM error frames. */
		{
			value = RT_IDX_DST_DFLT_Q | /* dest */
				RT_IDX_TYPE_NICQ | /* type */
				(RT_IDX_TCP_UDP_CSUM_ERR_SLOT <<
				RT_IDX_IDX_SHIFT); /* index */
			break;
		}
	case RT_IDX_BCAST:	/* Pass up Broadcast frames to default Q. */
		{
			value = RT_IDX_DST_DFLT_Q |	/* dest */
			    RT_IDX_TYPE_NICQ |	/* type */
			    (RT_IDX_BCAST_SLOT << RT_IDX_IDX_SHIFT);/* index */
			break;
		}
	case RT_IDX_MCAST:	/* Pass up All Multicast frames. */
		{
			value = RT_IDX_DST_DFLT_Q |	/* dest */
			    RT_IDX_TYPE_NICQ |	/* type */
			    (RT_IDX_ALLMULTI_SLOT << RT_IDX_IDX_SHIFT);/* index */
			break;
		}
	case RT_IDX_MCAST_MATCH:	/* Pass up matched Multicast frames. */
		{
			value = RT_IDX_DST_DFLT_Q |	/* dest */
			    RT_IDX_TYPE_NICQ |	/* type */
			    (RT_IDX_MCAST_MATCH_SLOT << RT_IDX_IDX_SHIFT);/* index */
			break;
		}
	case RT_IDX_RSS_MATCH:	/* Pass up matched RSS frames. */
		{
			value = RT_IDX_DST_RSS |	/* dest */
			    RT_IDX_TYPE_NICQ |	/* type */
			    (RT_IDX_RSS_MATCH_SLOT << RT_IDX_IDX_SHIFT);/* index */
			break;
		}
	case 0:		/* Clear the E-bit on an entry. */
		{
			value = RT_IDX_DST_DFLT_Q |	/* dest */
			    RT_IDX_TYPE_NICQ |	/* type */
			    (index << RT_IDX_IDX_SHIFT);/* index */
			break;
		}
	default:
		netif_err(qdev, ifup, qdev->ndev,
			  "Mask type %d not yet supported.\n", mask);
		status = -EPERM;
		goto exit;
	}

	if (value) {
		status = ql_wait_reg_rdy(qdev, RT_IDX, RT_IDX_MW, 0);
		if (status)
			goto exit;
		value |= (enable ? RT_IDX_E : 0);
		ql_write32(qdev, RT_IDX, value);
		ql_write32(qdev, RT_DATA, enable ? mask : 0);
	}
exit:
	return status;
}

static void ql_enable_interrupts(struct ql_adapter *qdev)
{
	ql_write32(qdev, INTR_EN, (INTR_EN_EI << 16) | INTR_EN_EI);
}

static void ql_disable_interrupts(struct ql_adapter *qdev)
{
	ql_write32(qdev, INTR_EN, (INTR_EN_EI << 16));
}

/* If we're running with multiple MSI-X vectors then we enable on the fly.
 * Otherwise, we may have multiple outstanding workers and don't want to
 * enable until the last one finishes. In this case, the irq_cnt gets
 * incremented everytime we queue a worker and decremented everytime
 * a worker finishes.  Once it hits zero we enable the interrupt.
 */
u32 ql_enable_completion_interrupt(struct ql_adapter *qdev, u32 intr)
{
	u32 var = 0;
	unsigned long hw_flags = 0;
	struct intr_context *ctx = qdev->intr_context + intr;

	if (likely(test_bit(QL_MSIX_ENABLED, &qdev->flags) && intr)) {
		/* Always enable if we're MSIX multi interrupts and
		 * it's not the default (zeroeth) interrupt.
		 */
		ql_write32(qdev, INTR_EN,
			   ctx->intr_en_mask);
		var = ql_read32(qdev, STS);
		return var;
	}

	spin_lock_irqsave(&qdev->hw_lock, hw_flags);
	if (atomic_dec_and_test(&ctx->irq_cnt)) {
		ql_write32(qdev, INTR_EN,
			   ctx->intr_en_mask);
		var = ql_read32(qdev, STS);
	}
	spin_unlock_irqrestore(&qdev->hw_lock, hw_flags);
	return var;
}

static u32 ql_disable_completion_interrupt(struct ql_adapter *qdev, u32 intr)
{
	u32 var = 0;
	struct intr_context *ctx;

	/* HW disables for us if we're MSIX multi interrupts and
	 * it's not the default (zeroeth) interrupt.
	 */
	if (likely(test_bit(QL_MSIX_ENABLED, &qdev->flags) && intr))
		return 0;

	ctx = qdev->intr_context + intr;
	spin_lock(&qdev->hw_lock);
	if (!atomic_read(&ctx->irq_cnt)) {
		ql_write32(qdev, INTR_EN,
		ctx->intr_dis_mask);
		var = ql_read32(qdev, STS);
	}
	atomic_inc(&ctx->irq_cnt);
	spin_unlock(&qdev->hw_lock);
	return var;
}

static void ql_enable_all_completion_interrupts(struct ql_adapter *qdev)
{
	int i;
	for (i = 0; i < qdev->intr_count; i++) {
		/* The enable call does a atomic_dec_and_test
		 * and enables only if the result is zero.
		 * So we precharge it here.
		 */
		if (unlikely(!test_bit(QL_MSIX_ENABLED, &qdev->flags) ||
			i == 0))
			atomic_set(&qdev->intr_context[i].irq_cnt, 1);
		ql_enable_completion_interrupt(qdev, i);
	}

}

static int ql_validate_flash(struct ql_adapter *qdev, u32 size, const char *str)
{
	int status, i;
	u16 csum = 0;
	__le16 *flash = (__le16 *)&qdev->flash;

	status = strncmp((char *)&qdev->flash, str, 4);
	if (status) {
		netif_err(qdev, ifup, qdev->ndev, "Invalid flash signature.\n");
		return	status;
	}

	for (i = 0; i < size; i++)
		csum += le16_to_cpu(*flash++);

	if (csum)
		netif_err(qdev, ifup, qdev->ndev,
			  "Invalid flash checksum, csum = 0x%.04x.\n", csum);

	return csum;
}

static int ql_read_flash_word(struct ql_adapter *qdev, int offset, __le32 *data)
{
	int status = 0;
	/* wait for reg to come ready */
	status = ql_wait_reg_rdy(qdev,
			FLASH_ADDR, FLASH_ADDR_RDY, FLASH_ADDR_ERR);
	if (status)
		goto exit;
	/* set up for reg read */
	ql_write32(qdev, FLASH_ADDR, FLASH_ADDR_R | offset);
	/* wait for reg to come ready */
	status = ql_wait_reg_rdy(qdev,
			FLASH_ADDR, FLASH_ADDR_RDY, FLASH_ADDR_ERR);
	if (status)
		goto exit;
	 /* This data is stored on flash as an array of
	 * __le32.  Since ql_read32() returns cpu endian
	 * we need to swap it back.
	 */
	*data = cpu_to_le32(ql_read32(qdev, FLASH_DATA));
exit:
	return status;
}

static int ql_get_8000_flash_params(struct ql_adapter *qdev)
{
	u32 i, size;
	int status;
	__le32 *p = (__le32 *)&qdev->flash;
	u32 offset;
	u8 mac_addr[6];

	/* Get flash offset for function and adjust
	 * for dword access.
	 */
	if (!qdev->port)
		offset = FUNC0_FLASH_OFFSET / sizeof(u32);
	else
		offset = FUNC1_FLASH_OFFSET / sizeof(u32);

	if (ql_sem_spinlock(qdev, SEM_FLASH_MASK))
		return -ETIMEDOUT;

	size = sizeof(struct flash_params_8000) / sizeof(u32);
	for (i = 0; i < size; i++, p++) {
		status = ql_read_flash_word(qdev, i+offset, p);
		if (status) {
			netif_err(qdev, ifup, qdev->ndev,
				  "Error reading flash.\n");
			goto exit;
		}
	}

	status = ql_validate_flash(qdev,
			sizeof(struct flash_params_8000) / sizeof(u16),
			"8000");
	if (status) {
		netif_err(qdev, ifup, qdev->ndev, "Invalid flash.\n");
		status = -EINVAL;
		goto exit;
	}

	/* Extract either manufacturer or BOFM modified
	 * MAC address.
	 */
	if (qdev->flash.flash_params_8000.data_type1 == 2)
		memcpy(mac_addr,
			qdev->flash.flash_params_8000.mac_addr1,
			qdev->ndev->addr_len);
	else
		memcpy(mac_addr,
			qdev->flash.flash_params_8000.mac_addr,
			qdev->ndev->addr_len);

	if (!is_valid_ether_addr(mac_addr)) {
		netif_err(qdev, ifup, qdev->ndev, "Invalid MAC address.\n");
		status = -EINVAL;
		goto exit;
	}

	memcpy(qdev->ndev->dev_addr,
		mac_addr,
		qdev->ndev->addr_len);

exit:
	ql_sem_unlock(qdev, SEM_FLASH_MASK);
	return status;
}

static int ql_get_8012_flash_params(struct ql_adapter *qdev)
{
	int i;
	int status;
	__le32 *p = (__le32 *)&qdev->flash;
	u32 offset = 0;
	u32 size = sizeof(struct flash_params_8012) / sizeof(u32);

	/* Second function's parameters follow the first
	 * function's.
	 */
	if (qdev->port)
		offset = size;

	if (ql_sem_spinlock(qdev, SEM_FLASH_MASK))
		return -ETIMEDOUT;

	for (i = 0; i < size; i++, p++) {
		status = ql_read_flash_word(qdev, i+offset, p);
		if (status) {
			netif_err(qdev, ifup, qdev->ndev,
				  "Error reading flash.\n");
			goto exit;
		}

	}

	status = ql_validate_flash(qdev,
			sizeof(struct flash_params_8012) / sizeof(u16),
			"8012");
	if (status) {
		netif_err(qdev, ifup, qdev->ndev, "Invalid flash.\n");
		status = -EINVAL;
		goto exit;
	}

	if (!is_valid_ether_addr(qdev->flash.flash_params_8012.mac_addr)) {
		status = -EINVAL;
		goto exit;
	}

	memcpy(qdev->ndev->dev_addr,
		qdev->flash.flash_params_8012.mac_addr,
		qdev->ndev->addr_len);

exit:
	ql_sem_unlock(qdev, SEM_FLASH_MASK);
	return status;
}

/* xgmac register are located behind the xgmac_addr and xgmac_data
 * register pair.  Each read/write requires us to wait for the ready
 * bit before reading/writing the data.
 */
static int ql_write_xgmac_reg(struct ql_adapter *qdev, u32 reg, u32 data)
{
	int status;
	/* wait for reg to come ready */
	status = ql_wait_reg_rdy(qdev,
			XGMAC_ADDR, XGMAC_ADDR_RDY, XGMAC_ADDR_XME);
	if (status)
		return status;
	/* write the data to the data reg */
	ql_write32(qdev, XGMAC_DATA, data);
	/* trigger the write */
	ql_write32(qdev, XGMAC_ADDR, reg);
	return status;
}

/* xgmac register are located behind the xgmac_addr and xgmac_data
 * register pair.  Each read/write requires us to wait for the ready
 * bit before reading/writing the data.
 */
int ql_read_xgmac_reg(struct ql_adapter *qdev, u32 reg, u32 *data)
{
	int status = 0;
	/* wait for reg to come ready */
	status = ql_wait_reg_rdy(qdev,
			XGMAC_ADDR, XGMAC_ADDR_RDY, XGMAC_ADDR_XME);
	if (status)
		goto exit;
	/* set up for reg read */
	ql_write32(qdev, XGMAC_ADDR, reg | XGMAC_ADDR_R);
	/* wait for reg to come ready */
	status = ql_wait_reg_rdy(qdev,
			XGMAC_ADDR, XGMAC_ADDR_RDY, XGMAC_ADDR_XME);
	if (status)
		goto exit;
	/* get the data */
	*data = ql_read32(qdev, XGMAC_DATA);
exit:
	return status;
}

/* This is used for reading the 64-bit statistics regs. */
int ql_read_xgmac_reg64(struct ql_adapter *qdev, u32 reg, u64 *data)
{
	int status = 0;
	u32 hi = 0;
	u32 lo = 0;

	status = ql_read_xgmac_reg(qdev, reg, &lo);
	if (status)
		goto exit;

	status = ql_read_xgmac_reg(qdev, reg + 4, &hi);
	if (status)
		goto exit;

	*data = (u64) lo | ((u64) hi << 32);

exit:
	return status;
}

static int ql_8000_port_initialize(struct ql_adapter *qdev)
{
	int status;
	/*
	 * Get MPI firmware version for driver banner
	 * and ethool info.
	 */
	status = ql_mb_about_fw(qdev);
	if (status)
		goto exit;
	status = ql_mb_get_fw_state(qdev);
	if (status)
		goto exit;
	/* Wake up a worker to get/set the TX/RX frame sizes. */
	queue_delayed_work(qdev->workqueue, &qdev->mpi_port_cfg_work, 0);
exit:
	return status;
}

/* Take the MAC Core out of reset.
 * Enable statistics counting.
 * Take the transmitter/receiver out of reset.
 * This functionality may be done in the MPI firmware at a
 * later date.
 */
static int ql_8012_port_initialize(struct ql_adapter *qdev)
{
	int status = 0;
	u32 data;

	if (ql_sem_trylock(qdev, qdev->xg_sem_mask)) {
		/* Another function has the semaphore, so
		 * wait for the port init bit to come ready.
		 */
		netif_info(qdev, link, qdev->ndev,
			   "Another function has the semaphore, so wait for the port init bit to come ready.\n");
		status = ql_wait_reg_rdy(qdev, STS, qdev->port_init, 0);
		if (status) {
			netif_crit(qdev, link, qdev->ndev,
				   "Port initialize timed out.\n");
		}
		return status;
	}

	netif_info(qdev, link, qdev->ndev, "Got xgmac semaphore!.\n");
	/* Set the core reset. */
	status = ql_read_xgmac_reg(qdev, GLOBAL_CFG, &data);
	if (status)
		goto end;
	data |= GLOBAL_CFG_RESET;
	status = ql_write_xgmac_reg(qdev, GLOBAL_CFG, data);
	if (status)
		goto end;

	/* Clear the core reset and turn on jumbo for receiver. */
	data &= ~GLOBAL_CFG_RESET;	/* Clear core reset. */
	data |= GLOBAL_CFG_JUMBO;	/* Turn on jumbo. */
	data |= GLOBAL_CFG_TX_STAT_EN;
	data |= GLOBAL_CFG_RX_STAT_EN;
	status = ql_write_xgmac_reg(qdev, GLOBAL_CFG, data);
	if (status)
		goto end;

	/* Enable transmitter, and clear it's reset. */
	status = ql_read_xgmac_reg(qdev, TX_CFG, &data);
	if (status)
		goto end;
	data &= ~TX_CFG_RESET;	/* Clear the TX MAC reset. */
	data |= TX_CFG_EN;	/* Enable the transmitter. */
	status = ql_write_xgmac_reg(qdev, TX_CFG, data);
	if (status)
		goto end;

	/* Enable receiver and clear it's reset. */
	status = ql_read_xgmac_reg(qdev, RX_CFG, &data);
	if (status)
		goto end;
	data &= ~RX_CFG_RESET;	/* Clear the RX MAC reset. */
	data |= RX_CFG_EN;	/* Enable the receiver. */
	status = ql_write_xgmac_reg(qdev, RX_CFG, data);
	if (status)
		goto end;

	/* Turn on jumbo. */
	status =
	    ql_write_xgmac_reg(qdev, MAC_TX_PARAMS, MAC_TX_PARAMS_JUMBO | (0x2580 << 16));
	if (status)
		goto end;
	status =
	    ql_write_xgmac_reg(qdev, MAC_RX_PARAMS, 0x2580);
	if (status)
		goto end;

	/* Signal to the world that the port is enabled.        */
	ql_write32(qdev, STS, ((qdev->port_init << 16) | qdev->port_init));
end:
	ql_sem_unlock(qdev, qdev->xg_sem_mask);
	return status;
}

static inline unsigned int ql_lbq_block_size(struct ql_adapter *qdev)
{
	return PAGE_SIZE << qdev->lbq_buf_order;
}

/* Get the next large buffer. */
static struct bq_desc *ql_get_curr_lbuf(struct rx_ring *rx_ring)
{
	struct bq_desc *lbq_desc = &rx_ring->lbq[rx_ring->lbq_curr_idx];
	rx_ring->lbq_curr_idx++;
	if (rx_ring->lbq_curr_idx == rx_ring->lbq_len)
		rx_ring->lbq_curr_idx = 0;
	rx_ring->lbq_free_cnt++;
	return lbq_desc;
}

static struct bq_desc *ql_get_curr_lchunk(struct ql_adapter *qdev,
		struct rx_ring *rx_ring)
{
	struct bq_desc *lbq_desc = ql_get_curr_lbuf(rx_ring);

	pci_dma_sync_single_for_cpu(qdev->pdev,
					dma_unmap_addr(lbq_desc, mapaddr),
				    rx_ring->lbq_buf_size,
					PCI_DMA_FROMDEVICE);

	/* If it's the last chunk of our master page then
	 * we unmap it.
	 */
	if ((lbq_desc->p.pg_chunk.offset + rx_ring->lbq_buf_size)
					== ql_lbq_block_size(qdev))
		pci_unmap_page(qdev->pdev,
				lbq_desc->p.pg_chunk.map,
				ql_lbq_block_size(qdev),
				PCI_DMA_FROMDEVICE);
	return lbq_desc;
}

/* Get the next small buffer. */
static struct bq_desc *ql_get_curr_sbuf(struct rx_ring *rx_ring)
{
	struct bq_desc *sbq_desc = &rx_ring->sbq[rx_ring->sbq_curr_idx];
	rx_ring->sbq_curr_idx++;
	if (rx_ring->sbq_curr_idx == rx_ring->sbq_len)
		rx_ring->sbq_curr_idx = 0;
	rx_ring->sbq_free_cnt++;
	return sbq_desc;
}

/* Update an rx ring index. */
static void ql_update_cq(struct rx_ring *rx_ring)
{
	rx_ring->cnsmr_idx++;
	rx_ring->curr_entry++;
	if (unlikely(rx_ring->cnsmr_idx == rx_ring->cq_len)) {
		rx_ring->cnsmr_idx = 0;
		rx_ring->curr_entry = rx_ring->cq_base;
	}
}

static void ql_write_cq_idx(struct rx_ring *rx_ring)
{
	ql_write_db_reg(rx_ring->cnsmr_idx, rx_ring->cnsmr_idx_db_reg);
}

static int ql_get_next_chunk(struct ql_adapter *qdev, struct rx_ring *rx_ring,
						struct bq_desc *lbq_desc)
{
	if (!rx_ring->pg_chunk.page) {
		u64 map;
		rx_ring->pg_chunk.page = alloc_pages(__GFP_COLD | __GFP_COMP |
						GFP_ATOMIC,
						qdev->lbq_buf_order);
		if (unlikely(!rx_ring->pg_chunk.page)) {
			netif_err(qdev, drv, qdev->ndev,
				  "page allocation failed.\n");
			return -ENOMEM;
		}
		rx_ring->pg_chunk.offset = 0;
		map = pci_map_page(qdev->pdev, rx_ring->pg_chunk.page,
					0, ql_lbq_block_size(qdev),
					PCI_DMA_FROMDEVICE);
		if (pci_dma_mapping_error(qdev->pdev, map)) {
			__free_pages(rx_ring->pg_chunk.page,
					qdev->lbq_buf_order);
			netif_err(qdev, drv, qdev->ndev,
				  "PCI mapping failed.\n");
			return -ENOMEM;
		}
		rx_ring->pg_chunk.map = map;
		rx_ring->pg_chunk.va = page_address(rx_ring->pg_chunk.page);
	}

	/* Copy the current master pg_chunk info
	 * to the current descriptor.
	 */
	lbq_desc->p.pg_chunk = rx_ring->pg_chunk;

	/* Adjust the master page chunk for next
	 * buffer get.
	 */
	rx_ring->pg_chunk.offset += rx_ring->lbq_buf_size;
	if (rx_ring->pg_chunk.offset == ql_lbq_block_size(qdev)) {
		rx_ring->pg_chunk.page = NULL;
		lbq_desc->p.pg_chunk.last_flag = 1;
	} else {
		rx_ring->pg_chunk.va += rx_ring->lbq_buf_size;
		get_page(rx_ring->pg_chunk.page);
		lbq_desc->p.pg_chunk.last_flag = 0;
	}
	return 0;
}
/* Process (refill) a large buffer queue. */
static void ql_update_lbq(struct ql_adapter *qdev, struct rx_ring *rx_ring)
{
	u32 clean_idx = rx_ring->lbq_clean_idx;
	u32 start_idx = clean_idx;
	struct bq_desc *lbq_desc;
	u64 map;
	int i;

	while (rx_ring->lbq_free_cnt > 32) {
		for (i = 0; i < 16; i++) {
			netif_printk(qdev, rx_status, KERN_DEBUG, qdev->ndev,
				     "lbq: try cleaning clean_idx = %d.\n",
				     clean_idx);
			lbq_desc = &rx_ring->lbq[clean_idx];
			if (ql_get_next_chunk(qdev, rx_ring, lbq_desc)) {
				netif_err(qdev, ifup, qdev->ndev,
					  "Could not get a page chunk.\n");
				return;
			}

			map = lbq_desc->p.pg_chunk.map +
				lbq_desc->p.pg_chunk.offset;
				dma_unmap_addr_set(lbq_desc, mapaddr, map);
			dma_unmap_len_set(lbq_desc, maplen,
					rx_ring->lbq_buf_size);
				*lbq_desc->addr = cpu_to_le64(map);

			pci_dma_sync_single_for_device(qdev->pdev, map,
						rx_ring->lbq_buf_size,
						PCI_DMA_FROMDEVICE);
			clean_idx++;
			if (clean_idx == rx_ring->lbq_len)
				clean_idx = 0;
		}

		rx_ring->lbq_clean_idx = clean_idx;
		rx_ring->lbq_prod_idx += 16;
		if (rx_ring->lbq_prod_idx == rx_ring->lbq_len)
			rx_ring->lbq_prod_idx = 0;
		rx_ring->lbq_free_cnt -= 16;
	}

	if (start_idx != clean_idx) {
		netif_printk(qdev, rx_status, KERN_DEBUG, qdev->ndev,
			     "lbq: updating prod idx = %d.\n",
			     rx_ring->lbq_prod_idx);
		ql_write_db_reg(rx_ring->lbq_prod_idx,
				rx_ring->lbq_prod_idx_db_reg);
	}
}

/* Process (refill) a small buffer queue. */
static void ql_update_sbq(struct ql_adapter *qdev, struct rx_ring *rx_ring)
{
	u32 clean_idx = rx_ring->sbq_clean_idx;
	u32 start_idx = clean_idx;
	struct bq_desc *sbq_desc;
	u64 map;
	int i;

	while (rx_ring->sbq_free_cnt > 16) {
		for (i = 0; i < 16; i++) {
			sbq_desc = &rx_ring->sbq[clean_idx];
			netif_printk(qdev, rx_status, KERN_DEBUG, qdev->ndev,
				     "sbq: try cleaning clean_idx = %d.\n",
				     clean_idx);
			if (sbq_desc->p.skb == NULL) {
				netif_printk(qdev, rx_status, KERN_DEBUG,
					     qdev->ndev,
					     "sbq: getting new skb for index %d.\n",
					     sbq_desc->index);
				sbq_desc->p.skb =
				    netdev_alloc_skb(qdev->ndev,
						     SMALL_BUFFER_SIZE);
				if (sbq_desc->p.skb == NULL) {
					netif_err(qdev, probe, qdev->ndev,
						  "Couldn't get an skb.\n");
					rx_ring->sbq_clean_idx = clean_idx;
					return;
				}
				skb_reserve(sbq_desc->p.skb, QLGE_SB_PAD);
				map = pci_map_single(qdev->pdev,
						     sbq_desc->p.skb->data,
						     rx_ring->sbq_buf_size,
						     PCI_DMA_FROMDEVICE);
				if (pci_dma_mapping_error(qdev->pdev, map)) {
					netif_err(qdev, ifup, qdev->ndev,
						  "PCI mapping failed.\n");
					rx_ring->sbq_clean_idx = clean_idx;
					dev_kfree_skb_any(sbq_desc->p.skb);
					sbq_desc->p.skb = NULL;
					return;
				}
				dma_unmap_addr_set(sbq_desc, mapaddr, map);
				dma_unmap_len_set(sbq_desc, maplen,
						  rx_ring->sbq_buf_size);
				*sbq_desc->addr = cpu_to_le64(map);
			}

			clean_idx++;
			if (clean_idx == rx_ring->sbq_len)
				clean_idx = 0;
		}
		rx_ring->sbq_clean_idx = clean_idx;
		rx_ring->sbq_prod_idx += 16;
		if (rx_ring->sbq_prod_idx == rx_ring->sbq_len)
			rx_ring->sbq_prod_idx = 0;
		rx_ring->sbq_free_cnt -= 16;
	}

	if (start_idx != clean_idx) {
		netif_printk(qdev, rx_status, KERN_DEBUG, qdev->ndev,
			     "sbq: updating prod idx = %d.\n",
			     rx_ring->sbq_prod_idx);
		ql_write_db_reg(rx_ring->sbq_prod_idx,
				rx_ring->sbq_prod_idx_db_reg);
	}
}

static void ql_update_buffer_queues(struct ql_adapter *qdev,
				    struct rx_ring *rx_ring)
{
	ql_update_sbq(qdev, rx_ring);
	ql_update_lbq(qdev, rx_ring);
}

/* Unmaps tx buffers.  Can be called from send() if a pci mapping
 * fails at some stage, or from the interrupt when a tx completes.
 */
static void ql_unmap_send(struct ql_adapter *qdev,
			  struct tx_ring_desc *tx_ring_desc, int mapped)
{
	int i;
	for (i = 0; i < mapped; i++) {
		if (i == 0 || (i == 7 && mapped > 7)) {
			/*
			 * Unmap the skb->data area, or the
			 * external sglist (AKA the Outbound
			 * Address List (OAL)).
			 * If its the zeroeth element, then it's
			 * the skb->data area.  If it's the 7th
			 * element and there is more than 6 frags,
			 * then its an OAL.
			 */
			if (i == 7) {
				netif_printk(qdev, tx_done, KERN_DEBUG,
					     qdev->ndev,
					     "unmapping OAL area.\n");
			}
			pci_unmap_single(qdev->pdev,
					 dma_unmap_addr(&tx_ring_desc->map[i],
							mapaddr),
					 dma_unmap_len(&tx_ring_desc->map[i],
						       maplen),
					 PCI_DMA_TODEVICE);
		} else {
			netif_printk(qdev, tx_done, KERN_DEBUG, qdev->ndev,
				     "unmapping frag %d.\n", i);
			pci_unmap_page(qdev->pdev,
				       dma_unmap_addr(&tx_ring_desc->map[i],
						      mapaddr),
				       dma_unmap_len(&tx_ring_desc->map[i],
						     maplen), PCI_DMA_TODEVICE);
		}
	}

}

/* Map the buffers for this transmit.  This will return
 * NETDEV_TX_BUSY or NETDEV_TX_OK based on success.
 */
static int ql_map_send(struct ql_adapter *qdev,
		       struct ob_mac_iocb_req *mac_iocb_ptr,
		       struct sk_buff *skb, struct tx_ring_desc *tx_ring_desc)
{
	int len = skb_headlen(skb);
	dma_addr_t map;
	int frag_idx, err, map_idx = 0;
	struct tx_buf_desc *tbd = mac_iocb_ptr->tbd;
	int frag_cnt = skb_shinfo(skb)->nr_frags;

	if (frag_cnt) {
		netif_printk(qdev, tx_queued, KERN_DEBUG, qdev->ndev,
			     "frag_cnt = %d.\n", frag_cnt);
	}
	/*
	 * Map the skb buffer first.
	 */
	map = pci_map_single(qdev->pdev, skb->data, len, PCI_DMA_TODEVICE);

	err = pci_dma_mapping_error(qdev->pdev, map);
	if (err) {
		netif_err(qdev, tx_queued, qdev->ndev,
			  "PCI mapping failed with error: %d\n", err);

		return NETDEV_TX_BUSY;
	}

	tbd->len = cpu_to_le32(len);
	tbd->addr = cpu_to_le64(map);
	dma_unmap_addr_set(&tx_ring_desc->map[map_idx], mapaddr, map);
	dma_unmap_len_set(&tx_ring_desc->map[map_idx], maplen, len);
	map_idx++;

	/*
	 * This loop fills the remainder of the 8 address descriptors
	 * in the IOCB.  If there are more than 7 fragments, then the
	 * eighth address desc will point to an external list (OAL).
	 * When this happens, the remainder of the frags will be stored
	 * in this list.
	 */
	for (frag_idx = 0; frag_idx < frag_cnt; frag_idx++, map_idx++) {
		skb_frag_t *frag = &skb_shinfo(skb)->frags[frag_idx];
		tbd++;
		if (frag_idx == 6 && frag_cnt > 7) {
			/* Let's tack on an sglist.
			 * Our control block will now
			 * look like this:
			 * iocb->seg[0] = skb->data
			 * iocb->seg[1] = frag[0]
			 * iocb->seg[2] = frag[1]
			 * iocb->seg[3] = frag[2]
			 * iocb->seg[4] = frag[3]
			 * iocb->seg[5] = frag[4]
			 * iocb->seg[6] = frag[5]
			 * iocb->seg[7] = ptr to OAL (external sglist)
			 * oal->seg[0] = frag[6]
			 * oal->seg[1] = frag[7]
			 * oal->seg[2] = frag[8]
			 * oal->seg[3] = frag[9]
			 * oal->seg[4] = frag[10]
			 *      etc...
			 */
			/* Tack on the OAL in the eighth segment of IOCB. */
			map = pci_map_single(qdev->pdev, &tx_ring_desc->oal,
					     sizeof(struct oal),
					     PCI_DMA_TODEVICE);
			err = pci_dma_mapping_error(qdev->pdev, map);
			if (err) {
				netif_err(qdev, tx_queued, qdev->ndev,
					  "PCI mapping outbound address list with error: %d\n",
					  err);
				goto map_error;
			}

			tbd->addr = cpu_to_le64(map);
			/*
			 * The length is the number of fragments
			 * that remain to be mapped times the length
			 * of our sglist (OAL).
			 */
			tbd->len =
			    cpu_to_le32((sizeof(struct tx_buf_desc) *
					 (frag_cnt - frag_idx)) | TX_DESC_C);
			dma_unmap_addr_set(&tx_ring_desc->map[map_idx], mapaddr,
					   map);
			dma_unmap_len_set(&tx_ring_desc->map[map_idx], maplen,
					  sizeof(struct oal));
			tbd = (struct tx_buf_desc *)&tx_ring_desc->oal;
			map_idx++;
		}

		map =
		    pci_map_page(qdev->pdev, frag->page,
				 frag->page_offset, frag->size,
				 PCI_DMA_TODEVICE);

		err = pci_dma_mapping_error(qdev->pdev, map);
		if (err) {
			netif_err(qdev, tx_queued, qdev->ndev,
				  "PCI mapping frags failed with error: %d.\n",
				  err);
			goto map_error;
		}

		tbd->addr = cpu_to_le64(map);
		tbd->len = cpu_to_le32(frag->size);
		dma_unmap_addr_set(&tx_ring_desc->map[map_idx], mapaddr, map);
		dma_unmap_len_set(&tx_ring_desc->map[map_idx], maplen,
				  frag->size);

	}
	/* Save the number of segments we've mapped. */
	tx_ring_desc->map_cnt = map_idx;
	/* Terminate the last segment. */
	tbd->len = cpu_to_le32(le32_to_cpu(tbd->len) | TX_DESC_E);
	return NETDEV_TX_OK;

map_error:
	/*
	 * If the first frag mapping failed, then i will be zero.
	 * This causes the unmap of the skb->data area.  Otherwise
	 * we pass in the number of frags that mapped successfully
	 * so they can be umapped.
	 */
	ql_unmap_send(qdev, tx_ring_desc, map_idx);
	return NETDEV_TX_BUSY;
}

/* Process an inbound completion from an rx ring. */
static void ql_process_mac_rx_gro_page(struct ql_adapter *qdev,
					struct rx_ring *rx_ring,
					struct ib_mac_iocb_rsp *ib_mac_rsp,
					u32 length,
					u16 vlan_id)
{
	struct sk_buff *skb;
	struct bq_desc *lbq_desc = ql_get_curr_lchunk(qdev, rx_ring);
	struct skb_frag_struct *rx_frag;
	int nr_frags;
	struct napi_struct *napi = &rx_ring->napi;

	napi->dev = qdev->ndev;

	skb = napi_get_frags(napi);
	if (!skb) {
		netif_err(qdev, drv, qdev->ndev,
			  "Couldn't get an skb, exiting.\n");
		rx_ring->rx_dropped++;
		put_page(lbq_desc->p.pg_chunk.page);
		return;
	}
	prefetch(lbq_desc->p.pg_chunk.va);
	rx_frag = skb_shinfo(skb)->frags;
	nr_frags = skb_shinfo(skb)->nr_frags;
	rx_frag += nr_frags;
	rx_frag->page = lbq_desc->p.pg_chunk.page;
	rx_frag->page_offset = lbq_desc->p.pg_chunk.offset;
	rx_frag->size = length;

	skb->len += length;
	skb->data_len += length;
	skb->truesize += length;
	skb_shinfo(skb)->nr_frags++;

	rx_ring->rx_packets++;
	rx_ring->rx_bytes += length;
	skb->ip_summed = CHECKSUM_UNNECESSARY;
	skb_record_rx_queue(skb, rx_ring->cq_id);
	if (qdev->vlgrp && (vlan_id != 0xffff))
		vlan_gro_frags(&rx_ring->napi, qdev->vlgrp, vlan_id);
	else
		napi_gro_frags(napi);
}

/* Process an inbound completion from an rx ring. */
static void ql_process_mac_rx_page(struct ql_adapter *qdev,
					struct rx_ring *rx_ring,
					struct ib_mac_iocb_rsp *ib_mac_rsp,
					u32 length,
					u16 vlan_id)
{
	struct net_device *ndev = qdev->ndev;
	struct sk_buff *skb = NULL;
	void *addr;
	struct bq_desc *lbq_desc = ql_get_curr_lchunk(qdev, rx_ring);
	struct napi_struct *napi = &rx_ring->napi;

	skb = netdev_alloc_skb(ndev, length);
	if (!skb) {
		netif_err(qdev, drv, qdev->ndev,
			  "Couldn't get an skb, need to unwind!.\n");
		rx_ring->rx_dropped++;
		put_page(lbq_desc->p.pg_chunk.page);
		return;
	}

	addr = lbq_desc->p.pg_chunk.va;
	prefetch(addr);


	/* Frame error, so drop the packet. */
	if (ib_mac_rsp->flags2 & IB_MAC_IOCB_RSP_ERR_MASK) {
		netif_info(qdev, drv, qdev->ndev,
			  "Receive error, flags2 = 0x%x\n", ib_mac_rsp->flags2);
		rx_ring->rx_errors++;
		goto err_out;
	}

	/* The max framesize filter on this chip is set higher than
	 * MTU since FCoE uses 2k frames.
	 */
	if (skb->len > ndev->mtu + ETH_HLEN) {
		netif_err(qdev, drv, qdev->ndev,
			  "Segment too small, dropping.\n");
		rx_ring->rx_dropped++;
		goto err_out;
	}
	memcpy(skb_put(skb, ETH_HLEN), addr, ETH_HLEN);
	netif_printk(qdev, rx_status, KERN_DEBUG, qdev->ndev,
		     "%d bytes of headers and data in large. Chain page to new skb and pull tail.\n",
		     length);
	skb_fill_page_desc(skb, 0, lbq_desc->p.pg_chunk.page,
				lbq_desc->p.pg_chunk.offset+ETH_HLEN,
				length-ETH_HLEN);
	skb->len += length-ETH_HLEN;
	skb->data_len += length-ETH_HLEN;
	skb->truesize += length-ETH_HLEN;

	rx_ring->rx_packets++;
	rx_ring->rx_bytes += skb->len;
	skb->protocol = eth_type_trans(skb, ndev);
	skb_checksum_none_assert(skb);

	if (qdev->rx_csum &&
		!(ib_mac_rsp->flags1 & IB_MAC_CSUM_ERR_MASK)) {
		/* TCP frame. */
		if (ib_mac_rsp->flags2 & IB_MAC_IOCB_RSP_T) {
			netif_printk(qdev, rx_status, KERN_DEBUG, qdev->ndev,
				     "TCP checksum done!\n");
			skb->ip_summed = CHECKSUM_UNNECESSARY;
		} else if ((ib_mac_rsp->flags2 & IB_MAC_IOCB_RSP_U) &&
				(ib_mac_rsp->flags3 & IB_MAC_IOCB_RSP_V4)) {
			/* Unfragmented ipv4 UDP frame. */
			struct iphdr *iph = (struct iphdr *) skb->data;
			if (!(iph->frag_off &
				cpu_to_be16(IP_MF|IP_OFFSET))) {
				skb->ip_summed = CHECKSUM_UNNECESSARY;
				netif_printk(qdev, rx_status, KERN_DEBUG,
					     qdev->ndev,
					     "TCP checksum done!\n");
			}
		}
	}

	skb_record_rx_queue(skb, rx_ring->cq_id);
	if (skb->ip_summed == CHECKSUM_UNNECESSARY) {
		if (qdev->vlgrp && (vlan_id != 0xffff))
			vlan_gro_receive(napi, qdev->vlgrp, vlan_id, skb);
		else
			napi_gro_receive(napi, skb);
	} else {
		if (qdev->vlgrp && (vlan_id != 0xffff))
			vlan_hwaccel_receive_skb(skb, qdev->vlgrp, vlan_id);
		else
			netif_receive_skb(skb);
	}
	return;
err_out:
	dev_kfree_skb_any(skb);
	put_page(lbq_desc->p.pg_chunk.page);
}

/* Process an inbound completion from an rx ring. */
static void ql_process_mac_rx_skb(struct ql_adapter *qdev,
					struct rx_ring *rx_ring,
					struct ib_mac_iocb_rsp *ib_mac_rsp,
					u32 length,
					u16 vlan_id)
{
	struct net_device *ndev = qdev->ndev;
	struct sk_buff *skb = NULL;
	struct sk_buff *new_skb = NULL;
	struct bq_desc *sbq_desc = ql_get_curr_sbuf(rx_ring);

	skb = sbq_desc->p.skb;
	/* Allocate new_skb and copy */
	new_skb = netdev_alloc_skb(qdev->ndev, length + NET_IP_ALIGN);
	if (new_skb == NULL) {
		netif_err(qdev, probe, qdev->ndev,
			  "No skb available, drop the packet.\n");
		rx_ring->rx_dropped++;
		return;
	}
	skb_reserve(new_skb, NET_IP_ALIGN);
	memcpy(skb_put(new_skb, length), skb->data, length);
	skb = new_skb;

	/* Frame error, so drop the packet. */
	if (ib_mac_rsp->flags2 & IB_MAC_IOCB_RSP_ERR_MASK) {
		netif_info(qdev, drv, qdev->ndev,
			  "Receive error, flags2 = 0x%x\n", ib_mac_rsp->flags2);
		dev_kfree_skb_any(skb);
		rx_ring->rx_errors++;
		return;
	}

	/* loopback self test for ethtool */
	if (test_bit(QL_SELFTEST, &qdev->flags)) {
		ql_check_lb_frame(qdev, skb);
		dev_kfree_skb_any(skb);
		return;
	}

	/* The max framesize filter on this chip is set higher than
	 * MTU since FCoE uses 2k frames.
	 */
	if (skb->len > ndev->mtu + ETH_HLEN) {
		dev_kfree_skb_any(skb);
		rx_ring->rx_dropped++;
		return;
	}

	prefetch(skb->data);
	skb->dev = ndev;
	if (ib_mac_rsp->flags1 & IB_MAC_IOCB_RSP_M_MASK) {
		netif_printk(qdev, rx_status, KERN_DEBUG, qdev->ndev,
			     "%s Multicast.\n",
			     (ib_mac_rsp->flags1 & IB_MAC_IOCB_RSP_M_MASK) ==
			     IB_MAC_IOCB_RSP_M_HASH ? "Hash" :
			     (ib_mac_rsp->flags1 & IB_MAC_IOCB_RSP_M_MASK) ==
			     IB_MAC_IOCB_RSP_M_REG ? "Registered" :
			     (ib_mac_rsp->flags1 & IB_MAC_IOCB_RSP_M_MASK) ==
			     IB_MAC_IOCB_RSP_M_PROM ? "Promiscuous" : "");
	}
	if (ib_mac_rsp->flags2 & IB_MAC_IOCB_RSP_P)
		netif_printk(qdev, rx_status, KERN_DEBUG, qdev->ndev,
			     "Promiscuous Packet.\n");

	rx_ring->rx_packets++;
	rx_ring->rx_bytes += skb->len;
	skb->protocol = eth_type_trans(skb, ndev);
	skb_checksum_none_assert(skb);

	/* If rx checksum is on, and there are no
	 * csum or frame errors.
	 */
	if (qdev->rx_csum &&
		!(ib_mac_rsp->flags1 & IB_MAC_CSUM_ERR_MASK)) {
		/* TCP frame. */
		if (ib_mac_rsp->flags2 & IB_MAC_IOCB_RSP_T) {
			netif_printk(qdev, rx_status, KERN_DEBUG, qdev->ndev,
				     "TCP checksum done!\n");
			skb->ip_summed = CHECKSUM_UNNECESSARY;
		} else if ((ib_mac_rsp->flags2 & IB_MAC_IOCB_RSP_U) &&
				(ib_mac_rsp->flags3 & IB_MAC_IOCB_RSP_V4)) {
			/* Unfragmented ipv4 UDP frame. */
			struct iphdr *iph = (struct iphdr *) skb->data;
			if (!(iph->frag_off &
				ntohs(IP_MF|IP_OFFSET))) {
				skb->ip_summed = CHECKSUM_UNNECESSARY;
				netif_printk(qdev, rx_status, KERN_DEBUG,
					     qdev->ndev,
					     "TCP checksum done!\n");
			}
		}
	}

	skb_record_rx_queue(skb, rx_ring->cq_id);
	if (skb->ip_summed == CHECKSUM_UNNECESSARY) {
		if (qdev->vlgrp && (vlan_id != 0xffff))
			vlan_gro_receive(&rx_ring->napi, qdev->vlgrp,
						vlan_id, skb);
		else
			napi_gro_receive(&rx_ring->napi, skb);
	} else {
		if (qdev->vlgrp && (vlan_id != 0xffff))
			vlan_hwaccel_receive_skb(skb, qdev->vlgrp, vlan_id);
		else
			netif_receive_skb(skb);
	}
}

static void ql_realign_skb(struct sk_buff *skb, int len)
{
	void *temp_addr = skb->data;

	/* Undo the skb_reserve(skb,32) we did before
	 * giving to hardware, and realign data on
	 * a 2-byte boundary.
	 */
	skb->data -= QLGE_SB_PAD - NET_IP_ALIGN;
	skb->tail -= QLGE_SB_PAD - NET_IP_ALIGN;
	skb_copy_to_linear_data(skb, temp_addr,
		(unsigned int)len);
}

/*
 * This function builds an skb for the given inbound
 * completion.  It will be rewritten for readability in the near
 * future, but for not it works well.
 */
static struct sk_buff *ql_build_rx_skb(struct ql_adapter *qdev,
				       struct rx_ring *rx_ring,
				       struct ib_mac_iocb_rsp *ib_mac_rsp)
{
	struct bq_desc *lbq_desc;
	struct bq_desc *sbq_desc;
	struct sk_buff *skb = NULL;
	u32 length = le32_to_cpu(ib_mac_rsp->data_len);
       u32 hdr_len = le32_to_cpu(ib_mac_rsp->hdr_len);

	/*
	 * Handle the header buffer if present.
	 */
	if (ib_mac_rsp->flags4 & IB_MAC_IOCB_RSP_HV &&
	    ib_mac_rsp->flags4 & IB_MAC_IOCB_RSP_HS) {
		netif_printk(qdev, rx_status, KERN_DEBUG, qdev->ndev,
			     "Header of %d bytes in small buffer.\n", hdr_len);
		/*
		 * Headers fit nicely into a small buffer.
		 */
		sbq_desc = ql_get_curr_sbuf(rx_ring);
		pci_unmap_single(qdev->pdev,
				dma_unmap_addr(sbq_desc, mapaddr),
				dma_unmap_len(sbq_desc, maplen),
				PCI_DMA_FROMDEVICE);
		skb = sbq_desc->p.skb;
		ql_realign_skb(skb, hdr_len);
		skb_put(skb, hdr_len);
		sbq_desc->p.skb = NULL;
	}

	/*
	 * Handle the data buffer(s).
	 */
	if (unlikely(!length)) {	/* Is there data too? */
		netif_printk(qdev, rx_status, KERN_DEBUG, qdev->ndev,
			     "No Data buffer in this packet.\n");
		return skb;
	}

	if (ib_mac_rsp->flags3 & IB_MAC_IOCB_RSP_DS) {
		if (ib_mac_rsp->flags4 & IB_MAC_IOCB_RSP_HS) {
			netif_printk(qdev, rx_status, KERN_DEBUG, qdev->ndev,
				     "Headers in small, data of %d bytes in small, combine them.\n",
				     length);
			/*
			 * Data is less than small buffer size so it's
			 * stuffed in a small buffer.
			 * For this case we append the data
			 * from the "data" small buffer to the "header" small
			 * buffer.
			 */
			sbq_desc = ql_get_curr_sbuf(rx_ring);
			pci_dma_sync_single_for_cpu(qdev->pdev,
						    dma_unmap_addr
						    (sbq_desc, mapaddr),
						    dma_unmap_len
						    (sbq_desc, maplen),
						    PCI_DMA_FROMDEVICE);
			memcpy(skb_put(skb, length),
			       sbq_desc->p.skb->data, length);
			pci_dma_sync_single_for_device(qdev->pdev,
						       dma_unmap_addr
						       (sbq_desc,
							mapaddr),
						       dma_unmap_len
						       (sbq_desc,
							maplen),
						       PCI_DMA_FROMDEVICE);
		} else {
			netif_printk(qdev, rx_status, KERN_DEBUG, qdev->ndev,
				     "%d bytes in a single small buffer.\n",
				     length);
			sbq_desc = ql_get_curr_sbuf(rx_ring);
			skb = sbq_desc->p.skb;
			ql_realign_skb(skb, length);
			skb_put(skb, length);
			pci_unmap_single(qdev->pdev,
					 dma_unmap_addr(sbq_desc,
							mapaddr),
					 dma_unmap_len(sbq_desc,
						       maplen),
					 PCI_DMA_FROMDEVICE);
			sbq_desc->p.skb = NULL;
		}
	} else if (ib_mac_rsp->flags3 & IB_MAC_IOCB_RSP_DL) {
		if (ib_mac_rsp->flags4 & IB_MAC_IOCB_RSP_HS) {
			netif_printk(qdev, rx_status, KERN_DEBUG, qdev->ndev,
				     "Header in small, %d bytes in large. Chain large to small!\n",
				     length);
			/*
			 * The data is in a single large buffer.  We
			 * chain it to the header buffer's skb and let
			 * it rip.
			 */
			lbq_desc = ql_get_curr_lchunk(qdev, rx_ring);
			netif_printk(qdev, rx_status, KERN_DEBUG, qdev->ndev,
				     "Chaining page at offset = %d, for %d bytes  to skb.\n",
				     lbq_desc->p.pg_chunk.offset, length);
			skb_fill_page_desc(skb, 0, lbq_desc->p.pg_chunk.page,
						lbq_desc->p.pg_chunk.offset,
						length);
			skb->len += length;
			skb->data_len += length;
			skb->truesize += length;
		} else {
			/*
			 * The headers and data are in a single large buffer. We
			 * copy it to a new skb and let it go. This can happen with
			 * jumbo mtu on a non-TCP/UDP frame.
			 */
			lbq_desc = ql_get_curr_lchunk(qdev, rx_ring);
			skb = netdev_alloc_skb(qdev->ndev, length);
			if (skb == NULL) {
				netif_printk(qdev, probe, KERN_DEBUG, qdev->ndev,
					     "No skb available, drop the packet.\n");
				return NULL;
			}
			pci_unmap_page(qdev->pdev,
				       dma_unmap_addr(lbq_desc,
						      mapaddr),
				       dma_unmap_len(lbq_desc, maplen),
				       PCI_DMA_FROMDEVICE);
			skb_reserve(skb, NET_IP_ALIGN);
			netif_printk(qdev, rx_status, KERN_DEBUG, qdev->ndev,
				     "%d bytes of headers and data in large. Chain page to new skb and pull tail.\n",
				     length);
			skb_fill_page_desc(skb, 0,
						lbq_desc->p.pg_chunk.page,
						lbq_desc->p.pg_chunk.offset,
						length);
			skb->len += length;
			skb->data_len += length;
			skb->truesize += length;
			length -= length;
			__pskb_pull_tail(skb,
				(ib_mac_rsp->flags2 & IB_MAC_IOCB_RSP_V) ?
				VLAN_ETH_HLEN : ETH_HLEN);
		}
	} else {
		/*
		 * The data is in a chain of large buffers
		 * pointed to by a small buffer.  We loop
		 * thru and chain them to the our small header
		 * buffer's skb.
		 * frags:  There are 18 max frags and our small
		 *         buffer will hold 32 of them. The thing is,
		 *         we'll use 3 max for our 9000 byte jumbo
		 *         frames.  If the MTU goes up we could
		 *          eventually be in trouble.
		 */
		int size, i = 0;
		sbq_desc = ql_get_curr_sbuf(rx_ring);
		pci_unmap_single(qdev->pdev,
				 dma_unmap_addr(sbq_desc, mapaddr),
				 dma_unmap_len(sbq_desc, maplen),
				 PCI_DMA_FROMDEVICE);
		if (!(ib_mac_rsp->flags4 & IB_MAC_IOCB_RSP_HS)) {
			/*
			 * This is an non TCP/UDP IP frame, so
			 * the headers aren't split into a small
			 * buffer.  We have to use the small buffer
			 * that contains our sg list as our skb to
			 * send upstairs. Copy the sg list here to
			 * a local buffer and use it to find the
			 * pages to chain.
			 */
			netif_printk(qdev, rx_status, KERN_DEBUG, qdev->ndev,
				     "%d bytes of headers & data in chain of large.\n",
				     length);
			skb = sbq_desc->p.skb;
			sbq_desc->p.skb = NULL;
			skb_reserve(skb, NET_IP_ALIGN);
		}
		while (length > 0) {
			lbq_desc = ql_get_curr_lchunk(qdev, rx_ring);
			size = (length < rx_ring->lbq_buf_size) ? length :
				rx_ring->lbq_buf_size;

			netif_printk(qdev, rx_status, KERN_DEBUG, qdev->ndev,
				     "Adding page %d to skb for %d bytes.\n",
				     i, size);
			skb_fill_page_desc(skb, i,
						lbq_desc->p.pg_chunk.page,
						lbq_desc->p.pg_chunk.offset,
						size);
			skb->len += size;
			skb->data_len += size;
			skb->truesize += size;
			length -= size;
			i++;
		}
		__pskb_pull_tail(skb, (ib_mac_rsp->flags2 & IB_MAC_IOCB_RSP_V) ?
				VLAN_ETH_HLEN : ETH_HLEN);
	}
	return skb;
}

/* Process an inbound completion from an rx ring. */
static void ql_process_mac_split_rx_intr(struct ql_adapter *qdev,
				   struct rx_ring *rx_ring,
				   struct ib_mac_iocb_rsp *ib_mac_rsp,
				   u16 vlan_id)
{
	struct net_device *ndev = qdev->ndev;
	struct sk_buff *skb = NULL;

	QL_DUMP_IB_MAC_RSP(ib_mac_rsp);

	skb = ql_build_rx_skb(qdev, rx_ring, ib_mac_rsp);
	if (unlikely(!skb)) {
		netif_printk(qdev, rx_status, KERN_DEBUG, qdev->ndev,
			     "No skb available, drop packet.\n");
		rx_ring->rx_dropped++;
		return;
	}

	/* Frame error, so drop the packet. */
	if (ib_mac_rsp->flags2 & IB_MAC_IOCB_RSP_ERR_MASK) {
		netif_info(qdev, drv, qdev->ndev,
			  "Receive error, flags2 = 0x%x\n", ib_mac_rsp->flags2);
		dev_kfree_skb_any(skb);
		rx_ring->rx_errors++;
		return;
	}

	/* The max framesize filter on this chip is set higher than
	 * MTU since FCoE uses 2k frames.
	 */
	if (skb->len > ndev->mtu + ETH_HLEN) {
		dev_kfree_skb_any(skb);
		rx_ring->rx_dropped++;
		return;
	}

	/* loopback self test for ethtool */
	if (test_bit(QL_SELFTEST, &qdev->flags)) {
		ql_check_lb_frame(qdev, skb);
		dev_kfree_skb_any(skb);
		return;
	}

	prefetch(skb->data);
	skb->dev = ndev;
	if (ib_mac_rsp->flags1 & IB_MAC_IOCB_RSP_M_MASK) {
		netif_printk(qdev, rx_status, KERN_DEBUG, qdev->ndev, "%s Multicast.\n",
			     (ib_mac_rsp->flags1 & IB_MAC_IOCB_RSP_M_MASK) ==
			     IB_MAC_IOCB_RSP_M_HASH ? "Hash" :
			     (ib_mac_rsp->flags1 & IB_MAC_IOCB_RSP_M_MASK) ==
			     IB_MAC_IOCB_RSP_M_REG ? "Registered" :
			     (ib_mac_rsp->flags1 & IB_MAC_IOCB_RSP_M_MASK) ==
			     IB_MAC_IOCB_RSP_M_PROM ? "Promiscuous" : "");
		rx_ring->rx_multicast++;
	}
	if (ib_mac_rsp->flags2 & IB_MAC_IOCB_RSP_P) {
		netif_printk(qdev, rx_status, KERN_DEBUG, qdev->ndev,
			     "Promiscuous Packet.\n");
	}

	skb->protocol = eth_type_trans(skb, ndev);
	skb_checksum_none_assert(skb);

	/* If rx checksum is on, and there are no
	 * csum or frame errors.
	 */
	if (qdev->rx_csum &&
		!(ib_mac_rsp->flags1 & IB_MAC_CSUM_ERR_MASK)) {
		/* TCP frame. */
		if (ib_mac_rsp->flags2 & IB_MAC_IOCB_RSP_T) {
			netif_printk(qdev, rx_status, KERN_DEBUG, qdev->ndev,
				     "TCP checksum done!\n");
			skb->ip_summed = CHECKSUM_UNNECESSARY;
		} else if ((ib_mac_rsp->flags2 & IB_MAC_IOCB_RSP_U) &&
				(ib_mac_rsp->flags3 & IB_MAC_IOCB_RSP_V4)) {
		/* Unfragmented ipv4 UDP frame. */
			struct iphdr *iph = (struct iphdr *) skb->data;
			if (!(iph->frag_off &
				ntohs(IP_MF|IP_OFFSET))) {
				skb->ip_summed = CHECKSUM_UNNECESSARY;
				netif_printk(qdev, rx_status, KERN_DEBUG, qdev->ndev,
					     "TCP checksum done!\n");
			}
		}
	}

	rx_ring->rx_packets++;
	rx_ring->rx_bytes += skb->len;
	skb_record_rx_queue(skb, rx_ring->cq_id);
	if (skb->ip_summed == CHECKSUM_UNNECESSARY) {
		if (qdev->vlgrp &&
			(ib_mac_rsp->flags2 & IB_MAC_IOCB_RSP_V) &&
			(vlan_id != 0))
			vlan_gro_receive(&rx_ring->napi, qdev->vlgrp,
				vlan_id, skb);
		else
			napi_gro_receive(&rx_ring->napi, skb);
	} else {
		if (qdev->vlgrp &&
			(ib_mac_rsp->flags2 & IB_MAC_IOCB_RSP_V) &&
			(vlan_id != 0))
			vlan_hwaccel_receive_skb(skb, qdev->vlgrp, vlan_id);
		else
			netif_receive_skb(skb);
	}
}

/* Process an inbound completion from an rx ring. */
static unsigned long ql_process_mac_rx_intr(struct ql_adapter *qdev,
					struct rx_ring *rx_ring,
					struct ib_mac_iocb_rsp *ib_mac_rsp)
{
	u32 length = le32_to_cpu(ib_mac_rsp->data_len);
	u16 vlan_id = (ib_mac_rsp->flags2 & IB_MAC_IOCB_RSP_V) ?
			((le16_to_cpu(ib_mac_rsp->vlan_id) &
			IB_MAC_IOCB_RSP_VLAN_MASK)) : 0xffff;

	QL_DUMP_IB_MAC_RSP(ib_mac_rsp);

	if (ib_mac_rsp->flags4 & IB_MAC_IOCB_RSP_HV) {
		/* The data and headers are split into
		 * separate buffers.
		 */
		ql_process_mac_split_rx_intr(qdev, rx_ring, ib_mac_rsp,
						vlan_id);
	} else if (ib_mac_rsp->flags3 & IB_MAC_IOCB_RSP_DS) {
		/* The data fit in a single small buffer.
		 * Allocate a new skb, copy the data and
		 * return the buffer to the free pool.
		 */
		ql_process_mac_rx_skb(qdev, rx_ring, ib_mac_rsp,
						length, vlan_id);
	} else if ((ib_mac_rsp->flags3 & IB_MAC_IOCB_RSP_DL) &&
		!(ib_mac_rsp->flags1 & IB_MAC_CSUM_ERR_MASK) &&
		(ib_mac_rsp->flags2 & IB_MAC_IOCB_RSP_T)) {
		/* TCP packet in a page chunk that's been checksummed.
		 * Tack it on to our GRO skb and let it go.
		 */
		ql_process_mac_rx_gro_page(qdev, rx_ring, ib_mac_rsp,
						length, vlan_id);
	} else if (ib_mac_rsp->flags3 & IB_MAC_IOCB_RSP_DL) {
		/* Non-TCP packet in a page chunk. Allocate an
		 * skb, tack it on frags, and send it up.
		 */
		ql_process_mac_rx_page(qdev, rx_ring, ib_mac_rsp,
						length, vlan_id);
	} else {
		/* Non-TCP/UDP large frames that span multiple buffers
		 * can be processed corrrectly by the split frame logic.
		 */
		ql_process_mac_split_rx_intr(qdev, rx_ring, ib_mac_rsp,
						vlan_id);
	}

	return (unsigned long)length;
}

/* Process an outbound completion from an rx ring. */
static void ql_process_mac_tx_intr(struct ql_adapter *qdev,
				   struct ob_mac_iocb_rsp *mac_rsp)
{
	struct tx_ring *tx_ring;
	struct tx_ring_desc *tx_ring_desc;

	QL_DUMP_OB_MAC_RSP(mac_rsp);
	tx_ring = &qdev->tx_ring[mac_rsp->txq_idx];
	tx_ring_desc = &tx_ring->q[mac_rsp->tid];
	ql_unmap_send(qdev, tx_ring_desc, tx_ring_desc->map_cnt);
	tx_ring->tx_bytes += (tx_ring_desc->skb)->len;
	tx_ring->tx_packets++;
	dev_kfree_skb(tx_ring_desc->skb);
	tx_ring_desc->skb = NULL;

	if (unlikely(mac_rsp->flags1 & (OB_MAC_IOCB_RSP_E |
					OB_MAC_IOCB_RSP_S |
					OB_MAC_IOCB_RSP_L |
					OB_MAC_IOCB_RSP_P | OB_MAC_IOCB_RSP_B))) {
		if (mac_rsp->flags1 & OB_MAC_IOCB_RSP_E) {
			netif_warn(qdev, tx_done, qdev->ndev,
				   "Total descriptor length did not match transfer length.\n");
		}
		if (mac_rsp->flags1 & OB_MAC_IOCB_RSP_S) {
			netif_warn(qdev, tx_done, qdev->ndev,
				   "Frame too short to be valid, not sent.\n");
		}
		if (mac_rsp->flags1 & OB_MAC_IOCB_RSP_L) {
			netif_warn(qdev, tx_done, qdev->ndev,
				   "Frame too long, but sent anyway.\n");
		}
		if (mac_rsp->flags1 & OB_MAC_IOCB_RSP_B) {
			netif_warn(qdev, tx_done, qdev->ndev,
				   "PCI backplane error. Frame not sent.\n");
		}
	}
	atomic_inc(&tx_ring->tx_count);
}

/* Fire up a handler to reset the MPI processor. */
void ql_queue_fw_error(struct ql_adapter *qdev)
{
	ql_link_off(qdev);
	queue_delayed_work(qdev->workqueue, &qdev->mpi_reset_work, 0);
}

void ql_queue_asic_error(struct ql_adapter *qdev)
{
	ql_link_off(qdev);
	ql_disable_interrupts(qdev);
	/* Clear adapter up bit to signal the recovery
	 * process that it shouldn't kill the reset worker
	 * thread
	 */
	clear_bit(QL_ADAPTER_UP, &qdev->flags);
	queue_delayed_work(qdev->workqueue, &qdev->asic_reset_work, 0);
}

static void ql_process_chip_ae_intr(struct ql_adapter *qdev,
				    struct ib_ae_iocb_rsp *ib_ae_rsp)
{
	switch (ib_ae_rsp->event) {
	case MGMT_ERR_EVENT:
		netif_err(qdev, rx_err, qdev->ndev,
			  "Management Processor Fatal Error.\n");
		ql_queue_fw_error(qdev);
		return;

	case CAM_LOOKUP_ERR_EVENT:
		netif_err(qdev, link, qdev->ndev,
			  "Multiple CAM hits lookup occurred.\n");
		netif_err(qdev, drv, qdev->ndev,
			  "This event shouldn't occur.\n");
		ql_queue_asic_error(qdev);
		return;

	case SOFT_ECC_ERROR_EVENT:
		netif_err(qdev, rx_err, qdev->ndev,
			  "Soft ECC error detected.\n");
		ql_queue_asic_error(qdev);
		break;

	case PCI_ERR_ANON_BUF_RD:
		netif_err(qdev, rx_err, qdev->ndev,
			  "PCI error occurred when reading anonymous buffers from rx_ring %d.\n",
			  ib_ae_rsp->q_id);
		ql_queue_asic_error(qdev);
		break;

	default:
		netif_err(qdev, drv, qdev->ndev, "Unexpected event %d.\n",
			  ib_ae_rsp->event);
		ql_queue_asic_error(qdev);
		break;
	}
}

static int ql_clean_outbound_rx_ring(struct rx_ring *rx_ring)
{
	struct ql_adapter *qdev = rx_ring->qdev;
	u32 prod = ql_read_sh_reg(rx_ring->prod_idx_sh_reg);
	struct ob_mac_iocb_rsp *net_rsp = NULL;
	int count = 0;

	struct tx_ring *tx_ring;
	/* While there are entries in the completion queue. */
	while (prod != rx_ring->cnsmr_idx) {

		netif_printk(qdev, rx_status, KERN_DEBUG, qdev->ndev,
			     "cq_id = %d, prod = %d, cnsmr = %d.\n.",
			     rx_ring->cq_id, prod, rx_ring->cnsmr_idx);

		net_rsp = (struct ob_mac_iocb_rsp *)rx_ring->curr_entry;
		rmb();
		switch (net_rsp->opcode) {

		case OPCODE_OB_MAC_TSO_IOCB:
		case OPCODE_OB_MAC_IOCB:
			ql_process_mac_tx_intr(qdev, net_rsp);
			break;
		default:
			netif_printk(qdev, rx_status, KERN_DEBUG, qdev->ndev,
				     "Hit default case, not handled! dropping the packet, opcode = %x.\n",
				     net_rsp->opcode);
		}
		count++;
		ql_update_cq(rx_ring);
		prod = ql_read_sh_reg(rx_ring->prod_idx_sh_reg);
	}
	if (!net_rsp)
		return 0;
	ql_write_cq_idx(rx_ring);
	tx_ring = &qdev->tx_ring[net_rsp->txq_idx];
	if (__netif_subqueue_stopped(qdev->ndev, tx_ring->wq_id)) {
		if (atomic_read(&tx_ring->queue_stopped) &&
		    (atomic_read(&tx_ring->tx_count) > (tx_ring->wq_len / 4)))
			/*
			 * The queue got stopped because the tx_ring was full.
			 * Wake it up, because it's now at least 25% empty.
			 */
			netif_wake_subqueue(qdev->ndev, tx_ring->wq_id);
	}

	return count;
}

static int ql_clean_inbound_rx_ring(struct rx_ring *rx_ring, int budget)
{
	struct ql_adapter *qdev = rx_ring->qdev;
	u32 prod = ql_read_sh_reg(rx_ring->prod_idx_sh_reg);
	struct ql_net_rsp_iocb *net_rsp;
	int count = 0;

	/* While there are entries in the completion queue. */
	while (prod != rx_ring->cnsmr_idx) {

		netif_printk(qdev, rx_status, KERN_DEBUG, qdev->ndev,
			     "cq_id = %d, prod = %d, cnsmr = %d.\n.",
			     rx_ring->cq_id, prod, rx_ring->cnsmr_idx);

		net_rsp = rx_ring->curr_entry;
		rmb();
		switch (net_rsp->opcode) {
		case OPCODE_IB_MAC_IOCB:
			ql_process_mac_rx_intr(qdev, rx_ring,
					       (struct ib_mac_iocb_rsp *)
					       net_rsp);
			break;

		case OPCODE_IB_AE_IOCB:
			ql_process_chip_ae_intr(qdev, (struct ib_ae_iocb_rsp *)
						net_rsp);
			break;
		default:
			netif_printk(qdev, rx_status, KERN_DEBUG, qdev->ndev,
				     "Hit default case, not handled! dropping the packet, opcode = %x.\n",
				     net_rsp->opcode);
			break;
		}
		count++;
		ql_update_cq(rx_ring);
		prod = ql_read_sh_reg(rx_ring->prod_idx_sh_reg);
		if (count == budget)
			break;
	}
	ql_update_buffer_queues(qdev, rx_ring);
	ql_write_cq_idx(rx_ring);
	return count;
}

static int ql_napi_poll_msix(struct napi_struct *napi, int budget)
{
	struct rx_ring *rx_ring = container_of(napi, struct rx_ring, napi);
	struct ql_adapter *qdev = rx_ring->qdev;
	struct rx_ring *trx_ring;
	int i, work_done = 0;
	struct intr_context *ctx = &qdev->intr_context[rx_ring->cq_id];

	netif_printk(qdev, rx_status, KERN_DEBUG, qdev->ndev,
		     "Enter, NAPI POLL cq_id = %d.\n", rx_ring->cq_id);

	/* Service the TX rings first.  They start
	 * right after the RSS rings. */
	for (i = qdev->rss_ring_count; i < qdev->rx_ring_count; i++) {
		trx_ring = &qdev->rx_ring[i];
		/* If this TX completion ring belongs to this vector and
		 * it's not empty then service it.
		 */
		if ((ctx->irq_mask & (1 << trx_ring->cq_id)) &&
			(ql_read_sh_reg(trx_ring->prod_idx_sh_reg) !=
					trx_ring->cnsmr_idx)) {
			netif_printk(qdev, intr, KERN_DEBUG, qdev->ndev,
				     "%s: Servicing TX completion ring %d.\n",
				     __func__, trx_ring->cq_id);
			ql_clean_outbound_rx_ring(trx_ring);
		}
	}

	/*
	 * Now service the RSS ring if it's active.
	 */
	if (ql_read_sh_reg(rx_ring->prod_idx_sh_reg) !=
					rx_ring->cnsmr_idx) {
		netif_printk(qdev, intr, KERN_DEBUG, qdev->ndev,
			     "%s: Servicing RX completion ring %d.\n",
			     __func__, rx_ring->cq_id);
		work_done = ql_clean_inbound_rx_ring(rx_ring, budget);
	}

	if (work_done < budget) {
		napi_complete(napi);
		ql_enable_completion_interrupt(qdev, rx_ring->irq);
	}
	return work_done;
}

static void qlge_vlan_rx_register(struct net_device *ndev, struct vlan_group *grp)
{
	struct ql_adapter *qdev = netdev_priv(ndev);

	qdev->vlgrp = grp;
	if (grp) {
		netif_printk(qdev, ifup, KERN_DEBUG, qdev->ndev,
			     "Turning on VLAN in NIC_RCV_CFG.\n");
		ql_write32(qdev, NIC_RCV_CFG, NIC_RCV_CFG_VLAN_MASK |
			   NIC_RCV_CFG_VLAN_MATCH_AND_NON);
	} else {
		netif_printk(qdev, ifup, KERN_DEBUG, qdev->ndev,
			     "Turning off VLAN in NIC_RCV_CFG.\n");
		ql_write32(qdev, NIC_RCV_CFG, NIC_RCV_CFG_VLAN_MASK);
	}
}

static void qlge_vlan_rx_add_vid(struct net_device *ndev, u16 vid)
{
	struct ql_adapter *qdev = netdev_priv(ndev);
	u32 enable_bit = MAC_ADDR_E;
	int status;

	status = ql_sem_spinlock(qdev, SEM_MAC_ADDR_MASK);
	if (status)
		return;
	if (ql_set_mac_addr_reg
	    (qdev, (u8 *) &enable_bit, MAC_ADDR_TYPE_VLAN, vid)) {
		netif_err(qdev, ifup, qdev->ndev,
			  "Failed to init vlan address.\n");
	}
	ql_sem_unlock(qdev, SEM_MAC_ADDR_MASK);
}

static void qlge_vlan_rx_kill_vid(struct net_device *ndev, u16 vid)
{
	struct ql_adapter *qdev = netdev_priv(ndev);
	u32 enable_bit = 0;
	int status;

	status = ql_sem_spinlock(qdev, SEM_MAC_ADDR_MASK);
	if (status)
		return;

	if (ql_set_mac_addr_reg
	    (qdev, (u8 *) &enable_bit, MAC_ADDR_TYPE_VLAN, vid)) {
		netif_err(qdev, ifup, qdev->ndev,
			  "Failed to clear vlan address.\n");
	}
	ql_sem_unlock(qdev, SEM_MAC_ADDR_MASK);

}

static void qlge_restore_vlan(struct ql_adapter *qdev)
{
	qlge_vlan_rx_register(qdev->ndev, qdev->vlgrp);

	if (qdev->vlgrp) {
		u16 vid;
		for (vid = 0; vid < VLAN_N_VID; vid++) {
			if (!vlan_group_get_device(qdev->vlgrp, vid))
				continue;
			qlge_vlan_rx_add_vid(qdev->ndev, vid);
		}
	}
}

/* MSI-X Multiple Vector Interrupt Handler for inbound completions. */
static irqreturn_t qlge_msix_rx_isr(int irq, void *dev_id)
{
	struct rx_ring *rx_ring = dev_id;
	napi_schedule(&rx_ring->napi);
	return IRQ_HANDLED;
}

/* This handles a fatal error, MPI activity, and the default
 * rx_ring in an MSI-X multiple vector environment.
 * In MSI/Legacy environment it also process the rest of
 * the rx_rings.
 */
static irqreturn_t qlge_isr(int irq, void *dev_id)
{
	struct rx_ring *rx_ring = dev_id;
	struct ql_adapter *qdev = rx_ring->qdev;
	struct intr_context *intr_context = &qdev->intr_context[0];
	u32 var;
	int work_done = 0;

	spin_lock(&qdev->hw_lock);
	if (atomic_read(&qdev->intr_context[0].irq_cnt)) {
		netif_printk(qdev, intr, KERN_DEBUG, qdev->ndev,
			     "Shared Interrupt, Not ours!\n");
		spin_unlock(&qdev->hw_lock);
		return IRQ_NONE;
	}
	spin_unlock(&qdev->hw_lock);

	var = ql_disable_completion_interrupt(qdev, intr_context->intr);

	/*
	 * Check for fatal error.
	 */
	if (var & STS_FE) {
		ql_queue_asic_error(qdev);
		netif_err(qdev, intr, qdev->ndev,
			  "Got fatal error, STS = %x.\n", var);
		var = ql_read32(qdev, ERR_STS);
		netif_err(qdev, intr, qdev->ndev,
			  "Resetting chip. Error Status Register = 0x%x\n", var);
		return IRQ_HANDLED;
	}

	/*
	 * Check MPI processor activity.
	 */
	if ((var & STS_PI) &&
		(ql_read32(qdev, INTR_MASK) & INTR_MASK_PI)) {
		/*
		 * We've got an async event or mailbox completion.
		 * Handle it and clear the source of the interrupt.
		 */
		netif_err(qdev, intr, qdev->ndev,
			  "Got MPI processor interrupt.\n");
		ql_disable_completion_interrupt(qdev, intr_context->intr);
		ql_write32(qdev, INTR_MASK, (INTR_MASK_PI << 16));
		queue_delayed_work_on(smp_processor_id(),
				qdev->workqueue, &qdev->mpi_work, 0);
		work_done++;
	}

	/*
	 * Get the bit-mask that shows the active queues for this
	 * pass.  Compare it to the queues that this irq services
	 * and call napi if there's a match.
	 */
	var = ql_read32(qdev, ISR1);
	if (var & intr_context->irq_mask) {
		netif_info(qdev, intr, qdev->ndev,
			   "Waking handler for rx_ring[0].\n");
		ql_disable_completion_interrupt(qdev, intr_context->intr);
		napi_schedule(&rx_ring->napi);
		work_done++;
	}
	ql_enable_completion_interrupt(qdev, intr_context->intr);
	return work_done ? IRQ_HANDLED : IRQ_NONE;
}

static int ql_tso(struct sk_buff *skb, struct ob_mac_tso_iocb_req *mac_iocb_ptr)
{

	if (skb_is_gso(skb)) {
		int err;
		if (skb_header_cloned(skb)) {
			err = pskb_expand_head(skb, 0, 0, GFP_ATOMIC);
			if (err)
				return err;
		}

		mac_iocb_ptr->opcode = OPCODE_OB_MAC_TSO_IOCB;
		mac_iocb_ptr->flags3 |= OB_MAC_TSO_IOCB_IC;
		mac_iocb_ptr->frame_len = cpu_to_le32((u32) skb->len);
		mac_iocb_ptr->total_hdrs_len =
		    cpu_to_le16(skb_transport_offset(skb) + tcp_hdrlen(skb));
		mac_iocb_ptr->net_trans_offset =
		    cpu_to_le16(skb_network_offset(skb) |
				skb_transport_offset(skb)
				<< OB_MAC_TRANSPORT_HDR_SHIFT);
		mac_iocb_ptr->mss = cpu_to_le16(skb_shinfo(skb)->gso_size);
		mac_iocb_ptr->flags2 |= OB_MAC_TSO_IOCB_LSO;
		if (likely(skb->protocol == htons(ETH_P_IP))) {
			struct iphdr *iph = ip_hdr(skb);
			iph->check = 0;
			mac_iocb_ptr->flags1 |= OB_MAC_TSO_IOCB_IP4;
			tcp_hdr(skb)->check = ~csum_tcpudp_magic(iph->saddr,
								 iph->daddr, 0,
								 IPPROTO_TCP,
								 0);
		} else if (skb->protocol == htons(ETH_P_IPV6)) {
			mac_iocb_ptr->flags1 |= OB_MAC_TSO_IOCB_IP6;
			tcp_hdr(skb)->check =
			    ~csum_ipv6_magic(&ipv6_hdr(skb)->saddr,
					     &ipv6_hdr(skb)->daddr,
					     0, IPPROTO_TCP, 0);
		}
		return 1;
	}
	return 0;
}

static void ql_hw_csum_setup(struct sk_buff *skb,
			     struct ob_mac_tso_iocb_req *mac_iocb_ptr)
{
	int len;
	struct iphdr *iph = ip_hdr(skb);
	__sum16 *check;
	mac_iocb_ptr->opcode = OPCODE_OB_MAC_TSO_IOCB;
	mac_iocb_ptr->frame_len = cpu_to_le32((u32) skb->len);
	mac_iocb_ptr->net_trans_offset =
		cpu_to_le16(skb_network_offset(skb) |
		skb_transport_offset(skb) << OB_MAC_TRANSPORT_HDR_SHIFT);

	mac_iocb_ptr->flags1 |= OB_MAC_TSO_IOCB_IP4;
	len = (ntohs(iph->tot_len) - (iph->ihl << 2));
	if (likely(iph->protocol == IPPROTO_TCP)) {
		check = &(tcp_hdr(skb)->check);
		mac_iocb_ptr->flags2 |= OB_MAC_TSO_IOCB_TC;
		mac_iocb_ptr->total_hdrs_len =
		    cpu_to_le16(skb_transport_offset(skb) +
				(tcp_hdr(skb)->doff << 2));
	} else {
		check = &(udp_hdr(skb)->check);
		mac_iocb_ptr->flags2 |= OB_MAC_TSO_IOCB_UC;
		mac_iocb_ptr->total_hdrs_len =
		    cpu_to_le16(skb_transport_offset(skb) +
				sizeof(struct udphdr));
	}
	*check = ~csum_tcpudp_magic(iph->saddr,
				    iph->daddr, len, iph->protocol, 0);
}

static netdev_tx_t qlge_send(struct sk_buff *skb, struct net_device *ndev)
{
	struct tx_ring_desc *tx_ring_desc;
	struct ob_mac_iocb_req *mac_iocb_ptr;
	struct ql_adapter *qdev = netdev_priv(ndev);
	int tso;
	struct tx_ring *tx_ring;
	u32 tx_ring_idx = (u32) skb->queue_mapping;

	tx_ring = &qdev->tx_ring[tx_ring_idx];

	if (skb_padto(skb, ETH_ZLEN))
		return NETDEV_TX_OK;

	if (unlikely(atomic_read(&tx_ring->tx_count) < 2)) {
		netif_info(qdev, tx_queued, qdev->ndev,
			   "%s: shutting down tx queue %d du to lack of resources.\n",
			   __func__, tx_ring_idx);
		netif_stop_subqueue(ndev, tx_ring->wq_id);
		atomic_inc(&tx_ring->queue_stopped);
		tx_ring->tx_errors++;
		return NETDEV_TX_BUSY;
	}
	tx_ring_desc = &tx_ring->q[tx_ring->prod_idx];
	mac_iocb_ptr = tx_ring_desc->queue_entry;
	memset((void *)mac_iocb_ptr, 0, sizeof(*mac_iocb_ptr));

	mac_iocb_ptr->opcode = OPCODE_OB_MAC_IOCB;
	mac_iocb_ptr->tid = tx_ring_desc->index;
	/* We use the upper 32-bits to store the tx queue for this IO.
	 * When we get the completion we can use it to establish the context.
	 */
	mac_iocb_ptr->txq_idx = tx_ring_idx;
	tx_ring_desc->skb = skb;

	mac_iocb_ptr->frame_len = cpu_to_le16((u16) skb->len);

	if (vlan_tx_tag_present(skb)) {
		netif_printk(qdev, tx_queued, KERN_DEBUG, qdev->ndev,
			     "Adding a vlan tag %d.\n", vlan_tx_tag_get(skb));
		mac_iocb_ptr->flags3 |= OB_MAC_IOCB_V;
		mac_iocb_ptr->vlan_tci = cpu_to_le16(vlan_tx_tag_get(skb));
	}
	tso = ql_tso(skb, (struct ob_mac_tso_iocb_req *)mac_iocb_ptr);
	if (tso < 0) {
		dev_kfree_skb_any(skb);
		return NETDEV_TX_OK;
	} else if (unlikely(!tso) && (skb->ip_summed == CHECKSUM_PARTIAL)) {
		ql_hw_csum_setup(skb,
				 (struct ob_mac_tso_iocb_req *)mac_iocb_ptr);
	}
	if (ql_map_send(qdev, mac_iocb_ptr, skb, tx_ring_desc) !=
			NETDEV_TX_OK) {
		netif_err(qdev, tx_queued, qdev->ndev,
			  "Could not map the segments.\n");
		tx_ring->tx_errors++;
		return NETDEV_TX_BUSY;
	}
	QL_DUMP_OB_MAC_IOCB(mac_iocb_ptr);
	tx_ring->prod_idx++;
	if (tx_ring->prod_idx == tx_ring->wq_len)
		tx_ring->prod_idx = 0;
	wmb();

	ql_write_db_reg(tx_ring->prod_idx, tx_ring->prod_idx_db_reg);
	netif_printk(qdev, tx_queued, KERN_DEBUG, qdev->ndev,
		     "tx queued, slot %d, len %d\n",
		     tx_ring->prod_idx, skb->len);

	atomic_dec(&tx_ring->tx_count);
	return NETDEV_TX_OK;
}


static void ql_free_shadow_space(struct ql_adapter *qdev)
{
	if (qdev->rx_ring_shadow_reg_area) {
		pci_free_consistent(qdev->pdev,
				    PAGE_SIZE,
				    qdev->rx_ring_shadow_reg_area,
				    qdev->rx_ring_shadow_reg_dma);
		qdev->rx_ring_shadow_reg_area = NULL;
	}
	if (qdev->tx_ring_shadow_reg_area) {
		pci_free_consistent(qdev->pdev,
				    PAGE_SIZE,
				    qdev->tx_ring_shadow_reg_area,
				    qdev->tx_ring_shadow_reg_dma);
		qdev->tx_ring_shadow_reg_area = NULL;
	}
}

static int ql_alloc_shadow_space(struct ql_adapter *qdev)
{
	qdev->rx_ring_shadow_reg_area =
	    pci_alloc_consistent(qdev->pdev,
				 PAGE_SIZE, &qdev->rx_ring_shadow_reg_dma);
	if (qdev->rx_ring_shadow_reg_area == NULL) {
		netif_err(qdev, ifup, qdev->ndev,
			  "Allocation of RX shadow space failed.\n");
		return -ENOMEM;
	}
	memset(qdev->rx_ring_shadow_reg_area, 0, PAGE_SIZE);
	qdev->tx_ring_shadow_reg_area =
	    pci_alloc_consistent(qdev->pdev, PAGE_SIZE,
				 &qdev->tx_ring_shadow_reg_dma);
	if (qdev->tx_ring_shadow_reg_area == NULL) {
		netif_err(qdev, ifup, qdev->ndev,
			  "Allocation of TX shadow space failed.\n");
		goto err_wqp_sh_area;
	}
	memset(qdev->tx_ring_shadow_reg_area, 0, PAGE_SIZE);
	return 0;

err_wqp_sh_area:
	pci_free_consistent(qdev->pdev,
			    PAGE_SIZE,
			    qdev->rx_ring_shadow_reg_area,
			    qdev->rx_ring_shadow_reg_dma);
	return -ENOMEM;
}

static void ql_init_tx_ring(struct ql_adapter *qdev, struct tx_ring *tx_ring)
{
	struct tx_ring_desc *tx_ring_desc;
	int i;
	struct ob_mac_iocb_req *mac_iocb_ptr;

	mac_iocb_ptr = tx_ring->wq_base;
	tx_ring_desc = tx_ring->q;
	for (i = 0; i < tx_ring->wq_len; i++) {
		tx_ring_desc->index = i;
		tx_ring_desc->skb = NULL;
		tx_ring_desc->queue_entry = mac_iocb_ptr;
		mac_iocb_ptr++;
		tx_ring_desc++;
	}
	atomic_set(&tx_ring->tx_count, tx_ring->wq_len);
	atomic_set(&tx_ring->queue_stopped, 0);
}

static void ql_free_tx_resources(struct ql_adapter *qdev,
				 struct tx_ring *tx_ring)
{
	if (tx_ring->wq_base) {
		pci_free_consistent(qdev->pdev, tx_ring->wq_size,
				    tx_ring->wq_base, tx_ring->wq_base_dma);
		tx_ring->wq_base = NULL;
	}
	kfree(tx_ring->q);
	tx_ring->q = NULL;
}

static int ql_alloc_tx_resources(struct ql_adapter *qdev,
				 struct tx_ring *tx_ring)
{
	tx_ring->wq_base =
	    pci_alloc_consistent(qdev->pdev, tx_ring->wq_size,
				 &tx_ring->wq_base_dma);

	if ((tx_ring->wq_base == NULL) ||
	    tx_ring->wq_base_dma & WQ_ADDR_ALIGN) {
		netif_err(qdev, ifup, qdev->ndev, "tx_ring alloc failed.\n");
		return -ENOMEM;
	}
	tx_ring->q =
	    kmalloc(tx_ring->wq_len * sizeof(struct tx_ring_desc), GFP_KERNEL);
	if (tx_ring->q == NULL)
		goto err;

	return 0;
err:
	pci_free_consistent(qdev->pdev, tx_ring->wq_size,
			    tx_ring->wq_base, tx_ring->wq_base_dma);
	return -ENOMEM;
}

static void ql_free_lbq_buffers(struct ql_adapter *qdev, struct rx_ring *rx_ring)
{
	struct bq_desc *lbq_desc;

	uint32_t  curr_idx, clean_idx;

	curr_idx = rx_ring->lbq_curr_idx;
	clean_idx = rx_ring->lbq_clean_idx;
	while (curr_idx != clean_idx) {
		lbq_desc = &rx_ring->lbq[curr_idx];

		if (lbq_desc->p.pg_chunk.last_flag) {
			pci_unmap_page(qdev->pdev,
				lbq_desc->p.pg_chunk.map,
				ql_lbq_block_size(qdev),
				       PCI_DMA_FROMDEVICE);
			lbq_desc->p.pg_chunk.last_flag = 0;
		}

		put_page(lbq_desc->p.pg_chunk.page);
		lbq_desc->p.pg_chunk.page = NULL;

		if (++curr_idx == rx_ring->lbq_len)
			curr_idx = 0;

	}
}

static void ql_free_sbq_buffers(struct ql_adapter *qdev, struct rx_ring *rx_ring)
{
	int i;
	struct bq_desc *sbq_desc;

	for (i = 0; i < rx_ring->sbq_len; i++) {
		sbq_desc = &rx_ring->sbq[i];
		if (sbq_desc == NULL) {
			netif_err(qdev, ifup, qdev->ndev,
				  "sbq_desc %d is NULL.\n", i);
			return;
		}
		if (sbq_desc->p.skb) {
			pci_unmap_single(qdev->pdev,
					 dma_unmap_addr(sbq_desc, mapaddr),
					 dma_unmap_len(sbq_desc, maplen),
					 PCI_DMA_FROMDEVICE);
			dev_kfree_skb(sbq_desc->p.skb);
			sbq_desc->p.skb = NULL;
		}
	}
}

/* Free all large and small rx buffers associated
 * with the completion queues for this device.
 */
static void ql_free_rx_buffers(struct ql_adapter *qdev)
{
	int i;
	struct rx_ring *rx_ring;

	for (i = 0; i < qdev->rx_ring_count; i++) {
		rx_ring = &qdev->rx_ring[i];
		if (rx_ring->lbq)
			ql_free_lbq_buffers(qdev, rx_ring);
		if (rx_ring->sbq)
			ql_free_sbq_buffers(qdev, rx_ring);
	}
}

static void ql_alloc_rx_buffers(struct ql_adapter *qdev)
{
	struct rx_ring *rx_ring;
	int i;

	for (i = 0; i < qdev->rx_ring_count; i++) {
		rx_ring = &qdev->rx_ring[i];
		if (rx_ring->type != TX_Q)
			ql_update_buffer_queues(qdev, rx_ring);
	}
}

static void ql_init_lbq_ring(struct ql_adapter *qdev,
				struct rx_ring *rx_ring)
{
	int i;
	struct bq_desc *lbq_desc;
	__le64 *bq = rx_ring->lbq_base;

	memset(rx_ring->lbq, 0, rx_ring->lbq_len * sizeof(struct bq_desc));
	for (i = 0; i < rx_ring->lbq_len; i++) {
		lbq_desc = &rx_ring->lbq[i];
		memset(lbq_desc, 0, sizeof(*lbq_desc));
		lbq_desc->index = i;
		lbq_desc->addr = bq;
		bq++;
	}
}

static void ql_init_sbq_ring(struct ql_adapter *qdev,
				struct rx_ring *rx_ring)
{
	int i;
	struct bq_desc *sbq_desc;
	__le64 *bq = rx_ring->sbq_base;

	memset(rx_ring->sbq, 0, rx_ring->sbq_len * sizeof(struct bq_desc));
	for (i = 0; i < rx_ring->sbq_len; i++) {
		sbq_desc = &rx_ring->sbq[i];
		memset(sbq_desc, 0, sizeof(*sbq_desc));
		sbq_desc->index = i;
		sbq_desc->addr = bq;
		bq++;
	}
}

static void ql_free_rx_resources(struct ql_adapter *qdev,
				 struct rx_ring *rx_ring)
{
	/* Free the small buffer queue. */
	if (rx_ring->sbq_base) {
		pci_free_consistent(qdev->pdev,
				    rx_ring->sbq_size,
				    rx_ring->sbq_base, rx_ring->sbq_base_dma);
		rx_ring->sbq_base = NULL;
	}

	/* Free the small buffer queue control blocks. */
	kfree(rx_ring->sbq);
	rx_ring->sbq = NULL;

	/* Free the large buffer queue. */
	if (rx_ring->lbq_base) {
		pci_free_consistent(qdev->pdev,
				    rx_ring->lbq_size,
				    rx_ring->lbq_base, rx_ring->lbq_base_dma);
		rx_ring->lbq_base = NULL;
	}

	/* Free the large buffer queue control blocks. */
	kfree(rx_ring->lbq);
	rx_ring->lbq = NULL;

	/* Free the rx queue. */
	if (rx_ring->cq_base) {
		pci_free_consistent(qdev->pdev,
				    rx_ring->cq_size,
				    rx_ring->cq_base, rx_ring->cq_base_dma);
		rx_ring->cq_base = NULL;
	}
}

/* Allocate queues and buffers for this completions queue based
 * on the values in the parameter structure. */
static int ql_alloc_rx_resources(struct ql_adapter *qdev,
				 struct rx_ring *rx_ring)
{

	/*
	 * Allocate the completion queue for this rx_ring.
	 */
	rx_ring->cq_base =
	    pci_alloc_consistent(qdev->pdev, rx_ring->cq_size,
				 &rx_ring->cq_base_dma);

	if (rx_ring->cq_base == NULL) {
		netif_err(qdev, ifup, qdev->ndev, "rx_ring alloc failed.\n");
		return -ENOMEM;
	}

	if (rx_ring->sbq_len) {
		/*
		 * Allocate small buffer queue.
		 */
		rx_ring->sbq_base =
		    pci_alloc_consistent(qdev->pdev, rx_ring->sbq_size,
					 &rx_ring->sbq_base_dma);

		if (rx_ring->sbq_base == NULL) {
			netif_err(qdev, ifup, qdev->ndev,
				  "Small buffer queue allocation failed.\n");
			goto err_mem;
		}

		/*
		 * Allocate small buffer queue control blocks.
		 */
		rx_ring->sbq =
		    kmalloc(rx_ring->sbq_len * sizeof(struct bq_desc),
			    GFP_KERNEL);
		if (rx_ring->sbq == NULL) {
			netif_err(qdev, ifup, qdev->ndev,
				  "Small buffer queue control block allocation failed.\n");
			goto err_mem;
		}

		ql_init_sbq_ring(qdev, rx_ring);
	}

	if (rx_ring->lbq_len) {
		/*
		 * Allocate large buffer queue.
		 */
		rx_ring->lbq_base =
		    pci_alloc_consistent(qdev->pdev, rx_ring->lbq_size,
					 &rx_ring->lbq_base_dma);

		if (rx_ring->lbq_base == NULL) {
			netif_err(qdev, ifup, qdev->ndev,
				  "Large buffer queue allocation failed.\n");
			goto err_mem;
		}
		/*
		 * Allocate large buffer queue control blocks.
		 */
		rx_ring->lbq =
		    kmalloc(rx_ring->lbq_len * sizeof(struct bq_desc),
			    GFP_KERNEL);
		if (rx_ring->lbq == NULL) {
			netif_err(qdev, ifup, qdev->ndev,
				  "Large buffer queue control block allocation failed.\n");
			goto err_mem;
		}

		ql_init_lbq_ring(qdev, rx_ring);
	}

	return 0;

err_mem:
	ql_free_rx_resources(qdev, rx_ring);
	return -ENOMEM;
}

static void ql_tx_ring_clean(struct ql_adapter *qdev)
{
	struct tx_ring *tx_ring;
	struct tx_ring_desc *tx_ring_desc;
	int i, j;

	/*
	 * Loop through all queues and free
	 * any resources.
	 */
	for (j = 0; j < qdev->tx_ring_count; j++) {
		tx_ring = &qdev->tx_ring[j];
		for (i = 0; i < tx_ring->wq_len; i++) {
			tx_ring_desc = &tx_ring->q[i];
			if (tx_ring_desc && tx_ring_desc->skb) {
				netif_err(qdev, ifdown, qdev->ndev,
					  "Freeing lost SKB %p, from queue %d, index %d.\n",
					  tx_ring_desc->skb, j,
					  tx_ring_desc->index);
				ql_unmap_send(qdev, tx_ring_desc,
					      tx_ring_desc->map_cnt);
				dev_kfree_skb(tx_ring_desc->skb);
				tx_ring_desc->skb = NULL;
			}
		}
	}
}

static void ql_free_mem_resources(struct ql_adapter *qdev)
{
	int i;

	for (i = 0; i < qdev->tx_ring_count; i++)
		ql_free_tx_resources(qdev, &qdev->tx_ring[i]);
	for (i = 0; i < qdev->rx_ring_count; i++)
		ql_free_rx_resources(qdev, &qdev->rx_ring[i]);
	ql_free_shadow_space(qdev);
}

static int ql_alloc_mem_resources(struct ql_adapter *qdev)
{
	int i;

	/* Allocate space for our shadow registers and such. */
	if (ql_alloc_shadow_space(qdev))
		return -ENOMEM;

	for (i = 0; i < qdev->rx_ring_count; i++) {
		if (ql_alloc_rx_resources(qdev, &qdev->rx_ring[i]) != 0) {
			netif_err(qdev, ifup, qdev->ndev,
				  "RX resource allocation failed.\n");
			goto err_mem;
		}
	}
	/* Allocate tx queue resources */
	for (i = 0; i < qdev->tx_ring_count; i++) {
		if (ql_alloc_tx_resources(qdev, &qdev->tx_ring[i]) != 0) {
			netif_err(qdev, ifup, qdev->ndev,
				  "TX resource allocation failed.\n");
			goto err_mem;
		}
	}
	return 0;

err_mem:
	ql_free_mem_resources(qdev);
	return -ENOMEM;
}

/* Set up the rx ring control block and pass it to the chip.
 * The control block is defined as
 * "Completion Queue Initialization Control Block", or cqicb.
 */
static int ql_start_rx_ring(struct ql_adapter *qdev, struct rx_ring *rx_ring)
{
	struct cqicb *cqicb = &rx_ring->cqicb;
	void *shadow_reg = qdev->rx_ring_shadow_reg_area +
		(rx_ring->cq_id * RX_RING_SHADOW_SPACE);
	u64 shadow_reg_dma = qdev->rx_ring_shadow_reg_dma +
		(rx_ring->cq_id * RX_RING_SHADOW_SPACE);
	void __iomem *doorbell_area =
	    qdev->doorbell_area + (DB_PAGE_SIZE * (128 + rx_ring->cq_id));
	int err = 0;
	u16 bq_len;
	u64 tmp;
	__le64 *base_indirect_ptr;
	int page_entries;

	/* Set up the shadow registers for this ring. */
	rx_ring->prod_idx_sh_reg = shadow_reg;
	rx_ring->prod_idx_sh_reg_dma = shadow_reg_dma;
	*rx_ring->prod_idx_sh_reg = 0;
	shadow_reg += sizeof(u64);
	shadow_reg_dma += sizeof(u64);
	rx_ring->lbq_base_indirect = shadow_reg;
	rx_ring->lbq_base_indirect_dma = shadow_reg_dma;
	shadow_reg += (sizeof(u64) * MAX_DB_PAGES_PER_BQ(rx_ring->lbq_len));
	shadow_reg_dma += (sizeof(u64) * MAX_DB_PAGES_PER_BQ(rx_ring->lbq_len));
	rx_ring->sbq_base_indirect = shadow_reg;
	rx_ring->sbq_base_indirect_dma = shadow_reg_dma;

	/* PCI doorbell mem area + 0x00 for consumer index register */
	rx_ring->cnsmr_idx_db_reg = (u32 __iomem *) doorbell_area;
	rx_ring->cnsmr_idx = 0;
	rx_ring->curr_entry = rx_ring->cq_base;

	/* PCI doorbell mem area + 0x04 for valid register */
	rx_ring->valid_db_reg = doorbell_area + 0x04;

	/* PCI doorbell mem area + 0x18 for large buffer consumer */
	rx_ring->lbq_prod_idx_db_reg = (u32 __iomem *) (doorbell_area + 0x18);

	/* PCI doorbell mem area + 0x1c */
	rx_ring->sbq_prod_idx_db_reg = (u32 __iomem *) (doorbell_area + 0x1c);

	memset((void *)cqicb, 0, sizeof(struct cqicb));
	cqicb->msix_vect = rx_ring->irq;

	bq_len = (rx_ring->cq_len == 65536) ? 0 : (u16) rx_ring->cq_len;
	cqicb->len = cpu_to_le16(bq_len | LEN_V | LEN_CPP_CONT);

	cqicb->addr = cpu_to_le64(rx_ring->cq_base_dma);

	cqicb->prod_idx_addr = cpu_to_le64(rx_ring->prod_idx_sh_reg_dma);

	/*
	 * Set up the control block load flags.
	 */
	cqicb->flags = FLAGS_LC |	/* Load queue base address */
	    FLAGS_LV |		/* Load MSI-X vector */
	    FLAGS_LI;		/* Load irq delay values */
	if (rx_ring->lbq_len) {
		cqicb->flags |= FLAGS_LL;	/* Load lbq values */
		tmp = (u64)rx_ring->lbq_base_dma;
		base_indirect_ptr = (__le64 *) rx_ring->lbq_base_indirect;
		page_entries = 0;
		do {
			*base_indirect_ptr = cpu_to_le64(tmp);
			tmp += DB_PAGE_SIZE;
			base_indirect_ptr++;
			page_entries++;
		} while (page_entries < MAX_DB_PAGES_PER_BQ(rx_ring->lbq_len));
		cqicb->lbq_addr =
		    cpu_to_le64(rx_ring->lbq_base_indirect_dma);
		bq_len = (rx_ring->lbq_buf_size == 65536) ? 0 :
			(u16) rx_ring->lbq_buf_size;
		cqicb->lbq_buf_size = cpu_to_le16(bq_len);
		bq_len = (rx_ring->lbq_len == 65536) ? 0 :
			(u16) rx_ring->lbq_len;
		cqicb->lbq_len = cpu_to_le16(bq_len);
		rx_ring->lbq_prod_idx = 0;
		rx_ring->lbq_curr_idx = 0;
		rx_ring->lbq_clean_idx = 0;
		rx_ring->lbq_free_cnt = rx_ring->lbq_len;
	}
	if (rx_ring->sbq_len) {
		cqicb->flags |= FLAGS_LS;	/* Load sbq values */
		tmp = (u64)rx_ring->sbq_base_dma;
		base_indirect_ptr = (__le64 *) rx_ring->sbq_base_indirect;
		page_entries = 0;
		do {
			*base_indirect_ptr = cpu_to_le64(tmp);
			tmp += DB_PAGE_SIZE;
			base_indirect_ptr++;
			page_entries++;
		} while (page_entries < MAX_DB_PAGES_PER_BQ(rx_ring->sbq_len));
		cqicb->sbq_addr =
		    cpu_to_le64(rx_ring->sbq_base_indirect_dma);
		cqicb->sbq_buf_size =
		    cpu_to_le16((u16)(rx_ring->sbq_buf_size));
		bq_len = (rx_ring->sbq_len == 65536) ? 0 :
			(u16) rx_ring->sbq_len;
		cqicb->sbq_len = cpu_to_le16(bq_len);
		rx_ring->sbq_prod_idx = 0;
		rx_ring->sbq_curr_idx = 0;
		rx_ring->sbq_clean_idx = 0;
		rx_ring->sbq_free_cnt = rx_ring->sbq_len;
	}
	switch (rx_ring->type) {
	case TX_Q:
		cqicb->irq_delay = cpu_to_le16(qdev->tx_coalesce_usecs);
		cqicb->pkt_delay = cpu_to_le16(qdev->tx_max_coalesced_frames);
		break;
	case RX_Q:
		/* Inbound completion handling rx_rings run in
		 * separate NAPI contexts.
		 */
		netif_napi_add(qdev->ndev, &rx_ring->napi, ql_napi_poll_msix,
			       64);
		cqicb->irq_delay = cpu_to_le16(qdev->rx_coalesce_usecs);
		cqicb->pkt_delay = cpu_to_le16(qdev->rx_max_coalesced_frames);
		break;
	default:
		netif_printk(qdev, ifup, KERN_DEBUG, qdev->ndev,
			     "Invalid rx_ring->type = %d.\n", rx_ring->type);
	}
	netif_printk(qdev, ifup, KERN_DEBUG, qdev->ndev,
		     "Initializing rx work queue.\n");
	err = ql_write_cfg(qdev, cqicb, sizeof(struct cqicb),
			   CFG_LCQ, rx_ring->cq_id);
	if (err) {
		netif_err(qdev, ifup, qdev->ndev, "Failed to load CQICB.\n");
		return err;
	}
	return err;
}

static int ql_start_tx_ring(struct ql_adapter *qdev, struct tx_ring *tx_ring)
{
	struct wqicb *wqicb = (struct wqicb *)tx_ring;
	void __iomem *doorbell_area =
	    qdev->doorbell_area + (DB_PAGE_SIZE * tx_ring->wq_id);
	void *shadow_reg = qdev->tx_ring_shadow_reg_area +
	    (tx_ring->wq_id * sizeof(u64));
	u64 shadow_reg_dma = qdev->tx_ring_shadow_reg_dma +
	    (tx_ring->wq_id * sizeof(u64));
	int err = 0;

	/*
	 * Assign doorbell registers for this tx_ring.
	 */
	/* TX PCI doorbell mem area for tx producer index */
	tx_ring->prod_idx_db_reg = (u32 __iomem *) doorbell_area;
	tx_ring->prod_idx = 0;
	/* TX PCI doorbell mem area + 0x04 */
	tx_ring->valid_db_reg = doorbell_area + 0x04;

	/*
	 * Assign shadow registers for this tx_ring.
	 */
	tx_ring->cnsmr_idx_sh_reg = shadow_reg;
	tx_ring->cnsmr_idx_sh_reg_dma = shadow_reg_dma;

	wqicb->len = cpu_to_le16(tx_ring->wq_len | Q_LEN_V | Q_LEN_CPP_CONT);
	wqicb->flags = cpu_to_le16(Q_FLAGS_LC |
				   Q_FLAGS_LB | Q_FLAGS_LI | Q_FLAGS_LO);
	wqicb->cq_id_rss = cpu_to_le16(tx_ring->cq_id);
	wqicb->rid = 0;
	wqicb->addr = cpu_to_le64(tx_ring->wq_base_dma);

	wqicb->cnsmr_idx_addr = cpu_to_le64(tx_ring->cnsmr_idx_sh_reg_dma);

	ql_init_tx_ring(qdev, tx_ring);

	err = ql_write_cfg(qdev, wqicb, sizeof(*wqicb), CFG_LRQ,
			   (u16) tx_ring->wq_id);
	if (err) {
		netif_err(qdev, ifup, qdev->ndev, "Failed to load tx_ring.\n");
		return err;
	}
	netif_printk(qdev, ifup, KERN_DEBUG, qdev->ndev,
		     "Successfully loaded WQICB.\n");
	return err;
}

static void ql_disable_msix(struct ql_adapter *qdev)
{
	if (test_bit(QL_MSIX_ENABLED, &qdev->flags)) {
		pci_disable_msix(qdev->pdev);
		clear_bit(QL_MSIX_ENABLED, &qdev->flags);
		kfree(qdev->msi_x_entry);
		qdev->msi_x_entry = NULL;
	} else if (test_bit(QL_MSI_ENABLED, &qdev->flags)) {
		pci_disable_msi(qdev->pdev);
		clear_bit(QL_MSI_ENABLED, &qdev->flags);
	}
}

/* We start by trying to get the number of vectors
 * stored in qdev->intr_count. If we don't get that
 * many then we reduce the count and try again.
 */
static void ql_enable_msix(struct ql_adapter *qdev)
{
	int i, err;

	/* Get the MSIX vectors. */
	if (qlge_irq_type == MSIX_IRQ) {
		/* Try to alloc space for the msix struct,
		 * if it fails then go to MSI/legacy.
		 */
		qdev->msi_x_entry = kcalloc(qdev->intr_count,
					    sizeof(struct msix_entry),
					    GFP_KERNEL);
		if (!qdev->msi_x_entry) {
			qlge_irq_type = MSI_IRQ;
			goto msi;
		}

		for (i = 0; i < qdev->intr_count; i++)
			qdev->msi_x_entry[i].entry = i;

		/* Loop to get our vectors.  We start with
		 * what we want and settle for what we get.
		 */
		do {
			err = pci_enable_msix(qdev->pdev,
				qdev->msi_x_entry, qdev->intr_count);
			if (err > 0)
				qdev->intr_count = err;
		} while (err > 0);

		if (err < 0) {
			kfree(qdev->msi_x_entry);
			qdev->msi_x_entry = NULL;
			netif_warn(qdev, ifup, qdev->ndev,
				   "MSI-X Enable failed, trying MSI.\n");
			qdev->intr_count = 1;
			qlge_irq_type = MSI_IRQ;
		} else if (err == 0) {
			set_bit(QL_MSIX_ENABLED, &qdev->flags);
			netif_info(qdev, ifup, qdev->ndev,
				   "MSI-X Enabled, got %d vectors.\n",
				   qdev->intr_count);
			return;
		}
	}
msi:
	qdev->intr_count = 1;
	if (qlge_irq_type == MSI_IRQ) {
		if (!pci_enable_msi(qdev->pdev)) {
			set_bit(QL_MSI_ENABLED, &qdev->flags);
			netif_info(qdev, ifup, qdev->ndev,
				   "Running with MSI interrupts.\n");
			return;
		}
	}
	qlge_irq_type = LEG_IRQ;
	netif_printk(qdev, ifup, KERN_DEBUG, qdev->ndev,
		     "Running with legacy interrupts.\n");
}

/* Each vector services 1 RSS ring and and 1 or more
 * TX completion rings.  This function loops through
 * the TX completion rings and assigns the vector that
 * will service it.  An example would be if there are
 * 2 vectors (so 2 RSS rings) and 8 TX completion rings.
 * This would mean that vector 0 would service RSS ring 0
 * and TX competion rings 0,1,2 and 3.  Vector 1 would
 * service RSS ring 1 and TX completion rings 4,5,6 and 7.
 */
static void ql_set_tx_vect(struct ql_adapter *qdev)
{
	int i, j, vect;
	u32 tx_rings_per_vector = qdev->tx_ring_count / qdev->intr_count;

	if (likely(test_bit(QL_MSIX_ENABLED, &qdev->flags))) {
		/* Assign irq vectors to TX rx_rings.*/
		for (vect = 0, j = 0, i = qdev->rss_ring_count;
					 i < qdev->rx_ring_count; i++) {
			if (j == tx_rings_per_vector) {
				vect++;
				j = 0;
			}
			qdev->rx_ring[i].irq = vect;
			j++;
		}
	} else {
		/* For single vector all rings have an irq
		 * of zero.
		 */
		for (i = 0; i < qdev->rx_ring_count; i++)
			qdev->rx_ring[i].irq = 0;
	}
}

/* Set the interrupt mask for this vector.  Each vector
 * will service 1 RSS ring and 1 or more TX completion
 * rings.  This function sets up a bit mask per vector
 * that indicates which rings it services.
 */
static void ql_set_irq_mask(struct ql_adapter *qdev, struct intr_context *ctx)
{
	int j, vect = ctx->intr;
	u32 tx_rings_per_vector = qdev->tx_ring_count / qdev->intr_count;

	if (likely(test_bit(QL_MSIX_ENABLED, &qdev->flags))) {
		/* Add the RSS ring serviced by this vector
		 * to the mask.
		 */
		ctx->irq_mask = (1 << qdev->rx_ring[vect].cq_id);
		/* Add the TX ring(s) serviced by this vector
		 * to the mask. */
		for (j = 0; j < tx_rings_per_vector; j++) {
			ctx->irq_mask |=
			(1 << qdev->rx_ring[qdev->rss_ring_count +
			(vect * tx_rings_per_vector) + j].cq_id);
		}
	} else {
		/* For single vector we just shift each queue's
		 * ID into the mask.
		 */
		for (j = 0; j < qdev->rx_ring_count; j++)
			ctx->irq_mask |= (1 << qdev->rx_ring[j].cq_id);
	}
}

/*
 * Here we build the intr_context structures based on
 * our rx_ring count and intr vector count.
 * The intr_context structure is used to hook each vector
 * to possibly different handlers.
 */
static void ql_resolve_queues_to_irqs(struct ql_adapter *qdev)
{
	int i = 0;
	struct intr_context *intr_context = &qdev->intr_context[0];

	if (likely(test_bit(QL_MSIX_ENABLED, &qdev->flags))) {
		/* Each rx_ring has it's
		 * own intr_context since we have separate
		 * vectors for each queue.
		 */
		for (i = 0; i < qdev->intr_count; i++, intr_context++) {
			qdev->rx_ring[i].irq = i;
			intr_context->intr = i;
			intr_context->qdev = qdev;
			/* Set up this vector's bit-mask that indicates
			 * which queues it services.
			 */
			ql_set_irq_mask(qdev, intr_context);
			/*
			 * We set up each vectors enable/disable/read bits so
			 * there's no bit/mask calculations in the critical path.
			 */
			intr_context->intr_en_mask =
			    INTR_EN_TYPE_MASK | INTR_EN_INTR_MASK |
			    INTR_EN_TYPE_ENABLE | INTR_EN_IHD_MASK | INTR_EN_IHD
			    | i;
			intr_context->intr_dis_mask =
			    INTR_EN_TYPE_MASK | INTR_EN_INTR_MASK |
			    INTR_EN_TYPE_DISABLE | INTR_EN_IHD_MASK |
			    INTR_EN_IHD | i;
			intr_context->intr_read_mask =
			    INTR_EN_TYPE_MASK | INTR_EN_INTR_MASK |
			    INTR_EN_TYPE_READ | INTR_EN_IHD_MASK | INTR_EN_IHD |
			    i;
			if (i == 0) {
				/* The first vector/queue handles
				 * broadcast/multicast, fatal errors,
				 * and firmware events.  This in addition
				 * to normal inbound NAPI processing.
				 */
				intr_context->handler = qlge_isr;
				sprintf(intr_context->name, "%s-rx-%d",
					qdev->ndev->name, i);
			} else {
				/*
				 * Inbound queues handle unicast frames only.
				 */
				intr_context->handler = qlge_msix_rx_isr;
				sprintf(intr_context->name, "%s-rx-%d",
					qdev->ndev->name, i);
			}
		}
	} else {
		/*
		 * All rx_rings use the same intr_context since
		 * there is only one vector.
		 */
		intr_context->intr = 0;
		intr_context->qdev = qdev;
		/*
		 * We set up each vectors enable/disable/read bits so
		 * there's no bit/mask calculations in the critical path.
		 */
		intr_context->intr_en_mask =
		    INTR_EN_TYPE_MASK | INTR_EN_INTR_MASK | INTR_EN_TYPE_ENABLE;
		intr_context->intr_dis_mask =
		    INTR_EN_TYPE_MASK | INTR_EN_INTR_MASK |
		    INTR_EN_TYPE_DISABLE;
		intr_context->intr_read_mask =
		    INTR_EN_TYPE_MASK | INTR_EN_INTR_MASK | INTR_EN_TYPE_READ;
		/*
		 * Single interrupt means one handler for all rings.
		 */
		intr_context->handler = qlge_isr;
		sprintf(intr_context->name, "%s-single_irq", qdev->ndev->name);
		/* Set up this vector's bit-mask that indicates
		 * which queues it services. In this case there is
		 * a single vector so it will service all RSS and
		 * TX completion rings.
		 */
		ql_set_irq_mask(qdev, intr_context);
	}
	/* Tell the TX completion rings which MSIx vector
	 * they will be using.
	 */
	ql_set_tx_vect(qdev);
}

static void ql_free_irq(struct ql_adapter *qdev)
{
	int i;
	struct intr_context *intr_context = &qdev->intr_context[0];

	for (i = 0; i < qdev->intr_count; i++, intr_context++) {
		if (intr_context->hooked) {
			if (test_bit(QL_MSIX_ENABLED, &qdev->flags)) {
				free_irq(qdev->msi_x_entry[i].vector,
					 &qdev->rx_ring[i]);
				netif_printk(qdev, ifdown, KERN_DEBUG, qdev->ndev,
					     "freeing msix interrupt %d.\n", i);
			} else {
				free_irq(qdev->pdev->irq, &qdev->rx_ring[0]);
				netif_printk(qdev, ifdown, KERN_DEBUG, qdev->ndev,
					     "freeing msi interrupt %d.\n", i);
			}
		}
	}
	ql_disable_msix(qdev);
}

static int ql_request_irq(struct ql_adapter *qdev)
{
	int i;
	int status = 0;
	struct pci_dev *pdev = qdev->pdev;
	struct intr_context *intr_context = &qdev->intr_context[0];

	ql_resolve_queues_to_irqs(qdev);

	for (i = 0; i < qdev->intr_count; i++, intr_context++) {
		atomic_set(&intr_context->irq_cnt, 0);
		if (test_bit(QL_MSIX_ENABLED, &qdev->flags)) {
			status = request_irq(qdev->msi_x_entry[i].vector,
					     intr_context->handler,
					     0,
					     intr_context->name,
					     &qdev->rx_ring[i]);
			if (status) {
				netif_err(qdev, ifup, qdev->ndev,
					  "Failed request for MSIX interrupt %d.\n",
					  i);
				goto err_irq;
			} else {
				netif_printk(qdev, ifup, KERN_DEBUG, qdev->ndev,
					     "Hooked intr %d, queue type %s, with name %s.\n",
					     i,
					     qdev->rx_ring[i].type == DEFAULT_Q ?
					     "DEFAULT_Q" :
					     qdev->rx_ring[i].type == TX_Q ?
					     "TX_Q" :
					     qdev->rx_ring[i].type == RX_Q ?
					     "RX_Q" : "",
					     intr_context->name);
			}
		} else {
			netif_printk(qdev, ifup, KERN_DEBUG, qdev->ndev,
				     "trying msi or legacy interrupts.\n");
			netif_printk(qdev, ifup, KERN_DEBUG, qdev->ndev,
				     "%s: irq = %d.\n", __func__, pdev->irq);
			netif_printk(qdev, ifup, KERN_DEBUG, qdev->ndev,
				     "%s: context->name = %s.\n", __func__,
				     intr_context->name);
			netif_printk(qdev, ifup, KERN_DEBUG, qdev->ndev,
				     "%s: dev_id = 0x%p.\n", __func__,
				     &qdev->rx_ring[0]);
			status =
			    request_irq(pdev->irq, qlge_isr,
					test_bit(QL_MSI_ENABLED,
						 &qdev->
						 flags) ? 0 : IRQF_SHARED,
					intr_context->name, &qdev->rx_ring[0]);
			if (status)
				goto err_irq;

			netif_err(qdev, ifup, qdev->ndev,
				  "Hooked intr %d, queue type %s, with name %s.\n",
				  i,
				  qdev->rx_ring[0].type == DEFAULT_Q ?
				  "DEFAULT_Q" :
				  qdev->rx_ring[0].type == TX_Q ? "TX_Q" :
				  qdev->rx_ring[0].type == RX_Q ? "RX_Q" : "",
				  intr_context->name);
		}
		intr_context->hooked = 1;
	}
	return status;
err_irq:
	netif_err(qdev, ifup, qdev->ndev, "Failed to get the interrupts!!!/n");
	ql_free_irq(qdev);
	return status;
}

static int ql_start_rss(struct ql_adapter *qdev)
{
	static const u8 init_hash_seed[] = {
		0x6d, 0x5a, 0x56, 0xda, 0x25, 0x5b, 0x0e, 0xc2,
		0x41, 0x67, 0x25, 0x3d, 0x43, 0xa3, 0x8f, 0xb0,
		0xd0, 0xca, 0x2b, 0xcb, 0xae, 0x7b, 0x30, 0xb4,
		0x77, 0xcb, 0x2d, 0xa3, 0x80, 0x30, 0xf2, 0x0c,
		0x6a, 0x42, 0xb7, 0x3b, 0xbe, 0xac, 0x01, 0xfa
	};
	struct ricb *ricb = &qdev->ricb;
	int status = 0;
	int i;
	u8 *hash_id = (u8 *) ricb->hash_cq_id;

	memset((void *)ricb, 0, sizeof(*ricb));

	ricb->base_cq = RSS_L4K;
	ricb->flags =
		(RSS_L6K | RSS_LI | RSS_LB | RSS_LM | RSS_RT4 | RSS_RT6);
	ricb->mask = cpu_to_le16((u16)(0x3ff));

	/*
	 * Fill out the Indirection Table.
	 */
	for (i = 0; i < 1024; i++)
		hash_id[i] = (i & (qdev->rss_ring_count - 1));

	memcpy((void *)&ricb->ipv6_hash_key[0], init_hash_seed, 40);
	memcpy((void *)&ricb->ipv4_hash_key[0], init_hash_seed, 16);

	netif_printk(qdev, ifup, KERN_DEBUG, qdev->ndev, "Initializing RSS.\n");

	status = ql_write_cfg(qdev, ricb, sizeof(*ricb), CFG_LR, 0);
	if (status) {
		netif_err(qdev, ifup, qdev->ndev, "Failed to load RICB.\n");
		return status;
	}
	netif_printk(qdev, ifup, KERN_DEBUG, qdev->ndev,
		     "Successfully loaded RICB.\n");
	return status;
}

static int ql_clear_routing_entries(struct ql_adapter *qdev)
{
	int i, status = 0;

	status = ql_sem_spinlock(qdev, SEM_RT_IDX_MASK);
	if (status)
		return status;
	/* Clear all the entries in the routing table. */
	for (i = 0; i < 16; i++) {
		status = ql_set_routing_reg(qdev, i, 0, 0);
		if (status) {
			netif_err(qdev, ifup, qdev->ndev,
				  "Failed to init routing register for CAM packets.\n");
			break;
		}
	}
	ql_sem_unlock(qdev, SEM_RT_IDX_MASK);
	return status;
}

/* Initialize the frame-to-queue routing. */
static int ql_route_initialize(struct ql_adapter *qdev)
{
	int status = 0;

	/* Clear all the entries in the routing table. */
	status = ql_clear_routing_entries(qdev);
	if (status)
		return status;

	status = ql_sem_spinlock(qdev, SEM_RT_IDX_MASK);
	if (status)
		return status;

	status = ql_set_routing_reg(qdev, RT_IDX_IP_CSUM_ERR_SLOT,
						RT_IDX_IP_CSUM_ERR, 1);
	if (status) {
		netif_err(qdev, ifup, qdev->ndev,
			"Failed to init routing register "
			"for IP CSUM error packets.\n");
		goto exit;
	}
	status = ql_set_routing_reg(qdev, RT_IDX_TCP_UDP_CSUM_ERR_SLOT,
						RT_IDX_TU_CSUM_ERR, 1);
	if (status) {
		netif_err(qdev, ifup, qdev->ndev,
			"Failed to init routing register "
			"for TCP/UDP CSUM error packets.\n");
		goto exit;
	}
	status = ql_set_routing_reg(qdev, RT_IDX_BCAST_SLOT, RT_IDX_BCAST, 1);
	if (status) {
		netif_err(qdev, ifup, qdev->ndev,
			  "Failed to init routing register for broadcast packets.\n");
		goto exit;
	}
	/* If we have more than one inbound queue, then turn on RSS in the
	 * routing block.
	 */
	if (qdev->rss_ring_count > 1) {
		status = ql_set_routing_reg(qdev, RT_IDX_RSS_MATCH_SLOT,
					RT_IDX_RSS_MATCH, 1);
		if (status) {
			netif_err(qdev, ifup, qdev->ndev,
				  "Failed to init routing register for MATCH RSS packets.\n");
			goto exit;
		}
	}

	status = ql_set_routing_reg(qdev, RT_IDX_CAM_HIT_SLOT,
				    RT_IDX_CAM_HIT, 1);
	if (status)
		netif_err(qdev, ifup, qdev->ndev,
			  "Failed to init routing register for CAM packets.\n");
exit:
	ql_sem_unlock(qdev, SEM_RT_IDX_MASK);
	return status;
}

int ql_cam_route_initialize(struct ql_adapter *qdev)
{
	int status, set;

	/* If check if the link is up and use to
	 * determine if we are setting or clearing
	 * the MAC address in the CAM.
	 */
	set = ql_read32(qdev, STS);
	set &= qdev->port_link_up;
	status = ql_set_mac_addr(qdev, set);
	if (status) {
		netif_err(qdev, ifup, qdev->ndev, "Failed to init mac address.\n");
		return status;
	}

	status = ql_route_initialize(qdev);
	if (status)
		netif_err(qdev, ifup, qdev->ndev, "Failed to init routing table.\n");

	return status;
}

static int ql_adapter_initialize(struct ql_adapter *qdev)
{
	u32 value, mask;
	int i;
	int status = 0;

	/*
	 * Set up the System register to halt on errors.
	 */
	value = SYS_EFE | SYS_FAE;
	mask = value << 16;
	ql_write32(qdev, SYS, mask | value);

	/* Set the default queue, and VLAN behavior. */
	value = NIC_RCV_CFG_DFQ | NIC_RCV_CFG_RV;
	mask = NIC_RCV_CFG_DFQ_MASK | (NIC_RCV_CFG_RV << 16);
	ql_write32(qdev, NIC_RCV_CFG, (mask | value));

	/* Set the MPI interrupt to enabled. */
	ql_write32(qdev, INTR_MASK, (INTR_MASK_PI << 16) | INTR_MASK_PI);

	/* Enable the function, set pagesize, enable error checking. */
	value = FSC_FE | FSC_EPC_INBOUND | FSC_EPC_OUTBOUND |
	    FSC_EC | FSC_VM_PAGE_4K;
	value |= SPLT_SETTING;

	/* Set/clear header splitting. */
	mask = FSC_VM_PAGESIZE_MASK |
	    FSC_DBL_MASK | FSC_DBRST_MASK | (value << 16);
	ql_write32(qdev, FSC, mask | value);

	ql_write32(qdev, SPLT_HDR, SPLT_LEN);

	/* Set RX packet routing to use port/pci function on which the
	 * packet arrived on in addition to usual frame routing.
	 * This is helpful on bonding where both interfaces can have
	 * the same MAC address.
	 */
	ql_write32(qdev, RST_FO, RST_FO_RR_MASK | RST_FO_RR_RCV_FUNC_CQ);
	/* Reroute all packets to our Interface.
	 * They may have been routed to MPI firmware
	 * due to WOL.
	 */
	value = ql_read32(qdev, MGMT_RCV_CFG);
	value &= ~MGMT_RCV_CFG_RM;
	mask = 0xffff0000;

	/* Sticky reg needs clearing due to WOL. */
	ql_write32(qdev, MGMT_RCV_CFG, mask);
	ql_write32(qdev, MGMT_RCV_CFG, mask | value);

	/* Default WOL is enable on Mezz cards */
	if (qdev->pdev->subsystem_device == 0x0068 ||
			qdev->pdev->subsystem_device == 0x0180)
		qdev->wol = WAKE_MAGIC;

	/* Start up the rx queues. */
	for (i = 0; i < qdev->rx_ring_count; i++) {
		status = ql_start_rx_ring(qdev, &qdev->rx_ring[i]);
		if (status) {
			netif_err(qdev, ifup, qdev->ndev,
				  "Failed to start rx ring[%d].\n", i);
			return status;
		}
	}

	/* If there is more than one inbound completion queue
	 * then download a RICB to configure RSS.
	 */
	if (qdev->rss_ring_count > 1) {
		status = ql_start_rss(qdev);
		if (status) {
			netif_err(qdev, ifup, qdev->ndev, "Failed to start RSS.\n");
			return status;
		}
	}

	/* Start up the tx queues. */
	for (i = 0; i < qdev->tx_ring_count; i++) {
		status = ql_start_tx_ring(qdev, &qdev->tx_ring[i]);
		if (status) {
			netif_err(qdev, ifup, qdev->ndev,
				  "Failed to start tx ring[%d].\n", i);
			return status;
		}
	}

	/* Initialize the port and set the max framesize. */
	status = qdev->nic_ops->port_initialize(qdev);
	if (status)
		netif_err(qdev, ifup, qdev->ndev, "Failed to start port.\n");

	/* Set up the MAC address and frame routing filter. */
	status = ql_cam_route_initialize(qdev);
	if (status) {
		netif_err(qdev, ifup, qdev->ndev,
			  "Failed to init CAM/Routing tables.\n");
		return status;
	}

	/* Start NAPI for the RSS queues. */
	for (i = 0; i < qdev->rss_ring_count; i++) {
		netif_printk(qdev, ifup, KERN_DEBUG, qdev->ndev,
			     "Enabling NAPI for rx_ring[%d].\n", i);
		napi_enable(&qdev->rx_ring[i].napi);
	}

	return status;
}

/* Issue soft reset to chip. */
static int ql_adapter_reset(struct ql_adapter *qdev)
{
	u32 value;
	int status = 0;
	unsigned long end_jiffies;

	/* Clear all the entries in the routing table. */
	status = ql_clear_routing_entries(qdev);
	if (status) {
		netif_err(qdev, ifup, qdev->ndev, "Failed to clear routing bits.\n");
		return status;
	}

	end_jiffies = jiffies +
		max((unsigned long)1, usecs_to_jiffies(30));

	/* Stop management traffic. */
	ql_mb_set_mgmnt_traffic_ctl(qdev, MB_SET_MPI_TFK_STOP);

	/* Wait for the NIC and MGMNT FIFOs to empty. */
	ql_wait_fifo_empty(qdev);

	ql_write32(qdev, RST_FO, (RST_FO_FR << 16) | RST_FO_FR);

	do {
		value = ql_read32(qdev, RST_FO);
		if ((value & RST_FO_FR) == 0)
			break;
		cpu_relax();
	} while (time_before(jiffies, end_jiffies));

	if (value & RST_FO_FR) {
		netif_err(qdev, ifdown, qdev->ndev,
			  "ETIMEDOUT!!! errored out of resetting the chip!\n");
		status = -ETIMEDOUT;
	}

	/* Resume management traffic. */
	ql_mb_set_mgmnt_traffic_ctl(qdev, MB_SET_MPI_TFK_RESUME);
	return status;
}

static void ql_display_dev_info(struct net_device *ndev)
{
	struct ql_adapter *qdev = netdev_priv(ndev);

	netif_info(qdev, probe, qdev->ndev,
		   "Function #%d, Port %d, NIC Roll %d, NIC Rev = %d, "
		   "XG Roll = %d, XG Rev = %d.\n",
		   qdev->func,
		   qdev->port,
		   qdev->chip_rev_id & 0x0000000f,
		   qdev->chip_rev_id >> 4 & 0x0000000f,
		   qdev->chip_rev_id >> 8 & 0x0000000f,
		   qdev->chip_rev_id >> 12 & 0x0000000f);
	netif_info(qdev, probe, qdev->ndev,
		   "MAC address %pM\n", ndev->dev_addr);
}

static int ql_wol(struct ql_adapter *qdev)
{
	int status = 0;
	u32 wol = MB_WOL_DISABLE;

	/* The CAM is still intact after a reset, but if we
	 * are doing WOL, then we may need to program the
	 * routing regs. We would also need to issue the mailbox
	 * commands to instruct the MPI what to do per the ethtool
	 * settings.
	 */

	if (qdev->wol & (WAKE_ARP | WAKE_MAGICSECURE | WAKE_PHY | WAKE_UCAST |
			WAKE_MCAST | WAKE_BCAST)) {
		netif_err(qdev, ifdown, qdev->ndev,
			  "Unsupported WOL paramter. qdev->wol = 0x%x.\n",
			  qdev->wol);
		return -EINVAL;
	}

	if (qdev->wol & WAKE_MAGIC) {
		status = ql_mb_wol_set_magic(qdev, 1);
		if (status) {
			netif_err(qdev, ifdown, qdev->ndev,
				  "Failed to set magic packet on %s.\n",
				  qdev->ndev->name);
			return status;
		} else
			netif_info(qdev, drv, qdev->ndev,
				   "Enabled magic packet successfully on %s.\n",
				   qdev->ndev->name);

		wol |= MB_WOL_MAGIC_PKT;
	}

	if (qdev->wol) {
		wol |= MB_WOL_MODE_ON;
		status = ql_mb_wol_mode(qdev, wol);
		netif_err(qdev, drv, qdev->ndev,
			  "WOL %s (wol code 0x%x) on %s\n",
			  (status == 0) ? "Successfully set" : "Failed",
			  wol, qdev->ndev->name);
	}

	return status;
}

static void ql_cancel_all_work_sync(struct ql_adapter *qdev)
{

	/* Don't kill the reset worker thread if we
	 * are in the process of recovery.
	 */
	if (test_bit(QL_ADAPTER_UP, &qdev->flags))
		cancel_delayed_work_sync(&qdev->asic_reset_work);
	cancel_delayed_work_sync(&qdev->mpi_reset_work);
	cancel_delayed_work_sync(&qdev->mpi_work);
	cancel_delayed_work_sync(&qdev->mpi_idc_work);
	cancel_delayed_work_sync(&qdev->mpi_core_to_log);
	cancel_delayed_work_sync(&qdev->mpi_port_cfg_work);
}

static int ql_adapter_down(struct ql_adapter *qdev)
{
	int i, status = 0;

	ql_link_off(qdev);

	ql_cancel_all_work_sync(qdev);

	for (i = 0; i < qdev->rss_ring_count; i++)
		napi_disable(&qdev->rx_ring[i].napi);

	clear_bit(QL_ADAPTER_UP, &qdev->flags);

	ql_disable_interrupts(qdev);

	ql_tx_ring_clean(qdev);

	/* Call netif_napi_del() from common point.
	 */
	for (i = 0; i < qdev->rss_ring_count; i++)
		netif_napi_del(&qdev->rx_ring[i].napi);

	status = ql_adapter_reset(qdev);
	if (status)
		netif_err(qdev, ifdown, qdev->ndev, "reset(func #%d) FAILED!\n",
			  qdev->func);
	ql_free_rx_buffers(qdev);

	return status;
}

static int ql_adapter_up(struct ql_adapter *qdev)
{
	int err = 0;

	err = ql_adapter_initialize(qdev);
	if (err) {
		netif_info(qdev, ifup, qdev->ndev, "Unable to initialize adapter.\n");
		goto err_init;
	}
	set_bit(QL_ADAPTER_UP, &qdev->flags);
	ql_alloc_rx_buffers(qdev);
	/* If the port is initialized and the
	 * link is up the turn on the carrier.
	 */
	if ((ql_read32(qdev, STS) & qdev->port_init) &&
			(ql_read32(qdev, STS) & qdev->port_link_up))
		ql_link_on(qdev);
	/* Restore rx mode. */
	clear_bit(QL_ALLMULTI, &qdev->flags);
	clear_bit(QL_PROMISCUOUS, &qdev->flags);
	qlge_set_multicast_list(qdev->ndev);

	/* Restore vlan setting. */
	qlge_restore_vlan(qdev);

	ql_enable_interrupts(qdev);
	ql_enable_all_completion_interrupts(qdev);
	netif_tx_start_all_queues(qdev->ndev);

	return 0;
err_init:
	ql_adapter_reset(qdev);
	return err;
}

static void ql_release_adapter_resources(struct ql_adapter *qdev)
{
	ql_free_mem_resources(qdev);
	ql_free_irq(qdev);
}

static int ql_get_adapter_resources(struct ql_adapter *qdev)
{
	int status = 0;

	if (ql_alloc_mem_resources(qdev)) {
		netif_err(qdev, ifup, qdev->ndev, "Unable to  allocate memory.\n");
		return -ENOMEM;
	}
	status = ql_request_irq(qdev);
	return status;
}

static int qlge_close(struct net_device *ndev)
{
	struct ql_adapter *qdev = netdev_priv(ndev);

	/* If we hit pci_channel_io_perm_failure
	 * failure condition, then we already
	 * brought the adapter down.
	 */
	if (test_bit(QL_EEH_FATAL, &qdev->flags)) {
		netif_err(qdev, drv, qdev->ndev, "EEH fatal did unload.\n");
		clear_bit(QL_EEH_FATAL, &qdev->flags);
		return 0;
	}

	/*
	 * Wait for device to recover from a reset.
	 * (Rarely happens, but possible.)
	 */
	while (!test_bit(QL_ADAPTER_UP, &qdev->flags))
		msleep(1);
	ql_adapter_down(qdev);
	ql_release_adapter_resources(qdev);
	return 0;
}

static int ql_configure_rings(struct ql_adapter *qdev)
{
	int i;
	struct rx_ring *rx_ring;
	struct tx_ring *tx_ring;
	int cpu_cnt = min(MAX_CPUS, (int)num_online_cpus());
	unsigned int lbq_buf_len = (qdev->ndev->mtu > 1500) ?
		LARGE_BUFFER_MAX_SIZE : LARGE_BUFFER_MIN_SIZE;

	qdev->lbq_buf_order = get_order(lbq_buf_len);

	/* In a perfect world we have one RSS ring for each CPU
	 * and each has it's own vector.  To do that we ask for
	 * cpu_cnt vectors.  ql_enable_msix() will adjust the
	 * vector count to what we actually get.  We then
	 * allocate an RSS ring for each.
	 * Essentially, we are doing min(cpu_count, msix_vector_count).
	 */
	qdev->intr_count = cpu_cnt;
	ql_enable_msix(qdev);
	/* Adjust the RSS ring count to the actual vector count. */
	qdev->rss_ring_count = qdev->intr_count;
	qdev->tx_ring_count = cpu_cnt;
	qdev->rx_ring_count = qdev->tx_ring_count + qdev->rss_ring_count;

	for (i = 0; i < qdev->tx_ring_count; i++) {
		tx_ring = &qdev->tx_ring[i];
		memset((void *)tx_ring, 0, sizeof(*tx_ring));
		tx_ring->qdev = qdev;
		tx_ring->wq_id = i;
		tx_ring->wq_len = qdev->tx_ring_size;
		tx_ring->wq_size =
		    tx_ring->wq_len * sizeof(struct ob_mac_iocb_req);

		/*
		 * The completion queue ID for the tx rings start
		 * immediately after the rss rings.
		 */
		tx_ring->cq_id = qdev->rss_ring_count + i;
	}

	for (i = 0; i < qdev->rx_ring_count; i++) {
		rx_ring = &qdev->rx_ring[i];
		memset((void *)rx_ring, 0, sizeof(*rx_ring));
		rx_ring->qdev = qdev;
		rx_ring->cq_id = i;
		rx_ring->cpu = i % cpu_cnt;	/* CPU to run handler on. */
		if (i < qdev->rss_ring_count) {
			/*
			 * Inbound (RSS) queues.
			 */
			rx_ring->cq_len = qdev->rx_ring_size;
			rx_ring->cq_size =
			    rx_ring->cq_len * sizeof(struct ql_net_rsp_iocb);
			rx_ring->lbq_len = NUM_LARGE_BUFFERS;
			rx_ring->lbq_size =
			    rx_ring->lbq_len * sizeof(__le64);
			rx_ring->lbq_buf_size = (u16)lbq_buf_len;
			netif_printk(qdev, ifup, KERN_DEBUG, qdev->ndev,
				     "lbq_buf_size %d, order = %d\n",
				     rx_ring->lbq_buf_size,
				     qdev->lbq_buf_order);
			rx_ring->sbq_len = NUM_SMALL_BUFFERS;
			rx_ring->sbq_size =
			    rx_ring->sbq_len * sizeof(__le64);
			rx_ring->sbq_buf_size = SMALL_BUF_MAP_SIZE;
			rx_ring->type = RX_Q;
		} else {
			/*
			 * Outbound queue handles outbound completions only.
			 */
			/* outbound cq is same size as tx_ring it services. */
			rx_ring->cq_len = qdev->tx_ring_size;
			rx_ring->cq_size =
			    rx_ring->cq_len * sizeof(struct ql_net_rsp_iocb);
			rx_ring->lbq_len = 0;
			rx_ring->lbq_size = 0;
			rx_ring->lbq_buf_size = 0;
			rx_ring->sbq_len = 0;
			rx_ring->sbq_size = 0;
			rx_ring->sbq_buf_size = 0;
			rx_ring->type = TX_Q;
		}
	}
	return 0;
}

static int qlge_open(struct net_device *ndev)
{
	int err = 0;
	struct ql_adapter *qdev = netdev_priv(ndev);

	err = ql_adapter_reset(qdev);
	if (err)
		return err;

	err = ql_configure_rings(qdev);
	if (err)
		return err;

	err = ql_get_adapter_resources(qdev);
	if (err)
		goto error_up;

	err = ql_adapter_up(qdev);
	if (err)
		goto error_up;

	return err;

error_up:
	ql_release_adapter_resources(qdev);
	return err;
}

static int ql_change_rx_buffers(struct ql_adapter *qdev)
{
	struct rx_ring *rx_ring;
	int i, status;
	u32 lbq_buf_len;

	/* Wait for an oustanding reset to complete. */
	if (!test_bit(QL_ADAPTER_UP, &qdev->flags)) {
		int i = 3;
		while (i-- && !test_bit(QL_ADAPTER_UP, &qdev->flags)) {
			netif_err(qdev, ifup, qdev->ndev,
				  "Waiting for adapter UP...\n");
			ssleep(1);
		}

		if (!i) {
			netif_err(qdev, ifup, qdev->ndev,
				  "Timed out waiting for adapter UP\n");
			return -ETIMEDOUT;
		}
	}

	status = ql_adapter_down(qdev);
	if (status)
		goto error;

	/* Get the new rx buffer size. */
	lbq_buf_len = (qdev->ndev->mtu > 1500) ?
		LARGE_BUFFER_MAX_SIZE : LARGE_BUFFER_MIN_SIZE;
	qdev->lbq_buf_order = get_order(lbq_buf_len);

	for (i = 0; i < qdev->rss_ring_count; i++) {
		rx_ring = &qdev->rx_ring[i];
		/* Set the new size. */
		rx_ring->lbq_buf_size = lbq_buf_len;
	}

	status = ql_adapter_up(qdev);
	if (status)
		goto error;

	return status;
error:
	netif_alert(qdev, ifup, qdev->ndev,
		    "Driver up/down cycle failed, closing device.\n");
	set_bit(QL_ADAPTER_UP, &qdev->flags);
	dev_close(qdev->ndev);
	return status;
}

static int qlge_change_mtu(struct net_device *ndev, int new_mtu)
{
	struct ql_adapter *qdev = netdev_priv(ndev);
	int status;

	if (ndev->mtu == 1500 && new_mtu == 9000) {
		netif_err(qdev, ifup, qdev->ndev, "Changing to jumbo MTU.\n");
	} else if (ndev->mtu == 9000 && new_mtu == 1500) {
		netif_err(qdev, ifup, qdev->ndev, "Changing to normal MTU.\n");
	} else
		return -EINVAL;

	queue_delayed_work(qdev->workqueue,
			&qdev->mpi_port_cfg_work, 3*HZ);

	ndev->mtu = new_mtu;

	if (!netif_running(qdev->ndev)) {
		return 0;
	}

	status = ql_change_rx_buffers(qdev);
	if (status) {
		netif_err(qdev, ifup, qdev->ndev,
			  "Changing MTU failed.\n");
	}

	return status;
}

static struct net_device_stats *qlge_get_stats(struct net_device
					       *ndev)
{
	struct ql_adapter *qdev = netdev_priv(ndev);
	struct rx_ring *rx_ring = &qdev->rx_ring[0];
	struct tx_ring *tx_ring = &qdev->tx_ring[0];
	unsigned long pkts, mcast, dropped, errors, bytes;
	int i;

	/* Get RX stats. */
	pkts = mcast = dropped = errors = bytes = 0;
	for (i = 0; i < qdev->rss_ring_count; i++, rx_ring++) {
			pkts += rx_ring->rx_packets;
			bytes += rx_ring->rx_bytes;
			dropped += rx_ring->rx_dropped;
			errors += rx_ring->rx_errors;
			mcast += rx_ring->rx_multicast;
	}
	ndev->stats.rx_packets = pkts;
	ndev->stats.rx_bytes = bytes;
	ndev->stats.rx_dropped = dropped;
	ndev->stats.rx_errors = errors;
	ndev->stats.multicast = mcast;

	/* Get TX stats. */
	pkts = errors = bytes = 0;
	for (i = 0; i < qdev->tx_ring_count; i++, tx_ring++) {
			pkts += tx_ring->tx_packets;
			bytes += tx_ring->tx_bytes;
			errors += tx_ring->tx_errors;
	}
	ndev->stats.tx_packets = pkts;
	ndev->stats.tx_bytes = bytes;
	ndev->stats.tx_errors = errors;
	return &ndev->stats;
}

static void qlge_set_multicast_list(struct net_device *ndev)
{
<<<<<<< HEAD
	struct ql_adapter *qdev = (struct ql_adapter *)netdev_priv(ndev);
=======
	struct ql_adapter *qdev = netdev_priv(ndev);
>>>>>>> 3cbea436
	struct netdev_hw_addr *ha;
	int i, status;

	status = ql_sem_spinlock(qdev, SEM_RT_IDX_MASK);
	if (status)
		return;
	/*
	 * Set or clear promiscuous mode if a
	 * transition is taking place.
	 */
	if (ndev->flags & IFF_PROMISC) {
		if (!test_bit(QL_PROMISCUOUS, &qdev->flags)) {
			if (ql_set_routing_reg
			    (qdev, RT_IDX_PROMISCUOUS_SLOT, RT_IDX_VALID, 1)) {
				netif_err(qdev, hw, qdev->ndev,
					  "Failed to set promiscous mode.\n");
			} else {
				set_bit(QL_PROMISCUOUS, &qdev->flags);
			}
		}
	} else {
		if (test_bit(QL_PROMISCUOUS, &qdev->flags)) {
			if (ql_set_routing_reg
			    (qdev, RT_IDX_PROMISCUOUS_SLOT, RT_IDX_VALID, 0)) {
				netif_err(qdev, hw, qdev->ndev,
					  "Failed to clear promiscous mode.\n");
			} else {
				clear_bit(QL_PROMISCUOUS, &qdev->flags);
			}
		}
	}

	/*
	 * Set or clear all multicast mode if a
	 * transition is taking place.
	 */
	if ((ndev->flags & IFF_ALLMULTI) ||
	    (netdev_mc_count(ndev) > MAX_MULTICAST_ENTRIES)) {
		if (!test_bit(QL_ALLMULTI, &qdev->flags)) {
			if (ql_set_routing_reg
			    (qdev, RT_IDX_ALLMULTI_SLOT, RT_IDX_MCAST, 1)) {
				netif_err(qdev, hw, qdev->ndev,
					  "Failed to set all-multi mode.\n");
			} else {
				set_bit(QL_ALLMULTI, &qdev->flags);
			}
		}
	} else {
		if (test_bit(QL_ALLMULTI, &qdev->flags)) {
			if (ql_set_routing_reg
			    (qdev, RT_IDX_ALLMULTI_SLOT, RT_IDX_MCAST, 0)) {
				netif_err(qdev, hw, qdev->ndev,
					  "Failed to clear all-multi mode.\n");
			} else {
				clear_bit(QL_ALLMULTI, &qdev->flags);
			}
		}
	}

	if (!netdev_mc_empty(ndev)) {
		status = ql_sem_spinlock(qdev, SEM_MAC_ADDR_MASK);
		if (status)
			goto exit;
		i = 0;
		netdev_for_each_mc_addr(ha, ndev) {
			if (ql_set_mac_addr_reg(qdev, (u8 *) ha->addr,
						MAC_ADDR_TYPE_MULTI_MAC, i)) {
				netif_err(qdev, hw, qdev->ndev,
					  "Failed to loadmulticast address.\n");
				ql_sem_unlock(qdev, SEM_MAC_ADDR_MASK);
				goto exit;
			}
			i++;
		}
		ql_sem_unlock(qdev, SEM_MAC_ADDR_MASK);
		if (ql_set_routing_reg
		    (qdev, RT_IDX_MCAST_MATCH_SLOT, RT_IDX_MCAST_MATCH, 1)) {
			netif_err(qdev, hw, qdev->ndev,
				  "Failed to set multicast match mode.\n");
		} else {
			set_bit(QL_ALLMULTI, &qdev->flags);
		}
	}
exit:
	ql_sem_unlock(qdev, SEM_RT_IDX_MASK);
}

static int qlge_set_mac_address(struct net_device *ndev, void *p)
{
	struct ql_adapter *qdev = netdev_priv(ndev);
	struct sockaddr *addr = p;
	int status;

	if (!is_valid_ether_addr(addr->sa_data))
		return -EADDRNOTAVAIL;
	memcpy(ndev->dev_addr, addr->sa_data, ndev->addr_len);
	/* Update local copy of current mac address. */
	memcpy(qdev->current_mac_addr, ndev->dev_addr, ndev->addr_len);

	status = ql_sem_spinlock(qdev, SEM_MAC_ADDR_MASK);
	if (status)
		return status;
	status = ql_set_mac_addr_reg(qdev, (u8 *) ndev->dev_addr,
			MAC_ADDR_TYPE_CAM_MAC, qdev->func * MAX_CQ);
	if (status)
		netif_err(qdev, hw, qdev->ndev, "Failed to load MAC address.\n");
	ql_sem_unlock(qdev, SEM_MAC_ADDR_MASK);
	return status;
}

static void qlge_tx_timeout(struct net_device *ndev)
{
	struct ql_adapter *qdev = netdev_priv(ndev);
	ql_queue_asic_error(qdev);
}

static void ql_asic_reset_work(struct work_struct *work)
{
	struct ql_adapter *qdev =
	    container_of(work, struct ql_adapter, asic_reset_work.work);
	int status;
	rtnl_lock();
	status = ql_adapter_down(qdev);
	if (status)
		goto error;

	status = ql_adapter_up(qdev);
	if (status)
		goto error;

	/* Restore rx mode. */
	clear_bit(QL_ALLMULTI, &qdev->flags);
	clear_bit(QL_PROMISCUOUS, &qdev->flags);
	qlge_set_multicast_list(qdev->ndev);

	rtnl_unlock();
	return;
error:
	netif_alert(qdev, ifup, qdev->ndev,
		    "Driver up/down cycle failed, closing device\n");

	set_bit(QL_ADAPTER_UP, &qdev->flags);
	dev_close(qdev->ndev);
	rtnl_unlock();
}

static struct nic_operations qla8012_nic_ops = {
	.get_flash		= ql_get_8012_flash_params,
	.port_initialize	= ql_8012_port_initialize,
};

static struct nic_operations qla8000_nic_ops = {
	.get_flash		= ql_get_8000_flash_params,
	.port_initialize	= ql_8000_port_initialize,
};

/* Find the pcie function number for the other NIC
 * on this chip.  Since both NIC functions share a
 * common firmware we have the lowest enabled function
 * do any common work.  Examples would be resetting
 * after a fatal firmware error, or doing a firmware
 * coredump.
 */
static int ql_get_alt_pcie_func(struct ql_adapter *qdev)
{
	int status = 0;
	u32 temp;
	u32 nic_func1, nic_func2;

	status = ql_read_mpi_reg(qdev, MPI_TEST_FUNC_PORT_CFG,
			&temp);
	if (status)
		return status;

	nic_func1 = ((temp >> MPI_TEST_NIC1_FUNC_SHIFT) &
			MPI_TEST_NIC_FUNC_MASK);
	nic_func2 = ((temp >> MPI_TEST_NIC2_FUNC_SHIFT) &
			MPI_TEST_NIC_FUNC_MASK);

	if (qdev->func == nic_func1)
		qdev->alt_func = nic_func2;
	else if (qdev->func == nic_func2)
		qdev->alt_func = nic_func1;
	else
		status = -EIO;

	return status;
}

static int ql_get_board_info(struct ql_adapter *qdev)
{
	int status;
	qdev->func =
	    (ql_read32(qdev, STS) & STS_FUNC_ID_MASK) >> STS_FUNC_ID_SHIFT;
	if (qdev->func > 3)
		return -EIO;

	status = ql_get_alt_pcie_func(qdev);
	if (status)
		return status;

	qdev->port = (qdev->func < qdev->alt_func) ? 0 : 1;
	if (qdev->port) {
		qdev->xg_sem_mask = SEM_XGMAC1_MASK;
		qdev->port_link_up = STS_PL1;
		qdev->port_init = STS_PI1;
		qdev->mailbox_in = PROC_ADDR_MPI_RISC | PROC_ADDR_FUNC2_MBI;
		qdev->mailbox_out = PROC_ADDR_MPI_RISC | PROC_ADDR_FUNC2_MBO;
	} else {
		qdev->xg_sem_mask = SEM_XGMAC0_MASK;
		qdev->port_link_up = STS_PL0;
		qdev->port_init = STS_PI0;
		qdev->mailbox_in = PROC_ADDR_MPI_RISC | PROC_ADDR_FUNC0_MBI;
		qdev->mailbox_out = PROC_ADDR_MPI_RISC | PROC_ADDR_FUNC0_MBO;
	}
	qdev->chip_rev_id = ql_read32(qdev, REV_ID);
	qdev->device_id = qdev->pdev->device;
	if (qdev->device_id == QLGE_DEVICE_ID_8012)
		qdev->nic_ops = &qla8012_nic_ops;
	else if (qdev->device_id == QLGE_DEVICE_ID_8000)
		qdev->nic_ops = &qla8000_nic_ops;
	return status;
}

static void ql_release_all(struct pci_dev *pdev)
{
	struct net_device *ndev = pci_get_drvdata(pdev);
	struct ql_adapter *qdev = netdev_priv(ndev);

	if (qdev->workqueue) {
		destroy_workqueue(qdev->workqueue);
		qdev->workqueue = NULL;
	}

	if (qdev->reg_base)
		iounmap(qdev->reg_base);
	if (qdev->doorbell_area)
		iounmap(qdev->doorbell_area);
	vfree(qdev->mpi_coredump);
	pci_release_regions(pdev);
	pci_set_drvdata(pdev, NULL);
}

static int __devinit ql_init_device(struct pci_dev *pdev,
				    struct net_device *ndev, int cards_found)
{
	struct ql_adapter *qdev = netdev_priv(ndev);
	int err = 0;

	memset((void *)qdev, 0, sizeof(*qdev));
	err = pci_enable_device(pdev);
	if (err) {
		dev_err(&pdev->dev, "PCI device enable failed.\n");
		return err;
	}

	qdev->ndev = ndev;
	qdev->pdev = pdev;
	pci_set_drvdata(pdev, ndev);

	/* Set PCIe read request size */
	err = pcie_set_readrq(pdev, 4096);
	if (err) {
		dev_err(&pdev->dev, "Set readrq failed.\n");
		goto err_out1;
	}

	err = pci_request_regions(pdev, DRV_NAME);
	if (err) {
		dev_err(&pdev->dev, "PCI region request failed.\n");
		return err;
	}

	pci_set_master(pdev);
	if (!pci_set_dma_mask(pdev, DMA_BIT_MASK(64))) {
		set_bit(QL_DMA64, &qdev->flags);
		err = pci_set_consistent_dma_mask(pdev, DMA_BIT_MASK(64));
	} else {
		err = pci_set_dma_mask(pdev, DMA_BIT_MASK(32));
		if (!err)
		       err = pci_set_consistent_dma_mask(pdev, DMA_BIT_MASK(32));
	}

	if (err) {
		dev_err(&pdev->dev, "No usable DMA configuration.\n");
		goto err_out2;
	}

	/* Set PCIe reset type for EEH to fundamental. */
	pdev->needs_freset = 1;
	pci_save_state(pdev);
	qdev->reg_base =
	    ioremap_nocache(pci_resource_start(pdev, 1),
			    pci_resource_len(pdev, 1));
	if (!qdev->reg_base) {
		dev_err(&pdev->dev, "Register mapping failed.\n");
		err = -ENOMEM;
		goto err_out2;
	}

	qdev->doorbell_area_size = pci_resource_len(pdev, 3);
	qdev->doorbell_area =
	    ioremap_nocache(pci_resource_start(pdev, 3),
			    pci_resource_len(pdev, 3));
	if (!qdev->doorbell_area) {
		dev_err(&pdev->dev, "Doorbell register mapping failed.\n");
		err = -ENOMEM;
		goto err_out2;
	}

	err = ql_get_board_info(qdev);
	if (err) {
		dev_err(&pdev->dev, "Register access failed.\n");
		err = -EIO;
		goto err_out2;
	}
	qdev->msg_enable = netif_msg_init(debug, default_msg);
	spin_lock_init(&qdev->hw_lock);
	spin_lock_init(&qdev->stats_lock);

	if (qlge_mpi_coredump) {
		qdev->mpi_coredump =
			vmalloc(sizeof(struct ql_mpi_coredump));
		if (qdev->mpi_coredump == NULL) {
			dev_err(&pdev->dev, "Coredump alloc failed.\n");
			err = -ENOMEM;
			goto err_out2;
		}
		if (qlge_force_coredump)
			set_bit(QL_FRC_COREDUMP, &qdev->flags);
	}
	/* make sure the EEPROM is good */
	err = qdev->nic_ops->get_flash(qdev);
	if (err) {
		dev_err(&pdev->dev, "Invalid FLASH.\n");
		goto err_out2;
	}

	memcpy(ndev->perm_addr, ndev->dev_addr, ndev->addr_len);
	/* Keep local copy of current mac address. */
	memcpy(qdev->current_mac_addr, ndev->dev_addr, ndev->addr_len);

	/* Set up the default ring sizes. */
	qdev->tx_ring_size = NUM_TX_RING_ENTRIES;
	qdev->rx_ring_size = NUM_RX_RING_ENTRIES;

	/* Set up the coalescing parameters. */
	qdev->rx_coalesce_usecs = DFLT_COALESCE_WAIT;
	qdev->tx_coalesce_usecs = DFLT_COALESCE_WAIT;
	qdev->rx_max_coalesced_frames = DFLT_INTER_FRAME_WAIT;
	qdev->tx_max_coalesced_frames = DFLT_INTER_FRAME_WAIT;

	/*
	 * Set up the operating parameters.
	 */
	qdev->rx_csum = 1;
	qdev->workqueue = create_singlethread_workqueue(ndev->name);
	INIT_DELAYED_WORK(&qdev->asic_reset_work, ql_asic_reset_work);
	INIT_DELAYED_WORK(&qdev->mpi_reset_work, ql_mpi_reset_work);
	INIT_DELAYED_WORK(&qdev->mpi_work, ql_mpi_work);
	INIT_DELAYED_WORK(&qdev->mpi_port_cfg_work, ql_mpi_port_cfg_work);
	INIT_DELAYED_WORK(&qdev->mpi_idc_work, ql_mpi_idc_work);
	INIT_DELAYED_WORK(&qdev->mpi_core_to_log, ql_mpi_core_to_log);
	init_completion(&qdev->ide_completion);
	mutex_init(&qdev->mpi_mutex);

	if (!cards_found) {
		dev_info(&pdev->dev, "%s\n", DRV_STRING);
		dev_info(&pdev->dev, "Driver name: %s, Version: %s.\n",
			 DRV_NAME, DRV_VERSION);
	}
	return 0;
err_out2:
	ql_release_all(pdev);
err_out1:
	pci_disable_device(pdev);
	return err;
}

static const struct net_device_ops qlge_netdev_ops = {
	.ndo_open		= qlge_open,
	.ndo_stop		= qlge_close,
	.ndo_start_xmit		= qlge_send,
	.ndo_change_mtu		= qlge_change_mtu,
	.ndo_get_stats		= qlge_get_stats,
	.ndo_set_multicast_list = qlge_set_multicast_list,
	.ndo_set_mac_address	= qlge_set_mac_address,
	.ndo_validate_addr	= eth_validate_addr,
	.ndo_tx_timeout		= qlge_tx_timeout,
	.ndo_vlan_rx_register	= qlge_vlan_rx_register,
	.ndo_vlan_rx_add_vid	= qlge_vlan_rx_add_vid,
	.ndo_vlan_rx_kill_vid	= qlge_vlan_rx_kill_vid,
};

static void ql_timer(unsigned long data)
{
	struct ql_adapter *qdev = (struct ql_adapter *)data;
	u32 var = 0;

	var = ql_read32(qdev, STS);
	if (pci_channel_offline(qdev->pdev)) {
		netif_err(qdev, ifup, qdev->ndev, "EEH STS = 0x%.08x.\n", var);
		return;
	}

	mod_timer(&qdev->timer, jiffies + (5*HZ));
}

static int __devinit qlge_probe(struct pci_dev *pdev,
				const struct pci_device_id *pci_entry)
{
	struct net_device *ndev = NULL;
	struct ql_adapter *qdev = NULL;
	static int cards_found = 0;
	int err = 0;

	ndev = alloc_etherdev_mq(sizeof(struct ql_adapter),
			min(MAX_CPUS, (int)num_online_cpus()));
	if (!ndev)
		return -ENOMEM;

	err = ql_init_device(pdev, ndev, cards_found);
	if (err < 0) {
		free_netdev(ndev);
		return err;
	}

	qdev = netdev_priv(ndev);
	SET_NETDEV_DEV(ndev, &pdev->dev);
	ndev->features = (0
			  | NETIF_F_IP_CSUM
			  | NETIF_F_SG
			  | NETIF_F_TSO
			  | NETIF_F_TSO6
			  | NETIF_F_TSO_ECN
			  | NETIF_F_HW_VLAN_TX
			  | NETIF_F_HW_VLAN_RX | NETIF_F_HW_VLAN_FILTER);
	ndev->features |= NETIF_F_GRO;

	if (test_bit(QL_DMA64, &qdev->flags))
		ndev->features |= NETIF_F_HIGHDMA;

	/*
	 * Set up net_device structure.
	 */
	ndev->tx_queue_len = qdev->tx_ring_size;
	ndev->irq = pdev->irq;

	ndev->netdev_ops = &qlge_netdev_ops;
	SET_ETHTOOL_OPS(ndev, &qlge_ethtool_ops);
	ndev->watchdog_timeo = 10 * HZ;

	err = register_netdev(ndev);
	if (err) {
		dev_err(&pdev->dev, "net device registration failed.\n");
		ql_release_all(pdev);
		pci_disable_device(pdev);
		return err;
	}
	/* Start up the timer to trigger EEH if
	 * the bus goes dead
	 */
	init_timer_deferrable(&qdev->timer);
	qdev->timer.data = (unsigned long)qdev;
	qdev->timer.function = ql_timer;
	qdev->timer.expires = jiffies + (5*HZ);
	add_timer(&qdev->timer);
	ql_link_off(qdev);
	ql_display_dev_info(ndev);
	atomic_set(&qdev->lb_count, 0);
	cards_found++;
	return 0;
}

netdev_tx_t ql_lb_send(struct sk_buff *skb, struct net_device *ndev)
{
	return qlge_send(skb, ndev);
}

int ql_clean_lb_rx_ring(struct rx_ring *rx_ring, int budget)
{
	return ql_clean_inbound_rx_ring(rx_ring, budget);
}

static void __devexit qlge_remove(struct pci_dev *pdev)
{
	struct net_device *ndev = pci_get_drvdata(pdev);
	struct ql_adapter *qdev = netdev_priv(ndev);
	del_timer_sync(&qdev->timer);
	ql_cancel_all_work_sync(qdev);
	unregister_netdev(ndev);
	ql_release_all(pdev);
	pci_disable_device(pdev);
	free_netdev(ndev);
}

/* Clean up resources without touching hardware. */
static void ql_eeh_close(struct net_device *ndev)
{
	int i;
	struct ql_adapter *qdev = netdev_priv(ndev);

	if (netif_carrier_ok(ndev)) {
		netif_carrier_off(ndev);
		netif_stop_queue(ndev);
	}

	/* Disabling the timer */
	del_timer_sync(&qdev->timer);
	ql_cancel_all_work_sync(qdev);

	for (i = 0; i < qdev->rss_ring_count; i++)
		netif_napi_del(&qdev->rx_ring[i].napi);

	clear_bit(QL_ADAPTER_UP, &qdev->flags);
	ql_tx_ring_clean(qdev);
	ql_free_rx_buffers(qdev);
	ql_release_adapter_resources(qdev);
}

/*
 * This callback is called by the PCI subsystem whenever
 * a PCI bus error is detected.
 */
static pci_ers_result_t qlge_io_error_detected(struct pci_dev *pdev,
					       enum pci_channel_state state)
{
	struct net_device *ndev = pci_get_drvdata(pdev);
	struct ql_adapter *qdev = netdev_priv(ndev);

	switch (state) {
	case pci_channel_io_normal:
		return PCI_ERS_RESULT_CAN_RECOVER;
	case pci_channel_io_frozen:
		netif_device_detach(ndev);
		if (netif_running(ndev))
			ql_eeh_close(ndev);
		pci_disable_device(pdev);
		return PCI_ERS_RESULT_NEED_RESET;
	case pci_channel_io_perm_failure:
		dev_err(&pdev->dev,
			"%s: pci_channel_io_perm_failure.\n", __func__);
		ql_eeh_close(ndev);
		set_bit(QL_EEH_FATAL, &qdev->flags);
		return PCI_ERS_RESULT_DISCONNECT;
	}

	/* Request a slot reset. */
	return PCI_ERS_RESULT_NEED_RESET;
}

/*
 * This callback is called after the PCI buss has been reset.
 * Basically, this tries to restart the card from scratch.
 * This is a shortened version of the device probe/discovery code,
 * it resembles the first-half of the () routine.
 */
static pci_ers_result_t qlge_io_slot_reset(struct pci_dev *pdev)
{
	struct net_device *ndev = pci_get_drvdata(pdev);
	struct ql_adapter *qdev = netdev_priv(ndev);

	pdev->error_state = pci_channel_io_normal;

	pci_restore_state(pdev);
	if (pci_enable_device(pdev)) {
		netif_err(qdev, ifup, qdev->ndev,
			  "Cannot re-enable PCI device after reset.\n");
		return PCI_ERS_RESULT_DISCONNECT;
	}
	pci_set_master(pdev);

	if (ql_adapter_reset(qdev)) {
		netif_err(qdev, drv, qdev->ndev, "reset FAILED!\n");
		set_bit(QL_EEH_FATAL, &qdev->flags);
		return PCI_ERS_RESULT_DISCONNECT;
	}

	return PCI_ERS_RESULT_RECOVERED;
}

static void qlge_io_resume(struct pci_dev *pdev)
{
	struct net_device *ndev = pci_get_drvdata(pdev);
	struct ql_adapter *qdev = netdev_priv(ndev);
	int err = 0;

	if (netif_running(ndev)) {
		err = qlge_open(ndev);
		if (err) {
			netif_err(qdev, ifup, qdev->ndev,
				  "Device initialization failed after reset.\n");
			return;
		}
	} else {
		netif_err(qdev, ifup, qdev->ndev,
			  "Device was not running prior to EEH.\n");
	}
	mod_timer(&qdev->timer, jiffies + (5*HZ));
	netif_device_attach(ndev);
}

static struct pci_error_handlers qlge_err_handler = {
	.error_detected = qlge_io_error_detected,
	.slot_reset = qlge_io_slot_reset,
	.resume = qlge_io_resume,
};

static int qlge_suspend(struct pci_dev *pdev, pm_message_t state)
{
	struct net_device *ndev = pci_get_drvdata(pdev);
	struct ql_adapter *qdev = netdev_priv(ndev);
	int err;

	netif_device_detach(ndev);
	del_timer_sync(&qdev->timer);

	if (netif_running(ndev)) {
		err = ql_adapter_down(qdev);
		if (!err)
			return err;
	}

	ql_wol(qdev);
	err = pci_save_state(pdev);
	if (err)
		return err;

	pci_disable_device(pdev);

	pci_set_power_state(pdev, pci_choose_state(pdev, state));

	return 0;
}

#ifdef CONFIG_PM
static int qlge_resume(struct pci_dev *pdev)
{
	struct net_device *ndev = pci_get_drvdata(pdev);
	struct ql_adapter *qdev = netdev_priv(ndev);
	int err;

	pci_set_power_state(pdev, PCI_D0);
	pci_restore_state(pdev);
	err = pci_enable_device(pdev);
	if (err) {
		netif_err(qdev, ifup, qdev->ndev, "Cannot enable PCI device from suspend\n");
		return err;
	}
	pci_set_master(pdev);

	pci_enable_wake(pdev, PCI_D3hot, 0);
	pci_enable_wake(pdev, PCI_D3cold, 0);

	if (netif_running(ndev)) {
		err = ql_adapter_up(qdev);
		if (err)
			return err;
	}

	mod_timer(&qdev->timer, jiffies + (5*HZ));
	netif_device_attach(ndev);

	return 0;
}
#endif /* CONFIG_PM */

static void qlge_shutdown(struct pci_dev *pdev)
{
	qlge_suspend(pdev, PMSG_SUSPEND);
}

static struct pci_driver qlge_driver = {
	.name = DRV_NAME,
	.id_table = qlge_pci_tbl,
	.probe = qlge_probe,
	.remove = __devexit_p(qlge_remove),
#ifdef CONFIG_PM
	.suspend = qlge_suspend,
	.resume = qlge_resume,
#endif
	.shutdown = qlge_shutdown,
	.err_handler = &qlge_err_handler
};

static int __init qlge_init_module(void)
{
	return pci_register_driver(&qlge_driver);
}

static void __exit qlge_exit(void)
{
	pci_unregister_driver(&qlge_driver);
}

module_init(qlge_init_module);
module_exit(qlge_exit);<|MERGE_RESOLUTION|>--- conflicted
+++ resolved
@@ -4265,11 +4265,7 @@
 
 static void qlge_set_multicast_list(struct net_device *ndev)
 {
-<<<<<<< HEAD
-	struct ql_adapter *qdev = (struct ql_adapter *)netdev_priv(ndev);
-=======
 	struct ql_adapter *qdev = netdev_priv(ndev);
->>>>>>> 3cbea436
 	struct netdev_hw_addr *ha;
 	int i, status;
 
