--- conflicted
+++ resolved
@@ -1,10 +1,6 @@
 /* cnic_if.h: Broadcom CNIC core network driver.
  *
-<<<<<<< HEAD
- * Copyright (c) 2006-2010 Broadcom Corporation
-=======
  * Copyright (c) 2006-2011 Broadcom Corporation
->>>>>>> 3cbea436
  *
  * This program is free software; you can redistribute it and/or modify
  * it under the terms of the GNU General Public License as published by
@@ -16,13 +12,8 @@
 #ifndef CNIC_IF_H
 #define CNIC_IF_H
 
-<<<<<<< HEAD
-#define CNIC_MODULE_VERSION	"2.2.6"
-#define CNIC_MODULE_RELDATE	"Oct 12, 2010"
-=======
 #define CNIC_MODULE_VERSION	"2.2.12"
 #define CNIC_MODULE_RELDATE	"Jan 03, 2011"
->>>>>>> 3cbea436
 
 #define CNIC_ULP_RDMA		0
 #define CNIC_ULP_ISCSI		1
