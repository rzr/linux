/*
 * Linux ARCnet driver - COM20020 PCMCIA support
 * 
 * Written 1994-1999 by Avery Pennarun,
 *    based on an ISA version by David Woodhouse.
 * Derived from ibmtr_cs.c by Steve Kipisz (pcmcia-cs 3.1.4)
 *    which was derived from pcnet_cs.c by David Hinds.
 * Some additional portions derived from skeleton.c by Donald Becker.
 *
 * Special thanks to Contemporary Controls, Inc. (www.ccontrols.com)
 *  for sponsoring the further development of this driver.
 *
 * **********************
 *
 * The original copyright of skeleton.c was as follows:
 *
 * skeleton.c Written 1993 by Donald Becker.
 * Copyright 1993 United States Government as represented by the
 * Director, National Security Agency.  This software may only be used
 * and distributed according to the terms of the GNU General Public License as
 * modified by SRC, incorporated herein by reference.
 * 
 * **********************
 * Changes:
 * Arnaldo Carvalho de Melo <acme@conectiva.com.br> - 08/08/2000
 * - reorganize kmallocs in com20020_attach, checking all for failure
 *   and releasing the previous allocations if one fails
 * **********************
 * 
 * For more details, see drivers/net/arcnet.c
 *
 * **********************
 */
#include <linux/kernel.h>
#include <linux/init.h>
#include <linux/ptrace.h>
#include <linux/slab.h>
#include <linux/string.h>
#include <linux/timer.h>
#include <linux/delay.h>
#include <linux/module.h>
#include <linux/netdevice.h>
#include <linux/arcdevice.h>
#include <linux/com20020.h>

<<<<<<< HEAD
#include <pcmcia/cs.h>
=======
>>>>>>> 45f53cc9
#include <pcmcia/cistpl.h>
#include <pcmcia/ds.h>

#include <asm/io.h>
#include <asm/system.h>

#define VERSION "arcnet: COM20020 PCMCIA support loaded.\n"


static void regdump(struct net_device *dev)
{
#ifdef DEBUG
    int ioaddr = dev->base_addr;
    int count;
    
    netdev_dbg(dev, "register dump:\n");
    for (count = ioaddr; count < ioaddr + 16; count++)
    {
	if (!(count % 16))
	    pr_cont("%04X:", count);
	pr_cont(" %02X", inb(count));
    }
    pr_cont("\n");
    
    netdev_dbg(dev, "buffer0 dump:\n");
	/* set up the address register */
        count = 0;
	outb((count >> 8) | RDDATAflag | AUTOINCflag, _ADDR_HI);
	outb(count & 0xff, _ADDR_LO);
    
    for (count = 0; count < 256+32; count++)
    {
	if (!(count % 16))
	    pr_cont("%04X:", count);
	
	/* copy the data */
	pr_cont(" %02X", inb(_MEMDATA));
    }
    pr_cont("\n");
#endif
}



/*====================================================================*/

/* Parameters that can be set with 'insmod' */

static int node;
static int timeout = 3;
static int backplane;
static int clockp;
static int clockm;

module_param(node, int, 0);
module_param(timeout, int, 0);
module_param(backplane, int, 0);
module_param(clockp, int, 0);
module_param(clockm, int, 0);

MODULE_LICENSE("GPL");

/*====================================================================*/

static int com20020_config(struct pcmcia_device *link);
static void com20020_release(struct pcmcia_device *link);

static void com20020_detach(struct pcmcia_device *p_dev);

/*====================================================================*/

typedef struct com20020_dev_t {
    struct net_device       *dev;
} com20020_dev_t;

static int com20020_probe(struct pcmcia_device *p_dev)
{
    com20020_dev_t *info;
    struct net_device *dev;
    struct arcnet_local *lp;

    dev_dbg(&p_dev->dev, "com20020_attach()\n");

    /* Create new network device */
    info = kzalloc(sizeof(struct com20020_dev_t), GFP_KERNEL);
    if (!info)
	goto fail_alloc_info;

    dev = alloc_arcdev("");
    if (!dev)
	goto fail_alloc_dev;

    lp = netdev_priv(dev);
    lp->timeout = timeout;
    lp->backplane = backplane;
    lp->clockp = clockp;
    lp->clockm = clockm & 3;
    lp->hw.owner = THIS_MODULE;

    /* fill in our module parameters as defaults */
    dev->dev_addr[0] = node;

    p_dev->resource[0]->flags |= IO_DATA_PATH_WIDTH_8;
    p_dev->resource[0]->end = 16;
<<<<<<< HEAD
    p_dev->conf.Attributes = CONF_ENABLE_IRQ;
    p_dev->conf.IntType = INT_MEMORY_AND_IO;
=======
    p_dev->config_flags |= CONF_ENABLE_IRQ;
>>>>>>> 45f53cc9

    info->dev = dev;
    p_dev->priv = info;

    return com20020_config(p_dev);

fail_alloc_dev:
    kfree(info);
fail_alloc_info:
    return -ENOMEM;
} /* com20020_attach */

static void com20020_detach(struct pcmcia_device *link)
{
    struct com20020_dev_t *info = link->priv;
    struct net_device *dev = info->dev;

    dev_dbg(&link->dev, "detach...\n");

    dev_dbg(&link->dev, "com20020_detach\n");

    dev_dbg(&link->dev, "unregister...\n");

    unregister_netdev(dev);

    /*
     * this is necessary because we register our IRQ separately
     * from card services.
     */
    if (dev->irq)
	    free_irq(dev->irq, dev);

    com20020_release(link);

    /* Unlink device structure, free bits */
    dev_dbg(&link->dev, "unlinking...\n");
    if (link->priv)
    {
	dev = info->dev;
	if (dev)
	{
	    dev_dbg(&link->dev, "kfree...\n");
	    free_netdev(dev);
	}
	dev_dbg(&link->dev, "kfree2...\n");
	kfree(info);
    }

} /* com20020_detach */

static int com20020_config(struct pcmcia_device *link)
{
    struct arcnet_local *lp;
    com20020_dev_t *info;
    struct net_device *dev;
    int i, ret;
    int ioaddr;

    info = link->priv;
    dev = info->dev;

    dev_dbg(&link->dev, "config...\n");

    dev_dbg(&link->dev, "com20020_config\n");

    dev_dbg(&link->dev, "baseport1 is %Xh\n",
	    (unsigned int) link->resource[0]->start);

    i = -ENODEV;
    link->io_lines = 16;

    if (!link->resource[0]->start)
    {
	for (ioaddr = 0x100; ioaddr < 0x400; ioaddr += 0x10)
	{
	    link->resource[0]->start = ioaddr;
	    i = pcmcia_request_io(link);
	    if (i == 0)
		break;
	}
    }
    else
	i = pcmcia_request_io(link);
    
    if (i != 0)
    {
	dev_dbg(&link->dev, "requestIO failed totally!\n");
	goto failed;
    }
	
    ioaddr = dev->base_addr = link->resource[0]->start;
    dev_dbg(&link->dev, "got ioaddr %Xh\n", ioaddr);

    dev_dbg(&link->dev, "request IRQ %d\n",
	    link->irq);
    if (!link->irq)
    {
	dev_dbg(&link->dev, "requestIRQ failed totally!\n");
	goto failed;
    }

    dev->irq = link->irq;

    ret = pcmcia_enable_device(link);
    if (ret)
	    goto failed;

    if (com20020_check(dev))
    {
	regdump(dev);
	goto failed;
    }
    
    lp = netdev_priv(dev);
    lp->card_name = "PCMCIA COM20020";
    lp->card_flags = ARC_CAN_10MBIT; /* pretend all of them can 10Mbit */

    SET_NETDEV_DEV(dev, &link->dev);

    i = com20020_found(dev, 0);	/* calls register_netdev */
    
    if (i != 0) {
	dev_notice(&link->dev,
		   "com20020_found() failed\n");
	goto failed;
    }

    netdev_dbg(dev, "port %#3lx, irq %d\n",
	       dev->base_addr, dev->irq);
    return 0;

failed:
    dev_dbg(&link->dev, "com20020_config failed...\n");
    com20020_release(link);
    return -ENODEV;
} /* com20020_config */

static void com20020_release(struct pcmcia_device *link)
{
	dev_dbg(&link->dev, "com20020_release\n");
	pcmcia_disable_device(link);
}

static int com20020_suspend(struct pcmcia_device *link)
{
	com20020_dev_t *info = link->priv;
	struct net_device *dev = info->dev;

	if (link->open)
		netif_device_detach(dev);

	return 0;
}

static int com20020_resume(struct pcmcia_device *link)
{
	com20020_dev_t *info = link->priv;
	struct net_device *dev = info->dev;

	if (link->open) {
		int ioaddr = dev->base_addr;
		struct arcnet_local *lp = netdev_priv(dev);
		ARCRESET;
	}

	return 0;
}

static struct pcmcia_device_id com20020_ids[] = {
	PCMCIA_DEVICE_PROD_ID12("Contemporary Control Systems, Inc.",
			"PCM20 Arcnet Adapter", 0x59991666, 0x95dfffaf),
	PCMCIA_DEVICE_PROD_ID12("SoHard AG",
			"SH ARC PCMCIA", 0xf8991729, 0x69dff0c7),
	PCMCIA_DEVICE_NULL
};
MODULE_DEVICE_TABLE(pcmcia, com20020_ids);

static struct pcmcia_driver com20020_cs_driver = {
	.owner		= THIS_MODULE,
	.name		= "com20020_cs",
	.probe		= com20020_probe,
	.remove		= com20020_detach,
	.id_table	= com20020_ids,
	.suspend	= com20020_suspend,
	.resume		= com20020_resume,
};

static int __init init_com20020_cs(void)
{
	return pcmcia_register_driver(&com20020_cs_driver);
}

static void __exit exit_com20020_cs(void)
{
	pcmcia_unregister_driver(&com20020_cs_driver);
}

module_init(init_com20020_cs);
module_exit(exit_com20020_cs);<|MERGE_RESOLUTION|>--- conflicted
+++ resolved
@@ -43,10 +43,6 @@
 #include <linux/arcdevice.h>
 #include <linux/com20020.h>
 
-<<<<<<< HEAD
-#include <pcmcia/cs.h>
-=======
->>>>>>> 45f53cc9
 #include <pcmcia/cistpl.h>
 #include <pcmcia/ds.h>
 
@@ -151,12 +147,7 @@
 
     p_dev->resource[0]->flags |= IO_DATA_PATH_WIDTH_8;
     p_dev->resource[0]->end = 16;
-<<<<<<< HEAD
-    p_dev->conf.Attributes = CONF_ENABLE_IRQ;
-    p_dev->conf.IntType = INT_MEMORY_AND_IO;
-=======
     p_dev->config_flags |= CONF_ENABLE_IRQ;
->>>>>>> 45f53cc9
 
     info->dev = dev;
     p_dev->priv = info;
