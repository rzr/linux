--- conflicted
+++ resolved
@@ -240,17 +240,6 @@
 			new_state = 1;
 			switch (phydev->speed) {
 			case 1000:
-<<<<<<< HEAD
-				if (likely(priv->is_gmac))
-					ctrl &= ~priv->hw->link.port;
-				if (likely(priv->fix_mac_speed))
-					priv->fix_mac_speed(priv->bsp_priv,
-							    phydev->speed);
-				break;
-			case 100:
-			case 10:
-				if (priv->is_gmac) {
-=======
 				if (likely(priv->plat->has_gmac))
 					ctrl &= ~priv->hw->link.port;
 				stmmac_hw_fix_mac_speed(priv);
@@ -258,7 +247,6 @@
 			case 100:
 			case 10:
 				if (priv->plat->has_gmac) {
->>>>>>> 3cbea436
 					ctrl |= priv->hw->link.port;
 					if (phydev->speed == SPEED_100) {
 						ctrl |= priv->hw->link.speed;
@@ -268,13 +256,7 @@
 				} else {
 					ctrl &= ~priv->hw->link.port;
 				}
-<<<<<<< HEAD
-				if (likely(priv->fix_mac_speed))
-					priv->fix_mac_speed(priv->bsp_priv,
-							    phydev->speed);
-=======
 				stmmac_hw_fix_mac_speed(priv);
->>>>>>> 3cbea436
 				break;
 			default:
 				if (netif_msg_link(priv))
@@ -331,11 +313,7 @@
 		return 0;
 	}
 
-<<<<<<< HEAD
-	snprintf(bus_id, MII_BUS_ID_SIZE, "%x", priv->bus_id);
-=======
 	snprintf(bus_id, MII_BUS_ID_SIZE, "%x", priv->plat->bus_id);
->>>>>>> 3cbea436
 	snprintf(phy_id, MII_BUS_ID_SIZE + 3, PHY_ID_FMT, bus_id,
 		 priv->phy_addr);
 	pr_debug("stmmac_init_phy:  trying to attach to %s\n", phy_id);
@@ -582,11 +560,7 @@
  */
 static void stmmac_dma_operation_mode(struct stmmac_priv *priv)
 {
-<<<<<<< HEAD
-	if (likely((priv->tx_coe) && (!priv->no_csum_insertion))) {
-=======
 	if (likely((priv->plat->tx_coe) && (!priv->no_csum_insertion))) {
->>>>>>> 3cbea436
 		/* In case of GMAC, SF mode has to be enabled
 		 * to perform the TX COE. This depends on:
 		 * 1) TX COE if actually supported
@@ -848,11 +822,7 @@
 	init_dma_desc_rings(dev);
 
 	/* DMA initialization and SW reset */
-<<<<<<< HEAD
-	if (unlikely(priv->hw->dma->init(priv->ioaddr, priv->pbl,
-=======
 	if (unlikely(priv->hw->dma->init(priv->ioaddr, priv->plat->pbl,
->>>>>>> 3cbea436
 					 priv->dma_tx_phy,
 					 priv->dma_rx_phy) < 0)) {
 
@@ -863,23 +833,10 @@
 	/* Copy the MAC addr into the HW  */
 	priv->hw->mac->set_umac_addr(priv->ioaddr, dev->dev_addr, 0);
 	/* If required, perform hw setup of the bus. */
-<<<<<<< HEAD
-	if (priv->bus_setup)
-		priv->bus_setup(priv->ioaddr);
-	/* Initialize the MAC Core */
-	priv->hw->mac->core_init(priv->ioaddr);
-
-	priv->rx_coe = priv->hw->mac->rx_coe(priv->ioaddr);
-	if (priv->rx_coe)
-		pr_info("stmmac: Rx Checksum Offload Engine supported\n");
-	if (priv->tx_coe)
-		pr_info("\tTX Checksum insertion supported\n");
-=======
 	if (priv->plat->bus_setup)
 		priv->plat->bus_setup(priv->ioaddr);
 	/* Initialize the MAC Core */
 	priv->hw->mac->core_init(priv->ioaddr);
->>>>>>> 3cbea436
 
 	priv->rx_coe = priv->hw->mac->rx_coe(priv->ioaddr);
 	if (priv->rx_coe)
@@ -1091,12 +1048,8 @@
 		return stmmac_sw_tso(priv, skb);
 
 	if (likely((skb->ip_summed == CHECKSUM_PARTIAL))) {
-<<<<<<< HEAD
-		if (unlikely((!priv->tx_coe) || (priv->no_csum_insertion)))
-=======
 		if (unlikely((!priv->plat->tx_coe) ||
 			     (priv->no_csum_insertion)))
->>>>>>> 3cbea436
 			skb_checksum_help(skb);
 		else
 			csum_insertion = 1;
@@ -1424,11 +1377,7 @@
 	 * needs to have the Tx COE disabled for oversized frames
 	 * (due to limited buffer sizes). In this case we disable
 	 * the TX csum insertionin the TDES and not use SF. */
-<<<<<<< HEAD
-	if ((priv->bugged_jumbo) && (priv->dev->mtu > ETH_DATA_LEN))
-=======
 	if ((priv->plat->bugged_jumbo) && (priv->dev->mtu > ETH_DATA_LEN))
->>>>>>> 3cbea436
 		priv->no_csum_insertion = 1;
 	else
 		priv->no_csum_insertion = 0;
@@ -1448,11 +1397,7 @@
 		return IRQ_NONE;
 	}
 
-<<<<<<< HEAD
-	if (priv->is_gmac)
-=======
 	if (priv->plat->has_gmac)
->>>>>>> 3cbea436
 		/* To handle GMAC own interrupts */
 		priv->hw->mac->host_irq_status((void __iomem *) dev->base_addr);
 
@@ -1599,11 +1544,7 @@
 
 	struct mac_device_info *device;
 
-<<<<<<< HEAD
-	if (priv->is_gmac)
-=======
 	if (priv->plat->has_gmac)
->>>>>>> 3cbea436
 		device = dwmac1000_setup(priv->ioaddr);
 	else
 		device = dwmac100_setup(priv->ioaddr);
@@ -1611,11 +1552,7 @@
 	if (!device)
 		return -ENOMEM;
 
-<<<<<<< HEAD
-	if (priv->enh_desc) {
-=======
 	if (priv->plat->enh_desc) {
->>>>>>> 3cbea436
 		device->desc = &enh_desc_ops;
 		pr_info("\tEnhanced descriptor structure\n");
 	} else
@@ -1710,15 +1647,8 @@
 
 	pr_info("STMMAC driver:\n\tplatform registration... ");
 	res = platform_get_resource(pdev, IORESOURCE_MEM, 0);
-<<<<<<< HEAD
-	if (!res) {
-		ret = -ENODEV;
-		goto out;
-	}
-=======
 	if (!res)
 		return -ENODEV;
->>>>>>> 3cbea436
 	pr_info("\tdone!\n");
 
 	if (!request_mem_region(res->start, resource_size(res),
@@ -1758,19 +1688,9 @@
 	priv->device = &(pdev->dev);
 	priv->dev = ndev;
 	plat_dat = pdev->dev.platform_data;
-<<<<<<< HEAD
-	priv->bus_id = plat_dat->bus_id;
-	priv->pbl = plat_dat->pbl;	/* TLI */
-	priv->mii_clk_csr = plat_dat->clk_csr;
-	priv->tx_coe = plat_dat->tx_coe;
-	priv->bugged_jumbo = plat_dat->bugged_jumbo;
-	priv->is_gmac = plat_dat->has_gmac;	/* GMAC is on board */
-	priv->enh_desc = plat_dat->enh_desc;
-=======
 
 	priv->plat = plat_dat;
 
->>>>>>> 3cbea436
 	priv->ioaddr = addr;
 
 	/* PMT module is not integrated in all the MAC devices. */
@@ -1784,19 +1704,12 @@
 	/* Set the I/O base addr */
 	ndev->base_addr = (unsigned long)addr;
 
-<<<<<<< HEAD
-	/* Verify embedded resource for the platform */
-	ret = stmmac_claim_resource(pdev);
-	if (ret < 0)
-		goto out;
-=======
 	/* Custom initialisation */
 	if (priv->plat->init) {
 		ret = priv->plat->init(pdev);
 		if (unlikely(ret))
 			goto out_free_ndev;
 	}
->>>>>>> 3cbea436
 
 	/* MAC HW revice detection */
 	ret = stmmac_mac_device_setup(ndev);
@@ -1817,13 +1730,6 @@
 		goto out_unregister;
 	}
 
-<<<<<<< HEAD
-	priv->fix_mac_speed = plat_dat->fix_mac_speed;
-	priv->bus_setup = plat_dat->bus_setup;
-	priv->bsp_priv = plat_dat->bsp_priv;
-
-=======
->>>>>>> 3cbea436
 	pr_info("\t%s - (dev. name: %s - id: %d, IRQ #%d\n"
 	       "\tIO base addr: 0x%p)\n", ndev->name, pdev->name,
 	       pdev->id, ndev->irq, addr);
@@ -1836,15 +1742,6 @@
 	pr_debug("registered!\n");
 	return 0;
 
-<<<<<<< HEAD
-out:
-	if (ret < 0) {
-		platform_set_drvdata(pdev, NULL);
-		release_mem_region(res->start, resource_size(res));
-		if (addr != NULL)
-			iounmap(addr);
-	}
-=======
 out_unregister:
 	unregister_netdev(ndev);
 out_plat_exit:
@@ -1857,7 +1754,6 @@
 	iounmap(addr);
 out_release_region:
 	release_mem_region(res->start, resource_size(res));
->>>>>>> 3cbea436
 
 	return ret;
 }
@@ -1923,30 +1819,6 @@
 	if (likely(priv->tm->enable))
 		dis_ic = 1;
 #endif
-<<<<<<< HEAD
-		napi_disable(&priv->napi);
-
-		/* Stop TX/RX DMA */
-		priv->hw->dma->stop_tx(priv->ioaddr);
-		priv->hw->dma->stop_rx(priv->ioaddr);
-		/* Clear the Rx/Tx descriptors */
-		priv->hw->desc->init_rx_desc(priv->dma_rx, priv->dma_rx_size,
-					     dis_ic);
-		priv->hw->desc->init_tx_desc(priv->dma_tx, priv->dma_tx_size);
-
-		/* Enable Power down mode by programming the PMT regs */
-		if (device_can_wakeup(priv->device))
-			priv->hw->mac->pmt(priv->ioaddr, priv->wolopts);
-		else
-			stmmac_disable_mac(priv->ioaddr);
-	} else {
-		priv->shutdown = 1;
-		/* Although this can appear slightly redundant it actually
-		 * makes fast the standby operation and guarantees the driver
-		 * working if hibernation is on media. */
-		stmmac_release(dev);
-	}
-=======
 	napi_disable(&priv->napi);
 
 	/* Stop TX/RX DMA */
@@ -1962,7 +1834,6 @@
 		priv->hw->mac->pmt(priv->ioaddr, priv->wolopts);
 	else
 		stmmac_disable_mac(priv->ioaddr);
->>>>>>> 3cbea436
 
 	spin_unlock(&priv->lock);
 	return 0;
@@ -1970,27 +1841,12 @@
 
 static int stmmac_resume(struct device *dev)
 {
-<<<<<<< HEAD
-	struct net_device *dev = platform_get_drvdata(pdev);
-	struct stmmac_priv *priv = netdev_priv(dev);
-=======
 	struct net_device *ndev = dev_get_drvdata(dev);
 	struct stmmac_priv *priv = netdev_priv(ndev);
->>>>>>> 3cbea436
 
 	if (!netif_running(ndev))
 		return 0;
 
-<<<<<<< HEAD
-	if (priv->shutdown) {
-		/* Re-open the interface and re-init the MAC/DMA
-		   and the rings (i.e. on hibernation stage) */
-		stmmac_open(dev);
-		return 0;
-	}
-
-=======
->>>>>>> 3cbea436
 	spin_lock(&priv->lock);
 
 	/* Power Down bit, into the PM register, is cleared
@@ -1998,11 +1854,7 @@
 	 * is received. Anyway, it's better to manually clear
 	 * this bit because it can generate problems while resuming
 	 * from another devices (e.g. serial console). */
-<<<<<<< HEAD
-	if (device_can_wakeup(priv->device))
-=======
 	if (device_may_wakeup(priv->device))
->>>>>>> 3cbea436
 		priv->hw->mac->pmt(priv->ioaddr, 0);
 
 	netif_device_attach(ndev);
