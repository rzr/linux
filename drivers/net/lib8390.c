/* 8390.c: A general NS8390 ethernet driver core for linux. */
/*
	Written 1992-94 by Donald Becker.

	Copyright 1993 United States Government as represented by the
	Director, National Security Agency.

	This software may be used and distributed according to the terms
	of the GNU General Public License, incorporated herein by reference.

	The author may be reached as becker@scyld.com, or C/O
	Scyld Computing Corporation
	410 Severn Ave., Suite 210
	Annapolis MD 21403


  This is the chip-specific code for many 8390-based ethernet adaptors.
  This is not a complete driver, it must be combined with board-specific
  code such as ne.c, wd.c, 3c503.c, etc.

  Seeing how at least eight drivers use this code, (not counting the
  PCMCIA ones either) it is easy to break some card by what seems like
  a simple innocent change. Please contact me or Donald if you think
  you have found something that needs changing. -- PG


  Changelog:

  Paul Gortmaker	: remove set_bit lock, other cleanups.
  Paul Gortmaker	: add ei_get_8390_hdr() so we can pass skb's to
			  ei_block_input() for eth_io_copy_and_sum().
  Paul Gortmaker	: exchange static int ei_pingpong for a #define,
			  also add better Tx error handling.
  Paul Gortmaker	: rewrite Rx overrun handling as per NS specs.
  Alexey Kuznetsov	: use the 8390's six bit hash multicast filter.
  Paul Gortmaker	: tweak ANK's above multicast changes a bit.
  Paul Gortmaker	: update packet statistics for v2.1.x
  Alan Cox		: support arbitary stupid port mappings on the
  			  68K Macintosh. Support >16bit I/O spaces
  Paul Gortmaker	: add kmod support for auto-loading of the 8390
			  module by all drivers that require it.
  Alan Cox		: Spinlocking work, added 'BUG_83C690'
  Paul Gortmaker	: Separate out Tx timeout code from Tx path.
  Paul Gortmaker	: Remove old unused single Tx buffer code.
  Hayato Fujiwara	: Add m32r support.
  Paul Gortmaker	: use skb_padto() instead of stack scratch area

  Sources:
  The National Semiconductor LAN Databook, and the 3Com 3c503 databook.

  */

#include <linux/module.h>
#include <linux/kernel.h>
#include <linux/jiffies.h>
#include <linux/fs.h>
#include <linux/types.h>
#include <linux/string.h>
#include <linux/bitops.h>
#include <asm/system.h>
#include <asm/uaccess.h>
#include <asm/io.h>
#include <asm/irq.h>
#include <linux/delay.h>
#include <linux/errno.h>
#include <linux/fcntl.h>
#include <linux/in.h>
#include <linux/interrupt.h>
#include <linux/init.h>
#include <linux/crc32.h>

#include <linux/netdevice.h>
#include <linux/etherdevice.h>

#define NS8390_CORE
#include "8390.h"

#define BUG_83C690

/* These are the operational function interfaces to board-specific
   routines.
	void reset_8390(struct net_device *dev)
		Resets the board associated with DEV, including a hardware reset of
		the 8390.  This is only called when there is a transmit timeout, and
		it is always followed by 8390_init().
	void block_output(struct net_device *dev, int count, const unsigned char *buf,
					  int start_page)
		Write the COUNT bytes of BUF to the packet buffer at START_PAGE.  The
		"page" value uses the 8390's 256-byte pages.
	void get_8390_hdr(struct net_device *dev, struct e8390_hdr *hdr, int ring_page)
		Read the 4 byte, page aligned 8390 header. *If* there is a
		subsequent read, it will be of the rest of the packet.
	void block_input(struct net_device *dev, int count, struct sk_buff *skb, int ring_offset)
		Read COUNT bytes from the packet buffer into the skb data area. Start
		reading from RING_OFFSET, the address as the 8390 sees it.  This will always
		follow the read of the 8390 header.
*/
#define ei_reset_8390 (ei_local->reset_8390)
#define ei_block_output (ei_local->block_output)
#define ei_block_input (ei_local->block_input)
#define ei_get_8390_hdr (ei_local->get_8390_hdr)

/* use 0 for production, 1 for verification, >2 for debug */
#ifndef ei_debug
int ei_debug = 1;
#endif

/* Index to functions. */
static void ei_tx_intr(struct net_device *dev);
static void ei_tx_err(struct net_device *dev);
void ei_tx_timeout(struct net_device *dev);
static void ei_receive(struct net_device *dev);
static void ei_rx_overrun(struct net_device *dev);

/* Routines generic to NS8390-based boards. */
static void NS8390_trigger_send(struct net_device *dev, unsigned int length,
								int start_page);
static void do_set_multicast_list(struct net_device *dev);
static void __NS8390_init(struct net_device *dev, int startp);

/*
 *	SMP and the 8390 setup.
 *
 *	The 8390 isnt exactly designed to be multithreaded on RX/TX. There is
 *	a page register that controls bank and packet buffer access. We guard
 *	this with ei_local->page_lock. Nobody should assume or set the page other
 *	than zero when the lock is not held. Lock holders must restore page 0
 *	before unlocking. Even pure readers must take the lock to protect in
 *	page 0.
 *
 *	To make life difficult the chip can also be very slow. We therefore can't
 *	just use spinlocks. For the longer lockups we disable the irq the device
 *	sits on and hold the lock. We must hold the lock because there is a dual
 *	processor case other than interrupts (get stats/set multicast list in
 *	parallel with each other and transmit).
 *
 *	Note: in theory we can just disable the irq on the card _but_ there is
 *	a latency on SMP irq delivery. So we can easily go "disable irq" "sync irqs"
 *	enter lock, take the queued irq. So we waddle instead of flying.
 *
 *	Finally by special arrangement for the purpose of being generally
 *	annoying the transmit function is called bh atomic. That places
 *	restrictions on the user context callers as disable_irq won't save
 *	them.
 *
 *	Additional explanation of problems with locking by Alan Cox:
 *
 *	"The author (me) didn't use spin_lock_irqsave because the slowness of the
 *	card means that approach caused horrible problems like losing serial data
 *	at 38400 baud on some chips. Remember many 8390 nics on PCI were ISA
 *	chips with FPGA front ends.
 *
 *	Ok the logic behind the 8390 is very simple:
 *
 *	Things to know
 *		- IRQ delivery is asynchronous to the PCI bus
 *		- Blocking the local CPU IRQ via spin locks was too slow
 *		- The chip has register windows needing locking work
 *
 *	So the path was once (I say once as people appear to have changed it
 *	in the mean time and it now looks rather bogus if the changes to use
 *	disable_irq_nosync_irqsave are disabling the local IRQ)
 *
 *
 *		Take the page lock
 *		Mask the IRQ on chip
 *		Disable the IRQ (but not mask locally- someone seems to have
 *			broken this with the lock validator stuff)
 *			[This must be _nosync as the page lock may otherwise
 *				deadlock us]
 *		Drop the page lock and turn IRQs back on
 *
 *		At this point an existing IRQ may still be running but we can't
 *		get a new one
 *
 *		Take the lock (so we know the IRQ has terminated) but don't mask
 *	the IRQs on the processor
 *		Set irqlock [for debug]
 *
 *		Transmit (slow as ****)
 *
 *		re-enable the IRQ
 *
 *
 *	We have to use disable_irq because otherwise you will get delayed
 *	interrupts on the APIC bus deadlocking the transmit path.
 *
 *	Quite hairy but the chip simply wasn't designed for SMP and you can't
 *	even ACK an interrupt without risking corrupting other parallel
 *	activities on the chip." [lkml, 25 Jul 2007]
 */



/**
 * ei_open - Open/initialize the board.
 * @dev: network device to initialize
 *
 * This routine goes all-out, setting everything
 * up anew at each open, even though many of these registers should only
 * need to be set once at boot.
 */
static int __ei_open(struct net_device *dev)
{
	unsigned long flags;
	struct ei_device *ei_local = netdev_priv(dev);

	if (dev->watchdog_timeo <= 0)
		 dev->watchdog_timeo = TX_TIMEOUT;

	/*
	 *	Grab the page lock so we own the register set, then call
	 *	the init function.
	 */

      	spin_lock_irqsave(&ei_local->page_lock, flags);
	__NS8390_init(dev, 1);
	/* Set the flag before we drop the lock, That way the IRQ arrives
	   after its set and we get no silly warnings */
	netif_start_queue(dev);
      	spin_unlock_irqrestore(&ei_local->page_lock, flags);
	ei_local->irqlock = 0;
	return 0;
}

/**
 * ei_close - shut down network device
 * @dev: network device to close
 *
 * Opposite of ei_open(). Only used when "ifconfig <devname> down" is done.
 */
static int __ei_close(struct net_device *dev)
{
	struct ei_device *ei_local = netdev_priv(dev);
	unsigned long flags;

	/*
	 *	Hold the page lock during close
	 */

      	spin_lock_irqsave(&ei_local->page_lock, flags);
	__NS8390_init(dev, 0);
      	spin_unlock_irqrestore(&ei_local->page_lock, flags);
	netif_stop_queue(dev);
	return 0;
}

/**
 * ei_tx_timeout - handle transmit time out condition
 * @dev: network device which has apparently fallen asleep
 *
 * Called by kernel when device never acknowledges a transmit has
 * completed (or failed) - i.e. never posted a Tx related interrupt.
 */

static void __ei_tx_timeout(struct net_device *dev)
{
	unsigned long e8390_base = dev->base_addr;
<<<<<<< HEAD
	struct ei_device *ei_local = (struct ei_device *) netdev_priv(dev);
=======
	struct ei_device *ei_local = netdev_priv(dev);
>>>>>>> 3cbea436
	int txsr, isr, tickssofar = jiffies - dev_trans_start(dev);
	unsigned long flags;

	dev->stats.tx_errors++;

	spin_lock_irqsave(&ei_local->page_lock, flags);
	txsr = ei_inb(e8390_base+EN0_TSR);
	isr = ei_inb(e8390_base+EN0_ISR);
	spin_unlock_irqrestore(&ei_local->page_lock, flags);

	printk(KERN_DEBUG "%s: Tx timed out, %s TSR=%#2x, ISR=%#2x, t=%d.\n",
		dev->name, (txsr & ENTSR_ABT) ? "excess collisions." :
		(isr) ? "lost interrupt?" : "cable problem?", txsr, isr, tickssofar);

	if (!isr && !dev->stats.tx_packets)
	{
		/* The 8390 probably hasn't gotten on the cable yet. */
		ei_local->interface_num ^= 1;   /* Try a different xcvr.  */
	}

	/* Ugly but a reset can be slow, yet must be protected */

	disable_irq_nosync_lockdep(dev->irq);
	spin_lock(&ei_local->page_lock);

	/* Try to restart the card.  Perhaps the user has fixed something. */
	ei_reset_8390(dev);
	__NS8390_init(dev, 1);

	spin_unlock(&ei_local->page_lock);
	enable_irq_lockdep(dev->irq);
	netif_wake_queue(dev);
}

/**
 * ei_start_xmit - begin packet transmission
 * @skb: packet to be sent
 * @dev: network device to which packet is sent
 *
 * Sends a packet to an 8390 network device.
 */

static netdev_tx_t __ei_start_xmit(struct sk_buff *skb,
				   struct net_device *dev)
{
	unsigned long e8390_base = dev->base_addr;
	struct ei_device *ei_local = netdev_priv(dev);
	int send_length = skb->len, output_page;
	unsigned long flags;
	char buf[ETH_ZLEN];
	char *data = skb->data;

	if (skb->len < ETH_ZLEN) {
		memset(buf, 0, ETH_ZLEN);	/* more efficient than doing just the needed bits */
		memcpy(buf, data, skb->len);
		send_length = ETH_ZLEN;
		data = buf;
	}

	/* Mask interrupts from the ethercard.
	   SMP: We have to grab the lock here otherwise the IRQ handler
	   on another CPU can flip window and race the IRQ mask set. We end
	   up trashing the mcast filter not disabling irqs if we don't lock */

	spin_lock_irqsave(&ei_local->page_lock, flags);
	ei_outb_p(0x00, e8390_base + EN0_IMR);
	spin_unlock_irqrestore(&ei_local->page_lock, flags);


	/*
	 *	Slow phase with lock held.
	 */

	disable_irq_nosync_lockdep_irqsave(dev->irq, &flags);

	spin_lock(&ei_local->page_lock);

	ei_local->irqlock = 1;

	/*
	 * We have two Tx slots available for use. Find the first free
	 * slot, and then perform some sanity checks. With two Tx bufs,
	 * you get very close to transmitting back-to-back packets. With
	 * only one Tx buf, the transmitter sits idle while you reload the
	 * card, leaving a substantial gap between each transmitted packet.
	 */

	if (ei_local->tx1 == 0)
	{
		output_page = ei_local->tx_start_page;
		ei_local->tx1 = send_length;
		if (ei_debug  &&  ei_local->tx2 > 0)
			printk(KERN_DEBUG "%s: idle transmitter tx2=%d, lasttx=%d, txing=%d.\n",
				dev->name, ei_local->tx2, ei_local->lasttx, ei_local->txing);
	}
	else if (ei_local->tx2 == 0)
	{
		output_page = ei_local->tx_start_page + TX_PAGES/2;
		ei_local->tx2 = send_length;
		if (ei_debug  &&  ei_local->tx1 > 0)
			printk(KERN_DEBUG "%s: idle transmitter, tx1=%d, lasttx=%d, txing=%d.\n",
				dev->name, ei_local->tx1, ei_local->lasttx, ei_local->txing);
	}
	else
	{	/* We should never get here. */
		if (ei_debug)
			printk(KERN_DEBUG "%s: No Tx buffers free! tx1=%d tx2=%d last=%d\n",
				dev->name, ei_local->tx1, ei_local->tx2, ei_local->lasttx);
		ei_local->irqlock = 0;
		netif_stop_queue(dev);
		ei_outb_p(ENISR_ALL, e8390_base + EN0_IMR);
		spin_unlock(&ei_local->page_lock);
		enable_irq_lockdep_irqrestore(dev->irq, &flags);
		dev->stats.tx_errors++;
		return NETDEV_TX_BUSY;
	}

	/*
	 * Okay, now upload the packet and trigger a send if the transmitter
	 * isn't already sending. If it is busy, the interrupt handler will
	 * trigger the send later, upon receiving a Tx done interrupt.
	 */

	ei_block_output(dev, send_length, data, output_page);

	if (! ei_local->txing)
	{
		ei_local->txing = 1;
		NS8390_trigger_send(dev, send_length, output_page);
		if (output_page == ei_local->tx_start_page)
		{
			ei_local->tx1 = -1;
			ei_local->lasttx = -1;
		}
		else
		{
			ei_local->tx2 = -1;
			ei_local->lasttx = -2;
		}
	}
	else ei_local->txqueue++;

	if (ei_local->tx1  &&  ei_local->tx2)
		netif_stop_queue(dev);
	else
		netif_start_queue(dev);

	/* Turn 8390 interrupts back on. */
	ei_local->irqlock = 0;
	ei_outb_p(ENISR_ALL, e8390_base + EN0_IMR);

	spin_unlock(&ei_local->page_lock);
	enable_irq_lockdep_irqrestore(dev->irq, &flags);

	dev_kfree_skb (skb);
	dev->stats.tx_bytes += send_length;

	return NETDEV_TX_OK;
}

/**
 * ei_interrupt - handle the interrupts from an 8390
 * @irq: interrupt number
 * @dev_id: a pointer to the net_device
 *
 * Handle the ether interface interrupts. We pull packets from
 * the 8390 via the card specific functions and fire them at the networking
 * stack. We also handle transmit completions and wake the transmit path if
 * necessary. We also update the counters and do other housekeeping as
 * needed.
 */

static irqreturn_t __ei_interrupt(int irq, void *dev_id)
{
	struct net_device *dev = dev_id;
	unsigned long e8390_base = dev->base_addr;
	int interrupts, nr_serviced = 0;
	struct ei_device *ei_local = netdev_priv(dev);

	/*
	 *	Protect the irq test too.
	 */

	spin_lock(&ei_local->page_lock);

	if (ei_local->irqlock)
	{
		/*
		 * This might just be an interrupt for a PCI device sharing
		 * this line
		 */
		printk("%s: Interrupted while interrupts are masked!"
			   " isr=%#2x imr=%#2x.\n",
			   dev->name, ei_inb_p(e8390_base + EN0_ISR),
			   ei_inb_p(e8390_base + EN0_IMR));
		spin_unlock(&ei_local->page_lock);
		return IRQ_NONE;
	}

	/* Change to page 0 and read the intr status reg. */
	ei_outb_p(E8390_NODMA+E8390_PAGE0, e8390_base + E8390_CMD);
	if (ei_debug > 3)
		printk(KERN_DEBUG "%s: interrupt(isr=%#2.2x).\n", dev->name,
			   ei_inb_p(e8390_base + EN0_ISR));

	/* !!Assumption!! -- we stay in page 0.	 Don't break this. */
	while ((interrupts = ei_inb_p(e8390_base + EN0_ISR)) != 0 &&
	       ++nr_serviced < MAX_SERVICE)
	{
		if (!netif_running(dev)) {
			printk(KERN_WARNING "%s: interrupt from stopped card\n", dev->name);
			/* rmk - acknowledge the interrupts */
			ei_outb_p(interrupts, e8390_base + EN0_ISR);
			interrupts = 0;
			break;
		}
		if (interrupts & ENISR_OVER)
			ei_rx_overrun(dev);
		else if (interrupts & (ENISR_RX+ENISR_RX_ERR))
		{
			/* Got a good (?) packet. */
			ei_receive(dev);
		}
		/* Push the next to-transmit packet through. */
		if (interrupts & ENISR_TX)
			ei_tx_intr(dev);
		else if (interrupts & ENISR_TX_ERR)
			ei_tx_err(dev);

		if (interrupts & ENISR_COUNTERS)
		{
			dev->stats.rx_frame_errors += ei_inb_p(e8390_base + EN0_COUNTER0);
			dev->stats.rx_crc_errors   += ei_inb_p(e8390_base + EN0_COUNTER1);
			dev->stats.rx_missed_errors+= ei_inb_p(e8390_base + EN0_COUNTER2);
			ei_outb_p(ENISR_COUNTERS, e8390_base + EN0_ISR); /* Ack intr. */
		}

		/* Ignore any RDC interrupts that make it back to here. */
		if (interrupts & ENISR_RDC)
		{
			ei_outb_p(ENISR_RDC, e8390_base + EN0_ISR);
		}

		ei_outb_p(E8390_NODMA+E8390_PAGE0+E8390_START, e8390_base + E8390_CMD);
	}

	if (interrupts && ei_debug)
	{
		ei_outb_p(E8390_NODMA+E8390_PAGE0+E8390_START, e8390_base + E8390_CMD);
		if (nr_serviced >= MAX_SERVICE)
		{
			/* 0xFF is valid for a card removal */
			if(interrupts!=0xFF)
				printk(KERN_WARNING "%s: Too much work at interrupt, status %#2.2x\n",
				   dev->name, interrupts);
			ei_outb_p(ENISR_ALL, e8390_base + EN0_ISR); /* Ack. most intrs. */
		} else {
			printk(KERN_WARNING "%s: unknown interrupt %#2x\n", dev->name, interrupts);
			ei_outb_p(0xff, e8390_base + EN0_ISR); /* Ack. all intrs. */
		}
	}
	spin_unlock(&ei_local->page_lock);
	return IRQ_RETVAL(nr_serviced > 0);
}

#ifdef CONFIG_NET_POLL_CONTROLLER
static void __ei_poll(struct net_device *dev)
{
	disable_irq(dev->irq);
	__ei_interrupt(dev->irq, dev);
	enable_irq(dev->irq);
}
#endif

/**
 * ei_tx_err - handle transmitter error
 * @dev: network device which threw the exception
 *
 * A transmitter error has happened. Most likely excess collisions (which
 * is a fairly normal condition). If the error is one where the Tx will
 * have been aborted, we try and send another one right away, instead of
 * letting the failed packet sit and collect dust in the Tx buffer. This
 * is a much better solution as it avoids kernel based Tx timeouts, and
 * an unnecessary card reset.
 *
 * Called with lock held.
 */

static void ei_tx_err(struct net_device *dev)
{
	unsigned long e8390_base = dev->base_addr;
	/* ei_local is used on some platforms via the EI_SHIFT macro */
	struct ei_device *ei_local __maybe_unused = netdev_priv(dev);
	unsigned char txsr = ei_inb_p(e8390_base+EN0_TSR);
	unsigned char tx_was_aborted = txsr & (ENTSR_ABT+ENTSR_FU);

#ifdef VERBOSE_ERROR_DUMP
	printk(KERN_DEBUG "%s: transmitter error (%#2x): ", dev->name, txsr);
	if (txsr & ENTSR_ABT)
		printk("excess-collisions ");
	if (txsr & ENTSR_ND)
		printk("non-deferral ");
	if (txsr & ENTSR_CRS)
		printk("lost-carrier ");
	if (txsr & ENTSR_FU)
		printk("FIFO-underrun ");
	if (txsr & ENTSR_CDH)
		printk("lost-heartbeat ");
	printk("\n");
#endif

	ei_outb_p(ENISR_TX_ERR, e8390_base + EN0_ISR); /* Ack intr. */

	if (tx_was_aborted)
		ei_tx_intr(dev);
	else
	{
		dev->stats.tx_errors++;
		if (txsr & ENTSR_CRS) dev->stats.tx_carrier_errors++;
		if (txsr & ENTSR_CDH) dev->stats.tx_heartbeat_errors++;
		if (txsr & ENTSR_OWC) dev->stats.tx_window_errors++;
	}
}

/**
 * ei_tx_intr - transmit interrupt handler
 * @dev: network device for which tx intr is handled
 *
 * We have finished a transmit: check for errors and then trigger the next
 * packet to be sent. Called with lock held.
 */

static void ei_tx_intr(struct net_device *dev)
{
	unsigned long e8390_base = dev->base_addr;
	struct ei_device *ei_local = netdev_priv(dev);
	int status = ei_inb(e8390_base + EN0_TSR);

	ei_outb_p(ENISR_TX, e8390_base + EN0_ISR); /* Ack intr. */

	/*
	 * There are two Tx buffers, see which one finished, and trigger
	 * the send of another one if it exists.
	 */
	ei_local->txqueue--;

	if (ei_local->tx1 < 0)
	{
		if (ei_local->lasttx != 1 && ei_local->lasttx != -1)
			printk(KERN_ERR "%s: bogus last_tx_buffer %d, tx1=%d.\n",
				ei_local->name, ei_local->lasttx, ei_local->tx1);
		ei_local->tx1 = 0;
		if (ei_local->tx2 > 0)
		{
			ei_local->txing = 1;
			NS8390_trigger_send(dev, ei_local->tx2, ei_local->tx_start_page + 6);
			dev->trans_start = jiffies;
			ei_local->tx2 = -1,
			ei_local->lasttx = 2;
		}
		else ei_local->lasttx = 20, ei_local->txing = 0;
	}
	else if (ei_local->tx2 < 0)
	{
		if (ei_local->lasttx != 2  &&  ei_local->lasttx != -2)
			printk("%s: bogus last_tx_buffer %d, tx2=%d.\n",
				ei_local->name, ei_local->lasttx, ei_local->tx2);
		ei_local->tx2 = 0;
		if (ei_local->tx1 > 0)
		{
			ei_local->txing = 1;
			NS8390_trigger_send(dev, ei_local->tx1, ei_local->tx_start_page);
			dev->trans_start = jiffies;
			ei_local->tx1 = -1;
			ei_local->lasttx = 1;
		}
		else
			ei_local->lasttx = 10, ei_local->txing = 0;
	}
//	else printk(KERN_WARNING "%s: unexpected TX-done interrupt, lasttx=%d.\n",
//			dev->name, ei_local->lasttx);

	/* Minimize Tx latency: update the statistics after we restart TXing. */
	if (status & ENTSR_COL)
		dev->stats.collisions++;
	if (status & ENTSR_PTX)
		dev->stats.tx_packets++;
	else
	{
		dev->stats.tx_errors++;
		if (status & ENTSR_ABT)
		{
			dev->stats.tx_aborted_errors++;
			dev->stats.collisions += 16;
		}
		if (status & ENTSR_CRS)
			dev->stats.tx_carrier_errors++;
		if (status & ENTSR_FU)
			dev->stats.tx_fifo_errors++;
		if (status & ENTSR_CDH)
			dev->stats.tx_heartbeat_errors++;
		if (status & ENTSR_OWC)
			dev->stats.tx_window_errors++;
	}
	netif_wake_queue(dev);
}

/**
 * ei_receive - receive some packets
 * @dev: network device with which receive will be run
 *
 * We have a good packet(s), get it/them out of the buffers.
 * Called with lock held.
 */

static void ei_receive(struct net_device *dev)
{
	unsigned long e8390_base = dev->base_addr;
	struct ei_device *ei_local = netdev_priv(dev);
	unsigned char rxing_page, this_frame, next_frame;
	unsigned short current_offset;
	int rx_pkt_count = 0;
	struct e8390_pkt_hdr rx_frame;
	int num_rx_pages = ei_local->stop_page-ei_local->rx_start_page;

	while (++rx_pkt_count < 10)
	{
		int pkt_len, pkt_stat;

		/* Get the rx page (incoming packet pointer). */
		ei_outb_p(E8390_NODMA+E8390_PAGE1, e8390_base + E8390_CMD);
		rxing_page = ei_inb_p(e8390_base + EN1_CURPAG);
		ei_outb_p(E8390_NODMA+E8390_PAGE0, e8390_base + E8390_CMD);

		/* Remove one frame from the ring.  Boundary is always a page behind. */
		this_frame = ei_inb_p(e8390_base + EN0_BOUNDARY) + 1;
		if (this_frame >= ei_local->stop_page)
			this_frame = ei_local->rx_start_page;

		/* Someday we'll omit the previous, iff we never get this message.
		   (There is at least one clone claimed to have a problem.)

		   Keep quiet if it looks like a card removal. One problem here
		   is that some clones crash in roughly the same way.
		 */
		if (ei_debug > 0  &&  this_frame != ei_local->current_page && (this_frame!=0x0 || rxing_page!=0xFF))
			printk(KERN_ERR "%s: mismatched read page pointers %2x vs %2x.\n",
				   dev->name, this_frame, ei_local->current_page);

		if (this_frame == rxing_page)	/* Read all the frames? */
			break;				/* Done for now */

		current_offset = this_frame << 8;
		ei_get_8390_hdr(dev, &rx_frame, this_frame);

		pkt_len = rx_frame.count - sizeof(struct e8390_pkt_hdr);
		pkt_stat = rx_frame.status;

		next_frame = this_frame + 1 + ((pkt_len+4)>>8);

		/* Check for bogosity warned by 3c503 book: the status byte is never
		   written.  This happened a lot during testing! This code should be
		   cleaned up someday. */
		if (rx_frame.next != next_frame &&
		    rx_frame.next != next_frame + 1 &&
		    rx_frame.next != next_frame - num_rx_pages &&
		    rx_frame.next != next_frame + 1 - num_rx_pages) {
			ei_local->current_page = rxing_page;
			ei_outb(ei_local->current_page-1, e8390_base+EN0_BOUNDARY);
			dev->stats.rx_errors++;
			continue;
		}

		if (pkt_len < 60  ||  pkt_len > 1518)
		{
			if (ei_debug)
				printk(KERN_DEBUG "%s: bogus packet size: %d, status=%#2x nxpg=%#2x.\n",
					   dev->name, rx_frame.count, rx_frame.status,
					   rx_frame.next);
			dev->stats.rx_errors++;
			dev->stats.rx_length_errors++;
		}
		 else if ((pkt_stat & 0x0F) == ENRSR_RXOK)
		{
			struct sk_buff *skb;

			skb = dev_alloc_skb(pkt_len+2);
			if (skb == NULL)
			{
				if (ei_debug > 1)
					printk(KERN_DEBUG "%s: Couldn't allocate a sk_buff of size %d.\n",
						   dev->name, pkt_len);
				dev->stats.rx_dropped++;
				break;
			}
			else
			{
				skb_reserve(skb,2);	/* IP headers on 16 byte boundaries */
				skb_put(skb, pkt_len);	/* Make room */
				ei_block_input(dev, pkt_len, skb, current_offset + sizeof(rx_frame));
				skb->protocol=eth_type_trans(skb,dev);
				netif_rx(skb);
				dev->stats.rx_packets++;
				dev->stats.rx_bytes += pkt_len;
				if (pkt_stat & ENRSR_PHY)
					dev->stats.multicast++;
			}
		}
		else
		{
			if (ei_debug)
				printk(KERN_DEBUG "%s: bogus packet: status=%#2x nxpg=%#2x size=%d\n",
					   dev->name, rx_frame.status, rx_frame.next,
					   rx_frame.count);
			dev->stats.rx_errors++;
			/* NB: The NIC counts CRC, frame and missed errors. */
			if (pkt_stat & ENRSR_FO)
				dev->stats.rx_fifo_errors++;
		}
		next_frame = rx_frame.next;

		/* This _should_ never happen: it's here for avoiding bad clones. */
		if (next_frame >= ei_local->stop_page) {
			printk("%s: next frame inconsistency, %#2x\n", dev->name,
				   next_frame);
			next_frame = ei_local->rx_start_page;
		}
		ei_local->current_page = next_frame;
		ei_outb_p(next_frame-1, e8390_base+EN0_BOUNDARY);
	}

	/* We used to also ack ENISR_OVER here, but that would sometimes mask
	   a real overrun, leaving the 8390 in a stopped state with rec'vr off. */
	ei_outb_p(ENISR_RX+ENISR_RX_ERR, e8390_base+EN0_ISR);
}

/**
 * ei_rx_overrun - handle receiver overrun
 * @dev: network device which threw exception
 *
 * We have a receiver overrun: we have to kick the 8390 to get it started
 * again. Problem is that you have to kick it exactly as NS prescribes in
 * the updated datasheets, or "the NIC may act in an unpredictable manner."
 * This includes causing "the NIC to defer indefinitely when it is stopped
 * on a busy network."  Ugh.
 * Called with lock held. Don't call this with the interrupts off or your
 * computer will hate you - it takes 10ms or so.
 */

static void ei_rx_overrun(struct net_device *dev)
{
	unsigned long e8390_base = dev->base_addr;
	unsigned char was_txing, must_resend = 0;
	/* ei_local is used on some platforms via the EI_SHIFT macro */
	struct ei_device *ei_local __maybe_unused = netdev_priv(dev);

	/*
	 * Record whether a Tx was in progress and then issue the
	 * stop command.
	 */
	was_txing = ei_inb_p(e8390_base+E8390_CMD) & E8390_TRANS;
	ei_outb_p(E8390_NODMA+E8390_PAGE0+E8390_STOP, e8390_base+E8390_CMD);

	if (ei_debug > 1)
		printk(KERN_DEBUG "%s: Receiver overrun.\n", dev->name);
	dev->stats.rx_over_errors++;

	/*
	 * Wait a full Tx time (1.2ms) + some guard time, NS says 1.6ms total.
	 * Early datasheets said to poll the reset bit, but now they say that
	 * it "is not a reliable indicator and subsequently should be ignored."
	 * We wait at least 10ms.
	 */

	mdelay(10);

	/*
	 * Reset RBCR[01] back to zero as per magic incantation.
	 */
	ei_outb_p(0x00, e8390_base+EN0_RCNTLO);
	ei_outb_p(0x00, e8390_base+EN0_RCNTHI);

	/*
	 * See if any Tx was interrupted or not. According to NS, this
	 * step is vital, and skipping it will cause no end of havoc.
	 */

	if (was_txing)
	{
		unsigned char tx_completed = ei_inb_p(e8390_base+EN0_ISR) & (ENISR_TX+ENISR_TX_ERR);
		if (!tx_completed)
			must_resend = 1;
	}

	/*
	 * Have to enter loopback mode and then restart the NIC before
	 * you are allowed to slurp packets up off the ring.
	 */
	ei_outb_p(E8390_TXOFF, e8390_base + EN0_TXCR);
	ei_outb_p(E8390_NODMA + E8390_PAGE0 + E8390_START, e8390_base + E8390_CMD);

	/*
	 * Clear the Rx ring of all the debris, and ack the interrupt.
	 */
	ei_receive(dev);
	ei_outb_p(ENISR_OVER, e8390_base+EN0_ISR);

	/*
	 * Leave loopback mode, and resend any packet that got stopped.
	 */
	ei_outb_p(E8390_TXCONFIG, e8390_base + EN0_TXCR);
	if (must_resend)
    		ei_outb_p(E8390_NODMA + E8390_PAGE0 + E8390_START + E8390_TRANS, e8390_base + E8390_CMD);
}

/*
 *	Collect the stats. This is called unlocked and from several contexts.
 */

static struct net_device_stats *__ei_get_stats(struct net_device *dev)
{
	unsigned long ioaddr = dev->base_addr;
	struct ei_device *ei_local = netdev_priv(dev);
	unsigned long flags;

	/* If the card is stopped, just return the present stats. */
	if (!netif_running(dev))
		return &dev->stats;

	spin_lock_irqsave(&ei_local->page_lock,flags);
	/* Read the counter registers, assuming we are in page 0. */
	dev->stats.rx_frame_errors += ei_inb_p(ioaddr + EN0_COUNTER0);
	dev->stats.rx_crc_errors   += ei_inb_p(ioaddr + EN0_COUNTER1);
	dev->stats.rx_missed_errors+= ei_inb_p(ioaddr + EN0_COUNTER2);
	spin_unlock_irqrestore(&ei_local->page_lock, flags);

	return &dev->stats;
}

/*
 * Form the 64 bit 8390 multicast table from the linked list of addresses
 * associated with this dev structure.
 */

static inline void make_mc_bits(u8 *bits, struct net_device *dev)
{
	struct netdev_hw_addr *ha;

	netdev_for_each_mc_addr(ha, dev) {
		u32 crc = ether_crc(ETH_ALEN, ha->addr);
		/*
		 * The 8390 uses the 6 most significant bits of the
		 * CRC to index the multicast table.
		 */
		bits[crc>>29] |= (1<<((crc>>26)&7));
	}
}

/**
 * do_set_multicast_list - set/clear multicast filter
 * @dev: net device for which multicast filter is adjusted
 *
 *	Set or clear the multicast filter for this adaptor. May be called
 *	from a BH in 2.1.x. Must be called with lock held.
 */

static void do_set_multicast_list(struct net_device *dev)
{
	unsigned long e8390_base = dev->base_addr;
	int i;
	struct ei_device *ei_local = netdev_priv(dev);

	if (!(dev->flags&(IFF_PROMISC|IFF_ALLMULTI)))
	{
		memset(ei_local->mcfilter, 0, 8);
		if (!netdev_mc_empty(dev))
			make_mc_bits(ei_local->mcfilter, dev);
	}
	else
		memset(ei_local->mcfilter, 0xFF, 8);	/* mcast set to accept-all */

	/*
	 * DP8390 manuals don't specify any magic sequence for altering
	 * the multicast regs on an already running card. To be safe, we
	 * ensure multicast mode is off prior to loading up the new hash
	 * table. If this proves to be not enough, we can always resort
	 * to stopping the NIC, loading the table and then restarting.
	 *
	 * Bug Alert!  The MC regs on the SMC 83C690 (SMC Elite and SMC
	 * Elite16) appear to be write-only. The NS 8390 data sheet lists
	 * them as r/w so this is a bug.  The SMC 83C790 (SMC Ultra and
	 * Ultra32 EISA) appears to have this bug fixed.
	 */

	if (netif_running(dev))
		ei_outb_p(E8390_RXCONFIG, e8390_base + EN0_RXCR);
	ei_outb_p(E8390_NODMA + E8390_PAGE1, e8390_base + E8390_CMD);
	for(i = 0; i < 8; i++)
	{
		ei_outb_p(ei_local->mcfilter[i], e8390_base + EN1_MULT_SHIFT(i));
#ifndef BUG_83C690
		if(ei_inb_p(e8390_base + EN1_MULT_SHIFT(i))!=ei_local->mcfilter[i])
			printk(KERN_ERR "Multicast filter read/write mismap %d\n",i);
#endif
	}
	ei_outb_p(E8390_NODMA + E8390_PAGE0, e8390_base + E8390_CMD);

  	if(dev->flags&IFF_PROMISC)
  		ei_outb_p(E8390_RXCONFIG | 0x18, e8390_base + EN0_RXCR);
	else if (dev->flags & IFF_ALLMULTI || !netdev_mc_empty(dev))
  		ei_outb_p(E8390_RXCONFIG | 0x08, e8390_base + EN0_RXCR);
  	else
  		ei_outb_p(E8390_RXCONFIG, e8390_base + EN0_RXCR);
 }

/*
 *	Called without lock held. This is invoked from user context and may
 *	be parallel to just about everything else. Its also fairly quick and
 *	not called too often. Must protect against both bh and irq users
 */

static void __ei_set_multicast_list(struct net_device *dev)
{
	unsigned long flags;
	struct ei_device *ei_local = netdev_priv(dev);

	spin_lock_irqsave(&ei_local->page_lock, flags);
	do_set_multicast_list(dev);
	spin_unlock_irqrestore(&ei_local->page_lock, flags);
}

/**
 * ethdev_setup - init rest of 8390 device struct
 * @dev: network device structure to init
 *
 * Initialize the rest of the 8390 device structure.  Do NOT __init
 * this, as it is used by 8390 based modular drivers too.
 */

static void ethdev_setup(struct net_device *dev)
{
	struct ei_device *ei_local = netdev_priv(dev);
	if (ei_debug > 1)
		printk(version);

	ether_setup(dev);

	spin_lock_init(&ei_local->page_lock);
}

/**
 * alloc_ei_netdev - alloc_etherdev counterpart for 8390
 * @size: extra bytes to allocate
 *
 * Allocate 8390-specific net_device.
 */
static struct net_device *____alloc_ei_netdev(int size)
{
	return alloc_netdev(sizeof(struct ei_device) + size, "eth%d",
				ethdev_setup);
}




/* This page of functions should be 8390 generic */
/* Follow National Semi's recommendations for initializing the "NIC". */

/**
 * NS8390_init - initialize 8390 hardware
 * @dev: network device to initialize
 * @startp: boolean.  non-zero value to initiate chip processing
 *
 *	Must be called with lock held.
 */

static void __NS8390_init(struct net_device *dev, int startp)
{
	unsigned long e8390_base = dev->base_addr;
	struct ei_device *ei_local = netdev_priv(dev);
	int i;
	int endcfg = ei_local->word16
	    ? (0x48 | ENDCFG_WTS | (ei_local->bigendian ? ENDCFG_BOS : 0))
	    : 0x48;

	if(sizeof(struct e8390_pkt_hdr)!=4)
    		panic("8390.c: header struct mispacked\n");
	/* Follow National Semi's recommendations for initing the DP83902. */
	ei_outb_p(E8390_NODMA+E8390_PAGE0+E8390_STOP, e8390_base+E8390_CMD); /* 0x21 */
	ei_outb_p(endcfg, e8390_base + EN0_DCFG);	/* 0x48 or 0x49 */
	/* Clear the remote byte count registers. */
	ei_outb_p(0x00,  e8390_base + EN0_RCNTLO);
	ei_outb_p(0x00,  e8390_base + EN0_RCNTHI);
	/* Set to monitor and loopback mode -- this is vital!. */
	ei_outb_p(E8390_RXOFF, e8390_base + EN0_RXCR); /* 0x20 */
	ei_outb_p(E8390_TXOFF, e8390_base + EN0_TXCR); /* 0x02 */
	/* Set the transmit page and receive ring. */
	ei_outb_p(ei_local->tx_start_page, e8390_base + EN0_TPSR);
	ei_local->tx1 = ei_local->tx2 = 0;
	ei_outb_p(ei_local->rx_start_page, e8390_base + EN0_STARTPG);
	ei_outb_p(ei_local->stop_page-1, e8390_base + EN0_BOUNDARY);	/* 3c503 says 0x3f,NS0x26*/
	ei_local->current_page = ei_local->rx_start_page;		/* assert boundary+1 */
	ei_outb_p(ei_local->stop_page, e8390_base + EN0_STOPPG);
	/* Clear the pending interrupts and mask. */
	ei_outb_p(0xFF, e8390_base + EN0_ISR);
	ei_outb_p(0x00,  e8390_base + EN0_IMR);

	/* Copy the station address into the DS8390 registers. */

	ei_outb_p(E8390_NODMA + E8390_PAGE1 + E8390_STOP, e8390_base+E8390_CMD); /* 0x61 */
	for(i = 0; i < 6; i++)
	{
		ei_outb_p(dev->dev_addr[i], e8390_base + EN1_PHYS_SHIFT(i));
		if (ei_debug > 1 && ei_inb_p(e8390_base + EN1_PHYS_SHIFT(i))!=dev->dev_addr[i])
			printk(KERN_ERR "Hw. address read/write mismap %d\n",i);
	}

	ei_outb_p(ei_local->rx_start_page, e8390_base + EN1_CURPAG);
	ei_outb_p(E8390_NODMA+E8390_PAGE0+E8390_STOP, e8390_base+E8390_CMD);

	ei_local->tx1 = ei_local->tx2 = 0;
	ei_local->txing = 0;

	if (startp)
	{
		ei_outb_p(0xff,  e8390_base + EN0_ISR);
		ei_outb_p(ENISR_ALL,  e8390_base + EN0_IMR);
		ei_outb_p(E8390_NODMA+E8390_PAGE0+E8390_START, e8390_base+E8390_CMD);
		ei_outb_p(E8390_TXCONFIG, e8390_base + EN0_TXCR); /* xmit on. */
		/* 3c503 TechMan says rxconfig only after the NIC is started. */
		ei_outb_p(E8390_RXCONFIG, e8390_base + EN0_RXCR); /* rx on,  */
		do_set_multicast_list(dev);	/* (re)load the mcast table */
	}
}

/* Trigger a transmit start, assuming the length is valid.
   Always called with the page lock held */

static void NS8390_trigger_send(struct net_device *dev, unsigned int length,
								int start_page)
{
	unsigned long e8390_base = dev->base_addr;
 	struct ei_device *ei_local __attribute((unused)) = netdev_priv(dev);

	ei_outb_p(E8390_NODMA+E8390_PAGE0, e8390_base+E8390_CMD);

	if (ei_inb_p(e8390_base + E8390_CMD) & E8390_TRANS)
	{
		printk(KERN_WARNING "%s: trigger_send() called with the transmitter busy.\n",
			dev->name);
		return;
	}
	ei_outb_p(length & 0xff, e8390_base + EN0_TCNTLO);
	ei_outb_p(length >> 8, e8390_base + EN0_TCNTHI);
	ei_outb_p(start_page, e8390_base + EN0_TPSR);
	ei_outb_p(E8390_NODMA+E8390_TRANS+E8390_START, e8390_base+E8390_CMD);
}<|MERGE_RESOLUTION|>--- conflicted
+++ resolved
@@ -256,11 +256,7 @@
 static void __ei_tx_timeout(struct net_device *dev)
 {
 	unsigned long e8390_base = dev->base_addr;
-<<<<<<< HEAD
-	struct ei_device *ei_local = (struct ei_device *) netdev_priv(dev);
-=======
 	struct ei_device *ei_local = netdev_priv(dev);
->>>>>>> 3cbea436
 	int txsr, isr, tickssofar = jiffies - dev_trans_start(dev);
 	unsigned long flags;
 
