--- conflicted
+++ resolved
@@ -43,10 +43,6 @@
 obj-$(CONFIG_PARPORT)		+= parport/
 obj-y				+= base/ block/ misc/ mfd/ media/
 obj-y				+= i2c/
-<<<<<<< HEAD
-obj-y				+= cbus/
-=======
->>>>>>> 09326670
 obj-$(CONFIG_NUBUS)		+= nubus/
 obj-y				+= macintosh/
 obj-$(CONFIG_IDE)		+= ide/
