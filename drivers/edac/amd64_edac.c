--- conflicted
+++ resolved
@@ -15,7 +15,6 @@
 
 static struct msr __percpu *msrs;
 
-<<<<<<< HEAD
 /*
  * count successfully initialized driver instances for setup_pci_device()
  */
@@ -24,38 +23,6 @@
 /* Per-node driver instances */
 static struct mem_ctl_info **mcis;
 static struct ecc_settings **ecc_stngs;
-
-=======
->>>>>>> 105e53f8
-/*
- * count successfully initialized driver instances for setup_pci_device()
- */
-static atomic_t drv_instances = ATOMIC_INIT(0);
-
-<<<<<<< HEAD
-static int ddr2_dbam[] = { [0]		= 128,
-			   [1]		= 256,
-			   [2 ... 4]	= 512,
-			   [5 ... 6]	= 1024,
-			   [7 ... 8]	= 2048,
-			   [9 ... 10]	= 4096,
-			   [11]		= 8192,
-};
-
-static int ddr3_dbam[] = { [0]		= -1,
-			   [1]		= 256,
-			   [2]		= 512,
-			   [3 ... 4]	= -1,
-			   [5 ... 6]	= 1024,
-			   [7 ... 8]	= 2048,
-			   [9 ... 10]	= 4096,
-			   [11]		= 8192,
-};
-=======
-/* Per-node driver instances */
-static struct mem_ctl_info **mcis;
-static struct ecc_settings **ecc_stngs;
->>>>>>> 105e53f8
 
 /*
  * Valid scrub rates for the K8 hardware memory scrubber. We map the scrubbing
@@ -64,11 +31,6 @@
  *
  *FIXME: Produce a better mapping/linearisation.
  */
-<<<<<<< HEAD
-
-
-=======
->>>>>>> 105e53f8
 struct scrubrate {
        u32 scrubval;           /* bit pattern for scrub rate */
        u32 bandwidth;          /* bandwidth consumed (bytes/sec) */
@@ -225,26 +187,18 @@
 	if (scrubval)
 		return scrubrates[i].bandwidth;
 
-	if (scrubval)
-		return scrubrates[i].bandwidth;
-
 	return 0;
 }
 
 static int amd64_set_scrub_rate(struct mem_ctl_info *mci, u32 bw)
 {
 	struct amd64_pvt *pvt = mci->pvt_info;
-<<<<<<< HEAD
-
-	return __amd64_set_scrub_rate(pvt->F3, bw, pvt->min_scrubrate);
-=======
 	u32 min_scrubrate = 0x5;
 
 	if (boot_cpu_data.x86 == 0xf)
 		min_scrubrate = 0x0;
 
 	return __amd64_set_scrub_rate(pvt->F3, bw, min_scrubrate);
->>>>>>> 105e53f8
 }
 
 static int amd64_get_scrub_rate(struct mem_ctl_info *mci)
@@ -253,19 +207,10 @@
 	u32 scrubval = 0;
 	int i, retval = -EINVAL;
 
-<<<<<<< HEAD
-	amd64_read_pci_cfg(pvt->F3, K8_SCRCTRL, &scrubval);
+	amd64_read_pci_cfg(pvt->F3, SCRCTRL, &scrubval);
 
 	scrubval = scrubval & 0x001F;
 
-	amd64_debug("pci-read, sdram scrub control value: %d\n", scrubval);
-
-=======
-	amd64_read_pci_cfg(pvt->F3, SCRCTRL, &scrubval);
-
-	scrubval = scrubval & 0x001F;
-
->>>>>>> 105e53f8
 	for (i = 0; i < ARRAY_SIZE(scrubrates); i++) {
 		if (scrubrates[i].scrubval == scrubval) {
 			retval = scrubrates[i].bandwidth;
@@ -273,27 +218,6 @@
 		}
 	}
 	return retval;
-<<<<<<< HEAD
-}
-
-/* Map from a CSROW entry to the mask entry that operates on it */
-static inline u32 amd64_map_to_dcs_mask(struct amd64_pvt *pvt, int csrow)
-{
-	if (boot_cpu_data.x86 == 0xf && pvt->ext_model < K8_REV_F)
-		return csrow;
-	else
-		return csrow >> 1;
-}
-
-/* return the 'base' address the i'th CS entry of the 'dct' DRAM controller */
-static u32 amd64_get_dct_base(struct amd64_pvt *pvt, int dct, int csrow)
-{
-	if (dct == 0)
-		return pvt->dcsb0[csrow];
-	else
-		return pvt->dcsb1[csrow];
-=======
->>>>>>> 105e53f8
 }
 
 /*
@@ -823,14 +747,6 @@
 
 static int get_channel_from_ecc_syndrome(struct mem_ctl_info *, u16);
 
-<<<<<<< HEAD
-static u16 extract_syndrome(struct err_regs *err)
-{
-	return ((err->nbsh >> 15) & 0xff) | ((err->nbsl >> 16) & 0xff00);
-}
-
-=======
->>>>>>> 105e53f8
 /*
  * Determine if the DIMMs have ECC enabled. ECC is enabled ONLY if all the DIMMs
  * are ECC capable.
@@ -904,40 +820,13 @@
 	if (boot_cpu_data.x86 == 0xf)
 		return;
 
-<<<<<<< HEAD
-	amd64_info("using %s syndromes.\n", ((pvt->syn_type == 8) ? "x8" : "x4"));
-=======
 	amd64_debug_display_dimm_sizes(pvt, 1);
 
 	amd64_info("using %s syndromes.\n", ((pvt->ecc_sym_sz == 8) ? "x8" : "x4"));
->>>>>>> 105e53f8
 
 	/* Only if NOT ganged does dclr1 have valid info */
 	if (!dct_ganging_enabled(pvt))
 		amd64_dump_dramcfg_low(pvt->dclr1, 1);
-<<<<<<< HEAD
-
-	/*
-	 * Determine if ganged and then dump memory sizes for first controller,
-	 * and if NOT ganged dump info for 2nd controller.
-	 */
-	ganged = dct_ganging_enabled(pvt);
-
-	amd64_debug_display_dimm_sizes(0, pvt);
-
-	if (!ganged)
-		amd64_debug_display_dimm_sizes(1, pvt);
-}
-
-/* Read in both of DBAM registers */
-static void amd64_read_dbam_reg(struct amd64_pvt *pvt)
-{
-	amd64_read_pci_cfg(pvt->F2, DBAM0, &pvt->dbam0);
-
-	if (boot_cpu_data.x86 >= 0x10)
-		amd64_read_pci_cfg(pvt->F2, DBAM1, &pvt->dbam1);
-=======
->>>>>>> 105e53f8
 }
 
 /*
@@ -949,17 +838,8 @@
 		pvt->csels[0].b_cnt = pvt->csels[1].b_cnt = 8;
 		pvt->csels[0].m_cnt = pvt->csels[1].m_cnt = 8;
 	} else {
-<<<<<<< HEAD
-		pvt->dcsb_base		= REV_F_F1Xh_DCSB_BASE_BITS;
-		pvt->dcsm_mask		= REV_F_F1Xh_DCSM_MASK_BITS;
-		pvt->dcs_mask_notused	= REV_F_F1Xh_DCS_NOTUSED_BITS;
-		pvt->dcs_shift		= REV_F_F1Xh_DCS_SHIFT;
-		pvt->cs_count		= 8;
-		pvt->num_dcsm		= 4;
-=======
 		pvt->csels[0].b_cnt = pvt->csels[1].b_cnt = 8;
 		pvt->csels[0].m_cnt = pvt->csels[1].m_cnt = 4;
->>>>>>> 105e53f8
 	}
 }
 
@@ -972,42 +852,6 @@
 
 	prep_chip_selects(pvt);
 
-<<<<<<< HEAD
-	for (cs = 0; cs < pvt->cs_count; cs++) {
-		reg = K8_DCSB0 + (cs * 4);
-		if (!amd64_read_pci_cfg(pvt->F2, reg, &pvt->dcsb0[cs]))
-			debugf0("  DCSB0[%d]=0x%08x reg: F2x%x\n",
-				cs, pvt->dcsb0[cs], reg);
-
-		/* If DCT are NOT ganged, then read in DCT1's base */
-		if (boot_cpu_data.x86 >= 0x10 && !dct_ganging_enabled(pvt)) {
-			reg = F10_DCSB1 + (cs * 4);
-			if (!amd64_read_pci_cfg(pvt->F2, reg,
-						&pvt->dcsb1[cs]))
-				debugf0("  DCSB1[%d]=0x%08x reg: F2x%x\n",
-					cs, pvt->dcsb1[cs], reg);
-		} else {
-			pvt->dcsb1[cs] = 0;
-		}
-	}
-
-	for (cs = 0; cs < pvt->num_dcsm; cs++) {
-		reg = K8_DCSM0 + (cs * 4);
-		if (!amd64_read_pci_cfg(pvt->F2, reg, &pvt->dcsm0[cs]))
-			debugf0("    DCSM0[%d]=0x%08x reg: F2x%x\n",
-				cs, pvt->dcsm0[cs], reg);
-
-		/* If DCT are NOT ganged, then read in DCT1's mask */
-		if (boot_cpu_data.x86 >= 0x10 && !dct_ganging_enabled(pvt)) {
-			reg = F10_DCSM1 + (cs * 4);
-			if (!amd64_read_pci_cfg(pvt->F2, reg,
-						&pvt->dcsm1[cs]))
-				debugf0("    DCSM1[%d]=0x%08x reg: F2x%x\n",
-					cs, pvt->dcsm1[cs], reg);
-		} else {
-			pvt->dcsm1[cs] = 0;
-		}
-=======
 	for_each_chip_select(cs, 0, pvt) {
 		int reg0   = DCSB0 + (cs * 4);
 		int reg1   = DCSB1 + (cs * 4);
@@ -1042,7 +886,6 @@
 		if (!amd64_read_dct_pci_cfg(pvt, reg1, mask1))
 			debugf0("    DCSM1[%d]=0x%08x reg: F2x%x\n",
 				cs, *mask1, reg1);
->>>>>>> 105e53f8
 	}
 }
 
@@ -1070,23 +913,11 @@
 /* Get the number of DCT channels the memory controller is using. */
 static int k8_early_channel_count(struct amd64_pvt *pvt)
 {
-<<<<<<< HEAD
-	int flag, err = 0;
-
-	err = amd64_read_pci_cfg(pvt->F2, F10_DCLR_0, &pvt->dclr0);
-	if (err)
-		return err;
-
-	if (pvt->ext_model >= K8_REV_F)
-		/* RevF (NPT) and later */
-		flag = pvt->dclr0 & F10_WIDTH_128;
-=======
 	int flag;
 
 	if (pvt->ext_model >= K8_REV_F)
 		/* RevF (NPT) and later */
 		flag = pvt->dclr0 & WIDTH_128;
->>>>>>> 105e53f8
 	else
 		/* RevE and earlier */
 		flag = pvt->dclr0 & REVE_WIDTH_128;
@@ -1164,22 +995,14 @@
 	struct cpuinfo_x86 *c = &boot_cpu_data;
 	int off = range << 3;
 
-<<<<<<< HEAD
-	amd64_read_pci_cfg(pvt->F1, K8_DRAM_BASE_LOW + off, &low);
-=======
 	amd64_read_pci_cfg(pvt->F1, DRAM_BASE_LO + off,  &pvt->ranges[range].base.lo);
 	amd64_read_pci_cfg(pvt->F1, DRAM_LIMIT_LO + off, &pvt->ranges[range].lim.lo);
->>>>>>> 105e53f8
 
 	if (c->x86 == 0xf)
 		return;
 
-<<<<<<< HEAD
-	amd64_read_pci_cfg(pvt->F1, K8_DRAM_LIMIT_LOW + off, &low);
-=======
 	if (!dram_rw(pvt, range))
 		return;
->>>>>>> 105e53f8
 
 	amd64_read_pci_cfg(pvt->F1, DRAM_BASE_HI + off,  &pvt->ranges[range].base.hi);
 	amd64_read_pci_cfg(pvt->F1, DRAM_LIMIT_HI + off, &pvt->ranges[range].lim.hi);
@@ -1336,14 +1159,8 @@
 	 * is more than just one DIMM present in unganged mode. Need to check
 	 * both controllers since DIMMs can be placed in either one.
 	 */
-<<<<<<< HEAD
-	for (i = 0; i < ARRAY_SIZE(dbams); i++) {
-		if (amd64_read_pci_cfg(pvt->F2, dbams[i], &dbam))
-			goto err_reg;
-=======
 	for (i = 0; i < 2; i++) {
 		u32 dbam = (i ? pvt->dbam1 : pvt->dbam0);
->>>>>>> 105e53f8
 
 		for (j = 0; j < 4; j++) {
 			if (DBAM_DIMM(j, dbam) > 0) {
@@ -1377,13 +1194,6 @@
 	else
 		shift = (i + 1) >> 1;
 
-<<<<<<< HEAD
-static u64 f10_get_error_address(struct mem_ctl_info *mci,
-			struct err_regs *info)
-{
-	return (((u64) (info->nbeah & 0xffff)) << 32) +
-			(info->nbeal & ~0x01);
-=======
 	if (cs_size != -1)
 		cs_size = (128 * (1 << !!dct_width)) << shift;
 
@@ -1401,7 +1211,6 @@
 		return ddr3_cs_size(cs_mode, dclr & WIDTH_128);
 	else
 		return ddr2_cs_size(cs_mode, dclr & WIDTH_128);
->>>>>>> 105e53f8
 }
 
 /*
@@ -1410,65 +1219,16 @@
 static int f15_dbam_to_chip_select(struct amd64_pvt *pvt, u8 dct,
 				   unsigned cs_mode)
 {
-<<<<<<< HEAD
-	u32 high_offset, low_offset, high_base, low_base, high_limit, low_limit;
-
-	low_offset = K8_DRAM_BASE_LOW + (dram << 3);
-	high_offset = F10_DRAM_BASE_HIGH + (dram << 3);
-
-	/* read the 'raw' DRAM BASE Address register */
-	amd64_read_pci_cfg(pvt->F1, low_offset, &low_base);
-	amd64_read_pci_cfg(pvt->F1, high_offset, &high_base);
-
-	/* Extract parts into separate data entries */
-	pvt->dram_rw_en[dram] = (low_base & 0x3);
-
-	if (pvt->dram_rw_en[dram] == 0)
-		return;
-
-	pvt->dram_IntlvEn[dram] = (low_base >> 8) & 0x7;
-
-	pvt->dram_base[dram] = (((u64)high_base & 0x000000FF) << 40) |
-			       (((u64)low_base  & 0xFFFF0000) << 8);
-
-	low_offset = K8_DRAM_LIMIT_LOW + (dram << 3);
-	high_offset = F10_DRAM_LIMIT_HIGH + (dram << 3);
-
-	/* read the 'raw' LIMIT registers */
-	amd64_read_pci_cfg(pvt->F1, low_offset, &low_limit);
-	amd64_read_pci_cfg(pvt->F1, high_offset, &high_limit);
-
-	pvt->dram_DstNode[dram] = (low_limit & 0x7);
-	pvt->dram_IntlvSel[dram] = (low_limit >> 8) & 0x7;
-
-	/*
-	 * Extract address values and form a LIMIT address. Limit is the HIGHEST
-	 * memory location of the region, so low 24 bits need to be all ones.
-	 */
-	pvt->dram_limit[dram] = (((u64)high_limit & 0x000000FF) << 40) |
-				(((u64) low_limit & 0xFFFF0000) << 8) |
-				0x00FFFFFF;
-=======
 	WARN_ON(cs_mode > 12);
 
 	return ddr3_cs_size(cs_mode, false);
->>>>>>> 105e53f8
 }
 
 static void read_dram_ctl_register(struct amd64_pvt *pvt)
 {
 
-<<<<<<< HEAD
-	if (!amd64_read_pci_cfg(pvt->F2, F10_DCTL_SEL_LOW,
-				&pvt->dram_ctl_select_low)) {
-		debugf0("F2x110 (DCTL Sel. Low): 0x%08x, "
-			"High range addresses at: 0x%x\n",
-			pvt->dram_ctl_select_low,
-			dct_sel_baseaddr(pvt));
-=======
 	if (boot_cpu_data.x86 == 0xf)
 		return;
->>>>>>> 105e53f8
 
 	if (!amd64_read_dct_pci_cfg(pvt, DCT_SEL_LO, &pvt->dct_sel_lo)) {
 		debugf0("F2x110 (DCTSelLow): 0x%08x, High range addrs at: 0x%x\n",
@@ -1492,12 +1252,7 @@
 			dct_sel_interleave_addr(pvt));
 	}
 
-<<<<<<< HEAD
-	amd64_read_pci_cfg(pvt->F2, F10_DCTL_SEL_HIGH,
-			   &pvt->dram_ctl_select_high);
-=======
 	amd64_read_dct_pci_cfg(pvt, DCT_SEL_HI, &pvt->dct_sel_hi);
->>>>>>> 105e53f8
 }
 
 /*
@@ -1692,10 +1447,6 @@
 	     (tmp_addr < rgn_size)))
 		return sys_addr ^ (u64)swap_base << 27;
 
-<<<<<<< HEAD
-	if (intlv_en &&
-	    (intlv_sel != ((sys_addr >> 12) & intlv_en)))
-=======
 	return sys_addr;
 }
 
@@ -1721,7 +1472,6 @@
 	    sys_addr < BIT_64(32)) {
 		amd64_warn("Huh? Address is in the MMIO hole: 0x%016llx\n",
 			    sys_addr);
->>>>>>> 105e53f8
 		return -EINVAL;
 	}
 
@@ -1913,8 +1663,6 @@
 		.ctl_name = "F10h",
 		.f1_id = PCI_DEVICE_ID_AMD_10H_NB_MAP,
 		.f3_id = PCI_DEVICE_ID_AMD_10H_NB_MISC,
-<<<<<<< HEAD
-=======
 		.ops = {
 			.early_channel_count	= f1x_early_channel_count,
 			.map_sysaddr_to_csrow	= f1x_map_sysaddr_to_csrow,
@@ -1926,7 +1674,6 @@
 		.ctl_name = "F15h",
 		.f1_id = PCI_DEVICE_ID_AMD_15H_NB_F1,
 		.f3_id = PCI_DEVICE_ID_AMD_15H_NB_F3,
->>>>>>> 105e53f8
 		.ops = {
 			.early_channel_count	= f1x_early_channel_count,
 			.map_sysaddr_to_csrow	= f1x_map_sysaddr_to_csrow,
@@ -2110,11 +1857,7 @@
 					  ARRAY_SIZE(x4_vectors),
 					  pvt->ecc_sym_sz);
 	else {
-<<<<<<< HEAD
-		amd64_warn("Illegal syndrome type: %u\n", pvt->syn_type);
-=======
 		amd64_warn("Illegal syndrome type: %u\n", pvt->ecc_sym_sz);
->>>>>>> 105e53f8
 		return err_sym;
 	}
 
@@ -2132,11 +1875,7 @@
 	u16 syndrome;
 
 	/* Ensure that the Error Address is VALID */
-<<<<<<< HEAD
-	if (!(info->nbsh & K8_NBSH_VALID_ERROR_ADDR)) {
-=======
 	if (!(m->status & MCI_STATUS_ADDRV)) {
->>>>>>> 105e53f8
 		amd64_mc_err(mci, "HW has no ERROR_ADDRESS available\n");
 		edac_mc_handle_ce_no_info(mci, EDAC_MOD_STR);
 		return;
@@ -2160,11 +1899,7 @@
 
 	log_mci = mci;
 
-<<<<<<< HEAD
-	if (!(info->nbsh & K8_NBSH_VALID_ERROR_ADDR)) {
-=======
 	if (!(m->status & MCI_STATUS_ADDRV)) {
->>>>>>> 105e53f8
 		amd64_mc_err(mci, "HW has no ERROR_ADDRESS available\n");
 		edac_mc_handle_ue_no_info(log_mci, EDAC_MOD_STR);
 		return;
@@ -2200,15 +1935,9 @@
 static inline void __amd64_decode_bus_error(struct mem_ctl_info *mci,
 					    struct mce *m)
 {
-<<<<<<< HEAD
-	u16 ec = EC(info->nbsl);
-	u8 xec = XEC(info->nbsl, 0x1f);
-	int ecc_type = (info->nbsh >> 13) & 0x3;
-=======
 	u16 ec = EC(m->status);
 	u8 xec = XEC(m->status, 0x1f);
 	u8 ecc_type = (m->status >> 45) & 0x3;
->>>>>>> 105e53f8
 
 	/* Bail early out if this was an 'observed' error */
 	if (PP(ec) == NBSL_PP_OBS)
@@ -2227,28 +1956,6 @@
 void amd64_decode_bus_error(int node_id, struct mce *m, u32 nbcfg)
 {
 	struct mem_ctl_info *mci = mcis[node_id];
-<<<<<<< HEAD
-	struct err_regs regs;
-
-	regs.nbsl  = (u32) m->status;
-	regs.nbsh  = (u32)(m->status >> 32);
-	regs.nbeal = (u32) m->addr;
-	regs.nbeah = (u32)(m->addr >> 32);
-	regs.nbcfg = nbcfg;
-
-	__amd64_decode_bus_error(mci, &regs);
-
-	/*
-	 * Check the UE bit of the NB status high register, if set generate some
-	 * logs. If NOT a GART error, then process the event as a NO-INFO event.
-	 * If it was a GART error, skip that process.
-	 *
-	 * FIXME: this should go somewhere else, if at all.
-	 */
-	if (regs.nbsh & K8_NBSH_UC_ERR && !report_gart_errors)
-		edac_mc_handle_ue_no_info(mci, "UE bit is set");
-=======
->>>>>>> 105e53f8
 
 	__amd64_decode_bus_error(mci, m);
 }
@@ -2319,13 +2026,9 @@
 	} else
 		debugf0("  TOP_MEM2 disabled.\n");
 
-<<<<<<< HEAD
-	amd64_read_pci_cfg(pvt->F3, K8_NBCAP, &pvt->nbcap);
-=======
 	amd64_read_pci_cfg(pvt->F3, NBCAP, &pvt->nbcap);
 
 	read_dram_ctl_register(pvt);
->>>>>>> 105e53f8
 
 	for (range = 0; range < DRAM_RANGES; range++) {
 		u8 rw;
@@ -2352,22 +2055,6 @@
 
 	read_dct_base_mask(pvt);
 
-<<<<<<< HEAD
-	amd64_read_pci_cfg(pvt->F1, K8_DHAR, &pvt->dhar);
-	amd64_read_dbam_reg(pvt);
-
-	amd64_read_pci_cfg(pvt->F3, F10_ONLINE_SPARE, &pvt->online_spare);
-
-	amd64_read_pci_cfg(pvt->F2, F10_DCLR_0, &pvt->dclr0);
-	amd64_read_pci_cfg(pvt->F2, F10_DCHR_0, &pvt->dchr0);
-
-	if (boot_cpu_data.x86 >= 0x10) {
-		if (!dct_ganging_enabled(pvt)) {
-			amd64_read_pci_cfg(pvt->F2, F10_DCLR_1, &pvt->dclr1);
-			amd64_read_pci_cfg(pvt->F2, F10_DCHR_1, &pvt->dchr1);
-		}
-		amd64_read_pci_cfg(pvt->F3, EXT_NB_MCA_CFG, &tmp);
-=======
 	amd64_read_pci_cfg(pvt->F1, DHAR, &pvt->dhar);
 	amd64_read_dct_pci_cfg(pvt, DBAM0, &pvt->dbam0);
 
@@ -2379,7 +2066,6 @@
 	if (!dct_ganging_enabled(pvt)) {
 		amd64_read_dct_pci_cfg(pvt, DCLR1, &pvt->dclr1);
 		amd64_read_dct_pci_cfg(pvt, DCHR1, &pvt->dchr1);
->>>>>>> 105e53f8
 	}
 
 	pvt->ecc_sym_sz = 4;
@@ -2465,20 +2151,6 @@
 {
 	struct csrow_info *csrow;
 	struct amd64_pvt *pvt = mci->pvt_info;
-<<<<<<< HEAD
-	u64 input_addr_min, input_addr_max, sys_addr;
-	u32 val;
-	int i, empty = 1;
-
-	amd64_read_pci_cfg(pvt->F3, K8_NBCFG, &val);
-
-	pvt->nbcfg = val;
-	pvt->ctl_error_info.nbcfg = val;
-
-	debugf0("node %d, NBCFG=0x%08x[ChipKillEccCap: %d|DramEccEn: %d]\n",
-		pvt->mc_node_id, val,
-		!!(val & K8_NBCFG_CHIPKILL), !!(val & K8_NBCFG_ECC_ENABLE));
-=======
 	u64 input_addr_min, input_addr_max, sys_addr, base, mask;
 	u32 val;
 	int i, empty = 1;
@@ -2490,7 +2162,6 @@
 	debugf0("node %d, NBCFG=0x%08x[ChipKillEccCap: %d|DramEccEn: %d]\n",
 		pvt->mc_node_id, val,
 		!!(val & NBCFG_CHIPKILL), !!(val & NBCFG_ECC_ENABLE));
->>>>>>> 105e53f8
 
 	for_each_chip_select(i, 0, pvt) {
 		csrow = &mci->csrows[i];
@@ -2606,11 +2277,7 @@
 		struct msr *reg = per_cpu_ptr(msrs, cpu);
 
 		if (on) {
-<<<<<<< HEAD
-			if (reg->l & K8_MSR_MCGCTL_NBE)
-=======
 			if (reg->l & MSR_MCGCTL_NBE)
->>>>>>> 105e53f8
 				s->flags.nb_mce_enable = 1;
 
 			reg->l |= MSR_MCGCTL_NBE;
@@ -2619,11 +2286,7 @@
 			 * Turn off NB MCE reporting only when it was off before
 			 */
 			if (!s->flags.nb_mce_enable)
-<<<<<<< HEAD
-				reg->l &= ~K8_MSR_MCGCTL_NBE;
-=======
 				reg->l &= ~MSR_MCGCTL_NBE;
->>>>>>> 105e53f8
 		}
 	}
 	wrmsr_on_cpus(cmask, MSR_IA32_MCG_CTL, msrs);
@@ -2637,54 +2300,19 @@
 				       struct pci_dev *F3)
 {
 	bool ret = true;
-<<<<<<< HEAD
-	u32 value, mask = K8_NBCTL_CECCEn | K8_NBCTL_UECCEn;
+	u32 value, mask = 0x3;		/* UECC/CECC enable */
 
 	if (toggle_ecc_err_reporting(s, nid, ON)) {
 		amd64_warn("Error enabling ECC reporting over MCGCTL!\n");
 		return false;
 	}
 
-	amd64_read_pci_cfg(F3, K8_NBCTL, &value);
-
-	/* turn on UECCEn and CECCEn bits */
-=======
-	u32 value, mask = 0x3;		/* UECC/CECC enable */
-
-	if (toggle_ecc_err_reporting(s, nid, ON)) {
-		amd64_warn("Error enabling ECC reporting over MCGCTL!\n");
-		return false;
-	}
-
 	amd64_read_pci_cfg(F3, NBCTL, &value);
 
->>>>>>> 105e53f8
 	s->old_nbctl   = value & mask;
 	s->nbctl_valid = true;
 
 	value |= mask;
-<<<<<<< HEAD
-	pci_write_config_dword(F3, K8_NBCTL, value);
-
-	amd64_read_pci_cfg(F3, K8_NBCFG, &value);
-
-	debugf0("1: node %d, NBCFG=0x%08x[ChipKillEccCap: %d|DramEccEn: %d]\n",
-		nid, value,
-		!!(value & K8_NBCFG_CHIPKILL), !!(value & K8_NBCFG_ECC_ENABLE));
-
-	if (!(value & K8_NBCFG_ECC_ENABLE)) {
-		amd64_warn("DRAM ECC disabled on this node, enabling...\n");
-
-		s->flags.nb_ecc_prev = 0;
-
-		/* Attempt to turn on DRAM ECC Enable */
-		value |= K8_NBCFG_ECC_ENABLE;
-		pci_write_config_dword(F3, K8_NBCFG, value);
-
-		amd64_read_pci_cfg(F3, K8_NBCFG, &value);
-
-		if (!(value & K8_NBCFG_ECC_ENABLE)) {
-=======
 	amd64_write_pci_cfg(F3, NBCTL, value);
 
 	amd64_read_pci_cfg(F3, NBCFG, &value);
@@ -2704,7 +2332,6 @@
 		amd64_read_pci_cfg(F3, NBCFG, &value);
 
 		if (!(value & NBCFG_ECC_ENABLE)) {
->>>>>>> 105e53f8
 			amd64_warn("Hardware rejected DRAM ECC enable,"
 				   "check memory DIMM configuration.\n");
 			ret = false;
@@ -2715,14 +2342,8 @@
 		s->flags.nb_ecc_prev = 1;
 	}
 
-<<<<<<< HEAD
-	debugf0("2: node %d, NBCFG=0x%08x[ChipKillEccCap: %d|DramEccEn: %d]\n",
-		nid, value,
-		!!(value & K8_NBCFG_CHIPKILL), !!(value & K8_NBCFG_ECC_ENABLE));
-=======
 	debugf0("2: node %d, NBCFG=0x%08x[DramEccEn: %d]\n",
 		nid, value, !!(value & NBCFG_ECC_ENABLE));
->>>>>>> 105e53f8
 
 	return ret;
 }
@@ -2732,22 +2353,6 @@
 {
 	u32 value, mask = 0x3;		/* UECC/CECC enable */
 
-<<<<<<< HEAD
-	if (!s->nbctl_valid)
-		return;
-
-	amd64_read_pci_cfg(F3, K8_NBCTL, &value);
-	value &= ~mask;
-	value |= s->old_nbctl;
-
-	pci_write_config_dword(F3, K8_NBCTL, value);
-
-	/* restore previous BIOS DRAM ECC "off" setting we force-enabled */
-	if (!s->flags.nb_ecc_prev) {
-		amd64_read_pci_cfg(F3, K8_NBCFG, &value);
-		value &= ~K8_NBCFG_ECC_ENABLE;
-		pci_write_config_dword(F3, K8_NBCFG, value);
-=======
 
 	if (!s->nbctl_valid)
 		return;
@@ -2763,7 +2368,6 @@
 		amd64_read_pci_cfg(F3, NBCFG, &value);
 		value &= ~NBCFG_ECC_ENABLE;
 		amd64_write_pci_cfg(F3, NBCFG, value);
->>>>>>> 105e53f8
 	}
 
 	/* restore the NB Enable MCGCTL bit */
@@ -2789,15 +2393,9 @@
 	u8 ecc_en = 0;
 	bool nb_mce_en = false;
 
-<<<<<<< HEAD
-	amd64_read_pci_cfg(F3, K8_NBCFG, &value);
-
-	ecc_en = !!(value & K8_NBCFG_ECC_ENABLE);
-=======
 	amd64_read_pci_cfg(F3, NBCFG, &value);
 
 	ecc_en = !!(value & NBCFG_ECC_ENABLE);
->>>>>>> 105e53f8
 	amd64_info("DRAM ECC %s.\n", (ecc_en ? "enabled" : "disabled"));
 
 	nb_mce_en = amd64_nb_mce_bank_enabled_on_node(nid);
@@ -2835,12 +2433,8 @@
 	mci->mc_driver_sysfs_attributes = sysfs_attrs;
 }
 
-<<<<<<< HEAD
-static void setup_mci_misc_attrs(struct mem_ctl_info *mci)
-=======
 static void setup_mci_misc_attrs(struct mem_ctl_info *mci,
 				 struct amd64_family_type *fam)
->>>>>>> 105e53f8
 {
 	struct amd64_pvt *pvt = mci->pvt_info;
 
@@ -2856,11 +2450,7 @@
 	mci->edac_cap		= amd64_determine_edac_cap(pvt);
 	mci->mod_name		= EDAC_MOD_STR;
 	mci->mod_ver		= EDAC_AMD64_VERSION;
-<<<<<<< HEAD
-	mci->ctl_name		= pvt->ctl_name;
-=======
 	mci->ctl_name		= fam->ctl_name;
->>>>>>> 105e53f8
 	mci->dev_name		= pci_name(pvt->F2);
 	mci->ctl_page_to_phys	= NULL;
 
@@ -2881,16 +2471,6 @@
 	case 0xf:
 		fam_type		= &amd64_family_types[K8_CPUS];
 		pvt->ops		= &amd64_family_types[K8_CPUS].ops;
-<<<<<<< HEAD
-		pvt->ctl_name		= fam_type->ctl_name;
-		pvt->min_scrubrate	= K8_MIN_SCRUB_RATE_BITS;
-		break;
-	case 0x10:
-		fam_type		= &amd64_family_types[F10_CPUS];
-		pvt->ops		= &amd64_family_types[F10_CPUS].ops;
-		pvt->ctl_name		= fam_type->ctl_name;
-		pvt->min_scrubrate	= F10_MIN_SCRUB_RATE_BITS;
-=======
 		break;
 
 	case 0x10:
@@ -2901,7 +2481,6 @@
 	case 0x15:
 		fam_type		= &amd64_family_types[F15_CPUS];
 		pvt->ops		= &amd64_family_types[F15_CPUS].ops;
->>>>>>> 105e53f8
 		break;
 
 	default:
@@ -2911,11 +2490,7 @@
 
 	pvt->ext_model = boot_cpu_data.x86_model >> 4;
 
-<<<<<<< HEAD
-	amd64_info("%s %sdetected (node %d).\n", pvt->ctl_name,
-=======
 	amd64_info("%s %sdetected (node %d).\n", fam_type->ctl_name,
->>>>>>> 105e53f8
 		     (fam == 0xf ?
 				(pvt->ext_model >= K8_REV_F  ? "revF or later "
 							     : "revE or earlier ")
@@ -2962,22 +2537,14 @@
 		goto err_siblings;
 
 	ret = -ENOMEM;
-<<<<<<< HEAD
-	mci = edac_mc_alloc(0, pvt->cs_count, pvt->channel_count, nid);
-=======
 	mci = edac_mc_alloc(0, pvt->csels[0].b_cnt, pvt->channel_count, nid);
->>>>>>> 105e53f8
 	if (!mci)
 		goto err_siblings;
 
 	mci->pvt_info = pvt;
 	mci->dev = &pvt->F2->dev;
 
-<<<<<<< HEAD
-	setup_mci_misc_attrs(mci);
-=======
 	setup_mci_misc_attrs(mci, fam_type);
->>>>>>> 105e53f8
 
 	if (init_csrows(mci))
 		mci->edac_cap = EDAC_FLAG_NONE;
@@ -3119,8 +2686,6 @@
 		.subdevice	= PCI_ANY_ID,
 		.class		= 0,
 		.class_mask	= 0,
-<<<<<<< HEAD
-=======
 	},
 	{
 		.vendor		= PCI_VENDOR_ID_AMD,
@@ -3129,7 +2694,6 @@
 		.subdevice	= PCI_ANY_ID,
 		.class		= 0,
 		.class_mask	= 0,
->>>>>>> 105e53f8
 	},
 
 	{0, }
@@ -3177,15 +2741,6 @@
 	opstate_init();
 
 	if (amd_cache_northbridges() < 0)
-<<<<<<< HEAD
-		goto err_ret;
-
-	err = -ENOMEM;
-	mcis	  = kzalloc(amd_nb_num() * sizeof(mcis[0]), GFP_KERNEL);
-	ecc_stngs = kzalloc(amd_nb_num() * sizeof(ecc_stngs[0]), GFP_KERNEL);
-	if (!(mcis && ecc_stngs))
-=======
->>>>>>> 105e53f8
 		goto err_ret;
 
 	err = -ENOMEM;
