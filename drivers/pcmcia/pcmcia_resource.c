/*
 * PCMCIA 16-bit resource management functions
 *
 * The initial developer of the original code is David A. Hinds
 * <dahinds@users.sourceforge.net>.  Portions created by David A. Hinds
 * are Copyright (C) 1999 David A. Hinds.  All Rights Reserved.
 *
 * Copyright (C) 1999	     David A. Hinds
 * Copyright (C) 2004-2005   Dominik Brodowski
 *
 * This program is free software; you can redistribute it and/or modify
 * it under the terms of the GNU General Public License version 2 as
 * published by the Free Software Foundation.
 *
 */

#include <linux/module.h>
#include <linux/kernel.h>
#include <linux/interrupt.h>
#include <linux/delay.h>
#include <linux/pci.h>
#include <linux/device.h>
#include <linux/netdevice.h>
#include <linux/slab.h>

#include <asm/irq.h>

#include <pcmcia/ss.h>
#include <pcmcia/cs.h>
#include <pcmcia/cistpl.h>
#include <pcmcia/cisreg.h>
#include <pcmcia/ds.h>

#include "cs_internal.h"


/* Access speed for IO windows */
static int io_speed;
module_param(io_speed, int, 0444);


int pcmcia_validate_mem(struct pcmcia_socket *s)
{
	if (s->resource_ops->validate_mem)
		return s->resource_ops->validate_mem(s);
	/* if there is no callback, we can assume that everything is OK */
	return 0;
}

struct resource *pcmcia_find_mem_region(u_long base, u_long num, u_long align,
				 int low, struct pcmcia_socket *s)
{
	if (s->resource_ops->find_mem)
		return s->resource_ops->find_mem(base, num, align, low, s);
	return NULL;
}


static void release_io_space(struct pcmcia_socket *s, struct resource *res)
{
	resource_size_t num = resource_size(res);
	int i;

	dev_dbg(&s->dev, "release_io_space for %pR\n", res);

	for (i = 0; i < MAX_IO_WIN; i++) {
		if (!s->io[i].res)
			continue;
		if ((s->io[i].res->start <= res->start) &&
		    (s->io[i].res->end >= res->end)) {
			s->io[i].InUse -= num;
			if (res->parent)
				release_resource(res);
			res->start = res->end = 0;
			res->flags = IORESOURCE_IO;
			/* Free the window if no one else is using it */
			if (s->io[i].InUse == 0) {
				release_resource(s->io[i].res);
				kfree(s->io[i].res);
				s->io[i].res = NULL;
			}
		}
	}
} /* release_io_space */

/** alloc_io_space
 *
 * Special stuff for managing IO windows, because they are scarce
 */
static int alloc_io_space(struct pcmcia_socket *s, struct resource *res,
			unsigned int lines)
{
	unsigned int align;
	unsigned int base = res->start;
	unsigned int num = res->end;
	int ret;

	res->flags |= IORESOURCE_IO;

	dev_dbg(&s->dev, "alloc_io_space request for %pR, %d lines\n",
		res, lines);

	align = base ? (lines ? 1<<lines : 0) : 1;
	if (align && (align < num)) {
		if (base) {
			dev_dbg(&s->dev, "odd IO request\n");
			align = 0;
		} else
			while (align && (align < num))
				align <<= 1;
	}
	if (base & ~(align-1)) {
		dev_dbg(&s->dev, "odd IO request\n");
		align = 0;
	}

	ret = s->resource_ops->find_io(s, res->flags, &base, num, align,
				&res->parent);
	if (ret) {
		dev_dbg(&s->dev, "alloc_io_space request failed (%d)\n", ret);
		return -EINVAL;
	}

	res->start = base;
	res->end = res->start + num - 1;

	if (res->parent) {
		ret = request_resource(res->parent, res);
		if (ret) {
			dev_warn(&s->dev,
				"request_resource %pR failed: %d\n", res, ret);
			res->parent = NULL;
			release_io_space(s, res);
		}
	}
	dev_dbg(&s->dev, "alloc_io_space request result %d: %pR\n", ret, res);
	return ret;
} /* alloc_io_space */


/**
 * pcmcia_access_config() - read or write card configuration registers
 *
 * pcmcia_access_config() reads and writes configuration registers in
 * attribute memory.  Memory window 0 is reserved for this and the tuple
 * reading services. Drivers must use pcmcia_read_config_byte() or
 * pcmcia_write_config_byte().
 */
static int pcmcia_access_config(struct pcmcia_device *p_dev,
				off_t where, u8 *val,
				int (*accessf) (struct pcmcia_socket *s,
						int attr, unsigned int addr,
						unsigned int len, void *ptr))
{
	struct pcmcia_socket *s;
	config_t *c;
	int addr;
	int ret = 0;

	s = p_dev->socket;

	mutex_lock(&s->ops_mutex);
	c = p_dev->function_config;

	if (!(c->state & CONFIG_LOCKED)) {
<<<<<<< HEAD
		dev_dbg(&s->dev, "Configuration isnt't locked\n");
=======
		dev_dbg(&p_dev->dev, "Configuration isnt't locked\n");
>>>>>>> 062c1825
		mutex_unlock(&s->ops_mutex);
		return -EACCES;
	}

	addr = (c->ConfigBase + where) >> 1;

	ret = accessf(s, 1, addr, 1, val);

	mutex_unlock(&s->ops_mutex);

	return ret;
} /* pcmcia_access_config */


/**
 * pcmcia_read_config_byte() - read a byte from a card configuration register
 *
 * pcmcia_read_config_byte() reads a byte from a configuration register in
 * attribute memory.
 */
int pcmcia_read_config_byte(struct pcmcia_device *p_dev, off_t where, u8 *val)
{
	return pcmcia_access_config(p_dev, where, val, pcmcia_read_cis_mem);
}
EXPORT_SYMBOL(pcmcia_read_config_byte);


/**
 * pcmcia_write_config_byte() - write a byte to a card configuration register
 *
 * pcmcia_write_config_byte() writes a byte to a configuration register in
 * attribute memory.
 */
int pcmcia_write_config_byte(struct pcmcia_device *p_dev, off_t where, u8 val)
{
	return pcmcia_access_config(p_dev, where, &val, pcmcia_write_cis_mem);
}
EXPORT_SYMBOL(pcmcia_write_config_byte);


int pcmcia_map_mem_page(struct pcmcia_device *p_dev, window_handle_t wh,
			unsigned int offset)
{
	struct pcmcia_socket *s = p_dev->socket;
	struct resource *res = wh;
	unsigned int w;
	int ret;

	w = ((res->flags & IORESOURCE_BITS & WIN_FLAGS_REQ) >> 2) - 1;
	if (w >= MAX_WIN)
		return -EINVAL;

	mutex_lock(&s->ops_mutex);
	s->win[w].card_start = offset;
	ret = s->ops->set_mem_map(s, &s->win[w]);
	if (ret)
<<<<<<< HEAD
		dev_warn(&s->dev, "failed to set_mem_map\n");
=======
		dev_warn(&p_dev->dev, "failed to set_mem_map\n");
>>>>>>> 062c1825
	mutex_unlock(&s->ops_mutex);
	return ret;
} /* pcmcia_map_mem_page */
EXPORT_SYMBOL(pcmcia_map_mem_page);


/** pcmcia_modify_configuration
 *
 * Modify a locked socket configuration
 */
int pcmcia_modify_configuration(struct pcmcia_device *p_dev,
				modconf_t *mod)
{
	struct pcmcia_socket *s;
	config_t *c;
	int ret;

	s = p_dev->socket;

	mutex_lock(&s->ops_mutex);
	c = p_dev->function_config;

	if (!(s->state & SOCKET_PRESENT)) {
<<<<<<< HEAD
		dev_dbg(&s->dev, "No card present\n");
=======
		dev_dbg(&p_dev->dev, "No card present\n");
>>>>>>> 062c1825
		ret = -ENODEV;
		goto unlock;
	}
	if (!(c->state & CONFIG_LOCKED)) {
<<<<<<< HEAD
		dev_dbg(&s->dev, "Configuration isnt't locked\n");
=======
		dev_dbg(&p_dev->dev, "Configuration isnt't locked\n");
>>>>>>> 062c1825
		ret = -EACCES;
		goto unlock;
	}

	if (mod->Attributes & (CONF_IRQ_CHANGE_VALID | CONF_VCC_CHANGE_VALID)) {
<<<<<<< HEAD
		dev_dbg(&s->dev,
=======
		dev_dbg(&p_dev->dev,
>>>>>>> 062c1825
			"changing Vcc or IRQ is not allowed at this time\n");
		ret = -EINVAL;
		goto unlock;
	}

	/* We only allow changing Vpp1 and Vpp2 to the same value */
	if ((mod->Attributes & CONF_VPP1_CHANGE_VALID) &&
	    (mod->Attributes & CONF_VPP2_CHANGE_VALID)) {
		if (mod->Vpp1 != mod->Vpp2) {
<<<<<<< HEAD
			dev_dbg(&s->dev, "Vpp1 and Vpp2 must be the same\n");
=======
			dev_dbg(&p_dev->dev,
				"Vpp1 and Vpp2 must be the same\n");
>>>>>>> 062c1825
			ret = -EINVAL;
			goto unlock;
		}
		s->socket.Vpp = mod->Vpp1;
		if (s->ops->set_socket(s, &s->socket)) {
			dev_printk(KERN_WARNING, &p_dev->dev,
				   "Unable to set VPP\n");
			ret = -EIO;
			goto unlock;
		}
	} else if ((mod->Attributes & CONF_VPP1_CHANGE_VALID) ||
		   (mod->Attributes & CONF_VPP2_CHANGE_VALID)) {
<<<<<<< HEAD
		dev_dbg(&s->dev, "changing Vcc is not allowed at this time\n");
=======
		dev_dbg(&p_dev->dev,
			"changing Vcc is not allowed at this time\n");
>>>>>>> 062c1825
		ret = -EINVAL;
		goto unlock;
	}

	if (mod->Attributes & CONF_IO_CHANGE_WIDTH) {
		pccard_io_map io_off = { 0, 0, 0, 0, 1 };
		pccard_io_map io_on;
		int i;

		io_on.speed = io_speed;
		for (i = 0; i < MAX_IO_WIN; i++) {
			if (!s->io[i].res)
				continue;
			io_off.map = i;
			io_on.map = i;

			io_on.flags = MAP_ACTIVE | IO_DATA_PATH_WIDTH_8;
			io_on.start = s->io[i].res->start;
			io_on.stop = s->io[i].res->end;

			s->ops->set_io_map(s, &io_off);
			mdelay(40);
			s->ops->set_io_map(s, &io_on);
		}
	}
	ret = 0;
unlock:
	mutex_unlock(&s->ops_mutex);

	return ret;
} /* modify_configuration */
EXPORT_SYMBOL(pcmcia_modify_configuration);


int pcmcia_release_configuration(struct pcmcia_device *p_dev)
{
	pccard_io_map io = { 0, 0, 0, 0, 1 };
	struct pcmcia_socket *s = p_dev->socket;
	config_t *c;
	int i;

	mutex_lock(&s->ops_mutex);
	c = p_dev->function_config;
	if (p_dev->_locked) {
		p_dev->_locked = 0;
		if (--(s->lock_count) == 0) {
			s->socket.flags = SS_OUTPUT_ENA;   /* Is this correct? */
			s->socket.Vpp = 0;
			s->socket.io_irq = 0;
			s->ops->set_socket(s, &s->socket);
		}
	}
	if (c->state & CONFIG_LOCKED) {
		c->state &= ~CONFIG_LOCKED;
		if (c->state & CONFIG_IO_REQ)
			for (i = 0; i < MAX_IO_WIN; i++) {
				if (!s->io[i].res)
					continue;
				s->io[i].Config--;
				if (s->io[i].Config != 0)
					continue;
				io.map = i;
				s->ops->set_io_map(s, &io);
			}
	}
	mutex_unlock(&s->ops_mutex);

	return 0;
} /* pcmcia_release_configuration */


/** pcmcia_release_io
 *
 * Release_io() releases the I/O ranges allocated by a client.  This
 * may be invoked some time after a card ejection has already dumped
 * the actual socket configuration, so if the client is "stale", we
 * don't bother checking the port ranges against the current socket
 * values.
 */
static int pcmcia_release_io(struct pcmcia_device *p_dev)
{
	struct pcmcia_socket *s = p_dev->socket;
	int ret = -EINVAL;
	config_t *c;

	mutex_lock(&s->ops_mutex);
	if (!p_dev->_io)
		goto out;

	c = p_dev->function_config;

	release_io_space(s, &c->io[0]);

	if (c->io[1].end)
		release_io_space(s, &c->io[1]);

	p_dev->_io = 0;
	c->state &= ~CONFIG_IO_REQ;

out:
	mutex_unlock(&s->ops_mutex);

	return ret;
} /* pcmcia_release_io */


int pcmcia_release_window(struct pcmcia_device *p_dev, struct resource *res)
{
	struct pcmcia_socket *s = p_dev->socket;
	pccard_mem_map *win;
	unsigned int w;

	dev_dbg(&p_dev->dev, "releasing window %pR\n", res);

	w = ((res->flags & IORESOURCE_BITS & WIN_FLAGS_REQ) >> 2) - 1;
	if (w >= MAX_WIN)
		return -EINVAL;

	mutex_lock(&s->ops_mutex);
	win = &s->win[w];

	if (!(p_dev->_win & CLIENT_WIN_REQ(w))) {
<<<<<<< HEAD
		dev_dbg(&s->dev, "not releasing unknown window\n");
=======
		dev_dbg(&p_dev->dev, "not releasing unknown window\n");
>>>>>>> 062c1825
		mutex_unlock(&s->ops_mutex);
		return -EINVAL;
	}

	/* Shut down memory window */
	win->flags &= ~MAP_ACTIVE;
	s->ops->set_mem_map(s, win);
	s->state &= ~SOCKET_WIN_REQ(w);

	/* Release system memory */
	if (win->res) {
		release_resource(res);
		release_resource(win->res);
		kfree(win->res);
		win->res = NULL;
	}
	p_dev->_win &= ~CLIENT_WIN_REQ(w);
	mutex_unlock(&s->ops_mutex);

	return 0;
} /* pcmcia_release_window */
EXPORT_SYMBOL(pcmcia_release_window);


int pcmcia_request_configuration(struct pcmcia_device *p_dev,
				 config_req_t *req)
{
	int i;
	u_int base;
	struct pcmcia_socket *s = p_dev->socket;
	config_t *c;
	pccard_io_map iomap;

	if (!(s->state & SOCKET_PRESENT))
		return -ENODEV;

	if (req->IntType & INT_CARDBUS) {
		dev_dbg(&p_dev->dev, "IntType may not be INT_CARDBUS\n");
		return -EINVAL;
	}

	mutex_lock(&s->ops_mutex);
	c = p_dev->function_config;
	if (c->state & CONFIG_LOCKED) {
		mutex_unlock(&s->ops_mutex);
<<<<<<< HEAD
		dev_dbg(&s->dev, "Configuration is locked\n");
=======
		dev_dbg(&p_dev->dev, "Configuration is locked\n");
>>>>>>> 062c1825
		return -EACCES;
	}

	/* Do power control.  We don't allow changes in Vcc. */
	s->socket.Vpp = req->Vpp;
	if (s->ops->set_socket(s, &s->socket)) {
		mutex_unlock(&s->ops_mutex);
<<<<<<< HEAD
		dev_printk(KERN_WARNING, &s->dev,
=======
		dev_printk(KERN_WARNING, &p_dev->dev,
>>>>>>> 062c1825
			   "Unable to set socket state\n");
		return -EINVAL;
	}

	/* Pick memory or I/O card, DMA mode, interrupt */
	c->IntType = req->IntType;
	c->Attributes = req->Attributes;
	if (req->IntType & INT_MEMORY_AND_IO)
		s->socket.flags |= SS_IOCARD;
	if (req->IntType & INT_ZOOMED_VIDEO)
		s->socket.flags |= SS_ZVCARD | SS_IOCARD;
	if (req->Attributes & CONF_ENABLE_DMA)
		s->socket.flags |= SS_DMA_MODE;
	if (req->Attributes & CONF_ENABLE_SPKR)
		s->socket.flags |= SS_SPKR_ENA;
	if (req->Attributes & CONF_ENABLE_IRQ)
		s->socket.io_irq = s->pcmcia_irq;
	else
		s->socket.io_irq = 0;
	s->ops->set_socket(s, &s->socket);
	s->lock_count++;

	/* Set up CIS configuration registers */
	base = c->ConfigBase = req->ConfigBase;
	c->CardValues = req->Present;
	if (req->Present & PRESENT_COPY) {
		c->Copy = req->Copy;
		pcmcia_write_cis_mem(s, 1, (base + CISREG_SCR)>>1, 1, &c->Copy);
	}
	if (req->Present & PRESENT_OPTION) {
		if (s->functions == 1) {
			c->Option = req->ConfigIndex & COR_CONFIG_MASK;
		} else {
			c->Option = req->ConfigIndex & COR_MFC_CONFIG_MASK;
			c->Option |= COR_FUNC_ENA|COR_IREQ_ENA;
			if (req->Present & PRESENT_IOBASE_0)
				c->Option |= COR_ADDR_DECODE;
		}
		if ((req->Attributes & CONF_ENABLE_IRQ) &&
			!(req->Attributes & CONF_ENABLE_PULSE_IRQ))
			c->Option |= COR_LEVEL_REQ;
		pcmcia_write_cis_mem(s, 1, (base + CISREG_COR)>>1, 1, &c->Option);
		mdelay(40);
	}
	if (req->Present & PRESENT_STATUS) {
		c->Status = req->Status;
		pcmcia_write_cis_mem(s, 1, (base + CISREG_CCSR)>>1, 1, &c->Status);
	}
	if (req->Present & PRESENT_PIN_REPLACE) {
		c->Pin = req->Pin;
		pcmcia_write_cis_mem(s, 1, (base + CISREG_PRR)>>1, 1, &c->Pin);
	}
	if (req->Present & PRESENT_EXT_STATUS) {
		c->ExtStatus = req->ExtStatus;
		pcmcia_write_cis_mem(s, 1, (base + CISREG_ESR)>>1, 1, &c->ExtStatus);
	}
	if (req->Present & PRESENT_IOBASE_0) {
		u8 b = c->io[0].start & 0xff;
		pcmcia_write_cis_mem(s, 1, (base + CISREG_IOBASE_0)>>1, 1, &b);
		b = (c->io[0].start >> 8) & 0xff;
		pcmcia_write_cis_mem(s, 1, (base + CISREG_IOBASE_1)>>1, 1, &b);
	}
	if (req->Present & PRESENT_IOSIZE) {
		u8 b = resource_size(&c->io[0]) + resource_size(&c->io[1]) - 1;
		pcmcia_write_cis_mem(s, 1, (base + CISREG_IOSIZE)>>1, 1, &b);
	}

	/* Configure I/O windows */
	if (c->state & CONFIG_IO_REQ) {
		iomap.speed = io_speed;
		for (i = 0; i < MAX_IO_WIN; i++)
			if (s->io[i].res) {
				iomap.map = i;
				iomap.flags = MAP_ACTIVE;
				switch (s->io[i].res->flags & IO_DATA_PATH_WIDTH) {
				case IO_DATA_PATH_WIDTH_16:
					iomap.flags |= MAP_16BIT; break;
				case IO_DATA_PATH_WIDTH_AUTO:
					iomap.flags |= MAP_AUTOSZ; break;
				default:
					break;
				}
				iomap.start = s->io[i].res->start;
				iomap.stop = s->io[i].res->end;
				s->ops->set_io_map(s, &iomap);
				s->io[i].Config++;
			}
	}

	c->state |= CONFIG_LOCKED;
	p_dev->_locked = 1;
	mutex_unlock(&s->ops_mutex);
	return 0;
} /* pcmcia_request_configuration */
EXPORT_SYMBOL(pcmcia_request_configuration);


/**
 * pcmcia_request_io() - attempt to reserve port ranges for PCMCIA devices
 *
 * pcmcia_request_io() attepts to reserve the IO port ranges specified in
 * &struct pcmcia_device @p_dev->resource[0] and @p_dev->resource[1]. The
 * "start" value is the requested start of the IO port resource; "end"
 * reflects the number of ports requested. The number of IO lines requested
 * is specified in &struct pcmcia_device @p_dev->io_lines.
 */
int pcmcia_request_io(struct pcmcia_device *p_dev)
{
	struct pcmcia_socket *s = p_dev->socket;
	config_t *c = p_dev->function_config;
	int ret = -EINVAL;

	mutex_lock(&s->ops_mutex);
<<<<<<< HEAD
	dev_dbg(&s->dev, "pcmcia_request_io: %pR , %pR", &c->io[0], &c->io[1]);

	if (!(s->state & SOCKET_PRESENT)) {
		dev_dbg(&s->dev, "pcmcia_request_io: No card present\n");
=======
	dev_dbg(&p_dev->dev, "pcmcia_request_io: %pR , %pR",
		&c->io[0], &c->io[1]);

	if (!(s->state & SOCKET_PRESENT)) {
		dev_dbg(&p_dev->dev, "pcmcia_request_io: No card present\n");
>>>>>>> 062c1825
		goto out;
	}

	if (c->state & CONFIG_LOCKED) {
<<<<<<< HEAD
		dev_dbg(&s->dev, "Configuration is locked\n");
		goto out;
	}
	if (c->state & CONFIG_IO_REQ) {
		dev_dbg(&s->dev, "IO already configured\n");
=======
		dev_dbg(&p_dev->dev, "Configuration is locked\n");
		goto out;
	}
	if (c->state & CONFIG_IO_REQ) {
		dev_dbg(&p_dev->dev, "IO already configured\n");
>>>>>>> 062c1825
		goto out;
	}

	ret = alloc_io_space(s, &c->io[0], p_dev->io_lines);
	if (ret)
		goto out;

	if (c->io[1].end) {
		ret = alloc_io_space(s, &c->io[1], p_dev->io_lines);
		if (ret) {
<<<<<<< HEAD
			release_io_space(s, &c->io[0]);
=======
			struct resource tmp = c->io[0];
			/* release the previously allocated resource */
			release_io_space(s, &c->io[0]);
			/* but preserve the settings, for they worked... */
			c->io[0].end = resource_size(&tmp);
			c->io[0].start = tmp.start;
			c->io[0].flags = tmp.flags;
>>>>>>> 062c1825
			goto out;
		}
	} else
		c->io[1].start = 0;

	c->state |= CONFIG_IO_REQ;
	p_dev->_io = 1;

<<<<<<< HEAD
	dev_dbg(&s->dev, "pcmcia_request_io succeeded: %pR , %pR",
=======
	dev_dbg(&p_dev->dev, "pcmcia_request_io succeeded: %pR , %pR",
>>>>>>> 062c1825
		&c->io[0], &c->io[1]);
out:
	mutex_unlock(&s->ops_mutex);

	return ret;
} /* pcmcia_request_io */
EXPORT_SYMBOL(pcmcia_request_io);


/**
 * pcmcia_request_irq() - attempt to request a IRQ for a PCMCIA device
 *
 * pcmcia_request_irq() is a wrapper around request_irq which will allow
 * the PCMCIA core to clean up the registration in pcmcia_disable_device().
 * Drivers are free to use request_irq() directly, but then they need to
 * call free_irq themselfves, too. Also, only IRQF_SHARED capable IRQ
 * handlers are allowed.
 */
int __must_check pcmcia_request_irq(struct pcmcia_device *p_dev,
				    irq_handler_t handler)
{
	int ret;

	if (!p_dev->irq)
		return -EINVAL;

	ret = request_irq(p_dev->irq, handler, IRQF_SHARED,
			p_dev->devname, p_dev->priv);
	if (!ret)
		p_dev->_irq = 1;

	return ret;
}
EXPORT_SYMBOL(pcmcia_request_irq);


/**
 * pcmcia_request_exclusive_irq() - attempt to request an exclusive IRQ first
 *
 * pcmcia_request_exclusive_irq() is a wrapper around request_irq which
 * attempts first to request an exclusive IRQ. If it fails, it also accepts
 * a shared IRQ, but prints out a warning. PCMCIA drivers should allow for
 * IRQ sharing and either use request_irq directly (then they need to call
 * free_irq themselves, too), or the pcmcia_request_irq() function.
 */
int __must_check
__pcmcia_request_exclusive_irq(struct pcmcia_device *p_dev,
			irq_handler_t handler)
{
	int ret;

	if (!p_dev->irq)
		return -EINVAL;

	ret = request_irq(p_dev->irq, handler, 0, p_dev->devname, p_dev->priv);
	if (ret) {
		ret = pcmcia_request_irq(p_dev, handler);
		dev_printk(KERN_WARNING, &p_dev->dev, "pcmcia: "
			"request for exclusive IRQ could not be fulfilled.\n");
		dev_printk(KERN_WARNING, &p_dev->dev, "pcmcia: the driver "
			"needs updating to supported shared IRQ lines.\n");
	}
	if (ret)
		dev_printk(KERN_INFO, &p_dev->dev, "request_irq() failed\n");
	else
		p_dev->_irq = 1;

	return ret;
} /* pcmcia_request_exclusive_irq */
EXPORT_SYMBOL(__pcmcia_request_exclusive_irq);


#ifdef CONFIG_PCMCIA_PROBE

/* mask of IRQs already reserved by other cards, we should avoid using them */
static u8 pcmcia_used_irq[32];

static irqreturn_t test_action(int cpl, void *dev_id)
{
	return IRQ_NONE;
}

/**
 * pcmcia_setup_isa_irq() - determine whether an ISA IRQ can be used
 * @p_dev - the associated PCMCIA device
 *
 * locking note: must be called with ops_mutex locked.
 */
static int pcmcia_setup_isa_irq(struct pcmcia_device *p_dev, int type)
{
	struct pcmcia_socket *s = p_dev->socket;
	unsigned int try, irq;
	u32 mask = s->irq_mask;
	int ret = -ENODEV;

	for (try = 0; try < 64; try++) {
		irq = try % 32;

		if (irq > NR_IRQS)
			continue;

		/* marked as available by driver, not blocked by userspace? */
		if (!((mask >> irq) & 1))
			continue;

		/* avoid an IRQ which is already used by another PCMCIA card */
		if ((try < 32) && pcmcia_used_irq[irq])
			continue;

		/* register the correct driver, if possible, to check whether
		 * registering a dummy handle works, i.e. if the IRQ isn't
		 * marked as used by the kernel resource management core */
		ret = request_irq(irq, test_action, type, p_dev->devname,
				  p_dev);
		if (!ret) {
			free_irq(irq, p_dev);
			p_dev->irq = s->pcmcia_irq = irq;
			pcmcia_used_irq[irq]++;
			break;
		}
	}

	return ret;
}

void pcmcia_cleanup_irq(struct pcmcia_socket *s)
{
	pcmcia_used_irq[s->pcmcia_irq]--;
	s->pcmcia_irq = 0;
}

#else /* CONFIG_PCMCIA_PROBE */

static int pcmcia_setup_isa_irq(struct pcmcia_device *p_dev, int type)
{
	return -EINVAL;
}

void pcmcia_cleanup_irq(struct pcmcia_socket *s)
{
	s->pcmcia_irq = 0;
	return;
}

#endif  /* CONFIG_PCMCIA_PROBE */


/**
 * pcmcia_setup_irq() - determine IRQ to be used for device
 * @p_dev - the associated PCMCIA device
 *
 * locking note: must be called with ops_mutex locked.
 */
int pcmcia_setup_irq(struct pcmcia_device *p_dev)
{
	struct pcmcia_socket *s = p_dev->socket;

	if (p_dev->irq)
		return 0;

	/* already assigned? */
	if (s->pcmcia_irq) {
		p_dev->irq = s->pcmcia_irq;
		return 0;
	}

	/* prefer an exclusive ISA irq */
	if (!pcmcia_setup_isa_irq(p_dev, 0))
		return 0;

	/* but accept a shared ISA irq */
	if (!pcmcia_setup_isa_irq(p_dev, IRQF_SHARED))
		return 0;

	/* but use the PCI irq otherwise */
	if (s->pci_irq) {
		p_dev->irq = s->pcmcia_irq = s->pci_irq;
		return 0;
	}

	return -EINVAL;
}


/** pcmcia_request_window
 *
 * Request_window() establishes a mapping between card memory space
 * and system memory space.
 */
int pcmcia_request_window(struct pcmcia_device *p_dev, win_req_t *req, window_handle_t *wh)
{
	struct pcmcia_socket *s = p_dev->socket;
	pccard_mem_map *win;
	u_long align;
	struct resource *res;
	int w;

	if (!(s->state & SOCKET_PRESENT)) {
		dev_dbg(&p_dev->dev, "No card present\n");
		return -ENODEV;
	}

	/* Window size defaults to smallest available */
	if (req->Size == 0)
		req->Size = s->map_size;
	align = (s->features & SS_CAP_MEM_ALIGN) ? req->Size : s->map_size;
	if (req->Size & (s->map_size-1)) {
		dev_dbg(&p_dev->dev, "invalid map size\n");
		return -EINVAL;
	}
	if ((req->Base && (s->features & SS_CAP_STATIC_MAP)) ||
	    (req->Base & (align-1))) {
		dev_dbg(&p_dev->dev, "invalid base address\n");
		return -EINVAL;
	}
	if (req->Base)
		align = 0;

	/* Allocate system memory window */
	mutex_lock(&s->ops_mutex);
	for (w = 0; w < MAX_WIN; w++)
		if (!(s->state & SOCKET_WIN_REQ(w)))
			break;
	if (w == MAX_WIN) {
<<<<<<< HEAD
		dev_dbg(&s->dev, "all windows are used already\n");
=======
		dev_dbg(&p_dev->dev, "all windows are used already\n");
>>>>>>> 062c1825
		mutex_unlock(&s->ops_mutex);
		return -EINVAL;
	}

	win = &s->win[w];

	if (!(s->features & SS_CAP_STATIC_MAP)) {
		win->res = pcmcia_find_mem_region(req->Base, req->Size, align,
						0, s);
		if (!win->res) {
<<<<<<< HEAD
			dev_dbg(&s->dev, "allocating mem region failed\n");
=======
			dev_dbg(&p_dev->dev, "allocating mem region failed\n");
>>>>>>> 062c1825
			mutex_unlock(&s->ops_mutex);
			return -EINVAL;
		}
	}
	p_dev->_win |= CLIENT_WIN_REQ(w);

	/* Configure the socket controller */
	win->map = w+1;
	win->flags = req->Attributes;
	win->speed = req->AccessSpeed;
	win->card_start = 0;

	if (s->ops->set_mem_map(s, win) != 0) {
<<<<<<< HEAD
		dev_dbg(&s->dev, "failed to set memory mapping\n");
=======
		dev_dbg(&p_dev->dev, "failed to set memory mapping\n");
>>>>>>> 062c1825
		mutex_unlock(&s->ops_mutex);
		return -EIO;
	}
	s->state |= SOCKET_WIN_REQ(w);

	/* Return window handle */
	if (s->features & SS_CAP_STATIC_MAP)
		req->Base = win->static_start;
	else
		req->Base = win->res->start;

	/* convert to new-style resources */
	res = p_dev->resource[w + MAX_IO_WIN];
	res->start = req->Base;
	res->end = req->Base + req->Size - 1;
	res->flags &= ~IORESOURCE_BITS;
	res->flags |= (req->Attributes & WIN_FLAGS_MAP) | (win->map << 2);
	res->flags |= IORESOURCE_MEM;
	res->parent = win->res;
	if (win->res)
		request_resource(&iomem_resource, res);

<<<<<<< HEAD
	dev_dbg(&s->dev, "request_window results in %pR\n", res);
=======
	dev_dbg(&p_dev->dev, "request_window results in %pR\n", res);
>>>>>>> 062c1825

	mutex_unlock(&s->ops_mutex);
	*wh = res;

	return 0;
} /* pcmcia_request_window */
EXPORT_SYMBOL(pcmcia_request_window);

void pcmcia_disable_device(struct pcmcia_device *p_dev)
{
	int i;
	for (i = 0; i < MAX_WIN; i++) {
		struct resource *res = p_dev->resource[MAX_IO_WIN + i];
		if (res->flags & WIN_FLAGS_REQ)
			pcmcia_release_window(p_dev, res);
	}

	pcmcia_release_configuration(p_dev);
	pcmcia_release_io(p_dev);
	if (p_dev->_irq) {
		free_irq(p_dev->irq, p_dev->priv);
		p_dev->_irq = 0;
	}
}
EXPORT_SYMBOL(pcmcia_disable_device);<|MERGE_RESOLUTION|>--- conflicted
+++ resolved
@@ -163,11 +163,7 @@
 	c = p_dev->function_config;
 
 	if (!(c->state & CONFIG_LOCKED)) {
-<<<<<<< HEAD
-		dev_dbg(&s->dev, "Configuration isnt't locked\n");
-=======
 		dev_dbg(&p_dev->dev, "Configuration isnt't locked\n");
->>>>>>> 062c1825
 		mutex_unlock(&s->ops_mutex);
 		return -EACCES;
 	}
@@ -224,11 +220,7 @@
 	s->win[w].card_start = offset;
 	ret = s->ops->set_mem_map(s, &s->win[w]);
 	if (ret)
-<<<<<<< HEAD
-		dev_warn(&s->dev, "failed to set_mem_map\n");
-=======
 		dev_warn(&p_dev->dev, "failed to set_mem_map\n");
->>>>>>> 062c1825
 	mutex_unlock(&s->ops_mutex);
 	return ret;
 } /* pcmcia_map_mem_page */
@@ -252,30 +244,18 @@
 	c = p_dev->function_config;
 
 	if (!(s->state & SOCKET_PRESENT)) {
-<<<<<<< HEAD
-		dev_dbg(&s->dev, "No card present\n");
-=======
 		dev_dbg(&p_dev->dev, "No card present\n");
->>>>>>> 062c1825
 		ret = -ENODEV;
 		goto unlock;
 	}
 	if (!(c->state & CONFIG_LOCKED)) {
-<<<<<<< HEAD
-		dev_dbg(&s->dev, "Configuration isnt't locked\n");
-=======
 		dev_dbg(&p_dev->dev, "Configuration isnt't locked\n");
->>>>>>> 062c1825
 		ret = -EACCES;
 		goto unlock;
 	}
 
 	if (mod->Attributes & (CONF_IRQ_CHANGE_VALID | CONF_VCC_CHANGE_VALID)) {
-<<<<<<< HEAD
-		dev_dbg(&s->dev,
-=======
 		dev_dbg(&p_dev->dev,
->>>>>>> 062c1825
 			"changing Vcc or IRQ is not allowed at this time\n");
 		ret = -EINVAL;
 		goto unlock;
@@ -285,12 +265,8 @@
 	if ((mod->Attributes & CONF_VPP1_CHANGE_VALID) &&
 	    (mod->Attributes & CONF_VPP2_CHANGE_VALID)) {
 		if (mod->Vpp1 != mod->Vpp2) {
-<<<<<<< HEAD
-			dev_dbg(&s->dev, "Vpp1 and Vpp2 must be the same\n");
-=======
 			dev_dbg(&p_dev->dev,
 				"Vpp1 and Vpp2 must be the same\n");
->>>>>>> 062c1825
 			ret = -EINVAL;
 			goto unlock;
 		}
@@ -303,12 +279,8 @@
 		}
 	} else if ((mod->Attributes & CONF_VPP1_CHANGE_VALID) ||
 		   (mod->Attributes & CONF_VPP2_CHANGE_VALID)) {
-<<<<<<< HEAD
-		dev_dbg(&s->dev, "changing Vcc is not allowed at this time\n");
-=======
 		dev_dbg(&p_dev->dev,
 			"changing Vcc is not allowed at this time\n");
->>>>>>> 062c1825
 		ret = -EINVAL;
 		goto unlock;
 	}
@@ -431,11 +403,7 @@
 	win = &s->win[w];
 
 	if (!(p_dev->_win & CLIENT_WIN_REQ(w))) {
-<<<<<<< HEAD
-		dev_dbg(&s->dev, "not releasing unknown window\n");
-=======
 		dev_dbg(&p_dev->dev, "not releasing unknown window\n");
->>>>>>> 062c1825
 		mutex_unlock(&s->ops_mutex);
 		return -EINVAL;
 	}
@@ -481,11 +449,7 @@
 	c = p_dev->function_config;
 	if (c->state & CONFIG_LOCKED) {
 		mutex_unlock(&s->ops_mutex);
-<<<<<<< HEAD
-		dev_dbg(&s->dev, "Configuration is locked\n");
-=======
 		dev_dbg(&p_dev->dev, "Configuration is locked\n");
->>>>>>> 062c1825
 		return -EACCES;
 	}
 
@@ -493,11 +457,7 @@
 	s->socket.Vpp = req->Vpp;
 	if (s->ops->set_socket(s, &s->socket)) {
 		mutex_unlock(&s->ops_mutex);
-<<<<<<< HEAD
-		dev_printk(KERN_WARNING, &s->dev,
-=======
 		dev_printk(KERN_WARNING, &p_dev->dev,
->>>>>>> 062c1825
 			   "Unable to set socket state\n");
 		return -EINVAL;
 	}
@@ -611,35 +571,20 @@
 	int ret = -EINVAL;
 
 	mutex_lock(&s->ops_mutex);
-<<<<<<< HEAD
-	dev_dbg(&s->dev, "pcmcia_request_io: %pR , %pR", &c->io[0], &c->io[1]);
-
-	if (!(s->state & SOCKET_PRESENT)) {
-		dev_dbg(&s->dev, "pcmcia_request_io: No card present\n");
-=======
 	dev_dbg(&p_dev->dev, "pcmcia_request_io: %pR , %pR",
 		&c->io[0], &c->io[1]);
 
 	if (!(s->state & SOCKET_PRESENT)) {
 		dev_dbg(&p_dev->dev, "pcmcia_request_io: No card present\n");
->>>>>>> 062c1825
 		goto out;
 	}
 
 	if (c->state & CONFIG_LOCKED) {
-<<<<<<< HEAD
-		dev_dbg(&s->dev, "Configuration is locked\n");
-		goto out;
-	}
-	if (c->state & CONFIG_IO_REQ) {
-		dev_dbg(&s->dev, "IO already configured\n");
-=======
 		dev_dbg(&p_dev->dev, "Configuration is locked\n");
 		goto out;
 	}
 	if (c->state & CONFIG_IO_REQ) {
 		dev_dbg(&p_dev->dev, "IO already configured\n");
->>>>>>> 062c1825
 		goto out;
 	}
 
@@ -650,9 +595,6 @@
 	if (c->io[1].end) {
 		ret = alloc_io_space(s, &c->io[1], p_dev->io_lines);
 		if (ret) {
-<<<<<<< HEAD
-			release_io_space(s, &c->io[0]);
-=======
 			struct resource tmp = c->io[0];
 			/* release the previously allocated resource */
 			release_io_space(s, &c->io[0]);
@@ -660,7 +602,6 @@
 			c->io[0].end = resource_size(&tmp);
 			c->io[0].start = tmp.start;
 			c->io[0].flags = tmp.flags;
->>>>>>> 062c1825
 			goto out;
 		}
 	} else
@@ -669,11 +610,7 @@
 	c->state |= CONFIG_IO_REQ;
 	p_dev->_io = 1;
 
-<<<<<<< HEAD
-	dev_dbg(&s->dev, "pcmcia_request_io succeeded: %pR , %pR",
-=======
 	dev_dbg(&p_dev->dev, "pcmcia_request_io succeeded: %pR , %pR",
->>>>>>> 062c1825
 		&c->io[0], &c->io[1]);
 out:
 	mutex_unlock(&s->ops_mutex);
@@ -898,11 +835,7 @@
 		if (!(s->state & SOCKET_WIN_REQ(w)))
 			break;
 	if (w == MAX_WIN) {
-<<<<<<< HEAD
-		dev_dbg(&s->dev, "all windows are used already\n");
-=======
 		dev_dbg(&p_dev->dev, "all windows are used already\n");
->>>>>>> 062c1825
 		mutex_unlock(&s->ops_mutex);
 		return -EINVAL;
 	}
@@ -913,11 +846,7 @@
 		win->res = pcmcia_find_mem_region(req->Base, req->Size, align,
 						0, s);
 		if (!win->res) {
-<<<<<<< HEAD
-			dev_dbg(&s->dev, "allocating mem region failed\n");
-=======
 			dev_dbg(&p_dev->dev, "allocating mem region failed\n");
->>>>>>> 062c1825
 			mutex_unlock(&s->ops_mutex);
 			return -EINVAL;
 		}
@@ -931,11 +860,7 @@
 	win->card_start = 0;
 
 	if (s->ops->set_mem_map(s, win) != 0) {
-<<<<<<< HEAD
-		dev_dbg(&s->dev, "failed to set memory mapping\n");
-=======
 		dev_dbg(&p_dev->dev, "failed to set memory mapping\n");
->>>>>>> 062c1825
 		mutex_unlock(&s->ops_mutex);
 		return -EIO;
 	}
@@ -958,11 +883,7 @@
 	if (win->res)
 		request_resource(&iomem_resource, res);
 
-<<<<<<< HEAD
-	dev_dbg(&s->dev, "request_window results in %pR\n", res);
-=======
 	dev_dbg(&p_dev->dev, "request_window results in %pR\n", res);
->>>>>>> 062c1825
 
 	mutex_unlock(&s->ops_mutex);
 	*wh = res;
