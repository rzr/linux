/*
 * A driver for the Omnikey PCMCIA smartcard reader CardMan 4040
 *
 * (c) 2000-2004 Omnikey AG (http://www.omnikey.com/)
 *
 * (C) 2005-2006 Harald Welte <laforge@gnumonks.org>
 * 	- add support for poll()
 * 	- driver cleanup
 * 	- add waitqueues
 * 	- adhere to linux kernel coding style and policies
 * 	- support 2.6.13 "new style" pcmcia interface
 * 	- add class interface for udev device creation
 *
 * The device basically is a USB CCID compliant device that has been
 * attached to an I/O-Mapped FIFO.
 *
 * All rights reserved, Dual BSD/GPL Licensed.
 */

#include <linux/kernel.h>
#include <linux/module.h>
#include <linux/slab.h>
#include <linux/init.h>
#include <linux/fs.h>
#include <linux/delay.h>
#include <linux/poll.h>
#include <linux/mutex.h>
#include <linux/wait.h>
#include <asm/uaccess.h>
#include <asm/io.h>

<<<<<<< HEAD
#include <pcmcia/cs.h>
=======
>>>>>>> 45f53cc9
#include <pcmcia/cistpl.h>
#include <pcmcia/cisreg.h>
#include <pcmcia/ciscode.h>
#include <pcmcia/ds.h>

#include "cm4040_cs.h"


#define reader_to_dev(x)	(&x->p_dev->dev)

/* n (debug level) is ignored */
/* additional debug output may be enabled by re-compiling with
 * CM4040_DEBUG set */
/* #define CM4040_DEBUG */
#define DEBUGP(n, rdr, x, args...) do { 		\
		dev_dbg(reader_to_dev(rdr), "%s:" x, 	\
			   __func__ , ## args);		\
	} while (0)

static DEFINE_MUTEX(cm4040_mutex);

#define	CCID_DRIVER_BULK_DEFAULT_TIMEOUT  	(150*HZ)
#define	CCID_DRIVER_ASYNC_POWERUP_TIMEOUT 	(35*HZ)
#define	CCID_DRIVER_MINIMUM_TIMEOUT 		(3*HZ)
#define READ_WRITE_BUFFER_SIZE 512
#define POLL_LOOP_COUNT				1000

/* how often to poll for fifo status change */
#define POLL_PERIOD 				msecs_to_jiffies(10)

static void reader_release(struct pcmcia_device *link);

static int major;
static struct class *cmx_class;

#define		BS_READABLE	0x01
#define		BS_WRITABLE	0x02

struct reader_dev {
	struct pcmcia_device	*p_dev;
	wait_queue_head_t	devq;
	wait_queue_head_t	poll_wait;
	wait_queue_head_t	read_wait;
	wait_queue_head_t	write_wait;
	unsigned long 	  	buffer_status;
	unsigned long     	timeout;
	unsigned char     	s_buf[READ_WRITE_BUFFER_SIZE];
	unsigned char     	r_buf[READ_WRITE_BUFFER_SIZE];
	struct timer_list 	poll_timer;
};

static struct pcmcia_device *dev_table[CM_MAX_DEV];

#ifndef CM4040_DEBUG
#define	xoutb	outb
#define	xinb	inb
#else
static inline void xoutb(unsigned char val, unsigned short port)
{
	pr_debug("outb(val=%.2x,port=%.4x)\n", val, port);
	outb(val, port);
}

static inline unsigned char xinb(unsigned short port)
{
	unsigned char val;

	val = inb(port);
	pr_debug("%.2x=inb(%.4x)\n", val, port);
	return val;
}
#endif

/* poll the device fifo status register.  not to be confused with
 * the poll syscall. */
static void cm4040_do_poll(unsigned long dummy)
{
	struct reader_dev *dev = (struct reader_dev *) dummy;
	unsigned int obs = xinb(dev->p_dev->resource[0]->start
				+ REG_OFFSET_BUFFER_STATUS);

	if ((obs & BSR_BULK_IN_FULL)) {
		set_bit(BS_READABLE, &dev->buffer_status);
		DEBUGP(4, dev, "waking up read_wait\n");
		wake_up_interruptible(&dev->read_wait);
	} else
		clear_bit(BS_READABLE, &dev->buffer_status);

	if (!(obs & BSR_BULK_OUT_FULL)) {
		set_bit(BS_WRITABLE, &dev->buffer_status);
		DEBUGP(4, dev, "waking up write_wait\n");
		wake_up_interruptible(&dev->write_wait);
	} else
		clear_bit(BS_WRITABLE, &dev->buffer_status);

	if (dev->buffer_status)
		wake_up_interruptible(&dev->poll_wait);

	mod_timer(&dev->poll_timer, jiffies + POLL_PERIOD);
}

static void cm4040_stop_poll(struct reader_dev *dev)
{
	del_timer_sync(&dev->poll_timer);
}

static int wait_for_bulk_out_ready(struct reader_dev *dev)
{
	int i, rc;
	int iobase = dev->p_dev->resource[0]->start;

	for (i = 0; i < POLL_LOOP_COUNT; i++) {
		if ((xinb(iobase + REG_OFFSET_BUFFER_STATUS)
		    & BSR_BULK_OUT_FULL) == 0) {
			DEBUGP(4, dev, "BulkOut empty (i=%d)\n", i);
			return 1;
		}
	}

	DEBUGP(4, dev, "wait_event_interruptible_timeout(timeout=%ld\n",
		dev->timeout);
	rc = wait_event_interruptible_timeout(dev->write_wait,
					      test_and_clear_bit(BS_WRITABLE,
						       &dev->buffer_status),
					      dev->timeout);

	if (rc > 0)
		DEBUGP(4, dev, "woke up: BulkOut empty\n");
	else if (rc == 0)
		DEBUGP(4, dev, "woke up: BulkOut full, returning 0 :(\n");
	else if (rc < 0)
		DEBUGP(4, dev, "woke up: signal arrived\n");

	return rc;
}

/* Write to Sync Control Register */
static int write_sync_reg(unsigned char val, struct reader_dev *dev)
{
	int iobase = dev->p_dev->resource[0]->start;
	int rc;

	rc = wait_for_bulk_out_ready(dev);
	if (rc <= 0)
		return rc;

	xoutb(val, iobase + REG_OFFSET_SYNC_CONTROL);
	rc = wait_for_bulk_out_ready(dev);
	if (rc <= 0)
		return rc;

	return 1;
}

static int wait_for_bulk_in_ready(struct reader_dev *dev)
{
	int i, rc;
	int iobase = dev->p_dev->resource[0]->start;

	for (i = 0; i < POLL_LOOP_COUNT; i++) {
		if ((xinb(iobase + REG_OFFSET_BUFFER_STATUS)
		    & BSR_BULK_IN_FULL) == BSR_BULK_IN_FULL) {
			DEBUGP(3, dev, "BulkIn full (i=%d)\n", i);
			return 1;
		}
	}

	DEBUGP(4, dev, "wait_event_interruptible_timeout(timeout=%ld\n",
		dev->timeout);
	rc = wait_event_interruptible_timeout(dev->read_wait,
					      test_and_clear_bit(BS_READABLE,
						 	&dev->buffer_status),
					      dev->timeout);
	if (rc > 0)
		DEBUGP(4, dev, "woke up: BulkIn full\n");
	else if (rc == 0)
		DEBUGP(4, dev, "woke up: BulkIn not full, returning 0 :(\n");
	else if (rc < 0)
		DEBUGP(4, dev, "woke up: signal arrived\n");

	return rc;
}

static ssize_t cm4040_read(struct file *filp, char __user *buf,
			size_t count, loff_t *ppos)
{
	struct reader_dev *dev = filp->private_data;
	int iobase = dev->p_dev->resource[0]->start;
	size_t bytes_to_read;
	unsigned long i;
	size_t min_bytes_to_read;
	int rc;
	unsigned char uc;

	DEBUGP(2, dev, "-> cm4040_read(%s,%d)\n", current->comm, current->pid);

	if (count == 0)
		return 0;

	if (count < 10)
		return -EFAULT;

	if (filp->f_flags & O_NONBLOCK) {
		DEBUGP(4, dev, "filep->f_flags O_NONBLOCK set\n");
		DEBUGP(2, dev, "<- cm4040_read (failure)\n");
		return -EAGAIN;
	}

	if (!pcmcia_dev_present(dev->p_dev))
		return -ENODEV;

	for (i = 0; i < 5; i++) {
		rc = wait_for_bulk_in_ready(dev);
		if (rc <= 0) {
			DEBUGP(5, dev, "wait_for_bulk_in_ready rc=%.2x\n", rc);
			DEBUGP(2, dev, "<- cm4040_read (failed)\n");
			if (rc == -ERESTARTSYS)
				return rc;
			return -EIO;
		}
	  	dev->r_buf[i] = xinb(iobase + REG_OFFSET_BULK_IN);
#ifdef CM4040_DEBUG
		pr_debug("%lu:%2x ", i, dev->r_buf[i]);
	}
	pr_debug("\n");
#else
	}
#endif

	bytes_to_read = 5 + le32_to_cpu(*(__le32 *)&dev->r_buf[1]);

	DEBUGP(6, dev, "BytesToRead=%zu\n", bytes_to_read);

	min_bytes_to_read = min(count, bytes_to_read + 5);
	min_bytes_to_read = min_t(size_t, min_bytes_to_read, READ_WRITE_BUFFER_SIZE);

	DEBUGP(6, dev, "Min=%zu\n", min_bytes_to_read);

	for (i = 0; i < (min_bytes_to_read-5); i++) {
		rc = wait_for_bulk_in_ready(dev);
		if (rc <= 0) {
			DEBUGP(5, dev, "wait_for_bulk_in_ready rc=%.2x\n", rc);
			DEBUGP(2, dev, "<- cm4040_read (failed)\n");
			if (rc == -ERESTARTSYS)
				return rc;
			return -EIO;
		}
		dev->r_buf[i+5] = xinb(iobase + REG_OFFSET_BULK_IN);
#ifdef CM4040_DEBUG
		pr_debug("%lu:%2x ", i, dev->r_buf[i]);
	}
	pr_debug("\n");
#else
	}
#endif

	*ppos = min_bytes_to_read;
	if (copy_to_user(buf, dev->r_buf, min_bytes_to_read))
		return -EFAULT;

	rc = wait_for_bulk_in_ready(dev);
	if (rc <= 0) {
		DEBUGP(5, dev, "wait_for_bulk_in_ready rc=%.2x\n", rc);
		DEBUGP(2, dev, "<- cm4040_read (failed)\n");
		if (rc == -ERESTARTSYS)
			return rc;
		return -EIO;
	}

	rc = write_sync_reg(SCR_READER_TO_HOST_DONE, dev);
	if (rc <= 0) {
		DEBUGP(5, dev, "write_sync_reg c=%.2x\n", rc);
		DEBUGP(2, dev, "<- cm4040_read (failed)\n");
		if (rc == -ERESTARTSYS)
			return rc;
		else
			return -EIO;
	}

	uc = xinb(iobase + REG_OFFSET_BULK_IN);

	DEBUGP(2, dev, "<- cm4040_read (successfully)\n");
	return min_bytes_to_read;
}

static ssize_t cm4040_write(struct file *filp, const char __user *buf,
			 size_t count, loff_t *ppos)
{
	struct reader_dev *dev = filp->private_data;
	int iobase = dev->p_dev->resource[0]->start;
	ssize_t rc;
	int i;
	unsigned int bytes_to_write;

	DEBUGP(2, dev, "-> cm4040_write(%s,%d)\n", current->comm, current->pid);

	if (count == 0) {
		DEBUGP(2, dev, "<- cm4040_write empty read (successfully)\n");
		return 0;
	}

	if ((count < 5) || (count > READ_WRITE_BUFFER_SIZE)) {
		DEBUGP(2, dev, "<- cm4040_write buffersize=%Zd < 5\n", count);
		return -EIO;
	}

	if (filp->f_flags & O_NONBLOCK) {
		DEBUGP(4, dev, "filep->f_flags O_NONBLOCK set\n");
		DEBUGP(4, dev, "<- cm4040_write (failure)\n");
		return -EAGAIN;
	}

	if (!pcmcia_dev_present(dev->p_dev))
		return -ENODEV;

	bytes_to_write = count;
	if (copy_from_user(dev->s_buf, buf, bytes_to_write))
		return -EFAULT;

	switch (dev->s_buf[0]) {
		case CMD_PC_TO_RDR_XFRBLOCK:
		case CMD_PC_TO_RDR_SECURE:
		case CMD_PC_TO_RDR_TEST_SECURE:
		case CMD_PC_TO_RDR_OK_SECURE:
			dev->timeout = CCID_DRIVER_BULK_DEFAULT_TIMEOUT;
			break;

		case CMD_PC_TO_RDR_ICCPOWERON:
			dev->timeout = CCID_DRIVER_ASYNC_POWERUP_TIMEOUT;
			break;

		case CMD_PC_TO_RDR_GETSLOTSTATUS:
		case CMD_PC_TO_RDR_ICCPOWEROFF:
		case CMD_PC_TO_RDR_GETPARAMETERS:
		case CMD_PC_TO_RDR_RESETPARAMETERS:
		case CMD_PC_TO_RDR_SETPARAMETERS:
		case CMD_PC_TO_RDR_ESCAPE:
		case CMD_PC_TO_RDR_ICCCLOCK:
		default:
			dev->timeout = CCID_DRIVER_MINIMUM_TIMEOUT;
			break;
	}

	rc = write_sync_reg(SCR_HOST_TO_READER_START, dev);
	if (rc <= 0) {
		DEBUGP(5, dev, "write_sync_reg c=%.2Zx\n", rc);
		DEBUGP(2, dev, "<- cm4040_write (failed)\n");
		if (rc == -ERESTARTSYS)
			return rc;
		else
			return -EIO;
	}

	DEBUGP(4, dev, "start \n");

	for (i = 0; i < bytes_to_write; i++) {
		rc = wait_for_bulk_out_ready(dev);
		if (rc <= 0) {
			DEBUGP(5, dev, "wait_for_bulk_out_ready rc=%.2Zx\n",
			       rc);
			DEBUGP(2, dev, "<- cm4040_write (failed)\n");
			if (rc == -ERESTARTSYS)
				return rc;
			else
				return -EIO;
		}

		xoutb(dev->s_buf[i],iobase + REG_OFFSET_BULK_OUT);
	}
	DEBUGP(4, dev, "end\n");

	rc = write_sync_reg(SCR_HOST_TO_READER_DONE, dev);

	if (rc <= 0) {
		DEBUGP(5, dev, "write_sync_reg c=%.2Zx\n", rc);
		DEBUGP(2, dev, "<- cm4040_write (failed)\n");
		if (rc == -ERESTARTSYS)
			return rc;
		else
			return -EIO;
	}

	DEBUGP(2, dev, "<- cm4040_write (successfully)\n");
	return count;
}

static unsigned int cm4040_poll(struct file *filp, poll_table *wait)
{
	struct reader_dev *dev = filp->private_data;
	unsigned int mask = 0;

	poll_wait(filp, &dev->poll_wait, wait);

	if (test_and_clear_bit(BS_READABLE, &dev->buffer_status))
		mask |= POLLIN | POLLRDNORM;
	if (test_and_clear_bit(BS_WRITABLE, &dev->buffer_status))
		mask |= POLLOUT | POLLWRNORM;

	DEBUGP(2, dev, "<- cm4040_poll(%u)\n", mask);

	return mask;
}

static int cm4040_open(struct inode *inode, struct file *filp)
{
	struct reader_dev *dev;
	struct pcmcia_device *link;
	int minor = iminor(inode);
	int ret;

	if (minor >= CM_MAX_DEV)
		return -ENODEV;

	mutex_lock(&cm4040_mutex);
	link = dev_table[minor];
	if (link == NULL || !pcmcia_dev_present(link)) {
		ret = -ENODEV;
		goto out;
	}

	if (link->open) {
		ret = -EBUSY;
		goto out;
	}

	dev = link->priv;
	filp->private_data = dev;

	if (filp->f_flags & O_NONBLOCK) {
		DEBUGP(4, dev, "filep->f_flags O_NONBLOCK set\n");
		ret = -EAGAIN;
		goto out;
	}

	link->open = 1;

	dev->poll_timer.data = (unsigned long) dev;
	mod_timer(&dev->poll_timer, jiffies + POLL_PERIOD);

	DEBUGP(2, dev, "<- cm4040_open (successfully)\n");
	ret = nonseekable_open(inode, filp);
out:
	mutex_unlock(&cm4040_mutex);
	return ret;
}

static int cm4040_close(struct inode *inode, struct file *filp)
{
	struct reader_dev *dev = filp->private_data;
	struct pcmcia_device *link;
	int minor = iminor(inode);

	DEBUGP(2, dev, "-> cm4040_close(maj/min=%d.%d)\n", imajor(inode),
	      iminor(inode));

	if (minor >= CM_MAX_DEV)
		return -ENODEV;

	link = dev_table[minor];
	if (link == NULL)
		return -ENODEV;

	cm4040_stop_poll(dev);

	link->open = 0;
	wake_up(&dev->devq);

	DEBUGP(2, dev, "<- cm4040_close\n");
	return 0;
}

static void cm4040_reader_release(struct pcmcia_device *link)
{
	struct reader_dev *dev = link->priv;

	DEBUGP(3, dev, "-> cm4040_reader_release\n");
	while (link->open) {
		DEBUGP(3, dev, KERN_INFO MODULE_NAME ": delaying release "
		       "until process has terminated\n");
 		wait_event(dev->devq, (link->open == 0));
	}
	DEBUGP(3, dev, "<- cm4040_reader_release\n");
	return;
}

static int cm4040_config_check(struct pcmcia_device *p_dev, void *priv_data)
{
<<<<<<< HEAD
	int rc;
	if (!cfg->io.nwin)
		return -ENODEV;

	/* Get the IOaddr */
	p_dev->resource[0]->start = cfg->io.win[0].base;
	p_dev->resource[0]->end = cfg->io.win[0].len;
	p_dev->resource[0]->flags |= pcmcia_io_cfg_data_width(cfg->io.flags);
	p_dev->io_lines = cfg->io.flags & CISTPL_IO_LINES_MASK;
	rc = pcmcia_request_io(p_dev);

	dev_printk(KERN_INFO, &p_dev->dev,
		   "pcmcia_request_io returned 0x%x\n", rc);
	return rc;
=======
	return pcmcia_request_io(p_dev);
>>>>>>> 45f53cc9
}


static int reader_config(struct pcmcia_device *link, int devno)
{
	struct reader_dev *dev;
	int fail_rc;

<<<<<<< HEAD
=======
	link->config_flags |= CONF_AUTO_SET_IO;

>>>>>>> 45f53cc9
	if (pcmcia_loop_config(link, cm4040_config_check, NULL))
		goto cs_release;

	fail_rc = pcmcia_enable_device(link);
	if (fail_rc != 0) {
		dev_printk(KERN_INFO, &link->dev,
			   "pcmcia_enable_device failed 0x%x\n",
			   fail_rc);
		goto cs_release;
	}

	dev = link->priv;

	DEBUGP(2, dev, "device " DEVICE_NAME "%d at %pR\n", devno,
	      link->resource[0]);
	DEBUGP(2, dev, "<- reader_config (succ)\n");

	return 0;

cs_release:
	reader_release(link);
	return -ENODEV;
}

static void reader_release(struct pcmcia_device *link)
{
	cm4040_reader_release(link);
	pcmcia_disable_device(link);
}

static int reader_probe(struct pcmcia_device *link)
{
	struct reader_dev *dev;
	int i, ret;

	for (i = 0; i < CM_MAX_DEV; i++) {
		if (dev_table[i] == NULL)
			break;
	}

	if (i == CM_MAX_DEV)
		return -ENODEV;

	dev = kzalloc(sizeof(struct reader_dev), GFP_KERNEL);
	if (dev == NULL)
		return -ENOMEM;

	dev->timeout = CCID_DRIVER_MINIMUM_TIMEOUT;
	dev->buffer_status = 0;

	link->priv = dev;
	dev->p_dev = link;

	dev_table[i] = link;

	init_waitqueue_head(&dev->devq);
	init_waitqueue_head(&dev->poll_wait);
	init_waitqueue_head(&dev->read_wait);
	init_waitqueue_head(&dev->write_wait);
	setup_timer(&dev->poll_timer, cm4040_do_poll, 0);

	ret = reader_config(link, i);
	if (ret) {
		dev_table[i] = NULL;
		kfree(dev);
		return ret;
	}

	device_create(cmx_class, NULL, MKDEV(major, i), NULL, "cmx%d", i);

	return 0;
}

static void reader_detach(struct pcmcia_device *link)
{
	struct reader_dev *dev = link->priv;
	int devno;

	/* find device */
	for (devno = 0; devno < CM_MAX_DEV; devno++) {
		if (dev_table[devno] == link)
			break;
	}
	if (devno == CM_MAX_DEV)
		return;

	reader_release(link);

	dev_table[devno] = NULL;
	kfree(dev);

	device_destroy(cmx_class, MKDEV(major, devno));

	return;
}

static const struct file_operations reader_fops = {
	.owner		= THIS_MODULE,
	.read		= cm4040_read,
	.write		= cm4040_write,
	.open		= cm4040_open,
	.release	= cm4040_close,
	.poll		= cm4040_poll,
	.llseek		= no_llseek,
};

static struct pcmcia_device_id cm4040_ids[] = {
	PCMCIA_DEVICE_MANF_CARD(0x0223, 0x0200),
	PCMCIA_DEVICE_PROD_ID12("OMNIKEY", "CardMan 4040",
				0xE32CDD8C, 0x8F23318B),
	PCMCIA_DEVICE_NULL,
};
MODULE_DEVICE_TABLE(pcmcia, cm4040_ids);

static struct pcmcia_driver reader_driver = {
  	.owner		= THIS_MODULE,
	.name		= "cm4040_cs",
	.probe		= reader_probe,
	.remove		= reader_detach,
	.id_table	= cm4040_ids,
};

static int __init cm4040_init(void)
{
	int rc;

	cmx_class = class_create(THIS_MODULE, "cardman_4040");
	if (IS_ERR(cmx_class))
		return PTR_ERR(cmx_class);

	major = register_chrdev(0, DEVICE_NAME, &reader_fops);
	if (major < 0) {
		printk(KERN_WARNING MODULE_NAME
			": could not get major number\n");
		class_destroy(cmx_class);
		return major;
	}

	rc = pcmcia_register_driver(&reader_driver);
	if (rc < 0) {
		unregister_chrdev(major, DEVICE_NAME);
		class_destroy(cmx_class);
		return rc;
	}

	return 0;
}

static void __exit cm4040_exit(void)
{
	pcmcia_unregister_driver(&reader_driver);
	unregister_chrdev(major, DEVICE_NAME);
	class_destroy(cmx_class);
}

module_init(cm4040_init);
module_exit(cm4040_exit);
MODULE_LICENSE("Dual BSD/GPL");<|MERGE_RESOLUTION|>--- conflicted
+++ resolved
@@ -29,10 +29,6 @@
 #include <asm/uaccess.h>
 #include <asm/io.h>
 
-<<<<<<< HEAD
-#include <pcmcia/cs.h>
-=======
->>>>>>> 45f53cc9
 #include <pcmcia/cistpl.h>
 #include <pcmcia/cisreg.h>
 #include <pcmcia/ciscode.h>
@@ -520,24 +516,7 @@
 
 static int cm4040_config_check(struct pcmcia_device *p_dev, void *priv_data)
 {
-<<<<<<< HEAD
-	int rc;
-	if (!cfg->io.nwin)
-		return -ENODEV;
-
-	/* Get the IOaddr */
-	p_dev->resource[0]->start = cfg->io.win[0].base;
-	p_dev->resource[0]->end = cfg->io.win[0].len;
-	p_dev->resource[0]->flags |= pcmcia_io_cfg_data_width(cfg->io.flags);
-	p_dev->io_lines = cfg->io.flags & CISTPL_IO_LINES_MASK;
-	rc = pcmcia_request_io(p_dev);
-
-	dev_printk(KERN_INFO, &p_dev->dev,
-		   "pcmcia_request_io returned 0x%x\n", rc);
-	return rc;
-=======
 	return pcmcia_request_io(p_dev);
->>>>>>> 45f53cc9
 }
 
 
@@ -546,11 +525,8 @@
 	struct reader_dev *dev;
 	int fail_rc;
 
-<<<<<<< HEAD
-=======
 	link->config_flags |= CONF_AUTO_SET_IO;
 
->>>>>>> 45f53cc9
 	if (pcmcia_loop_config(link, cm4040_config_check, NULL))
 		goto cs_release;
 
