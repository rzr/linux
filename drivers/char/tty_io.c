/*
 *  linux/drivers/char/tty_io.c
 *
 *  Copyright (C) 1991, 1992  Linus Torvalds
 */

/*
 * 'tty_io.c' gives an orthogonal feeling to tty's, be they consoles
 * or rs-channels. It also implements echoing, cooked mode etc.
 *
 * Kill-line thanks to John T Kohl, who also corrected VMIN = VTIME = 0.
 *
 * Modified by Theodore Ts'o, 9/14/92, to dynamically allocate the
 * tty_struct and tty_queue structures.  Previously there was an array
 * of 256 tty_struct's which was statically allocated, and the
 * tty_queue structures were allocated at boot time.  Both are now
 * dynamically allocated only when the tty is open.
 *
 * Also restructured routines so that there is more of a separation
 * between the high-level tty routines (tty_io.c and tty_ioctl.c) and
 * the low-level tty routines (serial.c, pty.c, console.c).  This
 * makes for cleaner and more compact code.  -TYT, 9/17/92
 *
 * Modified by Fred N. van Kempen, 01/29/93, to add line disciplines
 * which can be dynamically activated and de-activated by the line
 * discipline handling modules (like SLIP).
 *
 * NOTE: pay no attention to the line discipline code (yet); its
 * interface is still subject to change in this version...
 * -- TYT, 1/31/92
 *
 * Added functionality to the OPOST tty handling.  No delays, but all
 * other bits should be there.
 *	-- Nick Holloway <alfie@dcs.warwick.ac.uk>, 27th May 1993.
 *
 * Rewrote canonical mode and added more termios flags.
 * 	-- julian@uhunix.uhcc.hawaii.edu (J. Cowley), 13Jan94
 *
 * Reorganized FASYNC support so mouse code can share it.
 *	-- ctm@ardi.com, 9Sep95
 *
 * New TIOCLINUX variants added.
 *	-- mj@k332.feld.cvut.cz, 19-Nov-95
 *
 * Restrict vt switching via ioctl()
 *      -- grif@cs.ucr.edu, 5-Dec-95
 *
 * Move console and virtual terminal code to more appropriate files,
 * implement CONFIG_VT and generalize console device interface.
 *	-- Marko Kohtala <Marko.Kohtala@hut.fi>, March 97
 *
 * Rewrote tty_init_dev and tty_release_dev to eliminate races.
 *	-- Bill Hawes <whawes@star.net>, June 97
 *
 * Added devfs support.
 *      -- C. Scott Ananian <cananian@alumni.princeton.edu>, 13-Jan-1998
 *
 * Added support for a Unix98-style ptmx device.
 *      -- C. Scott Ananian <cananian@alumni.princeton.edu>, 14-Jan-1998
 *
 * Reduced memory usage for older ARM systems
 *      -- Russell King <rmk@arm.linux.org.uk>
 *
 * Move do_SAK() into process context.  Less stack use in devfs functions.
 * alloc_tty_struct() always uses kmalloc()
 *			 -- Andrew Morton <andrewm@uow.edu.eu> 17Mar01
 */

#include <linux/types.h>
#include <linux/major.h>
#include <linux/errno.h>
#include <linux/signal.h>
#include <linux/fcntl.h>
#include <linux/sched.h>
#include <linux/interrupt.h>
#include <linux/tty.h>
#include <linux/tty_driver.h>
#include <linux/tty_flip.h>
#include <linux/devpts_fs.h>
#include <linux/file.h>
#include <linux/fdtable.h>
#include <linux/console.h>
#include <linux/timer.h>
#include <linux/ctype.h>
#include <linux/kd.h>
#include <linux/mm.h>
#include <linux/string.h>
#include <linux/slab.h>
#include <linux/poll.h>
#include <linux/proc_fs.h>
#include <linux/init.h>
#include <linux/module.h>
#include <linux/smp_lock.h>
#include <linux/device.h>
#include <linux/wait.h>
#include <linux/bitops.h>
#include <linux/delay.h>
#include <linux/seq_file.h>
#include <linux/serial.h>

#include <linux/uaccess.h>
#include <asm/system.h>

#include <linux/kbd_kern.h>
#include <linux/vt_kern.h>
#include <linux/selection.h>

#include <linux/kmod.h>
#include <linux/nsproxy.h>

#undef TTY_DEBUG_HANGUP

#define TTY_PARANOIA_CHECK 1
#define CHECK_TTY_COUNT 1

struct ktermios tty_std_termios = {	/* for the benefit of tty drivers  */
	.c_iflag = ICRNL | IXON,
	.c_oflag = OPOST | ONLCR,
	.c_cflag = B38400 | CS8 | CREAD | HUPCL,
	.c_lflag = ISIG | ICANON | ECHO | ECHOE | ECHOK |
		   ECHOCTL | ECHOKE | IEXTEN,
	.c_cc = INIT_C_CC,
	.c_ispeed = 38400,
	.c_ospeed = 38400
};

EXPORT_SYMBOL(tty_std_termios);

/* This list gets poked at by procfs and various bits of boot up code. This
   could do with some rationalisation such as pulling the tty proc function
   into this file */

LIST_HEAD(tty_drivers);			/* linked list of tty drivers */

/* Mutex to protect creating and releasing a tty. This is shared with
   vt.c for deeply disgusting hack reasons */
DEFINE_MUTEX(tty_mutex);
EXPORT_SYMBOL(tty_mutex);

/* Spinlock to protect the tty->tty_files list */
DEFINE_SPINLOCK(tty_files_lock);

static ssize_t tty_read(struct file *, char __user *, size_t, loff_t *);
static ssize_t tty_write(struct file *, const char __user *, size_t, loff_t *);
ssize_t redirected_tty_write(struct file *, const char __user *,
							size_t, loff_t *);
static unsigned int tty_poll(struct file *, poll_table *);
static int tty_open(struct inode *, struct file *);
long tty_ioctl(struct file *file, unsigned int cmd, unsigned long arg);
#ifdef CONFIG_COMPAT
static long tty_compat_ioctl(struct file *file, unsigned int cmd,
				unsigned long arg);
#else
#define tty_compat_ioctl NULL
#endif
static int __tty_fasync(int fd, struct file *filp, int on);
static int tty_fasync(int fd, struct file *filp, int on);
static void release_tty(struct tty_struct *tty, int idx);
static void __proc_set_tty(struct task_struct *tsk, struct tty_struct *tty);
static void proc_set_tty(struct task_struct *tsk, struct tty_struct *tty);

/**
 *	alloc_tty_struct	-	allocate a tty object
 *
 *	Return a new empty tty structure. The data fields have not
 *	been initialized in any way but has been zeroed
 *
 *	Locking: none
 */

struct tty_struct *alloc_tty_struct(void)
{
	return kzalloc(sizeof(struct tty_struct), GFP_KERNEL);
}

/**
 *	free_tty_struct		-	free a disused tty
 *	@tty: tty struct to free
 *
 *	Free the write buffers, tty queue and tty memory itself.
 *
 *	Locking: none. Must be called after tty is definitely unused
 */

void free_tty_struct(struct tty_struct *tty)
{
	if (tty->dev)
		put_device(tty->dev);
	kfree(tty->write_buf);
	tty_buffer_free_all(tty);
	kfree(tty);
}

static inline struct tty_struct *file_tty(struct file *file)
{
	return ((struct tty_file_private *)file->private_data)->tty;
}

/* Associate a new file with the tty structure */
<<<<<<< HEAD
void tty_add_file(struct tty_struct *tty, struct file *file)
{
	struct tty_file_private *priv;

	/* XXX: must implement proper error handling in callers */
	priv = kmalloc(sizeof(*priv), GFP_KERNEL|__GFP_NOFAIL);
=======
int tty_add_file(struct tty_struct *tty, struct file *file)
{
	struct tty_file_private *priv;

	priv = kmalloc(sizeof(*priv), GFP_KERNEL);
	if (!priv)
		return -ENOMEM;
>>>>>>> 45f53cc9

	priv->tty = tty;
	priv->file = file;
	file->private_data = priv;

	spin_lock(&tty_files_lock);
	list_add(&priv->list, &tty->tty_files);
	spin_unlock(&tty_files_lock);
<<<<<<< HEAD
=======

	return 0;
>>>>>>> 45f53cc9
}

/* Delete file from its tty */
void tty_del_file(struct file *file)
{
	struct tty_file_private *priv = file->private_data;

	spin_lock(&tty_files_lock);
	list_del(&priv->list);
	spin_unlock(&tty_files_lock);
	file->private_data = NULL;
	kfree(priv);
}


#define TTY_NUMBER(tty) ((tty)->index + (tty)->driver->name_base)

/**
 *	tty_name	-	return tty naming
 *	@tty: tty structure
 *	@buf: buffer for output
 *
 *	Convert a tty structure into a name. The name reflects the kernel
 *	naming policy and if udev is in use may not reflect user space
 *
 *	Locking: none
 */

char *tty_name(struct tty_struct *tty, char *buf)
{
	if (!tty) /* Hmm.  NULL pointer.  That's fun. */
		strcpy(buf, "NULL tty");
	else
		strcpy(buf, tty->name);
	return buf;
}

EXPORT_SYMBOL(tty_name);

int tty_paranoia_check(struct tty_struct *tty, struct inode *inode,
			      const char *routine)
{
#ifdef TTY_PARANOIA_CHECK
	if (!tty) {
		printk(KERN_WARNING
			"null TTY for (%d:%d) in %s\n",
			imajor(inode), iminor(inode), routine);
		return 1;
	}
	if (tty->magic != TTY_MAGIC) {
		printk(KERN_WARNING
			"bad magic number for tty struct (%d:%d) in %s\n",
			imajor(inode), iminor(inode), routine);
		return 1;
	}
#endif
	return 0;
}

static int check_tty_count(struct tty_struct *tty, const char *routine)
{
#ifdef CHECK_TTY_COUNT
	struct list_head *p;
	int count = 0;

	spin_lock(&tty_files_lock);
	list_for_each(p, &tty->tty_files) {
		count++;
	}
	spin_unlock(&tty_files_lock);
	if (tty->driver->type == TTY_DRIVER_TYPE_PTY &&
	    tty->driver->subtype == PTY_TYPE_SLAVE &&
	    tty->link && tty->link->count)
		count++;
	if (tty->count != count) {
		printk(KERN_WARNING "Warning: dev (%s) tty->count(%d) "
				    "!= #fd's(%d) in %s\n",
		       tty->name, tty->count, count, routine);
		return count;
	}
#endif
	return 0;
}

/**
 *	get_tty_driver		-	find device of a tty
 *	@dev_t: device identifier
 *	@index: returns the index of the tty
 *
 *	This routine returns a tty driver structure, given a device number
 *	and also passes back the index number.
 *
 *	Locking: caller must hold tty_mutex
 */

static struct tty_driver *get_tty_driver(dev_t device, int *index)
{
	struct tty_driver *p;

	list_for_each_entry(p, &tty_drivers, tty_drivers) {
		dev_t base = MKDEV(p->major, p->minor_start);
		if (device < base || device >= base + p->num)
			continue;
		*index = device - base;
		return tty_driver_kref_get(p);
	}
	return NULL;
}

#ifdef CONFIG_CONSOLE_POLL

/**
 *	tty_find_polling_driver	-	find device of a polled tty
 *	@name: name string to match
 *	@line: pointer to resulting tty line nr
 *
 *	This routine returns a tty driver structure, given a name
 *	and the condition that the tty driver is capable of polled
 *	operation.
 */
struct tty_driver *tty_find_polling_driver(char *name, int *line)
{
	struct tty_driver *p, *res = NULL;
	int tty_line = 0;
	int len;
	char *str, *stp;

	for (str = name; *str; str++)
		if ((*str >= '0' && *str <= '9') || *str == ',')
			break;
	if (!*str)
		return NULL;

	len = str - name;
	tty_line = simple_strtoul(str, &str, 10);

	mutex_lock(&tty_mutex);
	/* Search through the tty devices to look for a match */
	list_for_each_entry(p, &tty_drivers, tty_drivers) {
		if (strncmp(name, p->name, len) != 0)
			continue;
		stp = str;
		if (*stp == ',')
			stp++;
		if (*stp == '\0')
			stp = NULL;

		if (tty_line >= 0 && tty_line < p->num && p->ops &&
		    p->ops->poll_init && !p->ops->poll_init(p, tty_line, stp)) {
			res = tty_driver_kref_get(p);
			*line = tty_line;
			break;
		}
	}
	mutex_unlock(&tty_mutex);

	return res;
}
EXPORT_SYMBOL_GPL(tty_find_polling_driver);
#endif

/**
 *	tty_check_change	-	check for POSIX terminal changes
 *	@tty: tty to check
 *
 *	If we try to write to, or set the state of, a terminal and we're
 *	not in the foreground, send a SIGTTOU.  If the signal is blocked or
 *	ignored, go ahead and perform the operation.  (POSIX 7.2)
 *
 *	Locking: ctrl_lock
 */

int tty_check_change(struct tty_struct *tty)
{
	unsigned long flags;
	int ret = 0;

	if (current->signal->tty != tty)
		return 0;

	spin_lock_irqsave(&tty->ctrl_lock, flags);

	if (!tty->pgrp) {
		printk(KERN_WARNING "tty_check_change: tty->pgrp == NULL!\n");
		goto out_unlock;
	}
	if (task_pgrp(current) == tty->pgrp)
		goto out_unlock;
	spin_unlock_irqrestore(&tty->ctrl_lock, flags);
	if (is_ignored(SIGTTOU))
		goto out;
	if (is_current_pgrp_orphaned()) {
		ret = -EIO;
		goto out;
	}
	kill_pgrp(task_pgrp(current), SIGTTOU, 1);
	set_thread_flag(TIF_SIGPENDING);
	ret = -ERESTARTSYS;
out:
	return ret;
out_unlock:
	spin_unlock_irqrestore(&tty->ctrl_lock, flags);
	return ret;
}

EXPORT_SYMBOL(tty_check_change);

static ssize_t hung_up_tty_read(struct file *file, char __user *buf,
				size_t count, loff_t *ppos)
{
	return 0;
}

static ssize_t hung_up_tty_write(struct file *file, const char __user *buf,
				 size_t count, loff_t *ppos)
{
	return -EIO;
}

/* No kernel lock held - none needed ;) */
static unsigned int hung_up_tty_poll(struct file *filp, poll_table *wait)
{
	return POLLIN | POLLOUT | POLLERR | POLLHUP | POLLRDNORM | POLLWRNORM;
}

static long hung_up_tty_ioctl(struct file *file, unsigned int cmd,
		unsigned long arg)
{
	return cmd == TIOCSPGRP ? -ENOTTY : -EIO;
}

static long hung_up_tty_compat_ioctl(struct file *file,
				     unsigned int cmd, unsigned long arg)
{
	return cmd == TIOCSPGRP ? -ENOTTY : -EIO;
}

static const struct file_operations tty_fops = {
	.llseek		= no_llseek,
	.read		= tty_read,
	.write		= tty_write,
	.poll		= tty_poll,
	.unlocked_ioctl	= tty_ioctl,
	.compat_ioctl	= tty_compat_ioctl,
	.open		= tty_open,
	.release	= tty_release,
	.fasync		= tty_fasync,
};

static const struct file_operations console_fops = {
	.llseek		= no_llseek,
	.read		= tty_read,
	.write		= redirected_tty_write,
	.poll		= tty_poll,
	.unlocked_ioctl	= tty_ioctl,
	.compat_ioctl	= tty_compat_ioctl,
	.open		= tty_open,
	.release	= tty_release,
	.fasync		= tty_fasync,
};

static const struct file_operations hung_up_tty_fops = {
	.llseek		= no_llseek,
	.read		= hung_up_tty_read,
	.write		= hung_up_tty_write,
	.poll		= hung_up_tty_poll,
	.unlocked_ioctl	= hung_up_tty_ioctl,
	.compat_ioctl	= hung_up_tty_compat_ioctl,
	.release	= tty_release,
};

static DEFINE_SPINLOCK(redirect_lock);
static struct file *redirect;

/**
 *	tty_wakeup	-	request more data
 *	@tty: terminal
 *
 *	Internal and external helper for wakeups of tty. This function
 *	informs the line discipline if present that the driver is ready
 *	to receive more output data.
 */

void tty_wakeup(struct tty_struct *tty)
{
	struct tty_ldisc *ld;

	if (test_bit(TTY_DO_WRITE_WAKEUP, &tty->flags)) {
		ld = tty_ldisc_ref(tty);
		if (ld) {
			if (ld->ops->write_wakeup)
				ld->ops->write_wakeup(tty);
			tty_ldisc_deref(ld);
		}
	}
	wake_up_interruptible_poll(&tty->write_wait, POLLOUT);
}

EXPORT_SYMBOL_GPL(tty_wakeup);

/**
 *	__tty_hangup		-	actual handler for hangup events
 *	@work: tty device
 *
 *	This can be called by the "eventd" kernel thread.  That is process
 *	synchronous but doesn't hold any locks, so we need to make sure we
 *	have the appropriate locks for what we're doing.
 *
 *	The hangup event clears any pending redirections onto the hung up
 *	device. It ensures future writes will error and it does the needed
 *	line discipline hangup and signal delivery. The tty object itself
 *	remains intact.
 *
 *	Locking:
 *		BTM
 *		  redirect lock for undoing redirection
 *		  file list lock for manipulating list of ttys
 *		  tty_ldisc_lock from called functions
 *		  termios_mutex resetting termios data
 *		  tasklist_lock to walk task list for hangup event
 *		    ->siglock to protect ->signal/->sighand
 */
void __tty_hangup(struct tty_struct *tty)
{
	struct file *cons_filp = NULL;
	struct file *filp, *f = NULL;
	struct task_struct *p;
	struct tty_file_private *priv;
	int    closecount = 0, n;
	unsigned long flags;
	int refs = 0;

	if (!tty)
		return;


	spin_lock(&redirect_lock);
	if (redirect && file_tty(redirect) == tty) {
		f = redirect;
		redirect = NULL;
	}
	spin_unlock(&redirect_lock);

	tty_lock();
<<<<<<< HEAD

	/* inuse_filps is protected by the single tty lock,
	   this really needs to change if we want to flush the
	   workqueue with the lock held */
	check_tty_count(tty, "tty_hangup");

=======

	/* inuse_filps is protected by the single tty lock,
	   this really needs to change if we want to flush the
	   workqueue with the lock held */
	check_tty_count(tty, "tty_hangup");

>>>>>>> 45f53cc9
	spin_lock(&tty_files_lock);
	/* This breaks for file handles being sent over AF_UNIX sockets ? */
	list_for_each_entry(priv, &tty->tty_files, list) {
		filp = priv->file;
		if (filp->f_op->write == redirected_tty_write)
			cons_filp = filp;
		if (filp->f_op->write != tty_write)
			continue;
		closecount++;
		__tty_fasync(-1, filp, 0);	/* can't block */
		filp->f_op = &hung_up_tty_fops;
	}
	spin_unlock(&tty_files_lock);

	tty_ldisc_hangup(tty);

	read_lock(&tasklist_lock);
	if (tty->session) {
		do_each_pid_task(tty->session, PIDTYPE_SID, p) {
			spin_lock_irq(&p->sighand->siglock);
			if (p->signal->tty == tty) {
				p->signal->tty = NULL;
				/* We defer the dereferences outside fo
				   the tasklist lock */
				refs++;
			}
			if (!p->signal->leader) {
				spin_unlock_irq(&p->sighand->siglock);
				continue;
			}
			__group_send_sig_info(SIGHUP, SEND_SIG_PRIV, p);
			__group_send_sig_info(SIGCONT, SEND_SIG_PRIV, p);
			put_pid(p->signal->tty_old_pgrp);  /* A noop */
			spin_lock_irqsave(&tty->ctrl_lock, flags);
			if (tty->pgrp)
				p->signal->tty_old_pgrp = get_pid(tty->pgrp);
			spin_unlock_irqrestore(&tty->ctrl_lock, flags);
			spin_unlock_irq(&p->sighand->siglock);
		} while_each_pid_task(tty->session, PIDTYPE_SID, p);
	}
	read_unlock(&tasklist_lock);

	spin_lock_irqsave(&tty->ctrl_lock, flags);
	clear_bit(TTY_THROTTLED, &tty->flags);
	clear_bit(TTY_PUSH, &tty->flags);
	clear_bit(TTY_DO_WRITE_WAKEUP, &tty->flags);
	put_pid(tty->session);
	put_pid(tty->pgrp);
	tty->session = NULL;
	tty->pgrp = NULL;
	tty->ctrl_status = 0;
	set_bit(TTY_HUPPED, &tty->flags);
	spin_unlock_irqrestore(&tty->ctrl_lock, flags);

	/* Account for the p->signal references we killed */
	while (refs--)
		tty_kref_put(tty);

	/*
	 * If one of the devices matches a console pointer, we
	 * cannot just call hangup() because that will cause
	 * tty->count and state->count to go out of sync.
	 * So we just call close() the right number of times.
	 */
	if (cons_filp) {
		if (tty->ops->close)
			for (n = 0; n < closecount; n++)
				tty->ops->close(tty, cons_filp);
	} else if (tty->ops->hangup)
		(tty->ops->hangup)(tty);
	/*
	 * We don't want to have driver/ldisc interactions beyond
	 * the ones we did here. The driver layer expects no
	 * calls after ->hangup() from the ldisc side. However we
	 * can't yet guarantee all that.
	 */
	set_bit(TTY_HUPPED, &tty->flags);
	tty_ldisc_enable(tty);

	tty_unlock();

	if (f)
		fput(f);
}

static void do_tty_hangup(struct work_struct *work)
{
	struct tty_struct *tty =
		container_of(work, struct tty_struct, hangup_work);

	__tty_hangup(tty);
}

/**
 *	tty_hangup		-	trigger a hangup event
 *	@tty: tty to hangup
 *
 *	A carrier loss (virtual or otherwise) has occurred on this like
 *	schedule a hangup sequence to run after this event.
 */

void tty_hangup(struct tty_struct *tty)
{
#ifdef TTY_DEBUG_HANGUP
	char	buf[64];
	printk(KERN_DEBUG "%s hangup...\n", tty_name(tty, buf));
#endif
	schedule_work(&tty->hangup_work);
}

EXPORT_SYMBOL(tty_hangup);

/**
 *	tty_vhangup		-	process vhangup
 *	@tty: tty to hangup
 *
 *	The user has asked via system call for the terminal to be hung up.
 *	We do this synchronously so that when the syscall returns the process
 *	is complete. That guarantee is necessary for security reasons.
 */

void tty_vhangup(struct tty_struct *tty)
{
#ifdef TTY_DEBUG_HANGUP
	char	buf[64];

	printk(KERN_DEBUG "%s vhangup...\n", tty_name(tty, buf));
#endif
	__tty_hangup(tty);
}

EXPORT_SYMBOL(tty_vhangup);


/**
 *	tty_vhangup_self	-	process vhangup for own ctty
 *
 *	Perform a vhangup on the current controlling tty
 */

void tty_vhangup_self(void)
{
	struct tty_struct *tty;

	tty = get_current_tty();
	if (tty) {
		tty_vhangup(tty);
		tty_kref_put(tty);
	}
}

/**
 *	tty_hung_up_p		-	was tty hung up
 *	@filp: file pointer of tty
 *
 *	Return true if the tty has been subject to a vhangup or a carrier
 *	loss
 */

int tty_hung_up_p(struct file *filp)
{
	return (filp->f_op == &hung_up_tty_fops);
}

EXPORT_SYMBOL(tty_hung_up_p);

static void session_clear_tty(struct pid *session)
{
	struct task_struct *p;
	do_each_pid_task(session, PIDTYPE_SID, p) {
		proc_clear_tty(p);
	} while_each_pid_task(session, PIDTYPE_SID, p);
}

/**
 *	disassociate_ctty	-	disconnect controlling tty
 *	@on_exit: true if exiting so need to "hang up" the session
 *
 *	This function is typically called only by the session leader, when
 *	it wants to disassociate itself from its controlling tty.
 *
 *	It performs the following functions:
 * 	(1)  Sends a SIGHUP and SIGCONT to the foreground process group
 * 	(2)  Clears the tty from being controlling the session
 * 	(3)  Clears the controlling tty for all processes in the
 * 		session group.
 *
 *	The argument on_exit is set to 1 if called when a process is
 *	exiting; it is 0 if called by the ioctl TIOCNOTTY.
 *
 *	Locking:
 *		BTM is taken for hysterical raisins, and held when
 *		  called from no_tty().
 *		  tty_mutex is taken to protect tty
 *		  ->siglock is taken to protect ->signal/->sighand
 *		  tasklist_lock is taken to walk process list for sessions
 *		    ->siglock is taken to protect ->signal/->sighand
 */

void disassociate_ctty(int on_exit)
{
	struct tty_struct *tty;
	struct pid *tty_pgrp = NULL;

	if (!current->signal->leader)
		return;

	tty = get_current_tty();
	if (tty) {
		tty_pgrp = get_pid(tty->pgrp);
		if (on_exit) {
			if (tty->driver->type != TTY_DRIVER_TYPE_PTY)
				tty_vhangup(tty);
		}
		tty_kref_put(tty);
	} else if (on_exit) {
		struct pid *old_pgrp;
		spin_lock_irq(&current->sighand->siglock);
		old_pgrp = current->signal->tty_old_pgrp;
		current->signal->tty_old_pgrp = NULL;
		spin_unlock_irq(&current->sighand->siglock);
		if (old_pgrp) {
			kill_pgrp(old_pgrp, SIGHUP, on_exit);
			kill_pgrp(old_pgrp, SIGCONT, on_exit);
			put_pid(old_pgrp);
		}
		return;
	}
	if (tty_pgrp) {
		kill_pgrp(tty_pgrp, SIGHUP, on_exit);
		if (!on_exit)
			kill_pgrp(tty_pgrp, SIGCONT, on_exit);
		put_pid(tty_pgrp);
	}

	spin_lock_irq(&current->sighand->siglock);
	put_pid(current->signal->tty_old_pgrp);
	current->signal->tty_old_pgrp = NULL;
	spin_unlock_irq(&current->sighand->siglock);

	tty = get_current_tty();
	if (tty) {
		unsigned long flags;
		spin_lock_irqsave(&tty->ctrl_lock, flags);
		put_pid(tty->session);
		put_pid(tty->pgrp);
		tty->session = NULL;
		tty->pgrp = NULL;
		spin_unlock_irqrestore(&tty->ctrl_lock, flags);
		tty_kref_put(tty);
	} else {
#ifdef TTY_DEBUG_HANGUP
		printk(KERN_DEBUG "error attempted to write to tty [0x%p]"
		       " = NULL", tty);
#endif
	}

	/* Now clear signal->tty under the lock */
	read_lock(&tasklist_lock);
	session_clear_tty(task_session(current));
	read_unlock(&tasklist_lock);
}

/**
 *
 *	no_tty	- Ensure the current process does not have a controlling tty
 */
void no_tty(void)
{
	struct task_struct *tsk = current;
	tty_lock();
	disassociate_ctty(0);
	tty_unlock();
	proc_clear_tty(tsk);
}


/**
 *	stop_tty	-	propagate flow control
 *	@tty: tty to stop
 *
 *	Perform flow control to the driver. For PTY/TTY pairs we
 *	must also propagate the TIOCKPKT status. May be called
 *	on an already stopped device and will not re-call the driver
 *	method.
 *
 *	This functionality is used by both the line disciplines for
 *	halting incoming flow and by the driver. It may therefore be
 *	called from any context, may be under the tty atomic_write_lock
 *	but not always.
 *
 *	Locking:
 *		Uses the tty control lock internally
 */

void stop_tty(struct tty_struct *tty)
{
	unsigned long flags;
	spin_lock_irqsave(&tty->ctrl_lock, flags);
	if (tty->stopped) {
		spin_unlock_irqrestore(&tty->ctrl_lock, flags);
		return;
	}
	tty->stopped = 1;
	if (tty->link && tty->link->packet) {
		tty->ctrl_status &= ~TIOCPKT_START;
		tty->ctrl_status |= TIOCPKT_STOP;
		wake_up_interruptible_poll(&tty->link->read_wait, POLLIN);
	}
	spin_unlock_irqrestore(&tty->ctrl_lock, flags);
	if (tty->ops->stop)
		(tty->ops->stop)(tty);
}

EXPORT_SYMBOL(stop_tty);

/**
 *	start_tty	-	propagate flow control
 *	@tty: tty to start
 *
 *	Start a tty that has been stopped if at all possible. Perform
 *	any necessary wakeups and propagate the TIOCPKT status. If this
 *	is the tty was previous stopped and is being started then the
 *	driver start method is invoked and the line discipline woken.
 *
 *	Locking:
 *		ctrl_lock
 */

void start_tty(struct tty_struct *tty)
{
	unsigned long flags;
	spin_lock_irqsave(&tty->ctrl_lock, flags);
	if (!tty->stopped || tty->flow_stopped) {
		spin_unlock_irqrestore(&tty->ctrl_lock, flags);
		return;
	}
	tty->stopped = 0;
	if (tty->link && tty->link->packet) {
		tty->ctrl_status &= ~TIOCPKT_STOP;
		tty->ctrl_status |= TIOCPKT_START;
		wake_up_interruptible_poll(&tty->link->read_wait, POLLIN);
	}
	spin_unlock_irqrestore(&tty->ctrl_lock, flags);
	if (tty->ops->start)
		(tty->ops->start)(tty);
	/* If we have a running line discipline it may need kicking */
	tty_wakeup(tty);
}

EXPORT_SYMBOL(start_tty);

/**
 *	tty_read	-	read method for tty device files
 *	@file: pointer to tty file
 *	@buf: user buffer
 *	@count: size of user buffer
 *	@ppos: unused
 *
 *	Perform the read system call function on this terminal device. Checks
 *	for hung up devices before calling the line discipline method.
 *
 *	Locking:
 *		Locks the line discipline internally while needed. Multiple
 *	read calls may be outstanding in parallel.
 */

static ssize_t tty_read(struct file *file, char __user *buf, size_t count,
			loff_t *ppos)
{
	int i;
	struct inode *inode = file->f_path.dentry->d_inode;
	struct tty_struct *tty = file_tty(file);
	struct tty_ldisc *ld;

	if (tty_paranoia_check(tty, inode, "tty_read"))
		return -EIO;
	if (!tty || (test_bit(TTY_IO_ERROR, &tty->flags)))
		return -EIO;

	/* We want to wait for the line discipline to sort out in this
	   situation */
	ld = tty_ldisc_ref_wait(tty);
	if (ld->ops->read)
		i = (ld->ops->read)(tty, file, buf, count);
	else
		i = -EIO;
	tty_ldisc_deref(ld);
	if (i > 0)
		inode->i_atime = current_fs_time(inode->i_sb);
	return i;
}

void tty_write_unlock(struct tty_struct *tty)
{
	mutex_unlock(&tty->atomic_write_lock);
	wake_up_interruptible_poll(&tty->write_wait, POLLOUT);
}

int tty_write_lock(struct tty_struct *tty, int ndelay)
{
	if (!mutex_trylock(&tty->atomic_write_lock)) {
		if (ndelay)
			return -EAGAIN;
		if (mutex_lock_interruptible(&tty->atomic_write_lock))
			return -ERESTARTSYS;
	}
	return 0;
}

/*
 * Split writes up in sane blocksizes to avoid
 * denial-of-service type attacks
 */
static inline ssize_t do_tty_write(
	ssize_t (*write)(struct tty_struct *, struct file *, const unsigned char *, size_t),
	struct tty_struct *tty,
	struct file *file,
	const char __user *buf,
	size_t count)
{
	ssize_t ret, written = 0;
	unsigned int chunk;

	ret = tty_write_lock(tty, file->f_flags & O_NDELAY);
	if (ret < 0)
		return ret;

	/*
	 * We chunk up writes into a temporary buffer. This
	 * simplifies low-level drivers immensely, since they
	 * don't have locking issues and user mode accesses.
	 *
	 * But if TTY_NO_WRITE_SPLIT is set, we should use a
	 * big chunk-size..
	 *
	 * The default chunk-size is 2kB, because the NTTY
	 * layer has problems with bigger chunks. It will
	 * claim to be able to handle more characters than
	 * it actually does.
	 *
	 * FIXME: This can probably go away now except that 64K chunks
	 * are too likely to fail unless switched to vmalloc...
	 */
	chunk = 2048;
	if (test_bit(TTY_NO_WRITE_SPLIT, &tty->flags))
		chunk = 65536;
	if (count < chunk)
		chunk = count;

	/* write_buf/write_cnt is protected by the atomic_write_lock mutex */
	if (tty->write_cnt < chunk) {
		unsigned char *buf_chunk;

		if (chunk < 1024)
			chunk = 1024;

		buf_chunk = kmalloc(chunk, GFP_KERNEL);
		if (!buf_chunk) {
			ret = -ENOMEM;
			goto out;
		}
		kfree(tty->write_buf);
		tty->write_cnt = chunk;
		tty->write_buf = buf_chunk;
	}

	/* Do the write .. */
	for (;;) {
		size_t size = count;
		if (size > chunk)
			size = chunk;
		ret = -EFAULT;
		if (copy_from_user(tty->write_buf, buf, size))
			break;
		ret = write(tty, file, tty->write_buf, size);
		if (ret <= 0)
			break;
		written += ret;
		buf += ret;
		count -= ret;
		if (!count)
			break;
		ret = -ERESTARTSYS;
		if (signal_pending(current))
			break;
		cond_resched();
	}
	if (written) {
		struct inode *inode = file->f_path.dentry->d_inode;
		inode->i_mtime = current_fs_time(inode->i_sb);
		ret = written;
	}
out:
	tty_write_unlock(tty);
	return ret;
}

/**
 * tty_write_message - write a message to a certain tty, not just the console.
 * @tty: the destination tty_struct
 * @msg: the message to write
 *
 * This is used for messages that need to be redirected to a specific tty.
 * We don't put it into the syslog queue right now maybe in the future if
 * really needed.
 *
 * We must still hold the BTM and test the CLOSING flag for the moment.
 */

void tty_write_message(struct tty_struct *tty, char *msg)
{
	if (tty) {
		mutex_lock(&tty->atomic_write_lock);
		tty_lock();
		if (tty->ops->write && !test_bit(TTY_CLOSING, &tty->flags)) {
			tty_unlock();
			tty->ops->write(tty, msg, strlen(msg));
		} else
			tty_unlock();
		tty_write_unlock(tty);
	}
	return;
}


/**
 *	tty_write		-	write method for tty device file
 *	@file: tty file pointer
 *	@buf: user data to write
 *	@count: bytes to write
 *	@ppos: unused
 *
 *	Write data to a tty device via the line discipline.
 *
 *	Locking:
 *		Locks the line discipline as required
 *		Writes to the tty driver are serialized by the atomic_write_lock
 *	and are then processed in chunks to the device. The line discipline
 *	write method will not be invoked in parallel for each device.
 */

static ssize_t tty_write(struct file *file, const char __user *buf,
						size_t count, loff_t *ppos)
{
	struct inode *inode = file->f_path.dentry->d_inode;
	struct tty_struct *tty = file_tty(file);
 	struct tty_ldisc *ld;
	ssize_t ret;

	if (tty_paranoia_check(tty, inode, "tty_write"))
		return -EIO;
	if (!tty || !tty->ops->write ||
		(test_bit(TTY_IO_ERROR, &tty->flags)))
			return -EIO;
	/* Short term debug to catch buggy drivers */
	if (tty->ops->write_room == NULL)
		printk(KERN_ERR "tty driver %s lacks a write_room method.\n",
			tty->driver->name);
	ld = tty_ldisc_ref_wait(tty);
	if (!ld->ops->write)
		ret = -EIO;
	else
		ret = do_tty_write(ld->ops->write, tty, file, buf, count);
	tty_ldisc_deref(ld);
	return ret;
}

ssize_t redirected_tty_write(struct file *file, const char __user *buf,
						size_t count, loff_t *ppos)
{
	struct file *p = NULL;

	spin_lock(&redirect_lock);
	if (redirect) {
		get_file(redirect);
		p = redirect;
	}
	spin_unlock(&redirect_lock);

	if (p) {
		ssize_t res;
		res = vfs_write(p, buf, count, &p->f_pos);
		fput(p);
		return res;
	}
	return tty_write(file, buf, count, ppos);
}

static char ptychar[] = "pqrstuvwxyzabcde";

/**
 *	pty_line_name	-	generate name for a pty
 *	@driver: the tty driver in use
 *	@index: the minor number
 *	@p: output buffer of at least 6 bytes
 *
 *	Generate a name from a driver reference and write it to the output
 *	buffer.
 *
 *	Locking: None
 */
static void pty_line_name(struct tty_driver *driver, int index, char *p)
{
	int i = index + driver->name_base;
	/* ->name is initialized to "ttyp", but "tty" is expected */
	sprintf(p, "%s%c%x",
		driver->subtype == PTY_TYPE_SLAVE ? "tty" : driver->name,
		ptychar[i >> 4 & 0xf], i & 0xf);
}

/**
 *	tty_line_name	-	generate name for a tty
 *	@driver: the tty driver in use
 *	@index: the minor number
 *	@p: output buffer of at least 7 bytes
 *
 *	Generate a name from a driver reference and write it to the output
 *	buffer.
 *
 *	Locking: None
 */
static void tty_line_name(struct tty_driver *driver, int index, char *p)
{
	sprintf(p, "%s%d", driver->name, index + driver->name_base);
}

/**
 *	tty_driver_lookup_tty() - find an existing tty, if any
 *	@driver: the driver for the tty
 *	@idx:	 the minor number
 *
 *	Return the tty, if found or ERR_PTR() otherwise.
 *
 *	Locking: tty_mutex must be held. If tty is found, the mutex must
 *	be held until the 'fast-open' is also done. Will change once we
 *	have refcounting in the driver and per driver locking
 */
static struct tty_struct *tty_driver_lookup_tty(struct tty_driver *driver,
		struct inode *inode, int idx)
{
	struct tty_struct *tty;

	if (driver->ops->lookup)
		return driver->ops->lookup(driver, inode, idx);

	tty = driver->ttys[idx];
	return tty;
}

/**
 *	tty_init_termios	-  helper for termios setup
 *	@tty: the tty to set up
 *
 *	Initialise the termios structures for this tty. Thus runs under
 *	the tty_mutex currently so we can be relaxed about ordering.
 */

int tty_init_termios(struct tty_struct *tty)
{
	struct ktermios *tp;
	int idx = tty->index;

	tp = tty->driver->termios[idx];
	if (tp == NULL) {
		tp = kzalloc(sizeof(struct ktermios[2]), GFP_KERNEL);
		if (tp == NULL)
			return -ENOMEM;
		memcpy(tp, &tty->driver->init_termios,
						sizeof(struct ktermios));
		tty->driver->termios[idx] = tp;
	}
	tty->termios = tp;
	tty->termios_locked = tp + 1;

	/* Compatibility until drivers always set this */
	tty->termios->c_ispeed = tty_termios_input_baud_rate(tty->termios);
	tty->termios->c_ospeed = tty_termios_baud_rate(tty->termios);
	return 0;
}
EXPORT_SYMBOL_GPL(tty_init_termios);

/**
 *	tty_driver_install_tty() - install a tty entry in the driver
 *	@driver: the driver for the tty
 *	@tty: the tty
 *
 *	Install a tty object into the driver tables. The tty->index field
 *	will be set by the time this is called. This method is responsible
 *	for ensuring any need additional structures are allocated and
 *	configured.
 *
 *	Locking: tty_mutex for now
 */
static int tty_driver_install_tty(struct tty_driver *driver,
						struct tty_struct *tty)
{
	int idx = tty->index;
	int ret;

	if (driver->ops->install) {
		ret = driver->ops->install(driver, tty);
		return ret;
	}

	if (tty_init_termios(tty) == 0) {
		tty_driver_kref_get(driver);
		tty->count++;
		driver->ttys[idx] = tty;
		return 0;
	}
	return -ENOMEM;
}

/**
 *	tty_driver_remove_tty() - remove a tty from the driver tables
 *	@driver: the driver for the tty
 *	@idx:	 the minor number
 *
 *	Remvoe a tty object from the driver tables. The tty->index field
 *	will be set by the time this is called.
 *
 *	Locking: tty_mutex for now
 */
static void tty_driver_remove_tty(struct tty_driver *driver,
						struct tty_struct *tty)
{
	if (driver->ops->remove)
		driver->ops->remove(driver, tty);
	else
		driver->ttys[tty->index] = NULL;
}

/*
 * 	tty_reopen()	- fast re-open of an open tty
 * 	@tty	- the tty to open
 *
 *	Return 0 on success, -errno on error.
 *
 *	Locking: tty_mutex must be held from the time the tty was found
 *		 till this open completes.
 */
static int tty_reopen(struct tty_struct *tty)
{
	struct tty_driver *driver = tty->driver;

	if (test_bit(TTY_CLOSING, &tty->flags))
		return -EIO;

	if (driver->type == TTY_DRIVER_TYPE_PTY &&
	    driver->subtype == PTY_TYPE_MASTER) {
		/*
		 * special case for PTY masters: only one open permitted,
		 * and the slave side open count is incremented as well.
		 */
		if (tty->count)
			return -EIO;

		tty->link->count++;
	}
	tty->count++;
	tty->driver = driver; /* N.B. why do this every time?? */

	mutex_lock(&tty->ldisc_mutex);
	WARN_ON(!test_bit(TTY_LDISC, &tty->flags));
	mutex_unlock(&tty->ldisc_mutex);

	return 0;
}

/**
 *	tty_init_dev		-	initialise a tty device
 *	@driver: tty driver we are opening a device on
 *	@idx: device index
 *	@ret_tty: returned tty structure
 *	@first_ok: ok to open a new device (used by ptmx)
 *
 *	Prepare a tty device. This may not be a "new" clean device but
 *	could also be an active device. The pty drivers require special
 *	handling because of this.
 *
 *	Locking:
 *		The function is called under the tty_mutex, which
 *	protects us from the tty struct or driver itself going away.
 *
 *	On exit the tty device has the line discipline attached and
 *	a reference count of 1. If a pair was created for pty/tty use
 *	and the other was a pty master then it too has a reference count of 1.
 *
 * WSH 06/09/97: Rewritten to remove races and properly clean up after a
 * failed open.  The new code protects the open with a mutex, so it's
 * really quite straightforward.  The mutex locking can probably be
 * relaxed for the (most common) case of reopening a tty.
 */

struct tty_struct *tty_init_dev(struct tty_driver *driver, int idx,
								int first_ok)
{
	struct tty_struct *tty;
	int retval;

	/* Check if pty master is being opened multiple times */
	if (driver->subtype == PTY_TYPE_MASTER &&
		(driver->flags & TTY_DRIVER_DEVPTS_MEM) && !first_ok) {
		return ERR_PTR(-EIO);
	}

	/*
	 * First time open is complex, especially for PTY devices.
	 * This code guarantees that either everything succeeds and the
	 * TTY is ready for operation, or else the table slots are vacated
	 * and the allocated memory released.  (Except that the termios
	 * and locked termios may be retained.)
	 */

	if (!try_module_get(driver->owner))
		return ERR_PTR(-ENODEV);

	tty = alloc_tty_struct();
	if (!tty)
		goto fail_no_mem;
	initialize_tty_struct(tty, driver, idx);

	retval = tty_driver_install_tty(driver, tty);
	if (retval < 0) {
		free_tty_struct(tty);
		module_put(driver->owner);
		return ERR_PTR(retval);
	}

	/*
	 * Structures all installed ... call the ldisc open routines.
	 * If we fail here just call release_tty to clean up.  No need
	 * to decrement the use counts, as release_tty doesn't care.
	 */
	retval = tty_ldisc_setup(tty, tty->link);
	if (retval)
		goto release_mem_out;
	return tty;

fail_no_mem:
	module_put(driver->owner);
	return ERR_PTR(-ENOMEM);

	/* call the tty release_tty routine to clean out this slot */
release_mem_out:
	if (printk_ratelimit())
		printk(KERN_INFO "tty_init_dev: ldisc open failed, "
				 "clearing slot %d\n", idx);
	release_tty(tty, idx);
	return ERR_PTR(retval);
}

void tty_free_termios(struct tty_struct *tty)
{
	struct ktermios *tp;
	int idx = tty->index;
	/* Kill this flag and push into drivers for locking etc */
	if (tty->driver->flags & TTY_DRIVER_RESET_TERMIOS) {
		/* FIXME: Locking on ->termios array */
		tp = tty->termios;
		tty->driver->termios[idx] = NULL;
		kfree(tp);
	}
}
EXPORT_SYMBOL(tty_free_termios);

void tty_shutdown(struct tty_struct *tty)
{
	tty_driver_remove_tty(tty->driver, tty);
	tty_free_termios(tty);
}
EXPORT_SYMBOL(tty_shutdown);

/**
 *	release_one_tty		-	release tty structure memory
 *	@kref: kref of tty we are obliterating
 *
 *	Releases memory associated with a tty structure, and clears out the
 *	driver table slots. This function is called when a device is no longer
 *	in use. It also gets called when setup of a device fails.
 *
 *	Locking:
 *		tty_mutex - sometimes only
 *		takes the file list lock internally when working on the list
 *	of ttys that the driver keeps.
 *
 *	This method gets called from a work queue so that the driver private
 *	cleanup ops can sleep (needed for USB at least)
 */
static void release_one_tty(struct work_struct *work)
{
	struct tty_struct *tty =
		container_of(work, struct tty_struct, hangup_work);
	struct tty_driver *driver = tty->driver;

	if (tty->ops->cleanup)
		tty->ops->cleanup(tty);

	tty->magic = 0;
	tty_driver_kref_put(driver);
	module_put(driver->owner);

	spin_lock(&tty_files_lock);
	list_del_init(&tty->tty_files);
	spin_unlock(&tty_files_lock);

	put_pid(tty->pgrp);
	put_pid(tty->session);
	free_tty_struct(tty);
}

static void queue_release_one_tty(struct kref *kref)
{
	struct tty_struct *tty = container_of(kref, struct tty_struct, kref);

	if (tty->ops->shutdown)
		tty->ops->shutdown(tty);
	else
		tty_shutdown(tty);

	/* The hangup queue is now free so we can reuse it rather than
	   waste a chunk of memory for each port */
	INIT_WORK(&tty->hangup_work, release_one_tty);
	schedule_work(&tty->hangup_work);
}

/**
 *	tty_kref_put		-	release a tty kref
 *	@tty: tty device
 *
 *	Release a reference to a tty device and if need be let the kref
 *	layer destruct the object for us
 */

void tty_kref_put(struct tty_struct *tty)
{
	if (tty)
		kref_put(&tty->kref, queue_release_one_tty);
}
EXPORT_SYMBOL(tty_kref_put);

/**
 *	release_tty		-	release tty structure memory
 *
 *	Release both @tty and a possible linked partner (think pty pair),
 *	and decrement the refcount of the backing module.
 *
 *	Locking:
 *		tty_mutex - sometimes only
 *		takes the file list lock internally when working on the list
 *	of ttys that the driver keeps.
 *		FIXME: should we require tty_mutex is held here ??
 *
 */
static void release_tty(struct tty_struct *tty, int idx)
{
	/* This should always be true but check for the moment */
	WARN_ON(tty->index != idx);

	if (tty->link)
		tty_kref_put(tty->link);
	tty_kref_put(tty);
}

/**
 *	tty_release		-	vfs callback for close
 *	@inode: inode of tty
 *	@filp: file pointer for handle to tty
 *
 *	Called the last time each file handle is closed that references
 *	this tty. There may however be several such references.
 *
 *	Locking:
 *		Takes bkl. See tty_release_dev
 *
 * Even releasing the tty structures is a tricky business.. We have
 * to be very careful that the structures are all released at the
 * same time, as interrupts might otherwise get the wrong pointers.
 *
 * WSH 09/09/97: rewritten to avoid some nasty race conditions that could
 * lead to double frees or releasing memory still in use.
 */

int tty_release(struct inode *inode, struct file *filp)
{
	struct tty_struct *tty = file_tty(filp);
	struct tty_struct *o_tty;
	int	pty_master, tty_closing, o_tty_closing, do_sleep;
	int	devpts;
	int	idx;
	char	buf[64];

	if (tty_paranoia_check(tty, inode, "tty_release_dev"))
		return 0;

	tty_lock();
	check_tty_count(tty, "tty_release_dev");

	__tty_fasync(-1, filp, 0);

	idx = tty->index;
	pty_master = (tty->driver->type == TTY_DRIVER_TYPE_PTY &&
		      tty->driver->subtype == PTY_TYPE_MASTER);
	devpts = (tty->driver->flags & TTY_DRIVER_DEVPTS_MEM) != 0;
	o_tty = tty->link;

#ifdef TTY_PARANOIA_CHECK
	if (idx < 0 || idx >= tty->driver->num) {
		printk(KERN_DEBUG "tty_release_dev: bad idx when trying to "
				  "free (%s)\n", tty->name);
		tty_unlock();
		return 0;
	}
	if (!devpts) {
		if (tty != tty->driver->ttys[idx]) {
			tty_unlock();
			printk(KERN_DEBUG "tty_release_dev: driver.table[%d] not tty "
			       "for (%s)\n", idx, tty->name);
			return 0;
		}
		if (tty->termios != tty->driver->termios[idx]) {
			tty_unlock();
			printk(KERN_DEBUG "tty_release_dev: driver.termios[%d] not termios "
			       "for (%s)\n",
			       idx, tty->name);
			return 0;
		}
	}
#endif

#ifdef TTY_DEBUG_HANGUP
	printk(KERN_DEBUG "tty_release_dev of %s (tty count=%d)...",
	       tty_name(tty, buf), tty->count);
#endif

#ifdef TTY_PARANOIA_CHECK
	if (tty->driver->other &&
	     !(tty->driver->flags & TTY_DRIVER_DEVPTS_MEM)) {
		if (o_tty != tty->driver->other->ttys[idx]) {
			tty_unlock();
			printk(KERN_DEBUG "tty_release_dev: other->table[%d] "
					  "not o_tty for (%s)\n",
			       idx, tty->name);
			return 0 ;
		}
		if (o_tty->termios != tty->driver->other->termios[idx]) {
			tty_unlock();
			printk(KERN_DEBUG "tty_release_dev: other->termios[%d] "
					  "not o_termios for (%s)\n",
			       idx, tty->name);
			return 0;
		}
		if (o_tty->link != tty) {
			tty_unlock();
			printk(KERN_DEBUG "tty_release_dev: bad pty pointers\n");
			return 0;
		}
	}
#endif
	if (tty->ops->close)
		tty->ops->close(tty, filp);

	tty_unlock();
	/*
	 * Sanity check: if tty->count is going to zero, there shouldn't be
	 * any waiters on tty->read_wait or tty->write_wait.  We test the
	 * wait queues and kick everyone out _before_ actually starting to
	 * close.  This ensures that we won't block while releasing the tty
	 * structure.
	 *
	 * The test for the o_tty closing is necessary, since the master and
	 * slave sides may close in any order.  If the slave side closes out
	 * first, its count will be one, since the master side holds an open.
	 * Thus this test wouldn't be triggered at the time the slave closes,
	 * so we do it now.
	 *
	 * Note that it's possible for the tty to be opened again while we're
	 * flushing out waiters.  By recalculating the closing flags before
	 * each iteration we avoid any problems.
	 */
	while (1) {
		/* Guard against races with tty->count changes elsewhere and
		   opens on /dev/tty */

		mutex_lock(&tty_mutex);
		tty_lock();
		tty_closing = tty->count <= 1;
		o_tty_closing = o_tty &&
			(o_tty->count <= (pty_master ? 1 : 0));
		do_sleep = 0;

		if (tty_closing) {
			if (waitqueue_active(&tty->read_wait)) {
				wake_up_poll(&tty->read_wait, POLLIN);
				do_sleep++;
			}
			if (waitqueue_active(&tty->write_wait)) {
				wake_up_poll(&tty->write_wait, POLLOUT);
				do_sleep++;
			}
		}
		if (o_tty_closing) {
			if (waitqueue_active(&o_tty->read_wait)) {
				wake_up_poll(&o_tty->read_wait, POLLIN);
				do_sleep++;
			}
			if (waitqueue_active(&o_tty->write_wait)) {
				wake_up_poll(&o_tty->write_wait, POLLOUT);
				do_sleep++;
			}
		}
		if (!do_sleep)
			break;

		printk(KERN_WARNING "tty_release_dev: %s: read/write wait queue "
				    "active!\n", tty_name(tty, buf));
		tty_unlock();
		mutex_unlock(&tty_mutex);
		schedule();
	}

	/*
	 * The closing flags are now consistent with the open counts on
	 * both sides, and we've completed the last operation that could
	 * block, so it's safe to proceed with closing.
	 */
	if (pty_master) {
		if (--o_tty->count < 0) {
			printk(KERN_WARNING "tty_release_dev: bad pty slave count "
					    "(%d) for %s\n",
			       o_tty->count, tty_name(o_tty, buf));
			o_tty->count = 0;
		}
	}
	if (--tty->count < 0) {
		printk(KERN_WARNING "tty_release_dev: bad tty->count (%d) for %s\n",
		       tty->count, tty_name(tty, buf));
		tty->count = 0;
	}

	/*
	 * We've decremented tty->count, so we need to remove this file
	 * descriptor off the tty->tty_files list; this serves two
	 * purposes:
	 *  - check_tty_count sees the correct number of file descriptors
	 *    associated with this tty.
	 *  - do_tty_hangup no longer sees this file descriptor as
	 *    something that needs to be handled for hangups.
	 */
	tty_del_file(filp);

	/*
	 * Perform some housekeeping before deciding whether to return.
	 *
	 * Set the TTY_CLOSING flag if this was the last open.  In the
	 * case of a pty we may have to wait around for the other side
	 * to close, and TTY_CLOSING makes sure we can't be reopened.
	 */
	if (tty_closing)
		set_bit(TTY_CLOSING, &tty->flags);
	if (o_tty_closing)
		set_bit(TTY_CLOSING, &o_tty->flags);

	/*
	 * If _either_ side is closing, make sure there aren't any
	 * processes that still think tty or o_tty is their controlling
	 * tty.
	 */
	if (tty_closing || o_tty_closing) {
		read_lock(&tasklist_lock);
		session_clear_tty(tty->session);
		if (o_tty)
			session_clear_tty(o_tty->session);
		read_unlock(&tasklist_lock);
	}

	mutex_unlock(&tty_mutex);

	/* check whether both sides are closing ... */
	if (!tty_closing || (o_tty && !o_tty_closing)) {
		tty_unlock();
		return 0;
	}

#ifdef TTY_DEBUG_HANGUP
	printk(KERN_DEBUG "freeing tty structure...");
#endif
	/*
	 * Ask the line discipline code to release its structures
	 */
	tty_ldisc_release(tty, o_tty);
	/*
	 * The release_tty function takes care of the details of clearing
	 * the slots and preserving the termios structure.
	 */
	release_tty(tty, idx);

	/* Make this pty number available for reallocation */
	if (devpts)
		devpts_kill_index(inode, idx);
	tty_unlock();
	return 0;
}

/**
 *	tty_open		-	open a tty device
 *	@inode: inode of device file
 *	@filp: file pointer to tty
 *
 *	tty_open and tty_release keep up the tty count that contains the
 *	number of opens done on a tty. We cannot use the inode-count, as
 *	different inodes might point to the same tty.
 *
 *	Open-counting is needed for pty masters, as well as for keeping
 *	track of serial lines: DTR is dropped when the last close happens.
 *	(This is not done solely through tty->count, now.  - Ted 1/27/92)
 *
 *	The termios state of a pty is reset on first open so that
 *	settings don't persist across reuse.
 *
 *	Locking: tty_mutex protects tty, get_tty_driver and tty_init_dev work.
 *		 tty->count should protect the rest.
 *		 ->siglock protects ->signal/->sighand
 */

static int tty_open(struct inode *inode, struct file *filp)
{
	struct tty_struct *tty = NULL;
	int noctty, retval;
	struct tty_driver *driver;
	int index;
	dev_t device = inode->i_rdev;
	unsigned saved_flags = filp->f_flags;

	nonseekable_open(inode, filp);

retry_open:
	noctty = filp->f_flags & O_NOCTTY;
	index  = -1;
	retval = 0;

	mutex_lock(&tty_mutex);
	tty_lock();

	if (device == MKDEV(TTYAUX_MAJOR, 0)) {
		tty = get_current_tty();
		if (!tty) {
			tty_unlock();
			mutex_unlock(&tty_mutex);
			return -ENXIO;
		}
		driver = tty_driver_kref_get(tty->driver);
		index = tty->index;
		filp->f_flags |= O_NONBLOCK; /* Don't let /dev/tty block */
		/* noctty = 1; */
		/* FIXME: Should we take a driver reference ? */
		tty_kref_put(tty);
		goto got_driver;
	}
#ifdef CONFIG_VT
	if (device == MKDEV(TTY_MAJOR, 0)) {
		extern struct tty_driver *console_driver;
		driver = tty_driver_kref_get(console_driver);
		index = fg_console;
		noctty = 1;
		goto got_driver;
	}
#endif
	if (device == MKDEV(TTYAUX_MAJOR, 1)) {
		struct tty_driver *console_driver = console_device(&index);
		if (console_driver) {
			driver = tty_driver_kref_get(console_driver);
			if (driver) {
				/* Don't let /dev/console block */
				filp->f_flags |= O_NONBLOCK;
				noctty = 1;
				goto got_driver;
			}
		}
		tty_unlock();
		mutex_unlock(&tty_mutex);
		return -ENODEV;
	}

	driver = get_tty_driver(device, &index);
	if (!driver) {
		tty_unlock();
		mutex_unlock(&tty_mutex);
		return -ENODEV;
	}
got_driver:
	if (!tty) {
		/* check whether we're reopening an existing tty */
		tty = tty_driver_lookup_tty(driver, inode, index);

		if (IS_ERR(tty)) {
			tty_unlock();
			mutex_unlock(&tty_mutex);
			return PTR_ERR(tty);
		}
	}

	if (tty) {
		retval = tty_reopen(tty);
		if (retval)
			tty = ERR_PTR(retval);
	} else
		tty = tty_init_dev(driver, index, 0);

	mutex_unlock(&tty_mutex);
	tty_driver_kref_put(driver);
	if (IS_ERR(tty)) {
		tty_unlock();
		return PTR_ERR(tty);
	}

<<<<<<< HEAD
	tty_add_file(tty, filp);
=======
	retval = tty_add_file(tty, filp);
	if (retval) {
		tty_unlock();
		return retval;
	}
>>>>>>> 45f53cc9

	check_tty_count(tty, "tty_open");
	if (tty->driver->type == TTY_DRIVER_TYPE_PTY &&
	    tty->driver->subtype == PTY_TYPE_MASTER)
		noctty = 1;
#ifdef TTY_DEBUG_HANGUP
	printk(KERN_DEBUG "opening %s...", tty->name);
#endif
	if (!retval) {
		if (tty->ops->open)
			retval = tty->ops->open(tty, filp);
		else
			retval = -ENODEV;
	}
	filp->f_flags = saved_flags;

	if (!retval && test_bit(TTY_EXCLUSIVE, &tty->flags) &&
						!capable(CAP_SYS_ADMIN))
		retval = -EBUSY;

	if (retval) {
#ifdef TTY_DEBUG_HANGUP
		printk(KERN_DEBUG "error %d in opening %s...", retval,
		       tty->name);
#endif
		tty_unlock(); /* need to call tty_release without BTM */
		tty_release(inode, filp);
		if (retval != -ERESTARTSYS)
			return retval;

		if (signal_pending(current))
			return retval;

		schedule();
		/*
		 * Need to reset f_op in case a hangup happened.
		 */
		tty_lock();
		if (filp->f_op == &hung_up_tty_fops)
			filp->f_op = &tty_fops;
		tty_unlock();
		goto retry_open;
	}
	tty_unlock();


	mutex_lock(&tty_mutex);
	tty_lock();
	spin_lock_irq(&current->sighand->siglock);
	if (!noctty &&
	    current->signal->leader &&
	    !current->signal->tty &&
	    tty->session == NULL)
		__proc_set_tty(current, tty);
	spin_unlock_irq(&current->sighand->siglock);
	tty_unlock();
	mutex_unlock(&tty_mutex);
	return 0;
}



/**
 *	tty_poll	-	check tty status
 *	@filp: file being polled
 *	@wait: poll wait structures to update
 *
 *	Call the line discipline polling method to obtain the poll
 *	status of the device.
 *
 *	Locking: locks called line discipline but ldisc poll method
 *	may be re-entered freely by other callers.
 */

static unsigned int tty_poll(struct file *filp, poll_table *wait)
{
	struct tty_struct *tty = file_tty(filp);
	struct tty_ldisc *ld;
	int ret = 0;

	if (tty_paranoia_check(tty, filp->f_path.dentry->d_inode, "tty_poll"))
		return 0;

	ld = tty_ldisc_ref_wait(tty);
	if (ld->ops->poll)
		ret = (ld->ops->poll)(tty, filp, wait);
	tty_ldisc_deref(ld);
	return ret;
}

static int __tty_fasync(int fd, struct file *filp, int on)
{
	struct tty_struct *tty = file_tty(filp);
	unsigned long flags;
	int retval = 0;

	if (tty_paranoia_check(tty, filp->f_path.dentry->d_inode, "tty_fasync"))
		goto out;

	retval = fasync_helper(fd, filp, on, &tty->fasync);
	if (retval <= 0)
		goto out;

	if (on) {
		enum pid_type type;
		struct pid *pid;
		if (!waitqueue_active(&tty->read_wait))
			tty->minimum_to_wake = 1;
		spin_lock_irqsave(&tty->ctrl_lock, flags);
		if (tty->pgrp) {
			pid = tty->pgrp;
			type = PIDTYPE_PGID;
		} else {
			pid = task_pid(current);
			type = PIDTYPE_PID;
		}
		get_pid(pid);
		spin_unlock_irqrestore(&tty->ctrl_lock, flags);
		retval = __f_setown(filp, pid, type, 0);
		put_pid(pid);
		if (retval)
			goto out;
	} else {
		if (!tty->fasync && !waitqueue_active(&tty->read_wait))
			tty->minimum_to_wake = N_TTY_BUF_SIZE;
	}
	retval = 0;
out:
	return retval;
}

static int tty_fasync(int fd, struct file *filp, int on)
{
	int retval;
	tty_lock();
	retval = __tty_fasync(fd, filp, on);
	tty_unlock();
	return retval;
}

/**
 *	tiocsti			-	fake input character
 *	@tty: tty to fake input into
 *	@p: pointer to character
 *
 *	Fake input to a tty device. Does the necessary locking and
 *	input management.
 *
 *	FIXME: does not honour flow control ??
 *
 *	Locking:
 *		Called functions take tty_ldisc_lock
 *		current->signal->tty check is safe without locks
 *
 *	FIXME: may race normal receive processing
 */

static int tiocsti(struct tty_struct *tty, char __user *p)
{
	char ch, mbz = 0;
	struct tty_ldisc *ld;

	if ((current->signal->tty != tty) && !capable(CAP_SYS_ADMIN))
		return -EPERM;
	if (get_user(ch, p))
		return -EFAULT;
	tty_audit_tiocsti(tty, ch);
	ld = tty_ldisc_ref_wait(tty);
	ld->ops->receive_buf(tty, &ch, &mbz, 1);
	tty_ldisc_deref(ld);
	return 0;
}

/**
 *	tiocgwinsz		-	implement window query ioctl
 *	@tty; tty
 *	@arg: user buffer for result
 *
 *	Copies the kernel idea of the window size into the user buffer.
 *
 *	Locking: tty->termios_mutex is taken to ensure the winsize data
 *		is consistent.
 */

static int tiocgwinsz(struct tty_struct *tty, struct winsize __user *arg)
{
	int err;

	mutex_lock(&tty->termios_mutex);
	err = copy_to_user(arg, &tty->winsize, sizeof(*arg));
	mutex_unlock(&tty->termios_mutex);

	return err ? -EFAULT: 0;
}

/**
 *	tty_do_resize		-	resize event
 *	@tty: tty being resized
 *	@rows: rows (character)
 *	@cols: cols (character)
 *
 *	Update the termios variables and send the necessary signals to
 *	peform a terminal resize correctly
 */

int tty_do_resize(struct tty_struct *tty, struct winsize *ws)
{
	struct pid *pgrp;
	unsigned long flags;

	/* Lock the tty */
	mutex_lock(&tty->termios_mutex);
	if (!memcmp(ws, &tty->winsize, sizeof(*ws)))
		goto done;
	/* Get the PID values and reference them so we can
	   avoid holding the tty ctrl lock while sending signals */
	spin_lock_irqsave(&tty->ctrl_lock, flags);
	pgrp = get_pid(tty->pgrp);
	spin_unlock_irqrestore(&tty->ctrl_lock, flags);

	if (pgrp)
		kill_pgrp(pgrp, SIGWINCH, 1);
	put_pid(pgrp);

	tty->winsize = *ws;
done:
	mutex_unlock(&tty->termios_mutex);
	return 0;
}

/**
 *	tiocswinsz		-	implement window size set ioctl
 *	@tty; tty side of tty
 *	@arg: user buffer for result
 *
 *	Copies the user idea of the window size to the kernel. Traditionally
 *	this is just advisory information but for the Linux console it
 *	actually has driver level meaning and triggers a VC resize.
 *
 *	Locking:
 *		Driver dependant. The default do_resize method takes the
 *	tty termios mutex and ctrl_lock. The console takes its own lock
 *	then calls into the default method.
 */

static int tiocswinsz(struct tty_struct *tty, struct winsize __user *arg)
{
	struct winsize tmp_ws;
	if (copy_from_user(&tmp_ws, arg, sizeof(*arg)))
		return -EFAULT;

	if (tty->ops->resize)
		return tty->ops->resize(tty, &tmp_ws);
	else
		return tty_do_resize(tty, &tmp_ws);
}

/**
 *	tioccons	-	allow admin to move logical console
 *	@file: the file to become console
 *
 *	Allow the adminstrator to move the redirected console device
 *
 *	Locking: uses redirect_lock to guard the redirect information
 */

static int tioccons(struct file *file)
{
	if (!capable(CAP_SYS_ADMIN))
		return -EPERM;
	if (file->f_op->write == redirected_tty_write) {
		struct file *f;
		spin_lock(&redirect_lock);
		f = redirect;
		redirect = NULL;
		spin_unlock(&redirect_lock);
		if (f)
			fput(f);
		return 0;
	}
	spin_lock(&redirect_lock);
	if (redirect) {
		spin_unlock(&redirect_lock);
		return -EBUSY;
	}
	get_file(file);
	redirect = file;
	spin_unlock(&redirect_lock);
	return 0;
}

/**
 *	fionbio		-	non blocking ioctl
 *	@file: file to set blocking value
 *	@p: user parameter
 *
 *	Historical tty interfaces had a blocking control ioctl before
 *	the generic functionality existed. This piece of history is preserved
 *	in the expected tty API of posix OS's.
 *
 *	Locking: none, the open file handle ensures it won't go away.
 */

static int fionbio(struct file *file, int __user *p)
{
	int nonblock;

	if (get_user(nonblock, p))
		return -EFAULT;

	spin_lock(&file->f_lock);
	if (nonblock)
		file->f_flags |= O_NONBLOCK;
	else
		file->f_flags &= ~O_NONBLOCK;
	spin_unlock(&file->f_lock);
	return 0;
}

/**
 *	tiocsctty	-	set controlling tty
 *	@tty: tty structure
 *	@arg: user argument
 *
 *	This ioctl is used to manage job control. It permits a session
 *	leader to set this tty as the controlling tty for the session.
 *
 *	Locking:
 *		Takes tty_mutex() to protect tty instance
 *		Takes tasklist_lock internally to walk sessions
 *		Takes ->siglock() when updating signal->tty
 */

static int tiocsctty(struct tty_struct *tty, int arg)
{
	int ret = 0;
	if (current->signal->leader && (task_session(current) == tty->session))
		return ret;

	mutex_lock(&tty_mutex);
	/*
	 * The process must be a session leader and
	 * not have a controlling tty already.
	 */
	if (!current->signal->leader || current->signal->tty) {
		ret = -EPERM;
		goto unlock;
	}

	if (tty->session) {
		/*
		 * This tty is already the controlling
		 * tty for another session group!
		 */
		if (arg == 1 && capable(CAP_SYS_ADMIN)) {
			/*
			 * Steal it away
			 */
			read_lock(&tasklist_lock);
			session_clear_tty(tty->session);
			read_unlock(&tasklist_lock);
		} else {
			ret = -EPERM;
			goto unlock;
		}
	}
	proc_set_tty(current, tty);
unlock:
	mutex_unlock(&tty_mutex);
	return ret;
}

/**
 *	tty_get_pgrp	-	return a ref counted pgrp pid
 *	@tty: tty to read
 *
 *	Returns a refcounted instance of the pid struct for the process
 *	group controlling the tty.
 */

struct pid *tty_get_pgrp(struct tty_struct *tty)
{
	unsigned long flags;
	struct pid *pgrp;

	spin_lock_irqsave(&tty->ctrl_lock, flags);
	pgrp = get_pid(tty->pgrp);
	spin_unlock_irqrestore(&tty->ctrl_lock, flags);

	return pgrp;
}
EXPORT_SYMBOL_GPL(tty_get_pgrp);

/**
 *	tiocgpgrp		-	get process group
 *	@tty: tty passed by user
 *	@real_tty: tty side of the tty pased by the user if a pty else the tty
 *	@p: returned pid
 *
 *	Obtain the process group of the tty. If there is no process group
 *	return an error.
 *
 *	Locking: none. Reference to current->signal->tty is safe.
 */

static int tiocgpgrp(struct tty_struct *tty, struct tty_struct *real_tty, pid_t __user *p)
{
	struct pid *pid;
	int ret;
	/*
	 * (tty == real_tty) is a cheap way of
	 * testing if the tty is NOT a master pty.
	 */
	if (tty == real_tty && current->signal->tty != real_tty)
		return -ENOTTY;
	pid = tty_get_pgrp(real_tty);
	ret =  put_user(pid_vnr(pid), p);
	put_pid(pid);
	return ret;
}

/**
 *	tiocspgrp		-	attempt to set process group
 *	@tty: tty passed by user
 *	@real_tty: tty side device matching tty passed by user
 *	@p: pid pointer
 *
 *	Set the process group of the tty to the session passed. Only
 *	permitted where the tty session is our session.
 *
 *	Locking: RCU, ctrl lock
 */

static int tiocspgrp(struct tty_struct *tty, struct tty_struct *real_tty, pid_t __user *p)
{
	struct pid *pgrp;
	pid_t pgrp_nr;
	int retval = tty_check_change(real_tty);
	unsigned long flags;

	if (retval == -EIO)
		return -ENOTTY;
	if (retval)
		return retval;
	if (!current->signal->tty ||
	    (current->signal->tty != real_tty) ||
	    (real_tty->session != task_session(current)))
		return -ENOTTY;
	if (get_user(pgrp_nr, p))
		return -EFAULT;
	if (pgrp_nr < 0)
		return -EINVAL;
	rcu_read_lock();
	pgrp = find_vpid(pgrp_nr);
	retval = -ESRCH;
	if (!pgrp)
		goto out_unlock;
	retval = -EPERM;
	if (session_of_pgrp(pgrp) != task_session(current))
		goto out_unlock;
	retval = 0;
	spin_lock_irqsave(&tty->ctrl_lock, flags);
	put_pid(real_tty->pgrp);
	real_tty->pgrp = get_pid(pgrp);
	spin_unlock_irqrestore(&tty->ctrl_lock, flags);
out_unlock:
	rcu_read_unlock();
	return retval;
}

/**
 *	tiocgsid		-	get session id
 *	@tty: tty passed by user
 *	@real_tty: tty side of the tty pased by the user if a pty else the tty
 *	@p: pointer to returned session id
 *
 *	Obtain the session id of the tty. If there is no session
 *	return an error.
 *
 *	Locking: none. Reference to current->signal->tty is safe.
 */

static int tiocgsid(struct tty_struct *tty, struct tty_struct *real_tty, pid_t __user *p)
{
	/*
	 * (tty == real_tty) is a cheap way of
	 * testing if the tty is NOT a master pty.
	*/
	if (tty == real_tty && current->signal->tty != real_tty)
		return -ENOTTY;
	if (!real_tty->session)
		return -ENOTTY;
	return put_user(pid_vnr(real_tty->session), p);
}

/**
 *	tiocsetd	-	set line discipline
 *	@tty: tty device
 *	@p: pointer to user data
 *
 *	Set the line discipline according to user request.
 *
 *	Locking: see tty_set_ldisc, this function is just a helper
 */

static int tiocsetd(struct tty_struct *tty, int __user *p)
{
	int ldisc;
	int ret;

	if (get_user(ldisc, p))
		return -EFAULT;

	ret = tty_set_ldisc(tty, ldisc);

	return ret;
}

/**
 *	send_break	-	performed time break
 *	@tty: device to break on
 *	@duration: timeout in mS
 *
 *	Perform a timed break on hardware that lacks its own driver level
 *	timed break functionality.
 *
 *	Locking:
 *		atomic_write_lock serializes
 *
 */

static int send_break(struct tty_struct *tty, unsigned int duration)
{
	int retval;

	if (tty->ops->break_ctl == NULL)
		return 0;

	if (tty->driver->flags & TTY_DRIVER_HARDWARE_BREAK)
		retval = tty->ops->break_ctl(tty, duration);
	else {
		/* Do the work ourselves */
		if (tty_write_lock(tty, 0) < 0)
			return -EINTR;
		retval = tty->ops->break_ctl(tty, -1);
		if (retval)
			goto out;
		if (!signal_pending(current))
			msleep_interruptible(duration);
		retval = tty->ops->break_ctl(tty, 0);
out:
		tty_write_unlock(tty);
		if (signal_pending(current))
			retval = -EINTR;
	}
	return retval;
}

/**
 *	tty_tiocmget		-	get modem status
 *	@tty: tty device
 *	@file: user file pointer
 *	@p: pointer to result
 *
 *	Obtain the modem status bits from the tty driver if the feature
 *	is supported. Return -EINVAL if it is not available.
 *
 *	Locking: none (up to the driver)
 */

static int tty_tiocmget(struct tty_struct *tty, struct file *file, int __user *p)
{
	int retval = -EINVAL;

	if (tty->ops->tiocmget) {
		retval = tty->ops->tiocmget(tty, file);

		if (retval >= 0)
			retval = put_user(retval, p);
	}
	return retval;
}

/**
 *	tty_tiocmset		-	set modem status
 *	@tty: tty device
 *	@file: user file pointer
 *	@cmd: command - clear bits, set bits or set all
 *	@p: pointer to desired bits
 *
 *	Set the modem status bits from the tty driver if the feature
 *	is supported. Return -EINVAL if it is not available.
 *
 *	Locking: none (up to the driver)
 */

static int tty_tiocmset(struct tty_struct *tty, struct file *file, unsigned int cmd,
	     unsigned __user *p)
{
	int retval;
	unsigned int set, clear, val;

	if (tty->ops->tiocmset == NULL)
		return -EINVAL;

	retval = get_user(val, p);
	if (retval)
		return retval;
	set = clear = 0;
	switch (cmd) {
	case TIOCMBIS:
		set = val;
		break;
	case TIOCMBIC:
		clear = val;
		break;
	case TIOCMSET:
		set = val;
		clear = ~val;
		break;
	}
	set &= TIOCM_DTR|TIOCM_RTS|TIOCM_OUT1|TIOCM_OUT2|TIOCM_LOOP;
	clear &= TIOCM_DTR|TIOCM_RTS|TIOCM_OUT1|TIOCM_OUT2|TIOCM_LOOP;
	return tty->ops->tiocmset(tty, file, set, clear);
}

static int tty_tiocgicount(struct tty_struct *tty, void __user *arg)
{
	int retval = -EINVAL;
	struct serial_icounter_struct icount;
	memset(&icount, 0, sizeof(icount));
	if (tty->ops->get_icount)
		retval = tty->ops->get_icount(tty, &icount);
	if (retval != 0)
		return retval;
	if (copy_to_user(arg, &icount, sizeof(icount)))
		return -EFAULT;
	return 0;
}

struct tty_struct *tty_pair_get_tty(struct tty_struct *tty)
{
	if (tty->driver->type == TTY_DRIVER_TYPE_PTY &&
	    tty->driver->subtype == PTY_TYPE_MASTER)
		tty = tty->link;
	return tty;
}
EXPORT_SYMBOL(tty_pair_get_tty);

struct tty_struct *tty_pair_get_pty(struct tty_struct *tty)
{
	if (tty->driver->type == TTY_DRIVER_TYPE_PTY &&
	    tty->driver->subtype == PTY_TYPE_MASTER)
	    return tty;
	return tty->link;
}
EXPORT_SYMBOL(tty_pair_get_pty);

/*
 * Split this up, as gcc can choke on it otherwise..
 */
long tty_ioctl(struct file *file, unsigned int cmd, unsigned long arg)
{
	struct tty_struct *tty = file_tty(file);
	struct tty_struct *real_tty;
	void __user *p = (void __user *)arg;
	int retval;
	struct tty_ldisc *ld;
	struct inode *inode = file->f_dentry->d_inode;

	if (tty_paranoia_check(tty, inode, "tty_ioctl"))
		return -EINVAL;

	real_tty = tty_pair_get_tty(tty);

	/*
	 * Factor out some common prep work
	 */
	switch (cmd) {
	case TIOCSETD:
	case TIOCSBRK:
	case TIOCCBRK:
	case TCSBRK:
	case TCSBRKP:
		retval = tty_check_change(tty);
		if (retval)
			return retval;
		if (cmd != TIOCCBRK) {
			tty_wait_until_sent(tty, 0);
			if (signal_pending(current))
				return -EINTR;
		}
		break;
	}

	/*
	 *	Now do the stuff.
	 */
	switch (cmd) {
	case TIOCSTI:
		return tiocsti(tty, p);
	case TIOCGWINSZ:
		return tiocgwinsz(real_tty, p);
	case TIOCSWINSZ:
		return tiocswinsz(real_tty, p);
	case TIOCCONS:
		return real_tty != tty ? -EINVAL : tioccons(file);
	case FIONBIO:
		return fionbio(file, p);
	case TIOCEXCL:
		set_bit(TTY_EXCLUSIVE, &tty->flags);
		return 0;
	case TIOCNXCL:
		clear_bit(TTY_EXCLUSIVE, &tty->flags);
		return 0;
	case TIOCNOTTY:
		if (current->signal->tty != tty)
			return -ENOTTY;
		no_tty();
		return 0;
	case TIOCSCTTY:
		return tiocsctty(tty, arg);
	case TIOCGPGRP:
		return tiocgpgrp(tty, real_tty, p);
	case TIOCSPGRP:
		return tiocspgrp(tty, real_tty, p);
	case TIOCGSID:
		return tiocgsid(tty, real_tty, p);
	case TIOCGETD:
		return put_user(tty->ldisc->ops->num, (int __user *)p);
	case TIOCSETD:
		return tiocsetd(tty, p);
	/*
	 * Break handling
	 */
	case TIOCSBRK:	/* Turn break on, unconditionally */
		if (tty->ops->break_ctl)
			return tty->ops->break_ctl(tty, -1);
		return 0;
	case TIOCCBRK:	/* Turn break off, unconditionally */
		if (tty->ops->break_ctl)
			return tty->ops->break_ctl(tty, 0);
		return 0;
	case TCSBRK:   /* SVID version: non-zero arg --> no break */
		/* non-zero arg means wait for all output data
		 * to be sent (performed above) but don't send break.
		 * This is used by the tcdrain() termios function.
		 */
		if (!arg)
			return send_break(tty, 250);
		return 0;
	case TCSBRKP:	/* support for POSIX tcsendbreak() */
		return send_break(tty, arg ? arg*100 : 250);

	case TIOCMGET:
		return tty_tiocmget(tty, file, p);
	case TIOCMSET:
	case TIOCMBIC:
	case TIOCMBIS:
		return tty_tiocmset(tty, file, cmd, p);
	case TIOCGICOUNT:
		retval = tty_tiocgicount(tty, p);
		/* For the moment allow fall through to the old method */
        	if (retval != -EINVAL)
			return retval;
		break;
	case TCFLSH:
		switch (arg) {
		case TCIFLUSH:
		case TCIOFLUSH:
		/* flush tty buffer and allow ldisc to process ioctl */
			tty_buffer_flush(tty);
			break;
		}
		break;
	}
	if (tty->ops->ioctl) {
		retval = (tty->ops->ioctl)(tty, file, cmd, arg);
		if (retval != -ENOIOCTLCMD)
			return retval;
	}
	ld = tty_ldisc_ref_wait(tty);
	retval = -EINVAL;
	if (ld->ops->ioctl) {
		retval = ld->ops->ioctl(tty, file, cmd, arg);
		if (retval == -ENOIOCTLCMD)
			retval = -EINVAL;
	}
	tty_ldisc_deref(ld);
	return retval;
}

#ifdef CONFIG_COMPAT
static long tty_compat_ioctl(struct file *file, unsigned int cmd,
				unsigned long arg)
{
	struct inode *inode = file->f_dentry->d_inode;
	struct tty_struct *tty = file_tty(file);
	struct tty_ldisc *ld;
	int retval = -ENOIOCTLCMD;

	if (tty_paranoia_check(tty, inode, "tty_ioctl"))
		return -EINVAL;

	if (tty->ops->compat_ioctl) {
		retval = (tty->ops->compat_ioctl)(tty, file, cmd, arg);
		if (retval != -ENOIOCTLCMD)
			return retval;
	}

	ld = tty_ldisc_ref_wait(tty);
	if (ld->ops->compat_ioctl)
		retval = ld->ops->compat_ioctl(tty, file, cmd, arg);
	tty_ldisc_deref(ld);

	return retval;
}
#endif

/*
 * This implements the "Secure Attention Key" ---  the idea is to
 * prevent trojan horses by killing all processes associated with this
 * tty when the user hits the "Secure Attention Key".  Required for
 * super-paranoid applications --- see the Orange Book for more details.
 *
 * This code could be nicer; ideally it should send a HUP, wait a few
 * seconds, then send a INT, and then a KILL signal.  But you then
 * have to coordinate with the init process, since all processes associated
 * with the current tty must be dead before the new getty is allowed
 * to spawn.
 *
 * Now, if it would be correct ;-/ The current code has a nasty hole -
 * it doesn't catch files in flight. We may send the descriptor to ourselves
 * via AF_UNIX socket, close it and later fetch from socket. FIXME.
 *
 * Nasty bug: do_SAK is being called in interrupt context.  This can
 * deadlock.  We punt it up to process context.  AKPM - 16Mar2001
 */
void __do_SAK(struct tty_struct *tty)
{
#ifdef TTY_SOFT_SAK
	tty_hangup(tty);
#else
	struct task_struct *g, *p;
	struct pid *session;
	int		i;
	struct file	*filp;
	struct fdtable *fdt;

	if (!tty)
		return;
	session = tty->session;

	tty_ldisc_flush(tty);

	tty_driver_flush_buffer(tty);

	read_lock(&tasklist_lock);
	/* Kill the entire session */
	do_each_pid_task(session, PIDTYPE_SID, p) {
		printk(KERN_NOTICE "SAK: killed process %d"
			" (%s): task_session(p)==tty->session\n",
			task_pid_nr(p), p->comm);
		send_sig(SIGKILL, p, 1);
	} while_each_pid_task(session, PIDTYPE_SID, p);
	/* Now kill any processes that happen to have the
	 * tty open.
	 */
	do_each_thread(g, p) {
		if (p->signal->tty == tty) {
			printk(KERN_NOTICE "SAK: killed process %d"
			    " (%s): task_session(p)==tty->session\n",
			    task_pid_nr(p), p->comm);
			send_sig(SIGKILL, p, 1);
			continue;
		}
		task_lock(p);
		if (p->files) {
			/*
			 * We don't take a ref to the file, so we must
			 * hold ->file_lock instead.
			 */
			spin_lock(&p->files->file_lock);
			fdt = files_fdtable(p->files);
			for (i = 0; i < fdt->max_fds; i++) {
				filp = fcheck_files(p->files, i);
				if (!filp)
					continue;
				if (filp->f_op->read == tty_read &&
				    file_tty(filp) == tty) {
					printk(KERN_NOTICE "SAK: killed process %d"
					    " (%s): fd#%d opened to the tty\n",
					    task_pid_nr(p), p->comm, i);
					force_sig(SIGKILL, p);
					break;
				}
			}
			spin_unlock(&p->files->file_lock);
		}
		task_unlock(p);
	} while_each_thread(g, p);
	read_unlock(&tasklist_lock);
#endif
}

static void do_SAK_work(struct work_struct *work)
{
	struct tty_struct *tty =
		container_of(work, struct tty_struct, SAK_work);
	__do_SAK(tty);
}

/*
 * The tq handling here is a little racy - tty->SAK_work may already be queued.
 * Fortunately we don't need to worry, because if ->SAK_work is already queued,
 * the values which we write to it will be identical to the values which it
 * already has. --akpm
 */
void do_SAK(struct tty_struct *tty)
{
	if (!tty)
		return;
	schedule_work(&tty->SAK_work);
}

EXPORT_SYMBOL(do_SAK);

static int dev_match_devt(struct device *dev, void *data)
{
	dev_t *devt = data;
	return dev->devt == *devt;
}

/* Must put_device() after it's unused! */
static struct device *tty_get_device(struct tty_struct *tty)
{
	dev_t devt = tty_devnum(tty);
	return class_find_device(tty_class, NULL, &devt, dev_match_devt);
}


/**
 *	initialize_tty_struct
 *	@tty: tty to initialize
 *
 *	This subroutine initializes a tty structure that has been newly
 *	allocated.
 *
 *	Locking: none - tty in question must not be exposed at this point
 */

void initialize_tty_struct(struct tty_struct *tty,
		struct tty_driver *driver, int idx)
{
	memset(tty, 0, sizeof(struct tty_struct));
	kref_init(&tty->kref);
	tty->magic = TTY_MAGIC;
	tty_ldisc_init(tty);
	tty->session = NULL;
	tty->pgrp = NULL;
	tty->overrun_time = jiffies;
	tty->buf.head = tty->buf.tail = NULL;
	tty_buffer_init(tty);
	mutex_init(&tty->termios_mutex);
	mutex_init(&tty->ldisc_mutex);
	init_waitqueue_head(&tty->write_wait);
	init_waitqueue_head(&tty->read_wait);
	INIT_WORK(&tty->hangup_work, do_tty_hangup);
	mutex_init(&tty->atomic_read_lock);
	mutex_init(&tty->atomic_write_lock);
	mutex_init(&tty->output_lock);
	mutex_init(&tty->echo_lock);
	spin_lock_init(&tty->read_lock);
	spin_lock_init(&tty->ctrl_lock);
	INIT_LIST_HEAD(&tty->tty_files);
	INIT_WORK(&tty->SAK_work, do_SAK_work);

	tty->driver = driver;
	tty->ops = driver->ops;
	tty->index = idx;
	tty_line_name(driver, idx, tty->name);
	tty->dev = tty_get_device(tty);
}

/**
 *	tty_put_char	-	write one character to a tty
 *	@tty: tty
 *	@ch: character
 *
 *	Write one byte to the tty using the provided put_char method
 *	if present. Returns the number of characters successfully output.
 *
 *	Note: the specific put_char operation in the driver layer may go
 *	away soon. Don't call it directly, use this method
 */

int tty_put_char(struct tty_struct *tty, unsigned char ch)
{
	if (tty->ops->put_char)
		return tty->ops->put_char(tty, ch);
	return tty->ops->write(tty, &ch, 1);
}
EXPORT_SYMBOL_GPL(tty_put_char);

struct class *tty_class;

/**
 *	tty_register_device - register a tty device
 *	@driver: the tty driver that describes the tty device
 *	@index: the index in the tty driver for this tty device
 *	@device: a struct device that is associated with this tty device.
 *		This field is optional, if there is no known struct device
 *		for this tty device it can be set to NULL safely.
 *
 *	Returns a pointer to the struct device for this tty device
 *	(or ERR_PTR(-EFOO) on error).
 *
 *	This call is required to be made to register an individual tty device
 *	if the tty driver's flags have the TTY_DRIVER_DYNAMIC_DEV bit set.  If
 *	that bit is not set, this function should not be called by a tty
 *	driver.
 *
 *	Locking: ??
 */

struct device *tty_register_device(struct tty_driver *driver, unsigned index,
				   struct device *device)
{
	char name[64];
	dev_t dev = MKDEV(driver->major, driver->minor_start) + index;

	if (index >= driver->num) {
		printk(KERN_ERR "Attempt to register invalid tty line number "
		       " (%d).\n", index);
		return ERR_PTR(-EINVAL);
	}

	if (driver->type == TTY_DRIVER_TYPE_PTY)
		pty_line_name(driver, index, name);
	else
		tty_line_name(driver, index, name);

	return device_create(tty_class, device, dev, NULL, name);
}
EXPORT_SYMBOL(tty_register_device);

/**
 * 	tty_unregister_device - unregister a tty device
 * 	@driver: the tty driver that describes the tty device
 * 	@index: the index in the tty driver for this tty device
 *
 * 	If a tty device is registered with a call to tty_register_device() then
 *	this function must be called when the tty device is gone.
 *
 *	Locking: ??
 */

void tty_unregister_device(struct tty_driver *driver, unsigned index)
{
	device_destroy(tty_class,
		MKDEV(driver->major, driver->minor_start) + index);
}
EXPORT_SYMBOL(tty_unregister_device);

struct tty_driver *alloc_tty_driver(int lines)
{
	struct tty_driver *driver;

	driver = kzalloc(sizeof(struct tty_driver), GFP_KERNEL);
	if (driver) {
		kref_init(&driver->kref);
		driver->magic = TTY_DRIVER_MAGIC;
		driver->num = lines;
		/* later we'll move allocation of tables here */
	}
	return driver;
}
EXPORT_SYMBOL(alloc_tty_driver);

static void destruct_tty_driver(struct kref *kref)
{
	struct tty_driver *driver = container_of(kref, struct tty_driver, kref);
	int i;
	struct ktermios *tp;
	void *p;

	if (driver->flags & TTY_DRIVER_INSTALLED) {
		/*
		 * Free the termios and termios_locked structures because
		 * we don't want to get memory leaks when modular tty
		 * drivers are removed from the kernel.
		 */
		for (i = 0; i < driver->num; i++) {
			tp = driver->termios[i];
			if (tp) {
				driver->termios[i] = NULL;
				kfree(tp);
			}
			if (!(driver->flags & TTY_DRIVER_DYNAMIC_DEV))
				tty_unregister_device(driver, i);
		}
		p = driver->ttys;
		proc_tty_unregister_driver(driver);
		driver->ttys = NULL;
		driver->termios = NULL;
		kfree(p);
		cdev_del(&driver->cdev);
	}
	kfree(driver);
}

void tty_driver_kref_put(struct tty_driver *driver)
{
	kref_put(&driver->kref, destruct_tty_driver);
}
EXPORT_SYMBOL(tty_driver_kref_put);

void tty_set_operations(struct tty_driver *driver,
			const struct tty_operations *op)
{
	driver->ops = op;
};
EXPORT_SYMBOL(tty_set_operations);

void put_tty_driver(struct tty_driver *d)
{
	tty_driver_kref_put(d);
}
EXPORT_SYMBOL(put_tty_driver);

/*
 * Called by a tty driver to register itself.
 */
int tty_register_driver(struct tty_driver *driver)
{
	int error;
	int i;
	dev_t dev;
	void **p = NULL;
	struct device *d;

	if (!(driver->flags & TTY_DRIVER_DEVPTS_MEM) && driver->num) {
		p = kzalloc(driver->num * 2 * sizeof(void *), GFP_KERNEL);
		if (!p)
			return -ENOMEM;
	}

	if (!driver->major) {
		error = alloc_chrdev_region(&dev, driver->minor_start,
						driver->num, driver->name);
		if (!error) {
			driver->major = MAJOR(dev);
			driver->minor_start = MINOR(dev);
		}
	} else {
		dev = MKDEV(driver->major, driver->minor_start);
		error = register_chrdev_region(dev, driver->num, driver->name);
	}
	if (error < 0) {
		kfree(p);
		return error;
	}

	if (p) {
		driver->ttys = (struct tty_struct **)p;
		driver->termios = (struct ktermios **)(p + driver->num);
	} else {
		driver->ttys = NULL;
		driver->termios = NULL;
	}

	cdev_init(&driver->cdev, &tty_fops);
	driver->cdev.owner = driver->owner;
	error = cdev_add(&driver->cdev, dev, driver->num);
	if (error) {
		unregister_chrdev_region(dev, driver->num);
		driver->ttys = NULL;
		driver->termios = NULL;
		kfree(p);
		return error;
	}

	mutex_lock(&tty_mutex);
	list_add(&driver->tty_drivers, &tty_drivers);
	mutex_unlock(&tty_mutex);

	if (!(driver->flags & TTY_DRIVER_DYNAMIC_DEV)) {
		for (i = 0; i < driver->num; i++) {
			d = tty_register_device(driver, i, NULL);
			if (IS_ERR(d)) {
				error = PTR_ERR(d);
				goto err;
			}
		}
	}
	proc_tty_register_driver(driver);
	driver->flags |= TTY_DRIVER_INSTALLED;
	return 0;

err:
	for (i--; i >= 0; i--)
		tty_unregister_device(driver, i);

	mutex_lock(&tty_mutex);
	list_del(&driver->tty_drivers);
	mutex_unlock(&tty_mutex);

	unregister_chrdev_region(dev, driver->num);
	driver->ttys = NULL;
	driver->termios = NULL;
	kfree(p);
	return error;
}

EXPORT_SYMBOL(tty_register_driver);

/*
 * Called by a tty driver to unregister itself.
 */
int tty_unregister_driver(struct tty_driver *driver)
{
#if 0
	/* FIXME */
	if (driver->refcount)
		return -EBUSY;
#endif
	unregister_chrdev_region(MKDEV(driver->major, driver->minor_start),
				driver->num);
	mutex_lock(&tty_mutex);
	list_del(&driver->tty_drivers);
	mutex_unlock(&tty_mutex);
	return 0;
}

EXPORT_SYMBOL(tty_unregister_driver);

dev_t tty_devnum(struct tty_struct *tty)
{
	return MKDEV(tty->driver->major, tty->driver->minor_start) + tty->index;
}
EXPORT_SYMBOL(tty_devnum);

void proc_clear_tty(struct task_struct *p)
{
	unsigned long flags;
	struct tty_struct *tty;
	spin_lock_irqsave(&p->sighand->siglock, flags);
	tty = p->signal->tty;
	p->signal->tty = NULL;
	spin_unlock_irqrestore(&p->sighand->siglock, flags);
	tty_kref_put(tty);
}

/* Called under the sighand lock */

static void __proc_set_tty(struct task_struct *tsk, struct tty_struct *tty)
{
	if (tty) {
		unsigned long flags;
		/* We should not have a session or pgrp to put here but.... */
		spin_lock_irqsave(&tty->ctrl_lock, flags);
		put_pid(tty->session);
		put_pid(tty->pgrp);
		tty->pgrp = get_pid(task_pgrp(tsk));
		spin_unlock_irqrestore(&tty->ctrl_lock, flags);
		tty->session = get_pid(task_session(tsk));
		if (tsk->signal->tty) {
			printk(KERN_DEBUG "tty not NULL!!\n");
			tty_kref_put(tsk->signal->tty);
		}
	}
	put_pid(tsk->signal->tty_old_pgrp);
	tsk->signal->tty = tty_kref_get(tty);
	tsk->signal->tty_old_pgrp = NULL;
}

static void proc_set_tty(struct task_struct *tsk, struct tty_struct *tty)
{
	spin_lock_irq(&tsk->sighand->siglock);
	__proc_set_tty(tsk, tty);
	spin_unlock_irq(&tsk->sighand->siglock);
}

struct tty_struct *get_current_tty(void)
{
	struct tty_struct *tty;
	unsigned long flags;

	spin_lock_irqsave(&current->sighand->siglock, flags);
	tty = tty_kref_get(current->signal->tty);
	spin_unlock_irqrestore(&current->sighand->siglock, flags);
	return tty;
}
EXPORT_SYMBOL_GPL(get_current_tty);

void tty_default_fops(struct file_operations *fops)
{
	*fops = tty_fops;
}

/*
 * Initialize the console device. This is called *early*, so
 * we can't necessarily depend on lots of kernel help here.
 * Just do some early initializations, and do the complex setup
 * later.
 */
void __init console_init(void)
{
	initcall_t *call;

	/* Setup the default TTY line discipline. */
	tty_ldisc_begin();

	/*
	 * set up the console device so that later boot sequences can
	 * inform about problems etc..
	 */
	call = __con_initcall_start;
	while (call < __con_initcall_end) {
		(*call)();
		call++;
	}
}

static char *tty_devnode(struct device *dev, mode_t *mode)
{
	if (!mode)
		return NULL;
	if (dev->devt == MKDEV(TTYAUX_MAJOR, 0) ||
	    dev->devt == MKDEV(TTYAUX_MAJOR, 2))
		*mode = 0666;
	return NULL;
}

static int __init tty_class_init(void)
{
	tty_class = class_create(THIS_MODULE, "tty");
	if (IS_ERR(tty_class))
		return PTR_ERR(tty_class);
	tty_class->devnode = tty_devnode;
	return 0;
}

postcore_initcall(tty_class_init);

/* 3/2004 jmc: why do these devices exist? */

static struct cdev tty_cdev, console_cdev;

/*
 * Ok, now we can initialize the rest of the tty devices and can count
 * on memory allocations, interrupts etc..
 */
int __init tty_init(void)
{
	cdev_init(&tty_cdev, &tty_fops);
	if (cdev_add(&tty_cdev, MKDEV(TTYAUX_MAJOR, 0), 1) ||
	    register_chrdev_region(MKDEV(TTYAUX_MAJOR, 0), 1, "/dev/tty") < 0)
		panic("Couldn't register /dev/tty driver\n");
	device_create(tty_class, NULL, MKDEV(TTYAUX_MAJOR, 0), NULL,
			      "tty");

	cdev_init(&console_cdev, &console_fops);
	if (cdev_add(&console_cdev, MKDEV(TTYAUX_MAJOR, 1), 1) ||
	    register_chrdev_region(MKDEV(TTYAUX_MAJOR, 1), 1, "/dev/console") < 0)
		panic("Couldn't register /dev/console driver\n");
	device_create(tty_class, NULL, MKDEV(TTYAUX_MAJOR, 1), NULL,
			      "console");

#ifdef CONFIG_VT
	vty_init(&console_fops);
#endif
	return 0;
}
<|MERGE_RESOLUTION|>--- conflicted
+++ resolved
@@ -197,14 +197,6 @@
 }
 
 /* Associate a new file with the tty structure */
-<<<<<<< HEAD
-void tty_add_file(struct tty_struct *tty, struct file *file)
-{
-	struct tty_file_private *priv;
-
-	/* XXX: must implement proper error handling in callers */
-	priv = kmalloc(sizeof(*priv), GFP_KERNEL|__GFP_NOFAIL);
-=======
 int tty_add_file(struct tty_struct *tty, struct file *file)
 {
 	struct tty_file_private *priv;
@@ -212,7 +204,6 @@
 	priv = kmalloc(sizeof(*priv), GFP_KERNEL);
 	if (!priv)
 		return -ENOMEM;
->>>>>>> 45f53cc9
 
 	priv->tty = tty;
 	priv->file = file;
@@ -221,11 +212,8 @@
 	spin_lock(&tty_files_lock);
 	list_add(&priv->list, &tty->tty_files);
 	spin_unlock(&tty_files_lock);
-<<<<<<< HEAD
-=======
 
 	return 0;
->>>>>>> 45f53cc9
 }
 
 /* Delete file from its tty */
@@ -570,21 +558,12 @@
 	spin_unlock(&redirect_lock);
 
 	tty_lock();
-<<<<<<< HEAD
 
 	/* inuse_filps is protected by the single tty lock,
 	   this really needs to change if we want to flush the
 	   workqueue with the lock held */
 	check_tty_count(tty, "tty_hangup");
 
-=======
-
-	/* inuse_filps is protected by the single tty lock,
-	   this really needs to change if we want to flush the
-	   workqueue with the lock held */
-	check_tty_count(tty, "tty_hangup");
-
->>>>>>> 45f53cc9
 	spin_lock(&tty_files_lock);
 	/* This breaks for file handles being sent over AF_UNIX sockets ? */
 	list_for_each_entry(priv, &tty->tty_files, list) {
@@ -1902,15 +1881,11 @@
 		return PTR_ERR(tty);
 	}
 
-<<<<<<< HEAD
-	tty_add_file(tty, filp);
-=======
 	retval = tty_add_file(tty, filp);
 	if (retval) {
 		tty_unlock();
 		return retval;
 	}
->>>>>>> 45f53cc9
 
 	check_tty_count(tty, "tty_open");
 	if (tty->driver->type == TTY_DRIVER_TYPE_PTY &&
