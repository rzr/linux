/*
 *  hp_accel.c - Interface between LIS3LV02DL driver and HP ACPI BIOS
 *
 *  Copyright (C) 2007-2008 Yan Burman
 *  Copyright (C) 2008 Eric Piel
 *  Copyright (C) 2008-2009 Pavel Machek
 *
 *  This program is free software; you can redistribute it and/or modify
 *  it under the terms of the GNU General Public License as published by
 *  the Free Software Foundation; either version 2 of the License, or
 *  (at your option) any later version.
 *
 *  This program is distributed in the hope that it will be useful,
 *  but WITHOUT ANY WARRANTY; without even the implied warranty of
 *  MERCHANTABILITY or FITNESS FOR A PARTICULAR PURPOSE.  See the
 *  GNU General Public License for more details.
 *
 *  You should have received a copy of the GNU General Public License
 *  along with this program; if not, write to the Free Software
 *  Foundation, Inc., 59 Temple Place, Suite 330, Boston, MA  02111-1307  USA
 */

#include <linux/kernel.h>
#include <linux/init.h>
#include <linux/dmi.h>
#include <linux/module.h>
#include <linux/types.h>
#include <linux/platform_device.h>
#include <linux/interrupt.h>
#include <linux/delay.h>
#include <linux/wait.h>
#include <linux/poll.h>
#include <linux/freezer.h>
#include <linux/uaccess.h>
#include <linux/leds.h>
#include <acpi/acpi_drivers.h>
#include <asm/atomic.h>
#include "lis3lv02d.h"

#define DRIVER_NAME     "lis3lv02d"
#define ACPI_MDPS_CLASS "accelerometer"

/* Delayed LEDs infrastructure ------------------------------------ */

/* Special LED class that can defer work */
struct delayed_led_classdev {
	struct led_classdev led_classdev;
	struct work_struct work;
	enum led_brightness new_brightness;

	unsigned int led;		/* For driver */
	void (*set_brightness)(struct delayed_led_classdev *data, enum led_brightness value);
};

static inline void delayed_set_status_worker(struct work_struct *work)
{
	struct delayed_led_classdev *data =
			container_of(work, struct delayed_led_classdev, work);

	data->set_brightness(data, data->new_brightness);
}

static inline void delayed_sysfs_set(struct led_classdev *led_cdev,
			      enum led_brightness brightness)
{
	struct delayed_led_classdev *data = container_of(led_cdev,
			     struct delayed_led_classdev, led_classdev);
	data->new_brightness = brightness;
	schedule_work(&data->work);
}

/* HP-specific accelerometer driver ------------------------------------ */

/* For automatic insertion of the module */
static struct acpi_device_id lis3lv02d_device_ids[] = {
	{"HPQ0004", 0}, /* HP Mobile Data Protection System PNP */
	{"", 0},
};
MODULE_DEVICE_TABLE(acpi, lis3lv02d_device_ids);


/**
 * lis3lv02d_acpi_init - ACPI _INI method: initialize the device.
 * @lis3: pointer to the device struct
 *
 * Returns 0 on success.
 */
int lis3lv02d_acpi_init(struct lis3lv02d *lis3)
{
	struct acpi_device *dev = lis3->bus_priv;
	if (acpi_evaluate_object(dev->handle, METHOD_NAME__INI,
				 NULL, NULL) != AE_OK)
		return -EINVAL;

	return 0;
}

/**
 * lis3lv02d_acpi_read - ACPI ALRD method: read a register
 * @lis3: pointer to the device struct
 * @reg:    the register to read
 * @ret:    result of the operation
 *
 * Returns 0 on success.
 */
int lis3lv02d_acpi_read(struct lis3lv02d *lis3, int reg, u8 *ret)
{
	struct acpi_device *dev = lis3->bus_priv;
	union acpi_object arg0 = { ACPI_TYPE_INTEGER };
	struct acpi_object_list args = { 1, &arg0 };
	unsigned long long lret;
	acpi_status status;

	arg0.integer.value = reg;

	status = acpi_evaluate_integer(dev->handle, "ALRD", &args, &lret);
	*ret = lret;
	return (status != AE_OK) ? -EINVAL : 0;
}

/**
 * lis3lv02d_acpi_write - ACPI ALWR method: write to a register
 * @lis3: pointer to the device struct
 * @reg:    the register to write to
 * @val:    the value to write
 *
 * Returns 0 on success.
 */
int lis3lv02d_acpi_write(struct lis3lv02d *lis3, int reg, u8 val)
{
	struct acpi_device *dev = lis3->bus_priv;
	unsigned long long ret; /* Not used when writting */
	union acpi_object in_obj[2];
	struct acpi_object_list args = { 2, in_obj };

	in_obj[0].type          = ACPI_TYPE_INTEGER;
	in_obj[0].integer.value = reg;
	in_obj[1].type          = ACPI_TYPE_INTEGER;
	in_obj[1].integer.value = val;

	if (acpi_evaluate_integer(dev->handle, "ALWR", &args, &ret) != AE_OK)
		return -EINVAL;

	return 0;
}

static int lis3lv02d_dmi_matched(const struct dmi_system_id *dmi)
{
	lis3_dev.ac = *((struct axis_conversion *)dmi->driver_data);
	printk(KERN_INFO DRIVER_NAME ": hardware type %s found.\n", dmi->ident);

	return 1;
}

/* Represents, for each axis seen by userspace, the corresponding hw axis (+1).
 * If the value is negative, the opposite of the hw value is used. */
static struct axis_conversion lis3lv02d_axis_normal = {1, 2, 3};
static struct axis_conversion lis3lv02d_axis_y_inverted = {1, -2, 3};
static struct axis_conversion lis3lv02d_axis_x_inverted = {-1, 2, 3};
static struct axis_conversion lis3lv02d_axis_z_inverted = {1, 2, -3};
static struct axis_conversion lis3lv02d_axis_xy_swap = {2, 1, 3};
static struct axis_conversion lis3lv02d_axis_xy_rotated_left = {-2, 1, 3};
static struct axis_conversion lis3lv02d_axis_xy_rotated_left_usd = {-2, 1, -3};
static struct axis_conversion lis3lv02d_axis_xy_swap_inverted = {-2, -1, 3};
static struct axis_conversion lis3lv02d_axis_xy_rotated_right = {2, -1, 3};
static struct axis_conversion lis3lv02d_axis_xy_swap_yz_inverted = {2, -1, -3};

#define AXIS_DMI_MATCH(_ident, _name, _axis) {		\
	.ident = _ident,				\
	.callback = lis3lv02d_dmi_matched,		\
	.matches = {					\
		DMI_MATCH(DMI_PRODUCT_NAME, _name)	\
	},						\
	.driver_data = &lis3lv02d_axis_##_axis		\
}

#define AXIS_DMI_MATCH2(_ident, _class1, _name1,	\
				_class2, _name2,	\
				_axis) {		\
	.ident = _ident,				\
	.callback = lis3lv02d_dmi_matched,		\
	.matches = {					\
		DMI_MATCH(DMI_##_class1, _name1),	\
		DMI_MATCH(DMI_##_class2, _name2),	\
	},						\
	.driver_data = &lis3lv02d_axis_##_axis		\
}
static struct dmi_system_id lis3lv02d_dmi_ids[] = {
	/* product names are truncated to match all kinds of a same model */
	AXIS_DMI_MATCH("NC64x0", "HP Compaq nc64", x_inverted),
	AXIS_DMI_MATCH("NC84x0", "HP Compaq nc84", z_inverted),
	AXIS_DMI_MATCH("NX9420", "HP Compaq nx9420", x_inverted),
	AXIS_DMI_MATCH("NW9440", "HP Compaq nw9440", x_inverted),
	AXIS_DMI_MATCH("NC2510", "HP Compaq 2510", y_inverted),
	AXIS_DMI_MATCH("NC2710", "HP Compaq 2710", xy_swap),
	AXIS_DMI_MATCH("NC8510", "HP Compaq 8510", xy_swap_inverted),
	AXIS_DMI_MATCH("HP2133", "HP 2133", xy_rotated_left),
	AXIS_DMI_MATCH("HP2140", "HP 2140", xy_swap_inverted),
	AXIS_DMI_MATCH("NC653x", "HP Compaq 653", xy_rotated_left_usd),
	AXIS_DMI_MATCH("NC6730b", "HP Compaq 6730b", xy_rotated_left_usd),
	AXIS_DMI_MATCH("NC6730s", "HP Compaq 6730s", xy_swap),
	AXIS_DMI_MATCH("NC651xx", "HP Compaq 651", xy_rotated_right),
	AXIS_DMI_MATCH("NC6710x", "HP Compaq 6710", xy_swap_yz_inverted),
	AXIS_DMI_MATCH("NC6715x", "HP Compaq 6715", y_inverted),
	AXIS_DMI_MATCH("NC693xx", "HP EliteBook 693", xy_rotated_right),
	AXIS_DMI_MATCH("NC693xx", "HP EliteBook 853", xy_swap),
	/* Intel-based HP Pavilion dv5 */
	AXIS_DMI_MATCH2("HPDV5_I",
			PRODUCT_NAME, "HP Pavilion dv5",
			BOARD_NAME, "3603",
			x_inverted),
	/* AMD-based HP Pavilion dv5 */
	AXIS_DMI_MATCH2("HPDV5_A",
			PRODUCT_NAME, "HP Pavilion dv5",
			BOARD_NAME, "3600",
			y_inverted),
	AXIS_DMI_MATCH("DV7", "HP Pavilion dv7", x_inverted),
	AXIS_DMI_MATCH("HP8710", "HP Compaq 8710", y_inverted),
	AXIS_DMI_MATCH("HDX18", "HP HDX 18", x_inverted),
	AXIS_DMI_MATCH("HPB432x", "HP ProBook 432", xy_rotated_left),
	AXIS_DMI_MATCH("HPB442x", "HP ProBook 442", xy_rotated_left),
	AXIS_DMI_MATCH("HPB452x", "HP ProBook 452", y_inverted),
	AXIS_DMI_MATCH("HPB522x", "HP ProBook 522", xy_swap),
<<<<<<< HEAD
=======
	AXIS_DMI_MATCH("HPB532x", "HP ProBook 532", y_inverted),
	AXIS_DMI_MATCH("Mini5102", "HP Mini 5102", xy_rotated_left_usd),
>>>>>>> 062c1825
	{ NULL, }
/* Laptop models without axis info (yet):
 * "NC6910" "HP Compaq 6910"
 * "NC2400" "HP Compaq nc2400"
 * "NX74x0" "HP Compaq nx74"
 * "NX6325" "HP Compaq nx6325"
 * "NC4400" "HP Compaq nc4400"
 */
};

static void hpled_set(struct delayed_led_classdev *led_cdev, enum led_brightness value)
{
	struct acpi_device *dev = lis3_dev.bus_priv;
	unsigned long long ret; /* Not used when writing */
	union acpi_object in_obj[1];
	struct acpi_object_list args = { 1, in_obj };

	in_obj[0].type          = ACPI_TYPE_INTEGER;
	in_obj[0].integer.value = !!value;

	acpi_evaluate_integer(dev->handle, "ALED", &args, &ret);
}

static struct delayed_led_classdev hpled_led = {
	.led_classdev = {
		.name			= "hp::hddprotect",
		.default_trigger	= "none",
		.brightness_set		= delayed_sysfs_set,
		.flags                  = LED_CORE_SUSPENDRESUME,
	},
	.set_brightness = hpled_set,
};

static acpi_status
lis3lv02d_get_resource(struct acpi_resource *resource, void *context)
{
	if (resource->type == ACPI_RESOURCE_TYPE_EXTENDED_IRQ) {
		struct acpi_resource_extended_irq *irq;
		u32 *device_irq = context;

		irq = &resource->data.extended_irq;
		*device_irq = irq->interrupts[0];
	}

	return AE_OK;
}

static void lis3lv02d_enum_resources(struct acpi_device *device)
{
	acpi_status status;

	status = acpi_walk_resources(device->handle, METHOD_NAME__CRS,
					lis3lv02d_get_resource, &lis3_dev.irq);
	if (ACPI_FAILURE(status))
		printk(KERN_DEBUG DRIVER_NAME ": Error getting resources\n");
}

static int lis3lv02d_add(struct acpi_device *device)
{
	int ret;

	if (!device)
		return -EINVAL;

	lis3_dev.bus_priv = device;
	lis3_dev.init = lis3lv02d_acpi_init;
	lis3_dev.read = lis3lv02d_acpi_read;
	lis3_dev.write = lis3lv02d_acpi_write;
	strcpy(acpi_device_name(device), DRIVER_NAME);
	strcpy(acpi_device_class(device), ACPI_MDPS_CLASS);
	device->driver_data = &lis3_dev;

	/* obtain IRQ number of our device from ACPI */
	lis3lv02d_enum_resources(device);

	/* If possible use a "standard" axes order */
	if (dmi_check_system(lis3lv02d_dmi_ids) == 0) {
		printk(KERN_INFO DRIVER_NAME ": laptop model unknown, "
				 "using default axes configuration\n");
		lis3_dev.ac = lis3lv02d_axis_normal;
	}

	/* call the core layer do its init */
	ret = lis3lv02d_init_device(&lis3_dev);
	if (ret)
		return ret;

	INIT_WORK(&hpled_led.work, delayed_set_status_worker);
	ret = led_classdev_register(NULL, &hpled_led.led_classdev);
	if (ret) {
		lis3lv02d_joystick_disable();
		lis3lv02d_poweroff(&lis3_dev);
		flush_work(&hpled_led.work);
		return ret;
	}

	return ret;
}

static int lis3lv02d_remove(struct acpi_device *device, int type)
{
	if (!device)
		return -EINVAL;

	lis3lv02d_joystick_disable();
	lis3lv02d_poweroff(&lis3_dev);

	led_classdev_unregister(&hpled_led.led_classdev);
	flush_work(&hpled_led.work);

	return lis3lv02d_remove_fs(&lis3_dev);
}


#ifdef CONFIG_PM
static int lis3lv02d_suspend(struct acpi_device *device, pm_message_t state)
{
	/* make sure the device is off when we suspend */
	lis3lv02d_poweroff(&lis3_dev);
	return 0;
}

static int lis3lv02d_resume(struct acpi_device *device)
{
	lis3lv02d_poweron(&lis3_dev);
	return 0;
}
#else
#define lis3lv02d_suspend NULL
#define lis3lv02d_resume NULL
#endif

/* For the HP MDPS aka 3D Driveguard */
static struct acpi_driver lis3lv02d_driver = {
	.name  = DRIVER_NAME,
	.class = ACPI_MDPS_CLASS,
	.ids   = lis3lv02d_device_ids,
	.ops = {
		.add     = lis3lv02d_add,
		.remove  = lis3lv02d_remove,
		.suspend = lis3lv02d_suspend,
		.resume  = lis3lv02d_resume,
	}
};

static int __init lis3lv02d_init_module(void)
{
	int ret;

	if (acpi_disabled)
		return -ENODEV;

	ret = acpi_bus_register_driver(&lis3lv02d_driver);
	if (ret < 0)
		return ret;

	printk(KERN_INFO DRIVER_NAME " driver loaded.\n");

	return 0;
}

static void __exit lis3lv02d_exit_module(void)
{
	acpi_bus_unregister_driver(&lis3lv02d_driver);
}

MODULE_DESCRIPTION("Glue between LIS3LV02Dx and HP ACPI BIOS and support for disk protection LED.");
MODULE_AUTHOR("Yan Burman, Eric Piel, Pavel Machek");
MODULE_LICENSE("GPL");

module_init(lis3lv02d_init_module);
module_exit(lis3lv02d_exit_module);
<|MERGE_RESOLUTION|>--- conflicted
+++ resolved
@@ -221,11 +221,8 @@
 	AXIS_DMI_MATCH("HPB442x", "HP ProBook 442", xy_rotated_left),
 	AXIS_DMI_MATCH("HPB452x", "HP ProBook 452", y_inverted),
 	AXIS_DMI_MATCH("HPB522x", "HP ProBook 522", xy_swap),
-<<<<<<< HEAD
-=======
 	AXIS_DMI_MATCH("HPB532x", "HP ProBook 532", y_inverted),
 	AXIS_DMI_MATCH("Mini5102", "HP Mini 5102", xy_rotated_left_usd),
->>>>>>> 062c1825
 	{ NULL, }
 /* Laptop models without axis info (yet):
  * "NC6910" "HP Compaq 6910"
