--- conflicted
+++ resolved
@@ -191,43 +191,12 @@
 	model = boot_cpu_data.x86_model;
 	stepping = boot_cpu_data.x86_mask;
 
-<<<<<<< HEAD
-	switch (boot_cpu_data.x86) {
-	case 0xf:
-		/* feature available since SH-C0, exclude older revisions */
-		if (((model == 4) && (stepping == 0)) ||
-		    ((model == 5) && (stepping <= 1))) {
-			err = -ENODEV;
-			goto exit_free;
-		}
-
-		/*
-		 * AMD NPT family 0fh, i.e. RevF and RevG:
-		 * meaning of SEL_CORE bit is inverted
-		 */
-		if (model >= 0x40) {
-			data->swap_core_select = 1;
-			dev_warn(&pdev->dev, "Temperature readouts might be "
-				 "wrong - check erratum #141\n");
-		}
-
-		if (is_rev_g_desktop(model)) {
-			/*
-			 * RevG desktop CPUs (i.e. no socket S1G1 or
-			 * ASB1 parts) need additional offset,
-			 * otherwise reported temperature is below
-			 * ambient temperature
-			 */
-			data->temp_offset = 21000;
-		}
-=======
 	/* feature available since SH-C0, exclude older revisions */
 	if (((model == 4) && (stepping == 0)) ||
 	    ((model == 5) && (stepping <= 1))) {
 		err = -ENODEV;
 		goto exit_free;
 	}
->>>>>>> 45f53cc9
 
 	/*
 	 * AMD NPT family 0fh, i.e. RevF and RevG:
