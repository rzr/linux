/*
 *  it87.c - Part of lm_sensors, Linux kernel modules for hardware
 *           monitoring.
 *
 *  The IT8705F is an LPC-based Super I/O part that contains UARTs, a
 *  parallel port, an IR port, a MIDI port, a floppy controller, etc., in
 *  addition to an Environment Controller (Enhanced Hardware Monitor and
 *  Fan Controller)
 *
 *  This driver supports only the Environment Controller in the IT8705F and
 *  similar parts.  The other devices are supported by different drivers.
 *
 *  Supports: IT8705F  Super I/O chip w/LPC interface
 *            IT8712F  Super I/O chip w/LPC interface
 *            IT8716F  Super I/O chip w/LPC interface
 *            IT8718F  Super I/O chip w/LPC interface
 *            IT8720F  Super I/O chip w/LPC interface
 *            IT8721F  Super I/O chip w/LPC interface
 *            IT8726F  Super I/O chip w/LPC interface
 *            IT8758E  Super I/O chip w/LPC interface
 *            Sis950   A clone of the IT8705F
 *
 *  Copyright (C) 2001 Chris Gauthron
 *  Copyright (C) 2005-2010 Jean Delvare <khali@linux-fr.org>
 *
 *  This program is free software; you can redistribute it and/or modify
 *  it under the terms of the GNU General Public License as published by
 *  the Free Software Foundation; either version 2 of the License, or
 *  (at your option) any later version.
 *
 *  This program is distributed in the hope that it will be useful,
 *  but WITHOUT ANY WARRANTY; without even the implied warranty of
 *  MERCHANTABILITY or FITNESS FOR A PARTICULAR PURPOSE.  See the
 *  GNU General Public License for more details.
 *
 *  You should have received a copy of the GNU General Public License
 *  along with this program; if not, write to the Free Software
 *  Foundation, Inc., 675 Mass Ave, Cambridge, MA 02139, USA.
 */
<<<<<<< HEAD
=======

#define pr_fmt(fmt) KBUILD_MODNAME ": " fmt
>>>>>>> 3cbea436

#include <linux/module.h>
#include <linux/init.h>
#include <linux/slab.h>
#include <linux/jiffies.h>
#include <linux/platform_device.h>
#include <linux/hwmon.h>
#include <linux/hwmon-sysfs.h>
#include <linux/hwmon-vid.h>
#include <linux/err.h>
#include <linux/mutex.h>
#include <linux/sysfs.h>
#include <linux/string.h>
#include <linux/dmi.h>
#include <linux/acpi.h>
#include <linux/io.h>

#define DRVNAME "it87"

enum chips { it87, it8712, it8716, it8718, it8720, it8721 };

static unsigned short force_id;
module_param(force_id, ushort, 0);
MODULE_PARM_DESC(force_id, "Override the detected device ID");

static struct platform_device *pdev;

#define	REG	0x2e	/* The register to read/write */
#define	DEV	0x07	/* Register: Logical device select */
#define	VAL	0x2f	/* The value to read/write */
#define PME	0x04	/* The device with the fan registers in it */

/* The device with the IT8718F/IT8720F VID value in it */
#define GPIO	0x07

#define	DEVID	0x20	/* Register: Device ID */
#define	DEVREV	0x22	/* Register: Device Revision */

static inline int
superio_inb(int reg)
{
	outb(reg, REG);
	return inb(VAL);
}

static inline void
superio_outb(int reg, int val)
{
	outb(reg, REG);
	outb(val, VAL);
}

static int superio_inw(int reg)
{
	int val;
	outb(reg++, REG);
	val = inb(VAL) << 8;
	outb(reg, REG);
	val |= inb(VAL);
	return val;
}

static inline void
superio_select(int ldn)
{
	outb(DEV, REG);
	outb(ldn, VAL);
}

static inline void
superio_enter(void)
{
	outb(0x87, REG);
	outb(0x01, REG);
	outb(0x55, REG);
	outb(0x55, REG);
}

static inline void
superio_exit(void)
{
	outb(0x02, REG);
	outb(0x02, VAL);
}

/* Logical device 4 registers */
#define IT8712F_DEVID 0x8712
#define IT8705F_DEVID 0x8705
#define IT8716F_DEVID 0x8716
#define IT8718F_DEVID 0x8718
#define IT8720F_DEVID 0x8720
#define IT8721F_DEVID 0x8721
#define IT8726F_DEVID 0x8726
#define IT87_ACT_REG  0x30
#define IT87_BASE_REG 0x60

/* Logical device 7 registers (IT8712F and later) */
#define IT87_SIO_GPIO3_REG	0x27
#define IT87_SIO_GPIO5_REG	0x29
#define IT87_SIO_PINX2_REG	0x2c	/* Pin selection */
#define IT87_SIO_VID_REG	0xfc	/* VID value */
#define IT87_SIO_BEEP_PIN_REG	0xf6	/* Beep pin mapping */

/* Update battery voltage after every reading if true */
static int update_vbat;

/* Not all BIOSes properly configure the PWM registers */
static int fix_pwm_polarity;

/* Many IT87 constants specified below */

/* Length of ISA address segment */
#define IT87_EXTENT 8

/* Length of ISA address segment for Environmental Controller */
#define IT87_EC_EXTENT 2

/* Offset of EC registers from ISA base address */
#define IT87_EC_OFFSET 5

/* Where are the ISA address/data registers relative to the EC base address */
#define IT87_ADDR_REG_OFFSET 0
#define IT87_DATA_REG_OFFSET 1

/*----- The IT87 registers -----*/

#define IT87_REG_CONFIG        0x00

#define IT87_REG_ALARM1        0x01
#define IT87_REG_ALARM2        0x02
#define IT87_REG_ALARM3        0x03

/* The IT8718F and IT8720F have the VID value in a different register, in
   Super-I/O configuration space. */
#define IT87_REG_VID           0x0a
/* The IT8705F and IT8712F earlier than revision 0x08 use register 0x0b
   for fan divisors. Later IT8712F revisions must use 16-bit tachometer
   mode. */
#define IT87_REG_FAN_DIV       0x0b
#define IT87_REG_FAN_16BIT     0x0c

/* Monitors: 9 voltage (0 to 7, battery), 3 temp (1 to 3), 3 fan (1 to 3) */

static const u8 IT87_REG_FAN[]		= { 0x0d, 0x0e, 0x0f, 0x80, 0x82 };
static const u8 IT87_REG_FAN_MIN[]	= { 0x10, 0x11, 0x12, 0x84, 0x86 };
static const u8 IT87_REG_FANX[]		= { 0x18, 0x19, 0x1a, 0x81, 0x83 };
static const u8 IT87_REG_FANX_MIN[]	= { 0x1b, 0x1c, 0x1d, 0x85, 0x87 };
#define IT87_REG_FAN_MAIN_CTRL 0x13
#define IT87_REG_FAN_CTL       0x14
#define IT87_REG_PWM(nr)       (0x15 + (nr))
#define IT87_REG_PWM_DUTY(nr)  (0x63 + (nr) * 8)

#define IT87_REG_VIN(nr)       (0x20 + (nr))
#define IT87_REG_TEMP(nr)      (0x29 + (nr))

#define IT87_REG_VIN_MAX(nr)   (0x30 + (nr) * 2)
#define IT87_REG_VIN_MIN(nr)   (0x31 + (nr) * 2)
#define IT87_REG_TEMP_HIGH(nr) (0x40 + (nr) * 2)
#define IT87_REG_TEMP_LOW(nr)  (0x41 + (nr) * 2)

#define IT87_REG_VIN_ENABLE    0x50
#define IT87_REG_TEMP_ENABLE   0x51
#define IT87_REG_BEEP_ENABLE   0x5c

#define IT87_REG_CHIPID        0x58

#define IT87_REG_AUTO_TEMP(nr, i) (0x60 + (nr) * 8 + (i))
#define IT87_REG_AUTO_PWM(nr, i)  (0x65 + (nr) * 8 + (i))


struct it87_sio_data {
	enum chips type;
	/* Values read from Super-I/O config space */
	u8 revision;
	u8 vid_value;
	u8 beep_pin;
	u8 internal;	/* Internal sensors can be labeled */
	/* Features skipped based on config or DMI */
	u8 skip_vid;
	u8 skip_fan;
	u8 skip_pwm;
};

/* For each registered chip, we need to keep some data in memory.
   The structure is dynamically allocated. */
struct it87_data {
	struct device *hwmon_dev;
	enum chips type;
	u8 revision;

	unsigned short addr;
	const char *name;
	struct mutex update_lock;
	char valid;		/* !=0 if following fields are valid */
	unsigned long last_updated;	/* In jiffies */

	u16 in_scaled;		/* Internal voltage sensors are scaled */
	u8 in[9];		/* Register value */
	u8 in_max[8];		/* Register value */
	u8 in_min[8];		/* Register value */
	u8 has_fan;		/* Bitfield, fans enabled */
	u16 fan[5];		/* Register values, possibly combined */
	u16 fan_min[5];		/* Register values, possibly combined */
	s8 temp[3];		/* Register value */
	s8 temp_high[3];	/* Register value */
	s8 temp_low[3];		/* Register value */
	u8 sensor;		/* Register value */
	u8 fan_div[3];		/* Register encoding, shifted right */
	u8 vid;			/* Register encoding, combined */
	u8 vrm;
	u32 alarms;		/* Register encoding, combined */
	u8 beeps;		/* Register encoding */
	u8 fan_main_ctrl;	/* Register value */
	u8 fan_ctl;		/* Register value */

<<<<<<< HEAD
	/* The following 3 arrays correspond to the same registers. The
	 * meaning of bits 6-0 depends on the value of bit 7, and we want
	 * to preserve settings on mode changes, so we have to track all
	 * values separately. */
	u8 pwm_ctrl[3];		/* Register value */
	u8 pwm_duty[3];		/* Manual PWM value set by user (bit 6-0) */
=======
	/* The following 3 arrays correspond to the same registers up to
	 * the IT8720F. The meaning of bits 6-0 depends on the value of bit
	 * 7, and we want to preserve settings on mode changes, so we have
	 * to track all values separately.
	 * Starting with the IT8721F, the manual PWM duty cycles are stored
	 * in separate registers (8-bit values), so the separate tracking
	 * is no longer needed, but it is still done to keep the driver
	 * simple. */
	u8 pwm_ctrl[3];		/* Register value */
	u8 pwm_duty[3];		/* Manual PWM value set by user */
>>>>>>> 3cbea436
	u8 pwm_temp_map[3];	/* PWM to temp. chan. mapping (bits 1-0) */

	/* Automatic fan speed control registers */
	u8 auto_pwm[3][4];	/* [nr][3] is hard-coded */
	s8 auto_temp[3][5];	/* [nr][0] is point1_temp_hyst */
};

static u8 in_to_reg(const struct it87_data *data, int nr, long val)
{
	long lsb;

	if (data->type == it8721) {
		if (data->in_scaled & (1 << nr))
			lsb = 24;
		else
			lsb = 12;
	} else
		lsb = 16;

	val = DIV_ROUND_CLOSEST(val, lsb);
	return SENSORS_LIMIT(val, 0, 255);
}

static int in_from_reg(const struct it87_data *data, int nr, int val)
{
	if (data->type == it8721) {
		if (data->in_scaled & (1 << nr))
			return val * 24;
		else
			return val * 12;
	} else
		return val * 16;
}

static inline u8 FAN_TO_REG(long rpm, int div)
{
	if (rpm == 0)
		return 255;
	rpm = SENSORS_LIMIT(rpm, 1, 1000000);
	return SENSORS_LIMIT((1350000 + rpm * div / 2) / (rpm * div), 1,
			     254);
}

static inline u16 FAN16_TO_REG(long rpm)
{
	if (rpm == 0)
		return 0xffff;
	return SENSORS_LIMIT((1350000 + rpm) / (rpm * 2), 1, 0xfffe);
}

#define FAN_FROM_REG(val, div) ((val) == 0 ? -1 : (val) == 255 ? 0 : \
				1350000 / ((val) * (div)))
/* The divider is fixed to 2 in 16-bit mode */
#define FAN16_FROM_REG(val) ((val) == 0 ? -1 : (val) == 0xffff ? 0 : \
			     1350000 / ((val) * 2))

#define TEMP_TO_REG(val) (SENSORS_LIMIT(((val) < 0 ? (((val) - 500) / 1000) : \
					((val) + 500) / 1000), -128, 127))
#define TEMP_FROM_REG(val) ((val) * 1000)

static u8 pwm_to_reg(const struct it87_data *data, long val)
{
	if (data->type == it8721)
		return val;
	else
		return val >> 1;
}

static int pwm_from_reg(const struct it87_data *data, u8 reg)
{
	if (data->type == it8721)
		return reg;
	else
		return (reg & 0x7f) << 1;
}


static int DIV_TO_REG(int val)
{
	int answer = 0;
	while (answer < 7 && (val >>= 1))
		answer++;
	return answer;
}
#define DIV_FROM_REG(val) (1 << (val))

static const unsigned int pwm_freq[8] = {
	48000000 / 128,
	24000000 / 128,
	12000000 / 128,
	8000000 / 128,
	6000000 / 128,
	3000000 / 128,
	1500000 / 128,
	750000 / 128,
};

static inline int has_16bit_fans(const struct it87_data *data)
{
	/* IT8705F Datasheet 0.4.1, 3h == Version G.
	   IT8712F Datasheet 0.9.1, section 8.3.5 indicates 8h == Version J.
	   These are the first revisions with 16bit tachometer support. */
	return (data->type == it87 && data->revision >= 0x03)
	    || (data->type == it8712 && data->revision >= 0x08)
	    || data->type == it8716
	    || data->type == it8718
	    || data->type == it8720
	    || data->type == it8721;
}

static inline int has_old_autopwm(const struct it87_data *data)
{
	/* The old automatic fan speed control interface is implemented
	   by IT8705F chips up to revision F and IT8712F chips up to
	   revision G. */
	return (data->type == it87 && data->revision < 0x03)
	    || (data->type == it8712 && data->revision < 0x08);
}

static int it87_probe(struct platform_device *pdev);
static int __devexit it87_remove(struct platform_device *pdev);

static int it87_read_value(struct it87_data *data, u8 reg);
static void it87_write_value(struct it87_data *data, u8 reg, u8 value);
static struct it87_data *it87_update_device(struct device *dev);
static int it87_check_pwm(struct device *dev);
static void it87_init_device(struct platform_device *pdev);


static struct platform_driver it87_driver = {
	.driver = {
		.owner	= THIS_MODULE,
		.name	= DRVNAME,
	},
	.probe	= it87_probe,
	.remove	= __devexit_p(it87_remove),
};

static ssize_t show_in(struct device *dev, struct device_attribute *attr,
		char *buf)
{
	struct sensor_device_attribute *sensor_attr = to_sensor_dev_attr(attr);
	int nr = sensor_attr->index;

	struct it87_data *data = it87_update_device(dev);
	return sprintf(buf, "%d\n", in_from_reg(data, nr, data->in[nr]));
}

static ssize_t show_in_min(struct device *dev, struct device_attribute *attr,
		char *buf)
{
	struct sensor_device_attribute *sensor_attr = to_sensor_dev_attr(attr);
	int nr = sensor_attr->index;

	struct it87_data *data = it87_update_device(dev);
	return sprintf(buf, "%d\n", in_from_reg(data, nr, data->in_min[nr]));
}

static ssize_t show_in_max(struct device *dev, struct device_attribute *attr,
		char *buf)
{
	struct sensor_device_attribute *sensor_attr = to_sensor_dev_attr(attr);
	int nr = sensor_attr->index;

	struct it87_data *data = it87_update_device(dev);
	return sprintf(buf, "%d\n", in_from_reg(data, nr, data->in_max[nr]));
}

static ssize_t set_in_min(struct device *dev, struct device_attribute *attr,
		const char *buf, size_t count)
{
	struct sensor_device_attribute *sensor_attr = to_sensor_dev_attr(attr);
	int nr = sensor_attr->index;

	struct it87_data *data = dev_get_drvdata(dev);
	unsigned long val;

	if (strict_strtoul(buf, 10, &val) < 0)
		return -EINVAL;

	mutex_lock(&data->update_lock);
	data->in_min[nr] = in_to_reg(data, nr, val);
	it87_write_value(data, IT87_REG_VIN_MIN(nr),
			data->in_min[nr]);
	mutex_unlock(&data->update_lock);
	return count;
}
static ssize_t set_in_max(struct device *dev, struct device_attribute *attr,
		const char *buf, size_t count)
{
	struct sensor_device_attribute *sensor_attr = to_sensor_dev_attr(attr);
	int nr = sensor_attr->index;

	struct it87_data *data = dev_get_drvdata(dev);
	unsigned long val;

	if (strict_strtoul(buf, 10, &val) < 0)
		return -EINVAL;

	mutex_lock(&data->update_lock);
	data->in_max[nr] = in_to_reg(data, nr, val);
	it87_write_value(data, IT87_REG_VIN_MAX(nr),
			data->in_max[nr]);
	mutex_unlock(&data->update_lock);
	return count;
}

#define show_in_offset(offset)					\
static SENSOR_DEVICE_ATTR(in##offset##_input, S_IRUGO,		\
		show_in, NULL, offset);

#define limit_in_offset(offset)					\
static SENSOR_DEVICE_ATTR(in##offset##_min, S_IRUGO | S_IWUSR,	\
		show_in_min, set_in_min, offset);		\
static SENSOR_DEVICE_ATTR(in##offset##_max, S_IRUGO | S_IWUSR,	\
		show_in_max, set_in_max, offset);

show_in_offset(0);
limit_in_offset(0);
show_in_offset(1);
limit_in_offset(1);
show_in_offset(2);
limit_in_offset(2);
show_in_offset(3);
limit_in_offset(3);
show_in_offset(4);
limit_in_offset(4);
show_in_offset(5);
limit_in_offset(5);
show_in_offset(6);
limit_in_offset(6);
show_in_offset(7);
limit_in_offset(7);
show_in_offset(8);

/* 3 temperatures */
static ssize_t show_temp(struct device *dev, struct device_attribute *attr,
		char *buf)
{
	struct sensor_device_attribute *sensor_attr = to_sensor_dev_attr(attr);
	int nr = sensor_attr->index;

	struct it87_data *data = it87_update_device(dev);
	return sprintf(buf, "%d\n", TEMP_FROM_REG(data->temp[nr]));
}
static ssize_t show_temp_max(struct device *dev, struct device_attribute *attr,
		char *buf)
{
	struct sensor_device_attribute *sensor_attr = to_sensor_dev_attr(attr);
	int nr = sensor_attr->index;

	struct it87_data *data = it87_update_device(dev);
	return sprintf(buf, "%d\n", TEMP_FROM_REG(data->temp_high[nr]));
}
static ssize_t show_temp_min(struct device *dev, struct device_attribute *attr,
		char *buf)
{
	struct sensor_device_attribute *sensor_attr = to_sensor_dev_attr(attr);
	int nr = sensor_attr->index;

	struct it87_data *data = it87_update_device(dev);
	return sprintf(buf, "%d\n", TEMP_FROM_REG(data->temp_low[nr]));
}
static ssize_t set_temp_max(struct device *dev, struct device_attribute *attr,
		const char *buf, size_t count)
{
	struct sensor_device_attribute *sensor_attr = to_sensor_dev_attr(attr);
	int nr = sensor_attr->index;

	struct it87_data *data = dev_get_drvdata(dev);
	long val;

	if (strict_strtol(buf, 10, &val) < 0)
		return -EINVAL;

	mutex_lock(&data->update_lock);
	data->temp_high[nr] = TEMP_TO_REG(val);
	it87_write_value(data, IT87_REG_TEMP_HIGH(nr), data->temp_high[nr]);
	mutex_unlock(&data->update_lock);
	return count;
}
static ssize_t set_temp_min(struct device *dev, struct device_attribute *attr,
		const char *buf, size_t count)
{
	struct sensor_device_attribute *sensor_attr = to_sensor_dev_attr(attr);
	int nr = sensor_attr->index;

	struct it87_data *data = dev_get_drvdata(dev);
	long val;

	if (strict_strtol(buf, 10, &val) < 0)
		return -EINVAL;

	mutex_lock(&data->update_lock);
	data->temp_low[nr] = TEMP_TO_REG(val);
	it87_write_value(data, IT87_REG_TEMP_LOW(nr), data->temp_low[nr]);
	mutex_unlock(&data->update_lock);
	return count;
}
#define show_temp_offset(offset)					\
static SENSOR_DEVICE_ATTR(temp##offset##_input, S_IRUGO,		\
		show_temp, NULL, offset - 1);				\
static SENSOR_DEVICE_ATTR(temp##offset##_max, S_IRUGO | S_IWUSR,	\
		show_temp_max, set_temp_max, offset - 1);		\
static SENSOR_DEVICE_ATTR(temp##offset##_min, S_IRUGO | S_IWUSR,	\
		show_temp_min, set_temp_min, offset - 1);

show_temp_offset(1);
show_temp_offset(2);
show_temp_offset(3);

static ssize_t show_sensor(struct device *dev, struct device_attribute *attr,
		char *buf)
{
	struct sensor_device_attribute *sensor_attr = to_sensor_dev_attr(attr);
	int nr = sensor_attr->index;

	struct it87_data *data = it87_update_device(dev);
	u8 reg = data->sensor;		/* In case the value is updated while
					   we use it */

	if (reg & (1 << nr))
		return sprintf(buf, "3\n");  /* thermal diode */
	if (reg & (8 << nr))
		return sprintf(buf, "4\n");  /* thermistor */
	return sprintf(buf, "0\n");      /* disabled */
}
static ssize_t set_sensor(struct device *dev, struct device_attribute *attr,
		const char *buf, size_t count)
{
	struct sensor_device_attribute *sensor_attr = to_sensor_dev_attr(attr);
	int nr = sensor_attr->index;

	struct it87_data *data = dev_get_drvdata(dev);
	long val;
	u8 reg;

	if (strict_strtol(buf, 10, &val) < 0)
		return -EINVAL;

	reg = it87_read_value(data, IT87_REG_TEMP_ENABLE);
	reg &= ~(1 << nr);
	reg &= ~(8 << nr);
	if (val == 2) {	/* backwards compatibility */
		dev_warn(dev, "Sensor type 2 is deprecated, please use 4 "
			 "instead\n");
		val = 4;
	}
	/* 3 = thermal diode; 4 = thermistor; 0 = disabled */
	if (val == 3)
		reg |= 1 << nr;
	else if (val == 4)
		reg |= 8 << nr;
	else if (val != 0)
		return -EINVAL;

	mutex_lock(&data->update_lock);
	data->sensor = reg;
	it87_write_value(data, IT87_REG_TEMP_ENABLE, data->sensor);
	data->valid = 0;	/* Force cache refresh */
	mutex_unlock(&data->update_lock);
	return count;
}
#define show_sensor_offset(offset)					\
static SENSOR_DEVICE_ATTR(temp##offset##_type, S_IRUGO | S_IWUSR,	\
		show_sensor, set_sensor, offset - 1);

show_sensor_offset(1);
show_sensor_offset(2);
show_sensor_offset(3);

/* 3 Fans */

static int pwm_mode(const struct it87_data *data, int nr)
{
	int ctrl = data->fan_main_ctrl & (1 << nr);

	if (ctrl == 0)					/* Full speed */
		return 0;
	if (data->pwm_ctrl[nr] & 0x80)			/* Automatic mode */
		return 2;
	else						/* Manual mode */
		return 1;
}

static ssize_t show_fan(struct device *dev, struct device_attribute *attr,
		char *buf)
{
	struct sensor_device_attribute *sensor_attr = to_sensor_dev_attr(attr);
	int nr = sensor_attr->index;

	struct it87_data *data = it87_update_device(dev);
	return sprintf(buf, "%d\n", FAN_FROM_REG(data->fan[nr],
				DIV_FROM_REG(data->fan_div[nr])));
}
static ssize_t show_fan_min(struct device *dev, struct device_attribute *attr,
		char *buf)
{
	struct sensor_device_attribute *sensor_attr = to_sensor_dev_attr(attr);
	int nr = sensor_attr->index;

	struct it87_data *data = it87_update_device(dev);
	return sprintf(buf, "%d\n", FAN_FROM_REG(data->fan_min[nr],
				DIV_FROM_REG(data->fan_div[nr])));
}
static ssize_t show_fan_div(struct device *dev, struct device_attribute *attr,
		char *buf)
{
	struct sensor_device_attribute *sensor_attr = to_sensor_dev_attr(attr);
	int nr = sensor_attr->index;

	struct it87_data *data = it87_update_device(dev);
	return sprintf(buf, "%d\n", DIV_FROM_REG(data->fan_div[nr]));
}
static ssize_t show_pwm_enable(struct device *dev,
		struct device_attribute *attr, char *buf)
{
	struct sensor_device_attribute *sensor_attr = to_sensor_dev_attr(attr);
	int nr = sensor_attr->index;

	struct it87_data *data = it87_update_device(dev);
	return sprintf(buf, "%d\n", pwm_mode(data, nr));
}
static ssize_t show_pwm(struct device *dev, struct device_attribute *attr,
		char *buf)
{
	struct sensor_device_attribute *sensor_attr = to_sensor_dev_attr(attr);
	int nr = sensor_attr->index;

	struct it87_data *data = it87_update_device(dev);
	return sprintf(buf, "%d\n",
		       pwm_from_reg(data, data->pwm_duty[nr]));
}
static ssize_t show_pwm_freq(struct device *dev, struct device_attribute *attr,
		char *buf)
{
	struct it87_data *data = it87_update_device(dev);
	int index = (data->fan_ctl >> 4) & 0x07;

	return sprintf(buf, "%u\n", pwm_freq[index]);
}
static ssize_t set_fan_min(struct device *dev, struct device_attribute *attr,
		const char *buf, size_t count)
{
	struct sensor_device_attribute *sensor_attr = to_sensor_dev_attr(attr);
	int nr = sensor_attr->index;

	struct it87_data *data = dev_get_drvdata(dev);
	long val;
	u8 reg;

	if (strict_strtol(buf, 10, &val) < 0)
		return -EINVAL;

	mutex_lock(&data->update_lock);
	reg = it87_read_value(data, IT87_REG_FAN_DIV);
	switch (nr) {
	case 0:
		data->fan_div[nr] = reg & 0x07;
		break;
	case 1:
		data->fan_div[nr] = (reg >> 3) & 0x07;
		break;
	case 2:
		data->fan_div[nr] = (reg & 0x40) ? 3 : 1;
		break;
	}

	data->fan_min[nr] = FAN_TO_REG(val, DIV_FROM_REG(data->fan_div[nr]));
	it87_write_value(data, IT87_REG_FAN_MIN[nr], data->fan_min[nr]);
	mutex_unlock(&data->update_lock);
	return count;
}
static ssize_t set_fan_div(struct device *dev, struct device_attribute *attr,
		const char *buf, size_t count)
{
	struct sensor_device_attribute *sensor_attr = to_sensor_dev_attr(attr);
	int nr = sensor_attr->index;

	struct it87_data *data = dev_get_drvdata(dev);
	unsigned long val;
	int min;
	u8 old;

	if (strict_strtoul(buf, 10, &val) < 0)
		return -EINVAL;

	mutex_lock(&data->update_lock);
	old = it87_read_value(data, IT87_REG_FAN_DIV);

	/* Save fan min limit */
	min = FAN_FROM_REG(data->fan_min[nr], DIV_FROM_REG(data->fan_div[nr]));

	switch (nr) {
	case 0:
	case 1:
		data->fan_div[nr] = DIV_TO_REG(val);
		break;
	case 2:
		if (val < 8)
			data->fan_div[nr] = 1;
		else
			data->fan_div[nr] = 3;
	}
	val = old & 0x80;
	val |= (data->fan_div[0] & 0x07);
	val |= (data->fan_div[1] & 0x07) << 3;
	if (data->fan_div[2] == 3)
		val |= 0x1 << 6;
	it87_write_value(data, IT87_REG_FAN_DIV, val);

	/* Restore fan min limit */
	data->fan_min[nr] = FAN_TO_REG(min, DIV_FROM_REG(data->fan_div[nr]));
	it87_write_value(data, IT87_REG_FAN_MIN[nr], data->fan_min[nr]);

	mutex_unlock(&data->update_lock);
	return count;
}

/* Returns 0 if OK, -EINVAL otherwise */
static int check_trip_points(struct device *dev, int nr)
{
	const struct it87_data *data = dev_get_drvdata(dev);
	int i, err = 0;

	if (has_old_autopwm(data)) {
		for (i = 0; i < 3; i++) {
			if (data->auto_temp[nr][i] > data->auto_temp[nr][i + 1])
				err = -EINVAL;
		}
		for (i = 0; i < 2; i++) {
			if (data->auto_pwm[nr][i] > data->auto_pwm[nr][i + 1])
				err = -EINVAL;
		}
	}

	if (err) {
		dev_err(dev, "Inconsistent trip points, not switching to "
			"automatic mode\n");
		dev_err(dev, "Adjust the trip points and try again\n");
	}
	return err;
}

static ssize_t set_pwm_enable(struct device *dev,
		struct device_attribute *attr, const char *buf, size_t count)
{
	struct sensor_device_attribute *sensor_attr = to_sensor_dev_attr(attr);
	int nr = sensor_attr->index;

	struct it87_data *data = dev_get_drvdata(dev);
	long val;

	if (strict_strtol(buf, 10, &val) < 0 || val < 0 || val > 2)
		return -EINVAL;

	/* Check trip points before switching to automatic mode */
	if (val == 2) {
		if (check_trip_points(dev, nr) < 0)
			return -EINVAL;
	}

	mutex_lock(&data->update_lock);

	if (val == 0) {
		int tmp;
		/* make sure the fan is on when in on/off mode */
		tmp = it87_read_value(data, IT87_REG_FAN_CTL);
		it87_write_value(data, IT87_REG_FAN_CTL, tmp | (1 << nr));
		/* set on/off mode */
		data->fan_main_ctrl &= ~(1 << nr);
		it87_write_value(data, IT87_REG_FAN_MAIN_CTRL,
				 data->fan_main_ctrl);
	} else {
		if (val == 1)				/* Manual mode */
<<<<<<< HEAD
			data->pwm_ctrl[nr] = data->pwm_duty[nr];
=======
			data->pwm_ctrl[nr] = data->type == it8721 ?
					     data->pwm_temp_map[nr] :
					     data->pwm_duty[nr];
>>>>>>> 3cbea436
		else					/* Automatic mode */
			data->pwm_ctrl[nr] = 0x80 | data->pwm_temp_map[nr];
		it87_write_value(data, IT87_REG_PWM(nr), data->pwm_ctrl[nr]);
		/* set SmartGuardian mode */
		data->fan_main_ctrl |= (1 << nr);
		it87_write_value(data, IT87_REG_FAN_MAIN_CTRL,
				 data->fan_main_ctrl);
	}

	mutex_unlock(&data->update_lock);
	return count;
}
static ssize_t set_pwm(struct device *dev, struct device_attribute *attr,
		const char *buf, size_t count)
{
	struct sensor_device_attribute *sensor_attr = to_sensor_dev_attr(attr);
	int nr = sensor_attr->index;

	struct it87_data *data = dev_get_drvdata(dev);
	long val;

	if (strict_strtol(buf, 10, &val) < 0 || val < 0 || val > 255)
		return -EINVAL;

	mutex_lock(&data->update_lock);
<<<<<<< HEAD
	data->pwm_duty[nr] = pwm_to_reg(data, val);
	/* If we are in manual mode, write the duty cycle immediately;
	 * otherwise, just store it for later use. */
	if (!(data->pwm_ctrl[nr] & 0x80)) {
		data->pwm_ctrl[nr] = data->pwm_duty[nr];
		it87_write_value(data, IT87_REG_PWM(nr), data->pwm_ctrl[nr]);
=======
	if (data->type == it8721) {
		/* If we are in automatic mode, the PWM duty cycle register
		 * is read-only so we can't write the value */
		if (data->pwm_ctrl[nr] & 0x80) {
			mutex_unlock(&data->update_lock);
			return -EBUSY;
		}
		data->pwm_duty[nr] = pwm_to_reg(data, val);
		it87_write_value(data, IT87_REG_PWM_DUTY(nr),
				 data->pwm_duty[nr]);
	} else {
		data->pwm_duty[nr] = pwm_to_reg(data, val);
		/* If we are in manual mode, write the duty cycle immediately;
		 * otherwise, just store it for later use. */
		if (!(data->pwm_ctrl[nr] & 0x80)) {
			data->pwm_ctrl[nr] = data->pwm_duty[nr];
			it87_write_value(data, IT87_REG_PWM(nr),
					 data->pwm_ctrl[nr]);
		}
>>>>>>> 3cbea436
	}
	mutex_unlock(&data->update_lock);
	return count;
}
static ssize_t set_pwm_freq(struct device *dev,
		struct device_attribute *attr, const char *buf, size_t count)
{
	struct it87_data *data = dev_get_drvdata(dev);
	unsigned long val;
	int i;

	if (strict_strtoul(buf, 10, &val) < 0)
		return -EINVAL;

	/* Search for the nearest available frequency */
	for (i = 0; i < 7; i++) {
		if (val > (pwm_freq[i] + pwm_freq[i+1]) / 2)
			break;
	}

	mutex_lock(&data->update_lock);
	data->fan_ctl = it87_read_value(data, IT87_REG_FAN_CTL) & 0x8f;
	data->fan_ctl |= i << 4;
	it87_write_value(data, IT87_REG_FAN_CTL, data->fan_ctl);
	mutex_unlock(&data->update_lock);

	return count;
}
static ssize_t show_pwm_temp_map(struct device *dev,
		struct device_attribute *attr, char *buf)
{
	struct sensor_device_attribute *sensor_attr = to_sensor_dev_attr(attr);
	int nr = sensor_attr->index;

	struct it87_data *data = it87_update_device(dev);
	int map;

	if (data->pwm_temp_map[nr] < 3)
		map = 1 << data->pwm_temp_map[nr];
	else
		map = 0;			/* Should never happen */
	return sprintf(buf, "%d\n", map);
}
static ssize_t set_pwm_temp_map(struct device *dev,
		struct device_attribute *attr, const char *buf, size_t count)
{
	struct sensor_device_attribute *sensor_attr = to_sensor_dev_attr(attr);
	int nr = sensor_attr->index;

	struct it87_data *data = dev_get_drvdata(dev);
	long val;
	u8 reg;

	/* This check can go away if we ever support automatic fan speed
	   control on newer chips. */
	if (!has_old_autopwm(data)) {
		dev_notice(dev, "Mapping change disabled for safety reasons\n");
		return -EINVAL;
	}

	if (strict_strtol(buf, 10, &val) < 0)
		return -EINVAL;

	switch (val) {
	case (1 << 0):
		reg = 0x00;
		break;
	case (1 << 1):
		reg = 0x01;
		break;
	case (1 << 2):
		reg = 0x02;
		break;
	default:
		return -EINVAL;
	}

	mutex_lock(&data->update_lock);
	data->pwm_temp_map[nr] = reg;
	/* If we are in automatic mode, write the temp mapping immediately;
	 * otherwise, just store it for later use. */
	if (data->pwm_ctrl[nr] & 0x80) {
		data->pwm_ctrl[nr] = 0x80 | data->pwm_temp_map[nr];
		it87_write_value(data, IT87_REG_PWM(nr), data->pwm_ctrl[nr]);
	}
	mutex_unlock(&data->update_lock);
	return count;
}

static ssize_t show_auto_pwm(struct device *dev,
		struct device_attribute *attr, char *buf)
{
	struct it87_data *data = it87_update_device(dev);
	struct sensor_device_attribute_2 *sensor_attr =
			to_sensor_dev_attr_2(attr);
	int nr = sensor_attr->nr;
	int point = sensor_attr->index;

	return sprintf(buf, "%d\n",
		       pwm_from_reg(data, data->auto_pwm[nr][point]));
}

static ssize_t set_auto_pwm(struct device *dev,
		struct device_attribute *attr, const char *buf, size_t count)
{
	struct it87_data *data = dev_get_drvdata(dev);
	struct sensor_device_attribute_2 *sensor_attr =
			to_sensor_dev_attr_2(attr);
	int nr = sensor_attr->nr;
	int point = sensor_attr->index;
	long val;

	if (strict_strtol(buf, 10, &val) < 0 || val < 0 || val > 255)
		return -EINVAL;

	mutex_lock(&data->update_lock);
	data->auto_pwm[nr][point] = pwm_to_reg(data, val);
	it87_write_value(data, IT87_REG_AUTO_PWM(nr, point),
			 data->auto_pwm[nr][point]);
	mutex_unlock(&data->update_lock);
	return count;
}

static ssize_t show_auto_temp(struct device *dev,
		struct device_attribute *attr, char *buf)
{
	struct it87_data *data = it87_update_device(dev);
	struct sensor_device_attribute_2 *sensor_attr =
			to_sensor_dev_attr_2(attr);
	int nr = sensor_attr->nr;
	int point = sensor_attr->index;

	return sprintf(buf, "%d\n", TEMP_FROM_REG(data->auto_temp[nr][point]));
}

static ssize_t set_auto_temp(struct device *dev,
		struct device_attribute *attr, const char *buf, size_t count)
{
	struct it87_data *data = dev_get_drvdata(dev);
	struct sensor_device_attribute_2 *sensor_attr =
			to_sensor_dev_attr_2(attr);
	int nr = sensor_attr->nr;
	int point = sensor_attr->index;
	long val;

	if (strict_strtol(buf, 10, &val) < 0 || val < -128000 || val > 127000)
		return -EINVAL;

	mutex_lock(&data->update_lock);
	data->auto_temp[nr][point] = TEMP_TO_REG(val);
	it87_write_value(data, IT87_REG_AUTO_TEMP(nr, point),
			 data->auto_temp[nr][point]);
	mutex_unlock(&data->update_lock);
	return count;
}

#define show_fan_offset(offset)					\
static SENSOR_DEVICE_ATTR(fan##offset##_input, S_IRUGO,		\
		show_fan, NULL, offset - 1);			\
static SENSOR_DEVICE_ATTR(fan##offset##_min, S_IRUGO | S_IWUSR, \
		show_fan_min, set_fan_min, offset - 1);		\
static SENSOR_DEVICE_ATTR(fan##offset##_div, S_IRUGO | S_IWUSR, \
		show_fan_div, set_fan_div, offset - 1);

show_fan_offset(1);
show_fan_offset(2);
show_fan_offset(3);

#define show_pwm_offset(offset)						\
static SENSOR_DEVICE_ATTR(pwm##offset##_enable, S_IRUGO | S_IWUSR,	\
		show_pwm_enable, set_pwm_enable, offset - 1);		\
static SENSOR_DEVICE_ATTR(pwm##offset, S_IRUGO | S_IWUSR,		\
		show_pwm, set_pwm, offset - 1);				\
static DEVICE_ATTR(pwm##offset##_freq,					\
		(offset == 1 ? S_IRUGO | S_IWUSR : S_IRUGO),		\
		show_pwm_freq, (offset == 1 ? set_pwm_freq : NULL));	\
static SENSOR_DEVICE_ATTR(pwm##offset##_auto_channels_temp,		\
		S_IRUGO | S_IWUSR, show_pwm_temp_map, set_pwm_temp_map,	\
		offset - 1);						\
static SENSOR_DEVICE_ATTR_2(pwm##offset##_auto_point1_pwm,		\
		S_IRUGO | S_IWUSR, show_auto_pwm, set_auto_pwm,		\
		offset - 1, 0);						\
static SENSOR_DEVICE_ATTR_2(pwm##offset##_auto_point2_pwm,		\
		S_IRUGO | S_IWUSR, show_auto_pwm, set_auto_pwm,		\
		offset - 1, 1);						\
static SENSOR_DEVICE_ATTR_2(pwm##offset##_auto_point3_pwm,		\
		S_IRUGO | S_IWUSR, show_auto_pwm, set_auto_pwm,		\
		offset - 1, 2);						\
static SENSOR_DEVICE_ATTR_2(pwm##offset##_auto_point4_pwm,		\
		S_IRUGO, show_auto_pwm, NULL, offset - 1, 3);		\
static SENSOR_DEVICE_ATTR_2(pwm##offset##_auto_point1_temp,		\
		S_IRUGO | S_IWUSR, show_auto_temp, set_auto_temp,	\
		offset - 1, 1);						\
static SENSOR_DEVICE_ATTR_2(pwm##offset##_auto_point1_temp_hyst,	\
		S_IRUGO | S_IWUSR, show_auto_temp, set_auto_temp,	\
		offset - 1, 0);						\
static SENSOR_DEVICE_ATTR_2(pwm##offset##_auto_point2_temp,		\
		S_IRUGO | S_IWUSR, show_auto_temp, set_auto_temp,	\
		offset - 1, 2);						\
static SENSOR_DEVICE_ATTR_2(pwm##offset##_auto_point3_temp,		\
		S_IRUGO | S_IWUSR, show_auto_temp, set_auto_temp,	\
		offset - 1, 3);						\
static SENSOR_DEVICE_ATTR_2(pwm##offset##_auto_point4_temp,		\
		S_IRUGO | S_IWUSR, show_auto_temp, set_auto_temp,	\
		offset - 1, 4);

show_pwm_offset(1);
show_pwm_offset(2);
show_pwm_offset(3);

/* A different set of callbacks for 16-bit fans */
static ssize_t show_fan16(struct device *dev, struct device_attribute *attr,
		char *buf)
{
	struct sensor_device_attribute *sensor_attr = to_sensor_dev_attr(attr);
	int nr = sensor_attr->index;
	struct it87_data *data = it87_update_device(dev);
	return sprintf(buf, "%d\n", FAN16_FROM_REG(data->fan[nr]));
}

static ssize_t show_fan16_min(struct device *dev, struct device_attribute *attr,
		char *buf)
{
	struct sensor_device_attribute *sensor_attr = to_sensor_dev_attr(attr);
	int nr = sensor_attr->index;
	struct it87_data *data = it87_update_device(dev);
	return sprintf(buf, "%d\n", FAN16_FROM_REG(data->fan_min[nr]));
}

static ssize_t set_fan16_min(struct device *dev, struct device_attribute *attr,
		const char *buf, size_t count)
{
	struct sensor_device_attribute *sensor_attr = to_sensor_dev_attr(attr);
	int nr = sensor_attr->index;
	struct it87_data *data = dev_get_drvdata(dev);
	long val;

	if (strict_strtol(buf, 10, &val) < 0)
		return -EINVAL;

	mutex_lock(&data->update_lock);
	data->fan_min[nr] = FAN16_TO_REG(val);
	it87_write_value(data, IT87_REG_FAN_MIN[nr],
			 data->fan_min[nr] & 0xff);
	it87_write_value(data, IT87_REG_FANX_MIN[nr],
			 data->fan_min[nr] >> 8);
	mutex_unlock(&data->update_lock);
	return count;
}

/* We want to use the same sysfs file names as 8-bit fans, but we need
   different variable names, so we have to use SENSOR_ATTR instead of
   SENSOR_DEVICE_ATTR. */
#define show_fan16_offset(offset) \
static struct sensor_device_attribute sensor_dev_attr_fan##offset##_input16 \
	= SENSOR_ATTR(fan##offset##_input, S_IRUGO,		\
		show_fan16, NULL, offset - 1);			\
static struct sensor_device_attribute sensor_dev_attr_fan##offset##_min16 \
	= SENSOR_ATTR(fan##offset##_min, S_IRUGO | S_IWUSR,	\
		show_fan16_min, set_fan16_min, offset - 1)

show_fan16_offset(1);
show_fan16_offset(2);
show_fan16_offset(3);
show_fan16_offset(4);
show_fan16_offset(5);

/* Alarms */
static ssize_t show_alarms(struct device *dev, struct device_attribute *attr,
		char *buf)
{
	struct it87_data *data = it87_update_device(dev);
	return sprintf(buf, "%u\n", data->alarms);
}
static DEVICE_ATTR(alarms, S_IRUGO, show_alarms, NULL);

static ssize_t show_alarm(struct device *dev, struct device_attribute *attr,
		char *buf)
{
	int bitnr = to_sensor_dev_attr(attr)->index;
	struct it87_data *data = it87_update_device(dev);
	return sprintf(buf, "%u\n", (data->alarms >> bitnr) & 1);
}
static SENSOR_DEVICE_ATTR(in0_alarm, S_IRUGO, show_alarm, NULL, 8);
static SENSOR_DEVICE_ATTR(in1_alarm, S_IRUGO, show_alarm, NULL, 9);
static SENSOR_DEVICE_ATTR(in2_alarm, S_IRUGO, show_alarm, NULL, 10);
static SENSOR_DEVICE_ATTR(in3_alarm, S_IRUGO, show_alarm, NULL, 11);
static SENSOR_DEVICE_ATTR(in4_alarm, S_IRUGO, show_alarm, NULL, 12);
static SENSOR_DEVICE_ATTR(in5_alarm, S_IRUGO, show_alarm, NULL, 13);
static SENSOR_DEVICE_ATTR(in6_alarm, S_IRUGO, show_alarm, NULL, 14);
static SENSOR_DEVICE_ATTR(in7_alarm, S_IRUGO, show_alarm, NULL, 15);
static SENSOR_DEVICE_ATTR(fan1_alarm, S_IRUGO, show_alarm, NULL, 0);
static SENSOR_DEVICE_ATTR(fan2_alarm, S_IRUGO, show_alarm, NULL, 1);
static SENSOR_DEVICE_ATTR(fan3_alarm, S_IRUGO, show_alarm, NULL, 2);
static SENSOR_DEVICE_ATTR(fan4_alarm, S_IRUGO, show_alarm, NULL, 3);
static SENSOR_DEVICE_ATTR(fan5_alarm, S_IRUGO, show_alarm, NULL, 6);
static SENSOR_DEVICE_ATTR(temp1_alarm, S_IRUGO, show_alarm, NULL, 16);
static SENSOR_DEVICE_ATTR(temp2_alarm, S_IRUGO, show_alarm, NULL, 17);
static SENSOR_DEVICE_ATTR(temp3_alarm, S_IRUGO, show_alarm, NULL, 18);

static ssize_t show_beep(struct device *dev, struct device_attribute *attr,
		char *buf)
{
	int bitnr = to_sensor_dev_attr(attr)->index;
	struct it87_data *data = it87_update_device(dev);
	return sprintf(buf, "%u\n", (data->beeps >> bitnr) & 1);
}
static ssize_t set_beep(struct device *dev, struct device_attribute *attr,
		const char *buf, size_t count)
{
	int bitnr = to_sensor_dev_attr(attr)->index;
	struct it87_data *data = dev_get_drvdata(dev);
	long val;

	if (strict_strtol(buf, 10, &val) < 0
	 || (val != 0 && val != 1))
		return -EINVAL;

	mutex_lock(&data->update_lock);
	data->beeps = it87_read_value(data, IT87_REG_BEEP_ENABLE);
	if (val)
		data->beeps |= (1 << bitnr);
	else
		data->beeps &= ~(1 << bitnr);
	it87_write_value(data, IT87_REG_BEEP_ENABLE, data->beeps);
	mutex_unlock(&data->update_lock);
	return count;
}

static SENSOR_DEVICE_ATTR(in0_beep, S_IRUGO | S_IWUSR,
			  show_beep, set_beep, 1);
static SENSOR_DEVICE_ATTR(in1_beep, S_IRUGO, show_beep, NULL, 1);
static SENSOR_DEVICE_ATTR(in2_beep, S_IRUGO, show_beep, NULL, 1);
static SENSOR_DEVICE_ATTR(in3_beep, S_IRUGO, show_beep, NULL, 1);
static SENSOR_DEVICE_ATTR(in4_beep, S_IRUGO, show_beep, NULL, 1);
static SENSOR_DEVICE_ATTR(in5_beep, S_IRUGO, show_beep, NULL, 1);
static SENSOR_DEVICE_ATTR(in6_beep, S_IRUGO, show_beep, NULL, 1);
static SENSOR_DEVICE_ATTR(in7_beep, S_IRUGO, show_beep, NULL, 1);
/* fanX_beep writability is set later */
static SENSOR_DEVICE_ATTR(fan1_beep, S_IRUGO, show_beep, set_beep, 0);
static SENSOR_DEVICE_ATTR(fan2_beep, S_IRUGO, show_beep, set_beep, 0);
static SENSOR_DEVICE_ATTR(fan3_beep, S_IRUGO, show_beep, set_beep, 0);
static SENSOR_DEVICE_ATTR(fan4_beep, S_IRUGO, show_beep, set_beep, 0);
static SENSOR_DEVICE_ATTR(fan5_beep, S_IRUGO, show_beep, set_beep, 0);
static SENSOR_DEVICE_ATTR(temp1_beep, S_IRUGO | S_IWUSR,
			  show_beep, set_beep, 2);
static SENSOR_DEVICE_ATTR(temp2_beep, S_IRUGO, show_beep, NULL, 2);
static SENSOR_DEVICE_ATTR(temp3_beep, S_IRUGO, show_beep, NULL, 2);

static ssize_t show_vrm_reg(struct device *dev, struct device_attribute *attr,
		char *buf)
{
	struct it87_data *data = dev_get_drvdata(dev);
	return sprintf(buf, "%u\n", data->vrm);
}
static ssize_t store_vrm_reg(struct device *dev, struct device_attribute *attr,
		const char *buf, size_t count)
{
	struct it87_data *data = dev_get_drvdata(dev);
	unsigned long val;

	if (strict_strtoul(buf, 10, &val) < 0)
		return -EINVAL;

	data->vrm = val;

	return count;
}
static DEVICE_ATTR(vrm, S_IRUGO | S_IWUSR, show_vrm_reg, store_vrm_reg);

static ssize_t show_vid_reg(struct device *dev, struct device_attribute *attr,
		char *buf)
{
	struct it87_data *data = it87_update_device(dev);
	return sprintf(buf, "%ld\n", (long) vid_from_reg(data->vid, data->vrm));
}
static DEVICE_ATTR(cpu0_vid, S_IRUGO, show_vid_reg, NULL);

static ssize_t show_label(struct device *dev, struct device_attribute *attr,
		char *buf)
{
	static const char *labels[] = {
		"+5V",
		"5VSB",
		"Vbat",
	};
	static const char *labels_it8721[] = {
		"+3.3V",
		"3VSB",
		"Vbat",
	};
	struct it87_data *data = dev_get_drvdata(dev);
	int nr = to_sensor_dev_attr(attr)->index;

	return sprintf(buf, "%s\n", data->type == it8721 ? labels_it8721[nr]
							 : labels[nr]);
}
static SENSOR_DEVICE_ATTR(in3_label, S_IRUGO, show_label, NULL, 0);
static SENSOR_DEVICE_ATTR(in7_label, S_IRUGO, show_label, NULL, 1);
static SENSOR_DEVICE_ATTR(in8_label, S_IRUGO, show_label, NULL, 2);

static ssize_t show_name(struct device *dev, struct device_attribute
			 *devattr, char *buf)
{
	struct it87_data *data = dev_get_drvdata(dev);
	return sprintf(buf, "%s\n", data->name);
}
static DEVICE_ATTR(name, S_IRUGO, show_name, NULL);

static struct attribute *it87_attributes[] = {
	&sensor_dev_attr_in0_input.dev_attr.attr,
	&sensor_dev_attr_in1_input.dev_attr.attr,
	&sensor_dev_attr_in2_input.dev_attr.attr,
	&sensor_dev_attr_in3_input.dev_attr.attr,
	&sensor_dev_attr_in4_input.dev_attr.attr,
	&sensor_dev_attr_in5_input.dev_attr.attr,
	&sensor_dev_attr_in6_input.dev_attr.attr,
	&sensor_dev_attr_in7_input.dev_attr.attr,
	&sensor_dev_attr_in8_input.dev_attr.attr,
	&sensor_dev_attr_in0_min.dev_attr.attr,
	&sensor_dev_attr_in1_min.dev_attr.attr,
	&sensor_dev_attr_in2_min.dev_attr.attr,
	&sensor_dev_attr_in3_min.dev_attr.attr,
	&sensor_dev_attr_in4_min.dev_attr.attr,
	&sensor_dev_attr_in5_min.dev_attr.attr,
	&sensor_dev_attr_in6_min.dev_attr.attr,
	&sensor_dev_attr_in7_min.dev_attr.attr,
	&sensor_dev_attr_in0_max.dev_attr.attr,
	&sensor_dev_attr_in1_max.dev_attr.attr,
	&sensor_dev_attr_in2_max.dev_attr.attr,
	&sensor_dev_attr_in3_max.dev_attr.attr,
	&sensor_dev_attr_in4_max.dev_attr.attr,
	&sensor_dev_attr_in5_max.dev_attr.attr,
	&sensor_dev_attr_in6_max.dev_attr.attr,
	&sensor_dev_attr_in7_max.dev_attr.attr,
	&sensor_dev_attr_in0_alarm.dev_attr.attr,
	&sensor_dev_attr_in1_alarm.dev_attr.attr,
	&sensor_dev_attr_in2_alarm.dev_attr.attr,
	&sensor_dev_attr_in3_alarm.dev_attr.attr,
	&sensor_dev_attr_in4_alarm.dev_attr.attr,
	&sensor_dev_attr_in5_alarm.dev_attr.attr,
	&sensor_dev_attr_in6_alarm.dev_attr.attr,
	&sensor_dev_attr_in7_alarm.dev_attr.attr,

	&sensor_dev_attr_temp1_input.dev_attr.attr,
	&sensor_dev_attr_temp2_input.dev_attr.attr,
	&sensor_dev_attr_temp3_input.dev_attr.attr,
	&sensor_dev_attr_temp1_max.dev_attr.attr,
	&sensor_dev_attr_temp2_max.dev_attr.attr,
	&sensor_dev_attr_temp3_max.dev_attr.attr,
	&sensor_dev_attr_temp1_min.dev_attr.attr,
	&sensor_dev_attr_temp2_min.dev_attr.attr,
	&sensor_dev_attr_temp3_min.dev_attr.attr,
	&sensor_dev_attr_temp1_type.dev_attr.attr,
	&sensor_dev_attr_temp2_type.dev_attr.attr,
	&sensor_dev_attr_temp3_type.dev_attr.attr,
	&sensor_dev_attr_temp1_alarm.dev_attr.attr,
	&sensor_dev_attr_temp2_alarm.dev_attr.attr,
	&sensor_dev_attr_temp3_alarm.dev_attr.attr,

	&dev_attr_alarms.attr,
	&dev_attr_name.attr,
	NULL
};

static const struct attribute_group it87_group = {
	.attrs = it87_attributes,
};

static struct attribute *it87_attributes_beep[] = {
	&sensor_dev_attr_in0_beep.dev_attr.attr,
	&sensor_dev_attr_in1_beep.dev_attr.attr,
	&sensor_dev_attr_in2_beep.dev_attr.attr,
	&sensor_dev_attr_in3_beep.dev_attr.attr,
	&sensor_dev_attr_in4_beep.dev_attr.attr,
	&sensor_dev_attr_in5_beep.dev_attr.attr,
	&sensor_dev_attr_in6_beep.dev_attr.attr,
	&sensor_dev_attr_in7_beep.dev_attr.attr,

	&sensor_dev_attr_temp1_beep.dev_attr.attr,
	&sensor_dev_attr_temp2_beep.dev_attr.attr,
	&sensor_dev_attr_temp3_beep.dev_attr.attr,
	NULL
};

static const struct attribute_group it87_group_beep = {
	.attrs = it87_attributes_beep,
};

static struct attribute *it87_attributes_fan16[5][3+1] = { {
	&sensor_dev_attr_fan1_input16.dev_attr.attr,
	&sensor_dev_attr_fan1_min16.dev_attr.attr,
	&sensor_dev_attr_fan1_alarm.dev_attr.attr,
	NULL
}, {
	&sensor_dev_attr_fan2_input16.dev_attr.attr,
	&sensor_dev_attr_fan2_min16.dev_attr.attr,
	&sensor_dev_attr_fan2_alarm.dev_attr.attr,
	NULL
}, {
	&sensor_dev_attr_fan3_input16.dev_attr.attr,
	&sensor_dev_attr_fan3_min16.dev_attr.attr,
	&sensor_dev_attr_fan3_alarm.dev_attr.attr,
	NULL
}, {
	&sensor_dev_attr_fan4_input16.dev_attr.attr,
	&sensor_dev_attr_fan4_min16.dev_attr.attr,
	&sensor_dev_attr_fan4_alarm.dev_attr.attr,
	NULL
}, {
	&sensor_dev_attr_fan5_input16.dev_attr.attr,
	&sensor_dev_attr_fan5_min16.dev_attr.attr,
	&sensor_dev_attr_fan5_alarm.dev_attr.attr,
	NULL
} };

static const struct attribute_group it87_group_fan16[5] = {
	{ .attrs = it87_attributes_fan16[0] },
	{ .attrs = it87_attributes_fan16[1] },
	{ .attrs = it87_attributes_fan16[2] },
	{ .attrs = it87_attributes_fan16[3] },
	{ .attrs = it87_attributes_fan16[4] },
};

static struct attribute *it87_attributes_fan[3][4+1] = { {
	&sensor_dev_attr_fan1_input.dev_attr.attr,
	&sensor_dev_attr_fan1_min.dev_attr.attr,
	&sensor_dev_attr_fan1_div.dev_attr.attr,
	&sensor_dev_attr_fan1_alarm.dev_attr.attr,
	NULL
}, {
	&sensor_dev_attr_fan2_input.dev_attr.attr,
	&sensor_dev_attr_fan2_min.dev_attr.attr,
	&sensor_dev_attr_fan2_div.dev_attr.attr,
	&sensor_dev_attr_fan2_alarm.dev_attr.attr,
	NULL
}, {
	&sensor_dev_attr_fan3_input.dev_attr.attr,
	&sensor_dev_attr_fan3_min.dev_attr.attr,
	&sensor_dev_attr_fan3_div.dev_attr.attr,
	&sensor_dev_attr_fan3_alarm.dev_attr.attr,
	NULL
} };
<<<<<<< HEAD

static const struct attribute_group it87_group_fan[3] = {
	{ .attrs = it87_attributes_fan[0] },
	{ .attrs = it87_attributes_fan[1] },
	{ .attrs = it87_attributes_fan[2] },
};

=======

static const struct attribute_group it87_group_fan[3] = {
	{ .attrs = it87_attributes_fan[0] },
	{ .attrs = it87_attributes_fan[1] },
	{ .attrs = it87_attributes_fan[2] },
};

>>>>>>> 3cbea436
static const struct attribute_group *
it87_get_fan_group(const struct it87_data *data)
{
	return has_16bit_fans(data) ? it87_group_fan16 : it87_group_fan;
}

static struct attribute *it87_attributes_pwm[3][4+1] = { {
	&sensor_dev_attr_pwm1_enable.dev_attr.attr,
	&sensor_dev_attr_pwm1.dev_attr.attr,
	&dev_attr_pwm1_freq.attr,
	&sensor_dev_attr_pwm1_auto_channels_temp.dev_attr.attr,
	NULL
}, {
	&sensor_dev_attr_pwm2_enable.dev_attr.attr,
	&sensor_dev_attr_pwm2.dev_attr.attr,
	&dev_attr_pwm2_freq.attr,
	&sensor_dev_attr_pwm2_auto_channels_temp.dev_attr.attr,
	NULL
}, {
	&sensor_dev_attr_pwm3_enable.dev_attr.attr,
	&sensor_dev_attr_pwm3.dev_attr.attr,
	&dev_attr_pwm3_freq.attr,
	&sensor_dev_attr_pwm3_auto_channels_temp.dev_attr.attr,
	NULL
} };

static const struct attribute_group it87_group_pwm[3] = {
	{ .attrs = it87_attributes_pwm[0] },
	{ .attrs = it87_attributes_pwm[1] },
	{ .attrs = it87_attributes_pwm[2] },
};

static struct attribute *it87_attributes_autopwm[3][9+1] = { {
	&sensor_dev_attr_pwm1_auto_point1_pwm.dev_attr.attr,
	&sensor_dev_attr_pwm1_auto_point2_pwm.dev_attr.attr,
	&sensor_dev_attr_pwm1_auto_point3_pwm.dev_attr.attr,
	&sensor_dev_attr_pwm1_auto_point4_pwm.dev_attr.attr,
	&sensor_dev_attr_pwm1_auto_point1_temp.dev_attr.attr,
	&sensor_dev_attr_pwm1_auto_point1_temp_hyst.dev_attr.attr,
	&sensor_dev_attr_pwm1_auto_point2_temp.dev_attr.attr,
	&sensor_dev_attr_pwm1_auto_point3_temp.dev_attr.attr,
	&sensor_dev_attr_pwm1_auto_point4_temp.dev_attr.attr,
	NULL
}, {
	&sensor_dev_attr_pwm2_auto_point1_pwm.dev_attr.attr,
	&sensor_dev_attr_pwm2_auto_point2_pwm.dev_attr.attr,
	&sensor_dev_attr_pwm2_auto_point3_pwm.dev_attr.attr,
	&sensor_dev_attr_pwm2_auto_point4_pwm.dev_attr.attr,
	&sensor_dev_attr_pwm2_auto_point1_temp.dev_attr.attr,
	&sensor_dev_attr_pwm2_auto_point1_temp_hyst.dev_attr.attr,
	&sensor_dev_attr_pwm2_auto_point2_temp.dev_attr.attr,
	&sensor_dev_attr_pwm2_auto_point3_temp.dev_attr.attr,
	&sensor_dev_attr_pwm2_auto_point4_temp.dev_attr.attr,
	NULL
}, {
	&sensor_dev_attr_pwm3_auto_point1_pwm.dev_attr.attr,
	&sensor_dev_attr_pwm3_auto_point2_pwm.dev_attr.attr,
	&sensor_dev_attr_pwm3_auto_point3_pwm.dev_attr.attr,
	&sensor_dev_attr_pwm3_auto_point4_pwm.dev_attr.attr,
	&sensor_dev_attr_pwm3_auto_point1_temp.dev_attr.attr,
	&sensor_dev_attr_pwm3_auto_point1_temp_hyst.dev_attr.attr,
	&sensor_dev_attr_pwm3_auto_point2_temp.dev_attr.attr,
	&sensor_dev_attr_pwm3_auto_point3_temp.dev_attr.attr,
	&sensor_dev_attr_pwm3_auto_point4_temp.dev_attr.attr,
	NULL
} };

static const struct attribute_group it87_group_autopwm[3] = {
	{ .attrs = it87_attributes_autopwm[0] },
	{ .attrs = it87_attributes_autopwm[1] },
	{ .attrs = it87_attributes_autopwm[2] },
};

static struct attribute *it87_attributes_fan_beep[] = {
	&sensor_dev_attr_fan1_beep.dev_attr.attr,
	&sensor_dev_attr_fan2_beep.dev_attr.attr,
	&sensor_dev_attr_fan3_beep.dev_attr.attr,
	&sensor_dev_attr_fan4_beep.dev_attr.attr,
	&sensor_dev_attr_fan5_beep.dev_attr.attr,
};

static struct attribute *it87_attributes_vid[] = {
	&dev_attr_vrm.attr,
	&dev_attr_cpu0_vid.attr,
	NULL
};

static const struct attribute_group it87_group_vid = {
	.attrs = it87_attributes_vid,
};

static struct attribute *it87_attributes_label[] = {
	&sensor_dev_attr_in3_label.dev_attr.attr,
	&sensor_dev_attr_in7_label.dev_attr.attr,
	&sensor_dev_attr_in8_label.dev_attr.attr,
	NULL
};

static const struct attribute_group it87_group_label = {
	.attrs = it87_attributes_vid,
};

/* SuperIO detection - will change isa_address if a chip is found */
static int __init it87_find(unsigned short *address,
	struct it87_sio_data *sio_data)
{
	int err = -ENODEV;
	u16 chip_type;
	const char *board_vendor, *board_name;

	superio_enter();
	chip_type = force_id ? force_id : superio_inw(DEVID);

	switch (chip_type) {
	case IT8705F_DEVID:
		sio_data->type = it87;
		break;
	case IT8712F_DEVID:
		sio_data->type = it8712;
		break;
	case IT8716F_DEVID:
	case IT8726F_DEVID:
		sio_data->type = it8716;
		break;
	case IT8718F_DEVID:
		sio_data->type = it8718;
		break;
	case IT8720F_DEVID:
		sio_data->type = it8720;
		break;
	case IT8721F_DEVID:
		sio_data->type = it8721;
		break;
	case 0xffff:	/* No device at all */
		goto exit;
	default:
		pr_debug("Unsupported chip (DEVID=0x%x)\n", chip_type);
		goto exit;
	}

	superio_select(PME);
	if (!(superio_inb(IT87_ACT_REG) & 0x01)) {
		pr_info("Device not activated, skipping\n");
		goto exit;
	}

	*address = superio_inw(IT87_BASE_REG) & ~(IT87_EXTENT - 1);
	if (*address == 0) {
		pr_info("Base address not set, skipping\n");
		goto exit;
	}

	err = 0;
	sio_data->revision = superio_inb(DEVREV) & 0x0f;
	pr_info("Found IT%04xF chip at 0x%x, revision %d\n",
		chip_type, *address, sio_data->revision);

	/* in8 (Vbat) is always internal */
	sio_data->internal = (1 << 2);

	/* Read GPIO config and VID value from LDN 7 (GPIO) */
	if (sio_data->type == it87) {
		/* The IT8705F doesn't have VID pins at all */
		sio_data->skip_vid = 1;

		/* The IT8705F has a different LD number for GPIO */
		superio_select(5);
		sio_data->beep_pin = superio_inb(IT87_SIO_BEEP_PIN_REG) & 0x3f;
	} else {
		int reg;

		superio_select(GPIO);

		reg = superio_inb(IT87_SIO_GPIO3_REG);
		if (sio_data->type == it8721) {
			/* The IT8721F/IT8758E doesn't have VID pins at all */
			sio_data->skip_vid = 1;
		} else {
			/* We need at least 4 VID pins */
			if (reg & 0x0f) {
<<<<<<< HEAD
				pr_info("it87: VID is disabled (pins used for GPIO)\n");
=======
				pr_info("VID is disabled (pins used for GPIO)\n");
>>>>>>> 3cbea436
				sio_data->skip_vid = 1;
			}
		}

		/* Check if fan3 is there or not */
		if (reg & (1 << 6))
			sio_data->skip_pwm |= (1 << 2);
		if (reg & (1 << 7))
			sio_data->skip_fan |= (1 << 2);

		/* Check if fan2 is there or not */
		reg = superio_inb(IT87_SIO_GPIO5_REG);
		if (reg & (1 << 1))
			sio_data->skip_pwm |= (1 << 1);
		if (reg & (1 << 2))
			sio_data->skip_fan |= (1 << 1);

		if ((sio_data->type == it8718 || sio_data->type == it8720)
		 && !(sio_data->skip_vid))
			sio_data->vid_value = superio_inb(IT87_SIO_VID_REG);

		reg = superio_inb(IT87_SIO_PINX2_REG);
		/*
		 * The IT8720F has no VIN7 pin, so VCCH should always be
		 * routed internally to VIN7 with an internal divider.
		 * Curiously, there still is a configuration bit to control
		 * this, which means it can be set incorrectly. And even
		 * more curiously, many boards out there are improperly
		 * configured, even though the IT8720F datasheet claims
		 * that the internal routing of VCCH to VIN7 is the default
		 * setting. So we force the internal routing in this case.
		 */
		if (sio_data->type == it8720 && !(reg & (1 << 1))) {
			reg |= (1 << 1);
			superio_outb(IT87_SIO_PINX2_REG, reg);
<<<<<<< HEAD
			pr_notice("it87: Routing internal VCCH to in7\n");
=======
			pr_notice("Routing internal VCCH to in7\n");
>>>>>>> 3cbea436
		}
		if (reg & (1 << 0))
			sio_data->internal |= (1 << 0);
		if ((reg & (1 << 1)) || sio_data->type == it8721)
			sio_data->internal |= (1 << 1);

		sio_data->beep_pin = superio_inb(IT87_SIO_BEEP_PIN_REG) & 0x3f;
	}
	if (sio_data->beep_pin)
<<<<<<< HEAD
		pr_info("it87: Beeping is supported\n");
=======
		pr_info("Beeping is supported\n");
>>>>>>> 3cbea436

	/* Disable specific features based on DMI strings */
	board_vendor = dmi_get_system_info(DMI_BOARD_VENDOR);
	board_name = dmi_get_system_info(DMI_BOARD_NAME);
	if (board_vendor && board_name) {
		if (strcmp(board_vendor, "nVIDIA") == 0
		 && strcmp(board_name, "FN68PT") == 0) {
			/* On the Shuttle SN68PT, FAN_CTL2 is apparently not
			   connected to a fan, but to something else. One user
			   has reported instant system power-off when changing
			   the PWM2 duty cycle, so we disable it.
			   I use the board name string as the trigger in case
			   the same board is ever used in other systems. */
			pr_info("Disabling pwm2 due to hardware constraints\n");
			sio_data->skip_pwm = (1 << 1);
		}
	}

exit:
	superio_exit();
	return err;
}

static void it87_remove_files(struct device *dev)
{
	struct it87_data *data = platform_get_drvdata(pdev);
	struct it87_sio_data *sio_data = dev->platform_data;
	const struct attribute_group *fan_group = it87_get_fan_group(data);
	int i;

	sysfs_remove_group(&dev->kobj, &it87_group);
	if (sio_data->beep_pin)
		sysfs_remove_group(&dev->kobj, &it87_group_beep);
	for (i = 0; i < 5; i++) {
		if (!(data->has_fan & (1 << i)))
			continue;
		sysfs_remove_group(&dev->kobj, &fan_group[i]);
		if (sio_data->beep_pin)
			sysfs_remove_file(&dev->kobj,
					  it87_attributes_fan_beep[i]);
	}
	for (i = 0; i < 3; i++) {
		if (sio_data->skip_pwm & (1 << 0))
			continue;
		sysfs_remove_group(&dev->kobj, &it87_group_pwm[i]);
		if (has_old_autopwm(data))
			sysfs_remove_group(&dev->kobj,
					   &it87_group_autopwm[i]);
	}
	if (!sio_data->skip_vid)
		sysfs_remove_group(&dev->kobj, &it87_group_vid);
	sysfs_remove_group(&dev->kobj, &it87_group_label);
}

static int __devinit it87_probe(struct platform_device *pdev)
{
	struct it87_data *data;
	struct resource *res;
	struct device *dev = &pdev->dev;
	struct it87_sio_data *sio_data = dev->platform_data;
	const struct attribute_group *fan_group;
	int err = 0, i;
	int enable_pwm_interface;
	int fan_beep_need_rw;
	static const char *names[] = {
		"it87",
		"it8712",
		"it8716",
		"it8718",
		"it8720",
		"it8721",
	};

	res = platform_get_resource(pdev, IORESOURCE_IO, 0);
	if (!request_region(res->start, IT87_EC_EXTENT, DRVNAME)) {
		dev_err(dev, "Failed to request region 0x%lx-0x%lx\n",
			(unsigned long)res->start,
			(unsigned long)(res->start + IT87_EC_EXTENT - 1));
		err = -EBUSY;
		goto ERROR0;
	}

	data = kzalloc(sizeof(struct it87_data), GFP_KERNEL);
	if (!data) {
		err = -ENOMEM;
		goto ERROR1;
	}

	data->addr = res->start;
	data->type = sio_data->type;
	data->revision = sio_data->revision;
	data->name = names[sio_data->type];

	/* Now, we do the remaining detection. */
	if ((it87_read_value(data, IT87_REG_CONFIG) & 0x80)
	 || it87_read_value(data, IT87_REG_CHIPID) != 0x90) {
		err = -ENODEV;
		goto ERROR2;
	}

	platform_set_drvdata(pdev, data);

	mutex_init(&data->update_lock);

	/* Check PWM configuration */
	enable_pwm_interface = it87_check_pwm(dev);

	/* Starting with IT8721F, we handle scaling of internal voltages */
	if (data->type == it8721) {
		if (sio_data->internal & (1 << 0))
			data->in_scaled |= (1 << 3);	/* in3 is AVCC */
		if (sio_data->internal & (1 << 1))
			data->in_scaled |= (1 << 7);	/* in7 is VSB */
		if (sio_data->internal & (1 << 2))
			data->in_scaled |= (1 << 8);	/* in8 is Vbat */
	}

	/* Initialize the IT87 chip */
	it87_init_device(pdev);

	/* Register sysfs hooks */
	err = sysfs_create_group(&dev->kobj, &it87_group);
	if (err)
		goto ERROR2;

	if (sio_data->beep_pin) {
		err = sysfs_create_group(&dev->kobj, &it87_group_beep);
		if (err)
			goto ERROR4;
	}

	/* Do not create fan files for disabled fans */
	fan_group = it87_get_fan_group(data);
	fan_beep_need_rw = 1;
	for (i = 0; i < 5; i++) {
		if (!(data->has_fan & (1 << i)))
			continue;
		err = sysfs_create_group(&dev->kobj, &fan_group[i]);
		if (err)
			goto ERROR4;

		if (sio_data->beep_pin) {
			err = sysfs_create_file(&dev->kobj,
						it87_attributes_fan_beep[i]);
			if (err)
				goto ERROR4;
			if (!fan_beep_need_rw)
				continue;

			/* As we have a single beep enable bit for all fans,
			 * only the first enabled fan has a writable attribute
			 * for it. */
			if (sysfs_chmod_file(&dev->kobj,
					     it87_attributes_fan_beep[i],
					     S_IRUGO | S_IWUSR))
				dev_dbg(dev, "chmod +w fan%d_beep failed\n",
					i + 1);
			fan_beep_need_rw = 0;
		}
	}

	if (enable_pwm_interface) {
		for (i = 0; i < 3; i++) {
			if (sio_data->skip_pwm & (1 << i))
				continue;
			err = sysfs_create_group(&dev->kobj,
						 &it87_group_pwm[i]);
			if (err)
				goto ERROR4;

			if (!has_old_autopwm(data))
				continue;
			err = sysfs_create_group(&dev->kobj,
						 &it87_group_autopwm[i]);
			if (err)
				goto ERROR4;
		}
	}

	if (!sio_data->skip_vid) {
		data->vrm = vid_which_vrm();
		/* VID reading from Super-I/O config space if available */
		data->vid = sio_data->vid_value;
		err = sysfs_create_group(&dev->kobj, &it87_group_vid);
		if (err)
			goto ERROR4;
	}

	/* Export labels for internal sensors */
	for (i = 0; i < 3; i++) {
		if (!(sio_data->internal & (1 << i)))
			continue;
		err = sysfs_create_file(&dev->kobj,
					it87_attributes_label[i]);
		if (err)
			goto ERROR4;
	}

	data->hwmon_dev = hwmon_device_register(dev);
	if (IS_ERR(data->hwmon_dev)) {
		err = PTR_ERR(data->hwmon_dev);
		goto ERROR4;
	}

	return 0;

ERROR4:
	it87_remove_files(dev);
ERROR2:
	platform_set_drvdata(pdev, NULL);
	kfree(data);
ERROR1:
	release_region(res->start, IT87_EC_EXTENT);
ERROR0:
	return err;
}

static int __devexit it87_remove(struct platform_device *pdev)
{
	struct it87_data *data = platform_get_drvdata(pdev);

	hwmon_device_unregister(data->hwmon_dev);
	it87_remove_files(&pdev->dev);

	release_region(data->addr, IT87_EC_EXTENT);
	platform_set_drvdata(pdev, NULL);
	kfree(data);

	return 0;
}

/* Must be called with data->update_lock held, except during initialization.
   We ignore the IT87 BUSY flag at this moment - it could lead to deadlocks,
   would slow down the IT87 access and should not be necessary. */
static int it87_read_value(struct it87_data *data, u8 reg)
{
	outb_p(reg, data->addr + IT87_ADDR_REG_OFFSET);
	return inb_p(data->addr + IT87_DATA_REG_OFFSET);
}

/* Must be called with data->update_lock held, except during initialization.
   We ignore the IT87 BUSY flag at this moment - it could lead to deadlocks,
   would slow down the IT87 access and should not be necessary. */
static void it87_write_value(struct it87_data *data, u8 reg, u8 value)
{
	outb_p(reg, data->addr + IT87_ADDR_REG_OFFSET);
	outb_p(value, data->addr + IT87_DATA_REG_OFFSET);
}

/* Return 1 if and only if the PWM interface is safe to use */
static int __devinit it87_check_pwm(struct device *dev)
{
	struct it87_data *data = dev_get_drvdata(dev);
	/* Some BIOSes fail to correctly configure the IT87 fans. All fans off
	 * and polarity set to active low is sign that this is the case so we
	 * disable pwm control to protect the user. */
	int tmp = it87_read_value(data, IT87_REG_FAN_CTL);
	if ((tmp & 0x87) == 0) {
		if (fix_pwm_polarity) {
			/* The user asks us to attempt a chip reconfiguration.
			 * This means switching to active high polarity and
			 * inverting all fan speed values. */
			int i;
			u8 pwm[3];

			for (i = 0; i < 3; i++)
				pwm[i] = it87_read_value(data,
							 IT87_REG_PWM(i));

			/* If any fan is in automatic pwm mode, the polarity
			 * might be correct, as suspicious as it seems, so we
			 * better don't change anything (but still disable the
			 * PWM interface). */
			if (!((pwm[0] | pwm[1] | pwm[2]) & 0x80)) {
				dev_info(dev, "Reconfiguring PWM to "
					 "active high polarity\n");
				it87_write_value(data, IT87_REG_FAN_CTL,
						 tmp | 0x87);
				for (i = 0; i < 3; i++)
					it87_write_value(data,
							 IT87_REG_PWM(i),
							 0x7f & ~pwm[i]);
				return 1;
			}

			dev_info(dev, "PWM configuration is "
				 "too broken to be fixed\n");
		}

		dev_info(dev, "Detected broken BIOS "
			 "defaults, disabling PWM interface\n");
		return 0;
	} else if (fix_pwm_polarity) {
		dev_info(dev, "PWM configuration looks "
			 "sane, won't touch\n");
	}

	return 1;
}

/* Called when we have found a new IT87. */
static void __devinit it87_init_device(struct platform_device *pdev)
{
	struct it87_sio_data *sio_data = pdev->dev.platform_data;
	struct it87_data *data = platform_get_drvdata(pdev);
	int tmp, i;
	u8 mask;

	/* For each PWM channel:
	 * - If it is in automatic mode, setting to manual mode should set
	 *   the fan to full speed by default.
	 * - If it is in manual mode, we need a mapping to temperature
	 *   channels to use when later setting to automatic mode later.
	 *   Use a 1:1 mapping by default (we are clueless.)
	 * In both cases, the value can (and should) be changed by the user
<<<<<<< HEAD
	 * prior to switching to a different mode. */
=======
	 * prior to switching to a different mode.
	 * Note that this is no longer needed for the IT8721F and later, as
	 * these have separate registers for the temperature mapping and the
	 * manual duty cycle. */
>>>>>>> 3cbea436
	for (i = 0; i < 3; i++) {
		data->pwm_temp_map[i] = i;
		data->pwm_duty[i] = 0x7f;	/* Full speed */
		data->auto_pwm[i][3] = 0x7f;	/* Full speed, hard-coded */
	}

	/* Some chips seem to have default value 0xff for all limit
	 * registers. For low voltage limits it makes no sense and triggers
	 * alarms, so change to 0 instead. For high temperature limits, it
	 * means -1 degree C, which surprisingly doesn't trigger an alarm,
	 * but is still confusing, so change to 127 degrees C. */
	for (i = 0; i < 8; i++) {
		tmp = it87_read_value(data, IT87_REG_VIN_MIN(i));
		if (tmp == 0xff)
			it87_write_value(data, IT87_REG_VIN_MIN(i), 0);
	}
	for (i = 0; i < 3; i++) {
		tmp = it87_read_value(data, IT87_REG_TEMP_HIGH(i));
		if (tmp == 0xff)
			it87_write_value(data, IT87_REG_TEMP_HIGH(i), 127);
	}

	/* Temperature channels are not forcibly enabled, as they can be
	 * set to two different sensor types and we can't guess which one
	 * is correct for a given system. These channels can be enabled at
	 * run-time through the temp{1-3}_type sysfs accessors if needed. */

	/* Check if voltage monitors are reset manually or by some reason */
	tmp = it87_read_value(data, IT87_REG_VIN_ENABLE);
	if ((tmp & 0xff) == 0) {
		/* Enable all voltage monitors */
		it87_write_value(data, IT87_REG_VIN_ENABLE, 0xff);
	}

	/* Check if tachometers are reset manually or by some reason */
	mask = 0x70 & ~(sio_data->skip_fan << 4);
	data->fan_main_ctrl = it87_read_value(data, IT87_REG_FAN_MAIN_CTRL);
	if ((data->fan_main_ctrl & mask) == 0) {
		/* Enable all fan tachometers */
		data->fan_main_ctrl |= mask;
		it87_write_value(data, IT87_REG_FAN_MAIN_CTRL,
				 data->fan_main_ctrl);
	}
	data->has_fan = (data->fan_main_ctrl >> 4) & 0x07;

	/* Set tachometers to 16-bit mode if needed */
	if (has_16bit_fans(data)) {
		tmp = it87_read_value(data, IT87_REG_FAN_16BIT);
		if (~tmp & 0x07 & data->has_fan) {
			dev_dbg(&pdev->dev,
				"Setting fan1-3 to 16-bit mode\n");
			it87_write_value(data, IT87_REG_FAN_16BIT,
					 tmp | 0x07);
		}
		/* IT8705F only supports three fans. */
		if (data->type != it87) {
			if (tmp & (1 << 4))
				data->has_fan |= (1 << 3); /* fan4 enabled */
			if (tmp & (1 << 5))
				data->has_fan |= (1 << 4); /* fan5 enabled */
		}
	}

	/* Fan input pins may be used for alternative functions */
	data->has_fan &= ~sio_data->skip_fan;

	/* Start monitoring */
	it87_write_value(data, IT87_REG_CONFIG,
			 (it87_read_value(data, IT87_REG_CONFIG) & 0x36)
			 | (update_vbat ? 0x41 : 0x01));
}

static void it87_update_pwm_ctrl(struct it87_data *data, int nr)
{
	data->pwm_ctrl[nr] = it87_read_value(data, IT87_REG_PWM(nr));
<<<<<<< HEAD
	if (data->pwm_ctrl[nr] & 0x80)	/* Automatic mode */
		data->pwm_temp_map[nr] = data->pwm_ctrl[nr] & 0x03;
	else				/* Manual mode */
		data->pwm_duty[nr] = data->pwm_ctrl[nr] & 0x7f;
=======
	if (data->type == it8721) {
		data->pwm_temp_map[nr] = data->pwm_ctrl[nr] & 0x03;
		data->pwm_duty[nr] = it87_read_value(data,
						     IT87_REG_PWM_DUTY(nr));
	} else {
		if (data->pwm_ctrl[nr] & 0x80)	/* Automatic mode */
			data->pwm_temp_map[nr] = data->pwm_ctrl[nr] & 0x03;
		else				/* Manual mode */
			data->pwm_duty[nr] = data->pwm_ctrl[nr] & 0x7f;
	}
>>>>>>> 3cbea436

	if (has_old_autopwm(data)) {
		int i;

		for (i = 0; i < 5 ; i++)
			data->auto_temp[nr][i] = it87_read_value(data,
						IT87_REG_AUTO_TEMP(nr, i));
		for (i = 0; i < 3 ; i++)
			data->auto_pwm[nr][i] = it87_read_value(data,
						IT87_REG_AUTO_PWM(nr, i));
	}
}

static struct it87_data *it87_update_device(struct device *dev)
{
	struct it87_data *data = dev_get_drvdata(dev);
	int i;

	mutex_lock(&data->update_lock);

	if (time_after(jiffies, data->last_updated + HZ + HZ / 2)
	    || !data->valid) {
		if (update_vbat) {
			/* Cleared after each update, so reenable.  Value
			   returned by this read will be previous value */
			it87_write_value(data, IT87_REG_CONFIG,
				it87_read_value(data, IT87_REG_CONFIG) | 0x40);
		}
		for (i = 0; i <= 7; i++) {
			data->in[i] =
				it87_read_value(data, IT87_REG_VIN(i));
			data->in_min[i] =
				it87_read_value(data, IT87_REG_VIN_MIN(i));
			data->in_max[i] =
				it87_read_value(data, IT87_REG_VIN_MAX(i));
		}
		/* in8 (battery) has no limit registers */
		data->in[8] = it87_read_value(data, IT87_REG_VIN(8));

		for (i = 0; i < 5; i++) {
			/* Skip disabled fans */
			if (!(data->has_fan & (1 << i)))
				continue;

			data->fan_min[i] =
				it87_read_value(data, IT87_REG_FAN_MIN[i]);
			data->fan[i] = it87_read_value(data,
				       IT87_REG_FAN[i]);
			/* Add high byte if in 16-bit mode */
			if (has_16bit_fans(data)) {
				data->fan[i] |= it87_read_value(data,
						IT87_REG_FANX[i]) << 8;
				data->fan_min[i] |= it87_read_value(data,
						IT87_REG_FANX_MIN[i]) << 8;
			}
		}
		for (i = 0; i < 3; i++) {
			data->temp[i] =
				it87_read_value(data, IT87_REG_TEMP(i));
			data->temp_high[i] =
				it87_read_value(data, IT87_REG_TEMP_HIGH(i));
			data->temp_low[i] =
				it87_read_value(data, IT87_REG_TEMP_LOW(i));
		}

		/* Newer chips don't have clock dividers */
		if ((data->has_fan & 0x07) && !has_16bit_fans(data)) {
			i = it87_read_value(data, IT87_REG_FAN_DIV);
			data->fan_div[0] = i & 0x07;
			data->fan_div[1] = (i >> 3) & 0x07;
			data->fan_div[2] = (i & 0x40) ? 3 : 1;
		}

		data->alarms =
			it87_read_value(data, IT87_REG_ALARM1) |
			(it87_read_value(data, IT87_REG_ALARM2) << 8) |
			(it87_read_value(data, IT87_REG_ALARM3) << 16);
		data->beeps = it87_read_value(data, IT87_REG_BEEP_ENABLE);

		data->fan_main_ctrl = it87_read_value(data,
				IT87_REG_FAN_MAIN_CTRL);
		data->fan_ctl = it87_read_value(data, IT87_REG_FAN_CTL);
		for (i = 0; i < 3; i++)
			it87_update_pwm_ctrl(data, i);

		data->sensor = it87_read_value(data, IT87_REG_TEMP_ENABLE);
		/* The 8705 does not have VID capability.
		   The 8718 and later don't use IT87_REG_VID for the
		   same purpose. */
		if (data->type == it8712 || data->type == it8716) {
			data->vid = it87_read_value(data, IT87_REG_VID);
			/* The older IT8712F revisions had only 5 VID pins,
			   but we assume it is always safe to read 6 bits. */
			data->vid &= 0x3f;
		}
		data->last_updated = jiffies;
		data->valid = 1;
	}

	mutex_unlock(&data->update_lock);

	return data;
}

static int __init it87_device_add(unsigned short address,
				  const struct it87_sio_data *sio_data)
{
	struct resource res = {
		.start	= address + IT87_EC_OFFSET,
		.end	= address + IT87_EC_OFFSET + IT87_EC_EXTENT - 1,
		.name	= DRVNAME,
		.flags	= IORESOURCE_IO,
	};
	int err;

	err = acpi_check_resource_conflict(&res);
	if (err)
		goto exit;

	pdev = platform_device_alloc(DRVNAME, address);
	if (!pdev) {
		err = -ENOMEM;
		pr_err("Device allocation failed\n");
		goto exit;
	}

	err = platform_device_add_resources(pdev, &res, 1);
	if (err) {
		pr_err("Device resource addition failed (%d)\n", err);
		goto exit_device_put;
	}

	err = platform_device_add_data(pdev, sio_data,
				       sizeof(struct it87_sio_data));
	if (err) {
		pr_err("Platform data allocation failed\n");
		goto exit_device_put;
	}

	err = platform_device_add(pdev);
	if (err) {
		pr_err("Device addition failed (%d)\n", err);
		goto exit_device_put;
	}

	return 0;

exit_device_put:
	platform_device_put(pdev);
exit:
	return err;
}

static int __init sm_it87_init(void)
{
	int err;
	unsigned short isa_address = 0;
	struct it87_sio_data sio_data;

	memset(&sio_data, 0, sizeof(struct it87_sio_data));
	err = it87_find(&isa_address, &sio_data);
	if (err)
		return err;
	err = platform_driver_register(&it87_driver);
	if (err)
		return err;

	err = it87_device_add(isa_address, &sio_data);
	if (err) {
		platform_driver_unregister(&it87_driver);
		return err;
	}

	return 0;
}

static void __exit sm_it87_exit(void)
{
	platform_device_unregister(pdev);
	platform_driver_unregister(&it87_driver);
}


MODULE_AUTHOR("Chris Gauthron, "
	      "Jean Delvare <khali@linux-fr.org>");
MODULE_DESCRIPTION("IT8705F/IT871xF/IT872xF hardware monitoring driver");
module_param(update_vbat, bool, 0);
MODULE_PARM_DESC(update_vbat, "Update vbat if set else return powerup value");
module_param(fix_pwm_polarity, bool, 0);
MODULE_PARM_DESC(fix_pwm_polarity,
		 "Force PWM polarity to active high (DANGEROUS)");
MODULE_LICENSE("GPL");

module_init(sm_it87_init);
module_exit(sm_it87_exit);<|MERGE_RESOLUTION|>--- conflicted
+++ resolved
@@ -37,11 +37,8 @@
  *  along with this program; if not, write to the Free Software
  *  Foundation, Inc., 675 Mass Ave, Cambridge, MA 02139, USA.
  */
-<<<<<<< HEAD
-=======
 
 #define pr_fmt(fmt) KBUILD_MODNAME ": " fmt
->>>>>>> 3cbea436
 
 #include <linux/module.h>
 #include <linux/init.h>
@@ -257,14 +254,6 @@
 	u8 fan_main_ctrl;	/* Register value */
 	u8 fan_ctl;		/* Register value */
 
-<<<<<<< HEAD
-	/* The following 3 arrays correspond to the same registers. The
-	 * meaning of bits 6-0 depends on the value of bit 7, and we want
-	 * to preserve settings on mode changes, so we have to track all
-	 * values separately. */
-	u8 pwm_ctrl[3];		/* Register value */
-	u8 pwm_duty[3];		/* Manual PWM value set by user (bit 6-0) */
-=======
 	/* The following 3 arrays correspond to the same registers up to
 	 * the IT8720F. The meaning of bits 6-0 depends on the value of bit
 	 * 7, and we want to preserve settings on mode changes, so we have
@@ -275,7 +264,6 @@
 	 * simple. */
 	u8 pwm_ctrl[3];		/* Register value */
 	u8 pwm_duty[3];		/* Manual PWM value set by user */
->>>>>>> 3cbea436
 	u8 pwm_temp_map[3];	/* PWM to temp. chan. mapping (bits 1-0) */
 
 	/* Automatic fan speed control registers */
@@ -851,13 +839,9 @@
 				 data->fan_main_ctrl);
 	} else {
 		if (val == 1)				/* Manual mode */
-<<<<<<< HEAD
-			data->pwm_ctrl[nr] = data->pwm_duty[nr];
-=======
 			data->pwm_ctrl[nr] = data->type == it8721 ?
 					     data->pwm_temp_map[nr] :
 					     data->pwm_duty[nr];
->>>>>>> 3cbea436
 		else					/* Automatic mode */
 			data->pwm_ctrl[nr] = 0x80 | data->pwm_temp_map[nr];
 		it87_write_value(data, IT87_REG_PWM(nr), data->pwm_ctrl[nr]);
@@ -883,14 +867,6 @@
 		return -EINVAL;
 
 	mutex_lock(&data->update_lock);
-<<<<<<< HEAD
-	data->pwm_duty[nr] = pwm_to_reg(data, val);
-	/* If we are in manual mode, write the duty cycle immediately;
-	 * otherwise, just store it for later use. */
-	if (!(data->pwm_ctrl[nr] & 0x80)) {
-		data->pwm_ctrl[nr] = data->pwm_duty[nr];
-		it87_write_value(data, IT87_REG_PWM(nr), data->pwm_ctrl[nr]);
-=======
 	if (data->type == it8721) {
 		/* If we are in automatic mode, the PWM duty cycle register
 		 * is read-only so we can't write the value */
@@ -910,7 +886,6 @@
 			it87_write_value(data, IT87_REG_PWM(nr),
 					 data->pwm_ctrl[nr]);
 		}
->>>>>>> 3cbea436
 	}
 	mutex_unlock(&data->update_lock);
 	return count;
@@ -1454,7 +1429,6 @@
 	&sensor_dev_attr_fan3_alarm.dev_attr.attr,
 	NULL
 } };
-<<<<<<< HEAD
 
 static const struct attribute_group it87_group_fan[3] = {
 	{ .attrs = it87_attributes_fan[0] },
@@ -1462,15 +1436,6 @@
 	{ .attrs = it87_attributes_fan[2] },
 };
 
-=======
-
-static const struct attribute_group it87_group_fan[3] = {
-	{ .attrs = it87_attributes_fan[0] },
-	{ .attrs = it87_attributes_fan[1] },
-	{ .attrs = it87_attributes_fan[2] },
-};
-
->>>>>>> 3cbea436
 static const struct attribute_group *
 it87_get_fan_group(const struct it87_data *data)
 {
@@ -1651,11 +1616,7 @@
 		} else {
 			/* We need at least 4 VID pins */
 			if (reg & 0x0f) {
-<<<<<<< HEAD
-				pr_info("it87: VID is disabled (pins used for GPIO)\n");
-=======
 				pr_info("VID is disabled (pins used for GPIO)\n");
->>>>>>> 3cbea436
 				sio_data->skip_vid = 1;
 			}
 		}
@@ -1691,11 +1652,7 @@
 		if (sio_data->type == it8720 && !(reg & (1 << 1))) {
 			reg |= (1 << 1);
 			superio_outb(IT87_SIO_PINX2_REG, reg);
-<<<<<<< HEAD
-			pr_notice("it87: Routing internal VCCH to in7\n");
-=======
 			pr_notice("Routing internal VCCH to in7\n");
->>>>>>> 3cbea436
 		}
 		if (reg & (1 << 0))
 			sio_data->internal |= (1 << 0);
@@ -1705,11 +1662,7 @@
 		sio_data->beep_pin = superio_inb(IT87_SIO_BEEP_PIN_REG) & 0x3f;
 	}
 	if (sio_data->beep_pin)
-<<<<<<< HEAD
-		pr_info("it87: Beeping is supported\n");
-=======
 		pr_info("Beeping is supported\n");
->>>>>>> 3cbea436
 
 	/* Disable specific features based on DMI strings */
 	board_vendor = dmi_get_system_info(DMI_BOARD_VENDOR);
@@ -2025,14 +1978,10 @@
 	 *   channels to use when later setting to automatic mode later.
 	 *   Use a 1:1 mapping by default (we are clueless.)
 	 * In both cases, the value can (and should) be changed by the user
-<<<<<<< HEAD
-	 * prior to switching to a different mode. */
-=======
 	 * prior to switching to a different mode.
 	 * Note that this is no longer needed for the IT8721F and later, as
 	 * these have separate registers for the temperature mapping and the
 	 * manual duty cycle. */
->>>>>>> 3cbea436
 	for (i = 0; i < 3; i++) {
 		data->pwm_temp_map[i] = i;
 		data->pwm_duty[i] = 0x7f;	/* Full speed */
@@ -2108,12 +2057,6 @@
 static void it87_update_pwm_ctrl(struct it87_data *data, int nr)
 {
 	data->pwm_ctrl[nr] = it87_read_value(data, IT87_REG_PWM(nr));
-<<<<<<< HEAD
-	if (data->pwm_ctrl[nr] & 0x80)	/* Automatic mode */
-		data->pwm_temp_map[nr] = data->pwm_ctrl[nr] & 0x03;
-	else				/* Manual mode */
-		data->pwm_duty[nr] = data->pwm_ctrl[nr] & 0x7f;
-=======
 	if (data->type == it8721) {
 		data->pwm_temp_map[nr] = data->pwm_ctrl[nr] & 0x03;
 		data->pwm_duty[nr] = it87_read_value(data,
@@ -2124,7 +2067,6 @@
 		else				/* Manual mode */
 			data->pwm_duty[nr] = data->pwm_ctrl[nr] & 0x7f;
 	}
->>>>>>> 3cbea436
 
 	if (has_old_autopwm(data)) {
 		int i;
