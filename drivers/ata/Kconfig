#
# SATA/PATA driver configuration
#

config HAVE_PATA_PLATFORM
	bool
	help
	  This is an internal configuration node for any machine that
	  uses pata-platform driver to enable the relevant driver in the
	  configuration structure without having to submit endless patches
	  to update the PATA_PLATFORM entry.

menuconfig ATA
	tristate "Serial ATA and Parallel ATA drivers"
	depends on HAS_IOMEM
	depends on BLOCK
	depends on !(M32R || M68K) || BROKEN
	select SCSI
	---help---
	  If you want to use a ATA hard disk, ATA tape drive, ATA CD-ROM or
	  any other ATA device under Linux, say Y and make sure that you know
	  the name of your ATA host adapter (the card inside your computer
	  that "speaks" the ATA protocol, also called ATA controller),
	  because you will be asked for it.

	  NOTE: ATA enables basic SCSI support; *however*,
	  'SCSI disk support', 'SCSI tape support', or
	  'SCSI CDROM support' may also be needed,
	  depending on your hardware configuration.

if ATA

config ATA_NONSTANDARD
       bool
       default n

config ATA_VERBOSE_ERROR
	bool "Verbose ATA error reporting"
	default y
	help
	  This option adds parsing of ATA command descriptions and error bits
	  in libata kernel output, making it easier to interpret.
	  This option will enlarge the kernel by approx. 6KB. Disable it only
	  if kernel size is more important than ease of debugging.

	  If unsure, say Y.

config ATA_ACPI
	bool "ATA ACPI Support"
	depends on ACPI && PCI
	default y
	help
	  This option adds support for ATA-related ACPI objects.
	  These ACPI objects add the ability to retrieve taskfiles
	  from the ACPI BIOS and write them to the disk controller.
	  These objects may be related to performance, security,
	  power management, or other areas.
	  You can disable this at kernel boot time by using the
	  option libata.noacpi=1

config SATA_PMP
	bool "SATA Port Multiplier support"
	default y
	help
	  This option adds support for SATA Port Multipliers
	  (the SATA version of an ethernet hub, or SAS expander).

comment "Controllers with non-SFF native interface"

config SATA_AHCI
	tristate "AHCI SATA support"
	depends on PCI
	help
	  This option enables support for AHCI Serial ATA.

	  If unsure, say N.

config SATA_AHCI_PLATFORM
	tristate "Platform AHCI SATA support"
	help
	  This option enables support for Platform AHCI Serial ATA
	  controllers.

	  If unsure, say N.

config SATA_FSL
	tristate "Freescale 3.0Gbps SATA support"
	depends on FSL_SOC
	help
	  This option enables support for Freescale 3.0Gbps SATA controller.
	  It can be found on MPC837x and MPC8315.

	  If unsure, say N.

config SATA_INIC162X
	tristate "Initio 162x SATA support"
	depends on PCI
	help
	  This option enables support for Initio 162x Serial ATA.

<<<<<<< HEAD
=======
config SATA_ACARD_AHCI
	tristate "ACard AHCI variant (ATP 8620)"
	depends on PCI
	help
	  This option enables support for Acard.

	  If unsure, say N.

>>>>>>> 3cbea436
config SATA_SIL24
	tristate "Silicon Image 3124/3132 SATA support"
	depends on PCI
	help
	  This option enables support for Silicon Image 3124/3132 Serial ATA.

	  If unsure, say N.

config ATA_SFF
	bool "ATA SFF support"
	default y
	help
	  This option adds support for ATA controllers with SFF
	  compliant or similar programming interface.

	  SFF is the legacy IDE interface that has been around since
	  the dawn of time.  Almost all PATA controllers have an
	  SFF interface.  Many SATA controllers have an SFF interface
	  when configured into a legacy compatibility mode.

	  For users with exclusively modern controllers like AHCI,
	  Silicon Image 3124, or Marvell 6440, you may choose to
	  disable this unneeded SFF support.

	  If unsure, say Y.

if ATA_SFF

comment "SFF controllers with custom DMA interface"

config PDC_ADMA
	tristate "Pacific Digital ADMA support"
	depends on PCI
	help
	  This option enables support for Pacific Digital ADMA controllers

	  If unsure, say N.

<<<<<<< HEAD
config PATA_MPC52xx
	tristate "Freescale MPC52xx SoC internal IDE"
	depends on PPC_MPC52xx && PPC_BESTCOMM
	select PPC_BESTCOMM_ATA
	help
	  This option enables support for integrated IDE controller
	  of the Freescale MPC52xx SoC.

	  If unsure, say N.

=======
>>>>>>> 3cbea436
config PATA_OCTEON_CF
	tristate "OCTEON Boot Bus Compact Flash support"
	depends on CPU_CAVIUM_OCTEON
	help
	  This option enables a polled compact flash driver for use with
	  compact flash cards attached to the OCTEON boot bus.

	  If unsure, say N.

config SATA_QSTOR
	tristate "Pacific Digital SATA QStor support"
	depends on PCI
	help
	  This option enables support for Pacific Digital Serial ATA QStor.

	  If unsure, say N.

config SATA_SX4
	tristate "Promise SATA SX4 support (Experimental)"
	depends on PCI && EXPERIMENTAL
	help
	  This option enables support for Promise Serial ATA SX4.

	  If unsure, say N.

config ATA_BMDMA
	bool "ATA BMDMA support"
	default y
	help
	  This option adds support for SFF ATA controllers with BMDMA
	  capability.  BMDMA stands for bus-master DMA and is the
	  de facto DMA interface for SFF controllers.

	  If unsure, say Y.

if ATA_BMDMA

comment "SATA SFF controllers with BMDMA"

config ATA_PIIX
	tristate "Intel ESB, ICH, PIIX3, PIIX4 PATA/SATA support"
	depends on PCI
	help
	  This option enables support for ICH5/6/7/8 Serial ATA
	  and support for PATA on the Intel ESB/ICH/PIIX3/PIIX4 series
	  host controllers.

	  If unsure, say N.

config SATA_DWC
	tristate "DesignWare Cores SATA support"
	depends on 460EX
	help
	  This option enables support for the on-chip SATA controller of the
	  AppliedMicro processor 460EX.

	  If unsure, say N.

config SATA_MV
	tristate "Marvell SATA support"
	help
	  This option enables support for the Marvell Serial ATA family.
	  Currently supports 88SX[56]0[48][01] PCI(-X) chips,
	  as well as the newer [67]042 PCI-X/PCIe and SOC devices.

	  If unsure, say N.

config SATA_NV
	tristate "NVIDIA SATA support"
	depends on PCI
	help
	  This option enables support for NVIDIA Serial ATA.

	  If unsure, say N.

config SATA_PROMISE
	tristate "Promise SATA TX2/TX4 support"
	depends on PCI
	help
	  This option enables support for Promise Serial ATA TX2/TX4.

	  If unsure, say N.

config SATA_SIL
	tristate "Silicon Image SATA support"
	depends on PCI
	help
	  This option enables support for Silicon Image Serial ATA.

	  If unsure, say N.

config SATA_SIS
	tristate "SiS 964/965/966/180 SATA support"
	depends on PCI
	select PATA_SIS
	help
	  This option enables support for SiS Serial ATA on
	  SiS 964/965/966/180 and Parallel ATA on SiS 180.
	  The PATA support for SiS 180 requires additionally to
	  enable the PATA_SIS driver in the config.
	  If unsure, say N.

config SATA_SVW
	tristate "ServerWorks Frodo / Apple K2 SATA support"
	depends on PCI
	help
	  This option enables support for Broadcom/Serverworks/Apple K2
	  SATA support.

	  If unsure, say N.

config SATA_ULI
	tristate "ULi Electronics SATA support"
	depends on PCI
	help
	  This option enables support for ULi Electronics SATA.

	  If unsure, say N.

config SATA_VIA
	tristate "VIA SATA support"
	depends on PCI
	help
	  This option enables support for VIA Serial ATA.

	  If unsure, say N.

config SATA_VITESSE
	tristate "VITESSE VSC-7174 / INTEL 31244 SATA support"
	depends on PCI
	help
	  This option enables support for Vitesse VSC7174 and Intel 31244 Serial ATA.

	  If unsure, say N.

comment "PATA SFF controllers with BMDMA"

config PATA_ALI
	tristate "ALi PATA support"
	depends on PCI
	help
	  This option enables support for the ALi ATA interfaces
	  found on the many ALi chipsets.

	  If unsure, say N.

config PATA_AMD
	tristate "AMD/NVidia PATA support"
	depends on PCI
	help
	  This option enables support for the AMD and NVidia PATA
	  interfaces found on the chipsets for Athlon/Athlon64.

	  If unsure, say N.

config PATA_ARTOP
	tristate "ARTOP 6210/6260 PATA support"
	depends on PCI
	help
	  This option enables support for ARTOP PATA controllers.

	  If unsure, say N.

config PATA_ATIIXP
	tristate "ATI PATA support"
	depends on PCI
	help
	  This option enables support for the ATI ATA interfaces
	  found on the many ATI chipsets.

	  If unsure, say N.

config PATA_ATP867X
	tristate "ARTOP/Acard ATP867X PATA support"
	depends on PCI
	help
	  This option enables support for ARTOP/Acard ATP867X PATA
	  controllers.

	  If unsure, say N.

config PATA_BF54X
	tristate "Blackfin 54x ATAPI support"
	depends on BF542 || BF548 || BF549
	help
	  This option enables support for the built-in ATAPI controller on
	  Blackfin 54x family chips.

	  If unsure, say N.

config PATA_CMD64X
	tristate "CMD64x PATA support"
	depends on PCI
	help
	  This option enables support for the CMD64x series chips
	  except for the CMD640.

	  If unsure, say N.

config PATA_CS5520
	tristate "CS5510/5520 PATA support"
	depends on PCI
	help
	  This option enables support for the Cyrix 5510/5520
	  companion chip used with the MediaGX/Geode processor family.

	  If unsure, say N.

config PATA_CS5530
	tristate "CS5530 PATA support"
	depends on PCI
	help
	  This option enables support for the Cyrix/NatSemi/AMD CS5530
	  companion chip used with the MediaGX/Geode processor family.

	  If unsure, say N.

config PATA_CS5535
	tristate "CS5535 PATA support (Experimental)"
	depends on PCI && X86 && !X86_64 && EXPERIMENTAL
	help
	  This option enables support for the NatSemi/AMD CS5535
	  companion chip used with the Geode processor family.

	  If unsure, say N.

config PATA_CS5536
	tristate "CS5536 PATA support"
	depends on PCI
	help
	  This option enables support for the AMD CS5536
	  companion chip used with the Geode LX processor family.

	  If unsure, say N.

config PATA_CYPRESS
	tristate "Cypress CY82C693 PATA support (Very Experimental)"
	depends on PCI && EXPERIMENTAL
	help
	  This option enables support for the Cypress/Contaq CY82C693
	  chipset found in some Alpha systems

	  If unsure, say N.

config PATA_EFAR
	tristate "EFAR SLC90E66 support"
	depends on PCI
	help
	  This option enables support for the EFAR SLC90E66
	  IDE controller found on some older machines.

	  If unsure, say N.

config PATA_HPT366
	tristate "HPT 366/368 PATA support"
	depends on PCI
	help
	  This option enables support for the HPT 366 and 368
	  PATA controllers via the new ATA layer.

	  If unsure, say N.

config PATA_HPT37X
	tristate "HPT 370/370A/371/372/374/302 PATA support"
	depends on PCI
	help
	  This option enables support for the majority of the later HPT
	  PATA controllers via the new ATA layer.

	  If unsure, say N.

config PATA_HPT3X2N
	tristate "HPT 371N/372N/302N PATA support"
	depends on PCI
	help
	  This option enables support for the N variant HPT PATA
	  controllers via the new ATA layer.

	  If unsure, say N.

config PATA_HPT3X3
	tristate "HPT 343/363 PATA support"
	depends on PCI
	help
	  This option enables support for the HPT 343/363
	  PATA controllers via the new ATA layer

	  If unsure, say N.

config PATA_HPT3X3_DMA
	bool "HPT 343/363 DMA support"
	depends on PATA_HPT3X3
	help
	  This option enables DMA support for the HPT343/363
	  controllers. Enable with care as there are still some
	  problems with DMA on this chipset.

config PATA_ICSIDE
	tristate "Acorn ICS PATA support"
	depends on ARM && ARCH_ACORN
	help
	  On Acorn systems, say Y here if you wish to use the ICS PATA
	  interface card.  This is not required for ICS partition support.
	  If you are unsure, say N to this.

config PATA_IT8213
	tristate "IT8213 PATA support (Experimental)"
	depends on PCI && EXPERIMENTAL
	help
	  This option enables support for the ITE 821 PATA
          controllers via the new ATA layer.

	  If unsure, say N.

config PATA_IT821X
	tristate "IT8211/2 PATA support"
	depends on PCI
	help
	  This option enables support for the ITE 8211 and 8212
	  PATA controllers via the new ATA layer, including RAID
	  mode.

	  If unsure, say N.

config PATA_JMICRON
	tristate "JMicron PATA support"
	depends on PCI
	help
	  Enable support for the JMicron IDE controller, via the new
	  ATA layer.

	  If unsure, say N.

config PATA_MACIO
	tristate "Apple PowerMac/PowerBook internal 'MacIO' IDE"
	depends on PPC_PMAC
	help
	  Most IDE capable PowerMacs have IDE busses driven by a variant
          of this controller which is part of the Apple chipset used on
          most PowerMac models. Some models have multiple busses using
          different chipsets, though generally, MacIO is one of them.

config PATA_MARVELL
	tristate "Marvell PATA support via legacy mode"
	depends on PCI
	help
	  This option enables limited support for the Marvell 88SE61xx ATA
	  controllers. If you wish to use only the SATA ports then select
	  the AHCI driver alone. If you wish to the use the PATA port or
	  both SATA and PATA include this driver.

	  If unsure, say N.

<<<<<<< HEAD
=======
config PATA_MPC52xx
	tristate "Freescale MPC52xx SoC internal IDE"
	depends on PPC_MPC52xx && PPC_BESTCOMM
	select PPC_BESTCOMM_ATA
	help
	  This option enables support for integrated IDE controller
	  of the Freescale MPC52xx SoC.

	  If unsure, say N.

>>>>>>> 3cbea436
config PATA_NETCELL
	tristate "NETCELL Revolution RAID support"
	depends on PCI
	help
	  This option enables support for the Netcell Revolution RAID
	  PATA controller.

	  If unsure, say N.

config PATA_NINJA32
	tristate "Ninja32/Delkin Cardbus ATA support"
	depends on PCI
	help
	  This option enables support for the Ninja32, Delkin and
	  possibly other brands of Cardbus ATA adapter

	  If unsure, say N.

config PATA_NS87415
	tristate "Nat Semi NS87415 PATA support"
	depends on PCI
	help
	  This option enables support for the National Semiconductor
	  NS87415 PCI-IDE controller.

	  If unsure, say N.

config PATA_OLDPIIX
	tristate "Intel PATA old PIIX support"
	depends on PCI
	help
	  This option enables support for early PIIX PATA support.

	  If unsure, say N.

config PATA_OPTIDMA
	tristate "OPTI FireStar PATA support (Very Experimental)"
	depends on PCI && EXPERIMENTAL
	help
	  This option enables DMA/PIO support for the later OPTi
	  controllers found on some old motherboards and in some
	  laptops.

	  If unsure, say N.

config PATA_PDC2027X
	tristate "Promise PATA 2027x support"
	depends on PCI
	help
	  This option enables support for Promise PATA pdc20268 to pdc20277 host adapters.

	  If unsure, say N.

config PATA_PDC_OLD
	tristate "Older Promise PATA controller support"
	depends on PCI
	help
	  This option enables support for the Promise 20246, 20262, 20263,
	  20265 and 20267 adapters.

	  If unsure, say N.

config PATA_RADISYS
	tristate "RADISYS 82600 PATA support (Experimental)"
	depends on PCI && EXPERIMENTAL
	help
	  This option enables support for the RADISYS 82600
	  PATA controllers via the new ATA layer

	  If unsure, say N.

config PATA_RDC
	tristate "RDC PATA support"
	depends on PCI
	help
	  This option enables basic support for the later RDC PATA controllers
	  controllers via the new ATA layer. For the RDC 1010, you need to
	  enable the IT821X driver instead.

	  If unsure, say N.

config PATA_SC1200
	tristate "SC1200 PATA support"
	depends on PCI
	help
	  This option enables support for the NatSemi/AMD SC1200 SoC
	  companion chip used with the Geode processor family.

	  If unsure, say N.

config PATA_SCC
	tristate "Toshiba's Cell Reference Set IDE support"
	depends on PCI && PPC_CELLEB
	help
	  This option enables support for the built-in IDE controller on
	  Toshiba Cell Reference Board.

	  If unsure, say N.

config PATA_SCH
	tristate "Intel SCH PATA support"
	depends on PCI
	help
	  This option enables support for Intel SCH PATA on the Intel
	  SCH (US15W, US15L, UL11L) series host controllers.

	  If unsure, say N.

config PATA_SERVERWORKS
	tristate "SERVERWORKS OSB4/CSB5/CSB6/HT1000 PATA support"
	depends on PCI
	help
	  This option enables support for the Serverworks OSB4/CSB5/CSB6 and
	  HT1000 PATA controllers, via the new ATA layer.

	  If unsure, say N.

config PATA_SIL680
	tristate "CMD / Silicon Image 680 PATA support"
	depends on PCI
	help
	  This option enables support for CMD / Silicon Image 680 PATA.

	  If unsure, say N.

config PATA_SIS
	tristate "SiS PATA support"
	depends on PCI
	help
	  This option enables support for SiS PATA controllers

	  If unsure, say N.

config PATA_TOSHIBA
	tristate "Toshiba Piccolo support (Experimental)"
	depends on PCI && EXPERIMENTAL
	help
	  Support for the Toshiba Piccolo controllers. Currently only the
	  primary channel is supported by this driver.

	  If unsure, say N.

config PATA_TRIFLEX
	tristate "Compaq Triflex PATA support"
	depends on PCI
	help
	  Enable support for the Compaq 'Triflex' IDE controller as found
	  on many Compaq Pentium-Pro systems, via the new ATA layer.

	  If unsure, say N.

config PATA_VIA
	tristate "VIA PATA support"
	depends on PCI
	help
	  This option enables support for the VIA PATA interfaces
	  found on the many VIA chipsets.

	  If unsure, say N.

config PATA_PXA
	tristate "PXA DMA-capable PATA support"
	depends on ARCH_PXA
	help
	  This option enables support for harddrive attached to PXA CPU's bus.

	  NOTE: This driver utilizes PXA DMA controller, in case your hardware
	        is not capable of doing MWDMA, use pata_platform instead.

	  If unsure, say N.

config PATA_WINBOND
	tristate "Winbond SL82C105 PATA support"
	depends on PCI
	help
	  This option enables support for SL82C105 PATA devices found in the
	  Netwinder and some other systems

	  If unsure, say N.

endif # ATA_BMDMA
<<<<<<< HEAD

comment "PIO-only SFF controllers"

config PATA_AT32
	tristate "Atmel AVR32 PATA support (Experimental)"
	depends on AVR32 && PLATFORM_AT32AP && EXPERIMENTAL
	help
	  This option enables support for the IDE devices on the
	  Atmel AT32AP platform.

	  If unsure, say N.

config PATA_AT91
	tristate "PATA support for AT91SAM9260"
	depends on ARM && ARCH_AT91
	help
	  This option enables support for IDE devices on the Atmel AT91SAM9260 SoC.

	  If unsure, say N.

config PATA_CMD640_PCI
	tristate "CMD640 PCI PATA support (Experimental)"
	depends on PCI && EXPERIMENTAL
	help
	  This option enables support for the CMD640 PCI IDE
	  interface chip. Only the primary channel is currently
	  supported.

	  If unsure, say N.

config PATA_ISAPNP
	tristate "ISA Plug and Play PATA support"
	depends on ISAPNP
	help
	  This option enables support for ISA plug & play ATA
	  controllers such as those found on old soundcards.

	  If unsure, say N.

config PATA_IXP4XX_CF
	tristate "IXP4XX Compact Flash support"
	depends on ARCH_IXP4XX
	help
	  This option enables support for a Compact Flash connected on
	  the ixp4xx expansion bus. This driver had been written for
	  Loft/Avila boards in mind but can work with others.

	  If unsure, say N.

config PATA_MPIIX
	tristate "Intel PATA MPIIX support"
	depends on PCI
	help
	  This option enables support for MPIIX PATA support.

	  If unsure, say N.

config PATA_NS87410
	tristate "Nat Semi NS87410 PATA support"
	depends on PCI
	help
	  This option enables support for the National Semiconductor
	  NS87410 PCI-IDE controller.

	  If unsure, say N.

config PATA_OPTI
	tristate "OPTI621/6215 PATA support (Very Experimental)"
	depends on PCI && EXPERIMENTAL
	help
	  This option enables full PIO support for the early Opti ATA
	  controllers found on some old motherboards.

	  If unsure, say N.

config PATA_PALMLD
	tristate "Palm LifeDrive PATA support"
	depends on MACH_PALMLD
	help
	  This option enables support for Palm LifeDrive's internal ATA
	  port via the new ATA layer.

	  If unsure, say N.

config PATA_PCMCIA
	tristate "PCMCIA PATA support"
	depends on PCMCIA
	help
	  This option enables support for PCMCIA ATA interfaces, including
	  compact flash card adapters via the new ATA layer.

	  If unsure, say N.
=======
>>>>>>> 3cbea436

comment "PIO-only SFF controllers"

config PATA_AT32
	tristate "Atmel AVR32 PATA support (Experimental)"
	depends on AVR32 && PLATFORM_AT32AP && EXPERIMENTAL
	help
	  This option enables support for the IDE devices on the
	  Atmel AT32AP platform.

	  If unsure, say N.

<<<<<<< HEAD
config PATA_OF_PLATFORM
	tristate "OpenFirmware platform device PATA support"
	depends on PATA_PLATFORM && PPC_OF
=======
config PATA_AT91
	tristate "PATA support for AT91SAM9260"
	depends on ARM && ARCH_AT91
	help
	  This option enables support for IDE devices on the Atmel AT91SAM9260 SoC.

	  If unsure, say N.

config PATA_CMD640_PCI
	tristate "CMD640 PCI PATA support (Experimental)"
	depends on PCI && EXPERIMENTAL
>>>>>>> 3cbea436
	help
	  This option enables support for the CMD640 PCI IDE
	  interface chip. Only the primary channel is currently
	  supported.

	  If unsure, say N.

<<<<<<< HEAD
config PATA_QDI
	tristate "QDI VLB PATA support"
	depends on ISA
	help
	  Support for QDI 6500 and 6580 PATA controllers on VESA local bus.
=======
config PATA_ISAPNP
	tristate "ISA Plug and Play PATA support"
	depends on ISAPNP
	help
	  This option enables support for ISA plug & play ATA
	  controllers such as those found on old soundcards.

	  If unsure, say N.
>>>>>>> 3cbea436

config PATA_RB532
	tristate "RouterBoard 532 PATA CompactFlash support"
	depends on MIKROTIK_RB532
	help
	  This option enables support for the RouterBoard 532
	  PATA CompactFlash controller.

	  If unsure, say N.

<<<<<<< HEAD
config PATA_RZ1000
	tristate "PC Tech RZ1000 PATA support"
	depends on PCI
	help
	  This option enables basic support for the PC Tech RZ1000/1
	  PATA controllers via the new ATA layer

	  If unsure, say N.

config PATA_SAMSUNG_CF
	tristate "Samsung SoC PATA support"
	depends on SAMSUNG_DEV_IDE
	help
	  This option enables basic support for Samsung's S3C/S5P board
	  PATA controllers via the new ATA layer

	  If unsure, say N.

config PATA_WINBOND_VLB
	tristate "Winbond W83759A VLB PATA support (Experimental)"
	depends on ISA && EXPERIMENTAL
	select PATA_LEGACY
	help
	  Support for the Winbond W83759A controller on Vesa Local Bus
	  systems.
=======
config PATA_MPIIX
	tristate "Intel PATA MPIIX support"
	depends on PCI
	help
	  This option enables support for MPIIX PATA support.

	  If unsure, say N.

config PATA_NS87410
	tristate "Nat Semi NS87410 PATA support"
	depends on PCI
	help
	  This option enables support for the National Semiconductor
	  NS87410 PCI-IDE controller.

	  If unsure, say N.

config PATA_OPTI
	tristate "OPTI621/6215 PATA support (Very Experimental)"
	depends on PCI && EXPERIMENTAL
	help
	  This option enables full PIO support for the early Opti ATA
	  controllers found on some old motherboards.

	  If unsure, say N.

config PATA_PALMLD
	tristate "Palm LifeDrive PATA support"
	depends on MACH_PALMLD
	help
	  This option enables support for Palm LifeDrive's internal ATA
	  port via the new ATA layer.

	  If unsure, say N.

config PATA_PCMCIA
	tristate "PCMCIA PATA support"
	depends on PCMCIA
	help
	  This option enables support for PCMCIA ATA interfaces, including
	  compact flash card adapters via the new ATA layer.

	  If unsure, say N.

config PATA_PLATFORM
	tristate "Generic platform device PATA support"
	depends on EMBEDDED || PPC || HAVE_PATA_PLATFORM
	help
	  This option enables support for generic directly connected ATA
	  devices commonly found on embedded systems.

	  If unsure, say N.

config PATA_OF_PLATFORM
	tristate "OpenFirmware platform device PATA support"
	depends on PATA_PLATFORM && PPC_OF
	help
	  This option enables support for generic directly connected ATA
	  devices commonly found on embedded systems with OpenFirmware
	  bindings.

	  If unsure, say N.

config PATA_QDI
	tristate "QDI VLB PATA support"
	depends on ISA
	help
	  Support for QDI 6500 and 6580 PATA controllers on VESA local bus.

config PATA_RB532
	tristate "RouterBoard 532 PATA CompactFlash support"
	depends on MIKROTIK_RB532
	help
	  This option enables support for the RouterBoard 532
	  PATA CompactFlash controller.

	  If unsure, say N.

config PATA_RZ1000
	tristate "PC Tech RZ1000 PATA support"
	depends on PCI
	help
	  This option enables basic support for the PC Tech RZ1000/1
	  PATA controllers via the new ATA layer
>>>>>>> 3cbea436

comment "Generic fallback / legacy drivers"

<<<<<<< HEAD
config PATA_ACPI
	tristate "ACPI firmware driver for PATA"
	depends on ATA_ACPI && ATA_BMDMA
	help
	  This option enables an ACPI method driver which drives
	  motherboard PATA controller interfaces through the ACPI
	  firmware in the BIOS. This driver can sometimes handle
	  otherwise unsupported hardware.

config ATA_GENERIC
	tristate "Generic ATA support"
	depends on PCI && ATA_BMDMA
	help
	  This option enables support for generic BIOS configured
	  ATA controllers via the new ATA layer

	  If unsure, say N.

config PATA_LEGACY
	tristate "Legacy ISA PATA support (Experimental)"
	depends on (ISA || PCI) && EXPERIMENTAL
	help
	  This option enables support for ISA/VLB/PCI bus legacy PATA
	  ports and allows them to be accessed via the new ATA layer.

=======
config PATA_SAMSUNG_CF
	tristate "Samsung SoC PATA support"
	depends on SAMSUNG_DEV_IDE
	help
	  This option enables basic support for Samsung's S3C/S5P board
	  PATA controllers via the new ATA layer

	  If unsure, say N.

config PATA_WINBOND_VLB
	tristate "Winbond W83759A VLB PATA support (Experimental)"
	depends on ISA && EXPERIMENTAL
	select PATA_LEGACY
	help
	  Support for the Winbond W83759A controller on Vesa Local Bus
	  systems.

comment "Generic fallback / legacy drivers"

config PATA_ACPI
	tristate "ACPI firmware driver for PATA"
	depends on ATA_ACPI && ATA_BMDMA
	help
	  This option enables an ACPI method driver which drives
	  motherboard PATA controller interfaces through the ACPI
	  firmware in the BIOS. This driver can sometimes handle
	  otherwise unsupported hardware.

config ATA_GENERIC
	tristate "Generic ATA support"
	depends on PCI && ATA_BMDMA
	help
	  This option enables support for generic BIOS configured
	  ATA controllers via the new ATA layer

	  If unsure, say N.

config PATA_LEGACY
	tristate "Legacy ISA PATA support (Experimental)"
	depends on (ISA || PCI) && EXPERIMENTAL
	help
	  This option enables support for ISA/VLB/PCI bus legacy PATA
	  ports and allows them to be accessed via the new ATA layer.

>>>>>>> 3cbea436
	  If unsure, say N.

endif # ATA_SFF
endif # ATA<|MERGE_RESOLUTION|>--- conflicted
+++ resolved
@@ -98,8 +98,6 @@
 	help
 	  This option enables support for Initio 162x Serial ATA.
 
-<<<<<<< HEAD
-=======
 config SATA_ACARD_AHCI
 	tristate "ACard AHCI variant (ATP 8620)"
 	depends on PCI
@@ -108,7 +106,6 @@
 
 	  If unsure, say N.
 
->>>>>>> 3cbea436
 config SATA_SIL24
 	tristate "Silicon Image 3124/3132 SATA support"
 	depends on PCI
@@ -147,7 +144,359 @@
 
 	  If unsure, say N.
 
-<<<<<<< HEAD
+config PATA_OCTEON_CF
+	tristate "OCTEON Boot Bus Compact Flash support"
+	depends on CPU_CAVIUM_OCTEON
+	help
+	  This option enables a polled compact flash driver for use with
+	  compact flash cards attached to the OCTEON boot bus.
+
+	  If unsure, say N.
+
+config SATA_QSTOR
+	tristate "Pacific Digital SATA QStor support"
+	depends on PCI
+	help
+	  This option enables support for Pacific Digital Serial ATA QStor.
+
+	  If unsure, say N.
+
+config SATA_SX4
+	tristate "Promise SATA SX4 support (Experimental)"
+	depends on PCI && EXPERIMENTAL
+	help
+	  This option enables support for Promise Serial ATA SX4.
+
+	  If unsure, say N.
+
+config ATA_BMDMA
+	bool "ATA BMDMA support"
+	default y
+	help
+	  This option adds support for SFF ATA controllers with BMDMA
+	  capability.  BMDMA stands for bus-master DMA and is the
+	  de facto DMA interface for SFF controllers.
+
+	  If unsure, say Y.
+
+if ATA_BMDMA
+
+comment "SATA SFF controllers with BMDMA"
+
+config ATA_PIIX
+	tristate "Intel ESB, ICH, PIIX3, PIIX4 PATA/SATA support"
+	depends on PCI
+	help
+	  This option enables support for ICH5/6/7/8 Serial ATA
+	  and support for PATA on the Intel ESB/ICH/PIIX3/PIIX4 series
+	  host controllers.
+
+	  If unsure, say N.
+
+config SATA_DWC
+	tristate "DesignWare Cores SATA support"
+	depends on 460EX
+	help
+	  This option enables support for the on-chip SATA controller of the
+	  AppliedMicro processor 460EX.
+
+	  If unsure, say N.
+
+config SATA_MV
+	tristate "Marvell SATA support"
+	help
+	  This option enables support for the Marvell Serial ATA family.
+	  Currently supports 88SX[56]0[48][01] PCI(-X) chips,
+	  as well as the newer [67]042 PCI-X/PCIe and SOC devices.
+
+	  If unsure, say N.
+
+config SATA_NV
+	tristate "NVIDIA SATA support"
+	depends on PCI
+	help
+	  This option enables support for NVIDIA Serial ATA.
+
+	  If unsure, say N.
+
+config SATA_PROMISE
+	tristate "Promise SATA TX2/TX4 support"
+	depends on PCI
+	help
+	  This option enables support for Promise Serial ATA TX2/TX4.
+
+	  If unsure, say N.
+
+config SATA_SIL
+	tristate "Silicon Image SATA support"
+	depends on PCI
+	help
+	  This option enables support for Silicon Image Serial ATA.
+
+	  If unsure, say N.
+
+config SATA_SIS
+	tristate "SiS 964/965/966/180 SATA support"
+	depends on PCI
+	select PATA_SIS
+	help
+	  This option enables support for SiS Serial ATA on
+	  SiS 964/965/966/180 and Parallel ATA on SiS 180.
+	  The PATA support for SiS 180 requires additionally to
+	  enable the PATA_SIS driver in the config.
+	  If unsure, say N.
+
+config SATA_SVW
+	tristate "ServerWorks Frodo / Apple K2 SATA support"
+	depends on PCI
+	help
+	  This option enables support for Broadcom/Serverworks/Apple K2
+	  SATA support.
+
+	  If unsure, say N.
+
+config SATA_ULI
+	tristate "ULi Electronics SATA support"
+	depends on PCI
+	help
+	  This option enables support for ULi Electronics SATA.
+
+	  If unsure, say N.
+
+config SATA_VIA
+	tristate "VIA SATA support"
+	depends on PCI
+	help
+	  This option enables support for VIA Serial ATA.
+
+	  If unsure, say N.
+
+config SATA_VITESSE
+	tristate "VITESSE VSC-7174 / INTEL 31244 SATA support"
+	depends on PCI
+	help
+	  This option enables support for Vitesse VSC7174 and Intel 31244 Serial ATA.
+
+	  If unsure, say N.
+
+comment "PATA SFF controllers with BMDMA"
+
+config PATA_ALI
+	tristate "ALi PATA support"
+	depends on PCI
+	help
+	  This option enables support for the ALi ATA interfaces
+	  found on the many ALi chipsets.
+
+	  If unsure, say N.
+
+config PATA_AMD
+	tristate "AMD/NVidia PATA support"
+	depends on PCI
+	help
+	  This option enables support for the AMD and NVidia PATA
+	  interfaces found on the chipsets for Athlon/Athlon64.
+
+	  If unsure, say N.
+
+config PATA_ARTOP
+	tristate "ARTOP 6210/6260 PATA support"
+	depends on PCI
+	help
+	  This option enables support for ARTOP PATA controllers.
+
+	  If unsure, say N.
+
+config PATA_ATIIXP
+	tristate "ATI PATA support"
+	depends on PCI
+	help
+	  This option enables support for the ATI ATA interfaces
+	  found on the many ATI chipsets.
+
+	  If unsure, say N.
+
+config PATA_ATP867X
+	tristate "ARTOP/Acard ATP867X PATA support"
+	depends on PCI
+	help
+	  This option enables support for ARTOP/Acard ATP867X PATA
+	  controllers.
+
+	  If unsure, say N.
+
+config PATA_BF54X
+	tristate "Blackfin 54x ATAPI support"
+	depends on BF542 || BF548 || BF549
+	help
+	  This option enables support for the built-in ATAPI controller on
+	  Blackfin 54x family chips.
+
+	  If unsure, say N.
+
+config PATA_CMD64X
+	tristate "CMD64x PATA support"
+	depends on PCI
+	help
+	  This option enables support for the CMD64x series chips
+	  except for the CMD640.
+
+	  If unsure, say N.
+
+config PATA_CS5520
+	tristate "CS5510/5520 PATA support"
+	depends on PCI
+	help
+	  This option enables support for the Cyrix 5510/5520
+	  companion chip used with the MediaGX/Geode processor family.
+
+	  If unsure, say N.
+
+config PATA_CS5530
+	tristate "CS5530 PATA support"
+	depends on PCI
+	help
+	  This option enables support for the Cyrix/NatSemi/AMD CS5530
+	  companion chip used with the MediaGX/Geode processor family.
+
+	  If unsure, say N.
+
+config PATA_CS5535
+	tristate "CS5535 PATA support (Experimental)"
+	depends on PCI && X86 && !X86_64 && EXPERIMENTAL
+	help
+	  This option enables support for the NatSemi/AMD CS5535
+	  companion chip used with the Geode processor family.
+
+	  If unsure, say N.
+
+config PATA_CS5536
+	tristate "CS5536 PATA support"
+	depends on PCI
+	help
+	  This option enables support for the AMD CS5536
+	  companion chip used with the Geode LX processor family.
+
+	  If unsure, say N.
+
+config PATA_CYPRESS
+	tristate "Cypress CY82C693 PATA support (Very Experimental)"
+	depends on PCI && EXPERIMENTAL
+	help
+	  This option enables support for the Cypress/Contaq CY82C693
+	  chipset found in some Alpha systems
+
+	  If unsure, say N.
+
+config PATA_EFAR
+	tristate "EFAR SLC90E66 support"
+	depends on PCI
+	help
+	  This option enables support for the EFAR SLC90E66
+	  IDE controller found on some older machines.
+
+	  If unsure, say N.
+
+config PATA_HPT366
+	tristate "HPT 366/368 PATA support"
+	depends on PCI
+	help
+	  This option enables support for the HPT 366 and 368
+	  PATA controllers via the new ATA layer.
+
+	  If unsure, say N.
+
+config PATA_HPT37X
+	tristate "HPT 370/370A/371/372/374/302 PATA support"
+	depends on PCI
+	help
+	  This option enables support for the majority of the later HPT
+	  PATA controllers via the new ATA layer.
+
+	  If unsure, say N.
+
+config PATA_HPT3X2N
+	tristate "HPT 371N/372N/302N PATA support"
+	depends on PCI
+	help
+	  This option enables support for the N variant HPT PATA
+	  controllers via the new ATA layer.
+
+	  If unsure, say N.
+
+config PATA_HPT3X3
+	tristate "HPT 343/363 PATA support"
+	depends on PCI
+	help
+	  This option enables support for the HPT 343/363
+	  PATA controllers via the new ATA layer
+
+	  If unsure, say N.
+
+config PATA_HPT3X3_DMA
+	bool "HPT 343/363 DMA support"
+	depends on PATA_HPT3X3
+	help
+	  This option enables DMA support for the HPT343/363
+	  controllers. Enable with care as there are still some
+	  problems with DMA on this chipset.
+
+config PATA_ICSIDE
+	tristate "Acorn ICS PATA support"
+	depends on ARM && ARCH_ACORN
+	help
+	  On Acorn systems, say Y here if you wish to use the ICS PATA
+	  interface card.  This is not required for ICS partition support.
+	  If you are unsure, say N to this.
+
+config PATA_IT8213
+	tristate "IT8213 PATA support (Experimental)"
+	depends on PCI && EXPERIMENTAL
+	help
+	  This option enables support for the ITE 821 PATA
+          controllers via the new ATA layer.
+
+	  If unsure, say N.
+
+config PATA_IT821X
+	tristate "IT8211/2 PATA support"
+	depends on PCI
+	help
+	  This option enables support for the ITE 8211 and 8212
+	  PATA controllers via the new ATA layer, including RAID
+	  mode.
+
+	  If unsure, say N.
+
+config PATA_JMICRON
+	tristate "JMicron PATA support"
+	depends on PCI
+	help
+	  Enable support for the JMicron IDE controller, via the new
+	  ATA layer.
+
+	  If unsure, say N.
+
+config PATA_MACIO
+	tristate "Apple PowerMac/PowerBook internal 'MacIO' IDE"
+	depends on PPC_PMAC
+	help
+	  Most IDE capable PowerMacs have IDE busses driven by a variant
+          of this controller which is part of the Apple chipset used on
+          most PowerMac models. Some models have multiple busses using
+          different chipsets, though generally, MacIO is one of them.
+
+config PATA_MARVELL
+	tristate "Marvell PATA support via legacy mode"
+	depends on PCI
+	help
+	  This option enables limited support for the Marvell 88SE61xx ATA
+	  controllers. If you wish to use only the SATA ports then select
+	  the AHCI driver alone. If you wish to the use the PATA port or
+	  both SATA and PATA include this driver.
+
+	  If unsure, say N.
+
 config PATA_MPC52xx
 	tristate "Freescale MPC52xx SoC internal IDE"
 	depends on PPC_MPC52xx && PPC_BESTCOMM
@@ -158,374 +507,6 @@
 
 	  If unsure, say N.
 
-=======
->>>>>>> 3cbea436
-config PATA_OCTEON_CF
-	tristate "OCTEON Boot Bus Compact Flash support"
-	depends on CPU_CAVIUM_OCTEON
-	help
-	  This option enables a polled compact flash driver for use with
-	  compact flash cards attached to the OCTEON boot bus.
-
-	  If unsure, say N.
-
-config SATA_QSTOR
-	tristate "Pacific Digital SATA QStor support"
-	depends on PCI
-	help
-	  This option enables support for Pacific Digital Serial ATA QStor.
-
-	  If unsure, say N.
-
-config SATA_SX4
-	tristate "Promise SATA SX4 support (Experimental)"
-	depends on PCI && EXPERIMENTAL
-	help
-	  This option enables support for Promise Serial ATA SX4.
-
-	  If unsure, say N.
-
-config ATA_BMDMA
-	bool "ATA BMDMA support"
-	default y
-	help
-	  This option adds support for SFF ATA controllers with BMDMA
-	  capability.  BMDMA stands for bus-master DMA and is the
-	  de facto DMA interface for SFF controllers.
-
-	  If unsure, say Y.
-
-if ATA_BMDMA
-
-comment "SATA SFF controllers with BMDMA"
-
-config ATA_PIIX
-	tristate "Intel ESB, ICH, PIIX3, PIIX4 PATA/SATA support"
-	depends on PCI
-	help
-	  This option enables support for ICH5/6/7/8 Serial ATA
-	  and support for PATA on the Intel ESB/ICH/PIIX3/PIIX4 series
-	  host controllers.
-
-	  If unsure, say N.
-
-config SATA_DWC
-	tristate "DesignWare Cores SATA support"
-	depends on 460EX
-	help
-	  This option enables support for the on-chip SATA controller of the
-	  AppliedMicro processor 460EX.
-
-	  If unsure, say N.
-
-config SATA_MV
-	tristate "Marvell SATA support"
-	help
-	  This option enables support for the Marvell Serial ATA family.
-	  Currently supports 88SX[56]0[48][01] PCI(-X) chips,
-	  as well as the newer [67]042 PCI-X/PCIe and SOC devices.
-
-	  If unsure, say N.
-
-config SATA_NV
-	tristate "NVIDIA SATA support"
-	depends on PCI
-	help
-	  This option enables support for NVIDIA Serial ATA.
-
-	  If unsure, say N.
-
-config SATA_PROMISE
-	tristate "Promise SATA TX2/TX4 support"
-	depends on PCI
-	help
-	  This option enables support for Promise Serial ATA TX2/TX4.
-
-	  If unsure, say N.
-
-config SATA_SIL
-	tristate "Silicon Image SATA support"
-	depends on PCI
-	help
-	  This option enables support for Silicon Image Serial ATA.
-
-	  If unsure, say N.
-
-config SATA_SIS
-	tristate "SiS 964/965/966/180 SATA support"
-	depends on PCI
-	select PATA_SIS
-	help
-	  This option enables support for SiS Serial ATA on
-	  SiS 964/965/966/180 and Parallel ATA on SiS 180.
-	  The PATA support for SiS 180 requires additionally to
-	  enable the PATA_SIS driver in the config.
-	  If unsure, say N.
-
-config SATA_SVW
-	tristate "ServerWorks Frodo / Apple K2 SATA support"
-	depends on PCI
-	help
-	  This option enables support for Broadcom/Serverworks/Apple K2
-	  SATA support.
-
-	  If unsure, say N.
-
-config SATA_ULI
-	tristate "ULi Electronics SATA support"
-	depends on PCI
-	help
-	  This option enables support for ULi Electronics SATA.
-
-	  If unsure, say N.
-
-config SATA_VIA
-	tristate "VIA SATA support"
-	depends on PCI
-	help
-	  This option enables support for VIA Serial ATA.
-
-	  If unsure, say N.
-
-config SATA_VITESSE
-	tristate "VITESSE VSC-7174 / INTEL 31244 SATA support"
-	depends on PCI
-	help
-	  This option enables support for Vitesse VSC7174 and Intel 31244 Serial ATA.
-
-	  If unsure, say N.
-
-comment "PATA SFF controllers with BMDMA"
-
-config PATA_ALI
-	tristate "ALi PATA support"
-	depends on PCI
-	help
-	  This option enables support for the ALi ATA interfaces
-	  found on the many ALi chipsets.
-
-	  If unsure, say N.
-
-config PATA_AMD
-	tristate "AMD/NVidia PATA support"
-	depends on PCI
-	help
-	  This option enables support for the AMD and NVidia PATA
-	  interfaces found on the chipsets for Athlon/Athlon64.
-
-	  If unsure, say N.
-
-config PATA_ARTOP
-	tristate "ARTOP 6210/6260 PATA support"
-	depends on PCI
-	help
-	  This option enables support for ARTOP PATA controllers.
-
-	  If unsure, say N.
-
-config PATA_ATIIXP
-	tristate "ATI PATA support"
-	depends on PCI
-	help
-	  This option enables support for the ATI ATA interfaces
-	  found on the many ATI chipsets.
-
-	  If unsure, say N.
-
-config PATA_ATP867X
-	tristate "ARTOP/Acard ATP867X PATA support"
-	depends on PCI
-	help
-	  This option enables support for ARTOP/Acard ATP867X PATA
-	  controllers.
-
-	  If unsure, say N.
-
-config PATA_BF54X
-	tristate "Blackfin 54x ATAPI support"
-	depends on BF542 || BF548 || BF549
-	help
-	  This option enables support for the built-in ATAPI controller on
-	  Blackfin 54x family chips.
-
-	  If unsure, say N.
-
-config PATA_CMD64X
-	tristate "CMD64x PATA support"
-	depends on PCI
-	help
-	  This option enables support for the CMD64x series chips
-	  except for the CMD640.
-
-	  If unsure, say N.
-
-config PATA_CS5520
-	tristate "CS5510/5520 PATA support"
-	depends on PCI
-	help
-	  This option enables support for the Cyrix 5510/5520
-	  companion chip used with the MediaGX/Geode processor family.
-
-	  If unsure, say N.
-
-config PATA_CS5530
-	tristate "CS5530 PATA support"
-	depends on PCI
-	help
-	  This option enables support for the Cyrix/NatSemi/AMD CS5530
-	  companion chip used with the MediaGX/Geode processor family.
-
-	  If unsure, say N.
-
-config PATA_CS5535
-	tristate "CS5535 PATA support (Experimental)"
-	depends on PCI && X86 && !X86_64 && EXPERIMENTAL
-	help
-	  This option enables support for the NatSemi/AMD CS5535
-	  companion chip used with the Geode processor family.
-
-	  If unsure, say N.
-
-config PATA_CS5536
-	tristate "CS5536 PATA support"
-	depends on PCI
-	help
-	  This option enables support for the AMD CS5536
-	  companion chip used with the Geode LX processor family.
-
-	  If unsure, say N.
-
-config PATA_CYPRESS
-	tristate "Cypress CY82C693 PATA support (Very Experimental)"
-	depends on PCI && EXPERIMENTAL
-	help
-	  This option enables support for the Cypress/Contaq CY82C693
-	  chipset found in some Alpha systems
-
-	  If unsure, say N.
-
-config PATA_EFAR
-	tristate "EFAR SLC90E66 support"
-	depends on PCI
-	help
-	  This option enables support for the EFAR SLC90E66
-	  IDE controller found on some older machines.
-
-	  If unsure, say N.
-
-config PATA_HPT366
-	tristate "HPT 366/368 PATA support"
-	depends on PCI
-	help
-	  This option enables support for the HPT 366 and 368
-	  PATA controllers via the new ATA layer.
-
-	  If unsure, say N.
-
-config PATA_HPT37X
-	tristate "HPT 370/370A/371/372/374/302 PATA support"
-	depends on PCI
-	help
-	  This option enables support for the majority of the later HPT
-	  PATA controllers via the new ATA layer.
-
-	  If unsure, say N.
-
-config PATA_HPT3X2N
-	tristate "HPT 371N/372N/302N PATA support"
-	depends on PCI
-	help
-	  This option enables support for the N variant HPT PATA
-	  controllers via the new ATA layer.
-
-	  If unsure, say N.
-
-config PATA_HPT3X3
-	tristate "HPT 343/363 PATA support"
-	depends on PCI
-	help
-	  This option enables support for the HPT 343/363
-	  PATA controllers via the new ATA layer
-
-	  If unsure, say N.
-
-config PATA_HPT3X3_DMA
-	bool "HPT 343/363 DMA support"
-	depends on PATA_HPT3X3
-	help
-	  This option enables DMA support for the HPT343/363
-	  controllers. Enable with care as there are still some
-	  problems with DMA on this chipset.
-
-config PATA_ICSIDE
-	tristate "Acorn ICS PATA support"
-	depends on ARM && ARCH_ACORN
-	help
-	  On Acorn systems, say Y here if you wish to use the ICS PATA
-	  interface card.  This is not required for ICS partition support.
-	  If you are unsure, say N to this.
-
-config PATA_IT8213
-	tristate "IT8213 PATA support (Experimental)"
-	depends on PCI && EXPERIMENTAL
-	help
-	  This option enables support for the ITE 821 PATA
-          controllers via the new ATA layer.
-
-	  If unsure, say N.
-
-config PATA_IT821X
-	tristate "IT8211/2 PATA support"
-	depends on PCI
-	help
-	  This option enables support for the ITE 8211 and 8212
-	  PATA controllers via the new ATA layer, including RAID
-	  mode.
-
-	  If unsure, say N.
-
-config PATA_JMICRON
-	tristate "JMicron PATA support"
-	depends on PCI
-	help
-	  Enable support for the JMicron IDE controller, via the new
-	  ATA layer.
-
-	  If unsure, say N.
-
-config PATA_MACIO
-	tristate "Apple PowerMac/PowerBook internal 'MacIO' IDE"
-	depends on PPC_PMAC
-	help
-	  Most IDE capable PowerMacs have IDE busses driven by a variant
-          of this controller which is part of the Apple chipset used on
-          most PowerMac models. Some models have multiple busses using
-          different chipsets, though generally, MacIO is one of them.
-
-config PATA_MARVELL
-	tristate "Marvell PATA support via legacy mode"
-	depends on PCI
-	help
-	  This option enables limited support for the Marvell 88SE61xx ATA
-	  controllers. If you wish to use only the SATA ports then select
-	  the AHCI driver alone. If you wish to the use the PATA port or
-	  both SATA and PATA include this driver.
-
-	  If unsure, say N.
-
-<<<<<<< HEAD
-=======
-config PATA_MPC52xx
-	tristate "Freescale MPC52xx SoC internal IDE"
-	depends on PPC_MPC52xx && PPC_BESTCOMM
-	select PPC_BESTCOMM_ATA
-	help
-	  This option enables support for integrated IDE controller
-	  of the Freescale MPC52xx SoC.
-
-	  If unsure, say N.
-
->>>>>>> 3cbea436
 config PATA_NETCELL
 	tristate "NETCELL Revolution RAID support"
 	depends on PCI
@@ -707,7 +688,6 @@
 	  If unsure, say N.
 
 endif # ATA_BMDMA
-<<<<<<< HEAD
 
 comment "PIO-only SFF controllers"
 
@@ -800,60 +780,31 @@
 	  compact flash card adapters via the new ATA layer.
 
 	  If unsure, say N.
-=======
->>>>>>> 3cbea436
-
-comment "PIO-only SFF controllers"
-
-config PATA_AT32
-	tristate "Atmel AVR32 PATA support (Experimental)"
-	depends on AVR32 && PLATFORM_AT32AP && EXPERIMENTAL
-	help
-	  This option enables support for the IDE devices on the
-	  Atmel AT32AP platform.
-
-	  If unsure, say N.
-
-<<<<<<< HEAD
+
+config PATA_PLATFORM
+	tristate "Generic platform device PATA support"
+	depends on EMBEDDED || PPC || HAVE_PATA_PLATFORM
+	help
+	  This option enables support for generic directly connected ATA
+	  devices commonly found on embedded systems.
+
+	  If unsure, say N.
+
 config PATA_OF_PLATFORM
 	tristate "OpenFirmware platform device PATA support"
 	depends on PATA_PLATFORM && PPC_OF
-=======
-config PATA_AT91
-	tristate "PATA support for AT91SAM9260"
-	depends on ARM && ARCH_AT91
-	help
-	  This option enables support for IDE devices on the Atmel AT91SAM9260 SoC.
-
-	  If unsure, say N.
-
-config PATA_CMD640_PCI
-	tristate "CMD640 PCI PATA support (Experimental)"
-	depends on PCI && EXPERIMENTAL
->>>>>>> 3cbea436
-	help
-	  This option enables support for the CMD640 PCI IDE
-	  interface chip. Only the primary channel is currently
-	  supported.
-
-	  If unsure, say N.
-
-<<<<<<< HEAD
+	help
+	  This option enables support for generic directly connected ATA
+	  devices commonly found on embedded systems with OpenFirmware
+	  bindings.
+
+	  If unsure, say N.
+
 config PATA_QDI
 	tristate "QDI VLB PATA support"
 	depends on ISA
 	help
 	  Support for QDI 6500 and 6580 PATA controllers on VESA local bus.
-=======
-config PATA_ISAPNP
-	tristate "ISA Plug and Play PATA support"
-	depends on ISAPNP
-	help
-	  This option enables support for ISA plug & play ATA
-	  controllers such as those found on old soundcards.
-
-	  If unsure, say N.
->>>>>>> 3cbea436
 
 config PATA_RB532
 	tristate "RouterBoard 532 PATA CompactFlash support"
@@ -864,7 +815,6 @@
 
 	  If unsure, say N.
 
-<<<<<<< HEAD
 config PATA_RZ1000
 	tristate "PC Tech RZ1000 PATA support"
 	depends on PCI
@@ -890,96 +840,9 @@
 	help
 	  Support for the Winbond W83759A controller on Vesa Local Bus
 	  systems.
-=======
-config PATA_MPIIX
-	tristate "Intel PATA MPIIX support"
-	depends on PCI
-	help
-	  This option enables support for MPIIX PATA support.
-
-	  If unsure, say N.
-
-config PATA_NS87410
-	tristate "Nat Semi NS87410 PATA support"
-	depends on PCI
-	help
-	  This option enables support for the National Semiconductor
-	  NS87410 PCI-IDE controller.
-
-	  If unsure, say N.
-
-config PATA_OPTI
-	tristate "OPTI621/6215 PATA support (Very Experimental)"
-	depends on PCI && EXPERIMENTAL
-	help
-	  This option enables full PIO support for the early Opti ATA
-	  controllers found on some old motherboards.
-
-	  If unsure, say N.
-
-config PATA_PALMLD
-	tristate "Palm LifeDrive PATA support"
-	depends on MACH_PALMLD
-	help
-	  This option enables support for Palm LifeDrive's internal ATA
-	  port via the new ATA layer.
-
-	  If unsure, say N.
-
-config PATA_PCMCIA
-	tristate "PCMCIA PATA support"
-	depends on PCMCIA
-	help
-	  This option enables support for PCMCIA ATA interfaces, including
-	  compact flash card adapters via the new ATA layer.
-
-	  If unsure, say N.
-
-config PATA_PLATFORM
-	tristate "Generic platform device PATA support"
-	depends on EMBEDDED || PPC || HAVE_PATA_PLATFORM
-	help
-	  This option enables support for generic directly connected ATA
-	  devices commonly found on embedded systems.
-
-	  If unsure, say N.
-
-config PATA_OF_PLATFORM
-	tristate "OpenFirmware platform device PATA support"
-	depends on PATA_PLATFORM && PPC_OF
-	help
-	  This option enables support for generic directly connected ATA
-	  devices commonly found on embedded systems with OpenFirmware
-	  bindings.
-
-	  If unsure, say N.
-
-config PATA_QDI
-	tristate "QDI VLB PATA support"
-	depends on ISA
-	help
-	  Support for QDI 6500 and 6580 PATA controllers on VESA local bus.
-
-config PATA_RB532
-	tristate "RouterBoard 532 PATA CompactFlash support"
-	depends on MIKROTIK_RB532
-	help
-	  This option enables support for the RouterBoard 532
-	  PATA CompactFlash controller.
-
-	  If unsure, say N.
-
-config PATA_RZ1000
-	tristate "PC Tech RZ1000 PATA support"
-	depends on PCI
-	help
-	  This option enables basic support for the PC Tech RZ1000/1
-	  PATA controllers via the new ATA layer
->>>>>>> 3cbea436
 
 comment "Generic fallback / legacy drivers"
 
-<<<<<<< HEAD
 config PATA_ACPI
 	tristate "ACPI firmware driver for PATA"
 	depends on ATA_ACPI && ATA_BMDMA
@@ -1005,52 +868,6 @@
 	  This option enables support for ISA/VLB/PCI bus legacy PATA
 	  ports and allows them to be accessed via the new ATA layer.
 
-=======
-config PATA_SAMSUNG_CF
-	tristate "Samsung SoC PATA support"
-	depends on SAMSUNG_DEV_IDE
-	help
-	  This option enables basic support for Samsung's S3C/S5P board
-	  PATA controllers via the new ATA layer
-
-	  If unsure, say N.
-
-config PATA_WINBOND_VLB
-	tristate "Winbond W83759A VLB PATA support (Experimental)"
-	depends on ISA && EXPERIMENTAL
-	select PATA_LEGACY
-	help
-	  Support for the Winbond W83759A controller on Vesa Local Bus
-	  systems.
-
-comment "Generic fallback / legacy drivers"
-
-config PATA_ACPI
-	tristate "ACPI firmware driver for PATA"
-	depends on ATA_ACPI && ATA_BMDMA
-	help
-	  This option enables an ACPI method driver which drives
-	  motherboard PATA controller interfaces through the ACPI
-	  firmware in the BIOS. This driver can sometimes handle
-	  otherwise unsupported hardware.
-
-config ATA_GENERIC
-	tristate "Generic ATA support"
-	depends on PCI && ATA_BMDMA
-	help
-	  This option enables support for generic BIOS configured
-	  ATA controllers via the new ATA layer
-
-	  If unsure, say N.
-
-config PATA_LEGACY
-	tristate "Legacy ISA PATA support (Experimental)"
-	depends on (ISA || PCI) && EXPERIMENTAL
-	help
-	  This option enables support for ISA/VLB/PCI bus legacy PATA
-	  ports and allows them to be accessed via the new ATA layer.
-
->>>>>>> 3cbea436
 	  If unsure, say N.
 
 endif # ATA_SFF
