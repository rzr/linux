/*
   drbd_worker.c

   This file is part of DRBD by Philipp Reisner and Lars Ellenberg.

   Copyright (C) 2001-2008, LINBIT Information Technologies GmbH.
   Copyright (C) 1999-2008, Philipp Reisner <philipp.reisner@linbit.com>.
   Copyright (C) 2002-2008, Lars Ellenberg <lars.ellenberg@linbit.com>.

   drbd is free software; you can redistribute it and/or modify
   it under the terms of the GNU General Public License as published by
   the Free Software Foundation; either version 2, or (at your option)
   any later version.

   drbd is distributed in the hope that it will be useful,
   but WITHOUT ANY WARRANTY; without even the implied warranty of
   MERCHANTABILITY or FITNESS FOR A PARTICULAR PURPOSE.  See the
   GNU General Public License for more details.

   You should have received a copy of the GNU General Public License
   along with drbd; see the file COPYING.  If not, write to
   the Free Software Foundation, 675 Mass Ave, Cambridge, MA 02139, USA.

 */

#include <linux/module.h>
#include <linux/drbd.h>
#include <linux/sched.h>
#include <linux/smp_lock.h>
#include <linux/wait.h>
#include <linux/mm.h>
#include <linux/memcontrol.h>
#include <linux/mm_inline.h>
#include <linux/slab.h>
#include <linux/random.h>
#include <linux/string.h>
#include <linux/scatterlist.h>

#include "drbd_int.h"
#include "drbd_req.h"

static int w_make_ov_request(struct drbd_conf *mdev, struct drbd_work *w, int cancel);



/* defined here:
   drbd_md_io_complete
   drbd_endio_sec
   drbd_endio_pri

 * more endio handlers:
   atodb_endio in drbd_actlog.c
   drbd_bm_async_io_complete in drbd_bitmap.c

 * For all these callbacks, note the following:
 * The callbacks will be called in irq context by the IDE drivers,
 * and in Softirqs/Tasklets/BH context by the SCSI drivers.
 * Try to get the locking right :)
 *
 */


/* About the global_state_lock
   Each state transition on an device holds a read lock. In case we have
   to evaluate the sync after dependencies, we grab a write lock, because
   we need stable states on all devices for that.  */
rwlock_t global_state_lock;

/* used for synchronous meta data and bitmap IO
 * submitted by drbd_md_sync_page_io()
 */
void drbd_md_io_complete(struct bio *bio, int error)
{
	struct drbd_md_io *md_io;

	md_io = (struct drbd_md_io *)bio->bi_private;
	md_io->error = error;

	complete(&md_io->event);
}

/* reads on behalf of the partner,
 * "submitted" by the receiver
 */
void drbd_endio_read_sec_final(struct drbd_epoch_entry *e) __releases(local)
{
	unsigned long flags = 0;
	struct drbd_conf *mdev = e->mdev;

	D_ASSERT(e->block_id != ID_VACANT);

	spin_lock_irqsave(&mdev->req_lock, flags);
	mdev->read_cnt += e->size >> 9;
	list_del(&e->w.list);
	if (list_empty(&mdev->read_ee))
		wake_up(&mdev->ee_wait);
	if (test_bit(__EE_WAS_ERROR, &e->flags))
		__drbd_chk_io_error(mdev, FALSE);
	spin_unlock_irqrestore(&mdev->req_lock, flags);

	drbd_queue_work(&mdev->data.work, &e->w);
	put_ldev(mdev);
}

static int is_failed_barrier(int ee_flags)
{
	return (ee_flags & (EE_IS_BARRIER|EE_WAS_ERROR|EE_RESUBMITTED))
			== (EE_IS_BARRIER|EE_WAS_ERROR);
}

/* writes on behalf of the partner, or resync writes,
 * "submitted" by the receiver, final stage.  */
static void drbd_endio_write_sec_final(struct drbd_epoch_entry *e) __releases(local)
{
	unsigned long flags = 0;
	struct drbd_conf *mdev = e->mdev;
	sector_t e_sector;
	int do_wake;
	int is_syncer_req;
	int do_al_complete_io;

	/* if this is a failed barrier request, disable use of barriers,
	 * and schedule for resubmission */
	if (is_failed_barrier(e->flags)) {
		drbd_bump_write_ordering(mdev, WO_bdev_flush);
		spin_lock_irqsave(&mdev->req_lock, flags);
		list_del(&e->w.list);
		e->flags = (e->flags & ~EE_WAS_ERROR) | EE_RESUBMITTED;
		e->w.cb = w_e_reissue;
		/* put_ldev actually happens below, once we come here again. */
		__release(local);
		spin_unlock_irqrestore(&mdev->req_lock, flags);
		drbd_queue_work(&mdev->data.work, &e->w);
		return;
	}

	D_ASSERT(e->block_id != ID_VACANT);

	/* after we moved e to done_ee,
	 * we may no longer access it,
	 * it may be freed/reused already!
	 * (as soon as we release the req_lock) */
	e_sector = e->sector;
	do_al_complete_io = e->flags & EE_CALL_AL_COMPLETE_IO;
	is_syncer_req = is_syncer_block_id(e->block_id);

	spin_lock_irqsave(&mdev->req_lock, flags);
	mdev->writ_cnt += e->size >> 9;
	list_del(&e->w.list); /* has been on active_ee or sync_ee */
	list_add_tail(&e->w.list, &mdev->done_ee);

	/* No hlist_del_init(&e->colision) here, we did not send the Ack yet,
	 * neither did we wake possibly waiting conflicting requests.
	 * done from "drbd_process_done_ee" within the appropriate w.cb
	 * (e_end_block/e_end_resync_block) or from _drbd_clear_done_ee */

	do_wake = is_syncer_req
		? list_empty(&mdev->sync_ee)
		: list_empty(&mdev->active_ee);

	if (test_bit(__EE_WAS_ERROR, &e->flags))
		__drbd_chk_io_error(mdev, FALSE);
	spin_unlock_irqrestore(&mdev->req_lock, flags);

	if (is_syncer_req)
		drbd_rs_complete_io(mdev, e_sector);

	if (do_wake)
		wake_up(&mdev->ee_wait);

	if (do_al_complete_io)
		drbd_al_complete_io(mdev, e_sector);

	wake_asender(mdev);
	put_ldev(mdev);
}

/* writes on behalf of the partner, or resync writes,
 * "submitted" by the receiver.
 */
void drbd_endio_sec(struct bio *bio, int error)
{
	struct drbd_epoch_entry *e = bio->bi_private;
	struct drbd_conf *mdev = e->mdev;
	int uptodate = bio_flagged(bio, BIO_UPTODATE);
	int is_write = bio_data_dir(bio) == WRITE;

	if (error)
		dev_warn(DEV, "%s: error=%d s=%llus\n",
				is_write ? "write" : "read", error,
				(unsigned long long)e->sector);
	if (!error && !uptodate) {
		dev_warn(DEV, "%s: setting error to -EIO s=%llus\n",
				is_write ? "write" : "read",
				(unsigned long long)e->sector);
		/* strange behavior of some lower level drivers...
		 * fail the request by clearing the uptodate flag,
		 * but do not return any error?! */
		error = -EIO;
	}

	if (error)
		set_bit(__EE_WAS_ERROR, &e->flags);

	bio_put(bio); /* no need for the bio anymore */
	if (atomic_dec_and_test(&e->pending_bios)) {
		if (is_write)
			drbd_endio_write_sec_final(e);
		else
			drbd_endio_read_sec_final(e);
	}
}

/* read, readA or write requests on R_PRIMARY coming from drbd_make_request
 */
void drbd_endio_pri(struct bio *bio, int error)
{
	struct drbd_request *req = bio->bi_private;
	struct drbd_conf *mdev = req->mdev;
	enum drbd_req_event what;
	int uptodate = bio_flagged(bio, BIO_UPTODATE);

	if (!error && !uptodate) {
		dev_warn(DEV, "p %s: setting error to -EIO\n",
			 bio_data_dir(bio) == WRITE ? "write" : "read");
		/* strange behavior of some lower level drivers...
		 * fail the request by clearing the uptodate flag,
		 * but do not return any error?! */
		error = -EIO;
	}

	/* to avoid recursion in __req_mod */
	if (unlikely(error)) {
		what = (bio_data_dir(bio) == WRITE)
			? write_completed_with_error
			: (bio_rw(bio) == READ)
			  ? read_completed_with_error
			  : read_ahead_completed_with_error;
	} else
		what = completed_ok;

	bio_put(req->private_bio);
	req->private_bio = ERR_PTR(error);

	req_mod(req, what);
}

int w_read_retry_remote(struct drbd_conf *mdev, struct drbd_work *w, int cancel)
{
	struct drbd_request *req = container_of(w, struct drbd_request, w);

	/* We should not detach for read io-error,
	 * but try to WRITE the P_DATA_REPLY to the failed location,
	 * to give the disk the chance to relocate that block */

	spin_lock_irq(&mdev->req_lock);
	if (cancel || mdev->state.pdsk != D_UP_TO_DATE) {
		_req_mod(req, read_retry_remote_canceled);
		spin_unlock_irq(&mdev->req_lock);
		return 1;
	}
	spin_unlock_irq(&mdev->req_lock);

	return w_send_read_req(mdev, w, 0);
}

int w_resync_inactive(struct drbd_conf *mdev, struct drbd_work *w, int cancel)
{
	ERR_IF(cancel) return 1;
	dev_err(DEV, "resync inactive, but callback triggered??\n");
	return 1; /* Simply ignore this! */
}

void drbd_csum_ee(struct drbd_conf *mdev, struct crypto_hash *tfm, struct drbd_epoch_entry *e, void *digest)
{
	struct hash_desc desc;
	struct scatterlist sg;
	struct page *page = e->pages;
	struct page *tmp;
	unsigned len;

	desc.tfm = tfm;
	desc.flags = 0;

	sg_init_table(&sg, 1);
	crypto_hash_init(&desc);

	while ((tmp = page_chain_next(page))) {
		/* all but the last page will be fully used */
		sg_set_page(&sg, page, PAGE_SIZE, 0);
		crypto_hash_update(&desc, &sg, sg.length);
		page = tmp;
	}
	/* and now the last, possibly only partially used page */
	len = e->size & (PAGE_SIZE - 1);
	sg_set_page(&sg, page, len ?: PAGE_SIZE, 0);
	crypto_hash_update(&desc, &sg, sg.length);
	crypto_hash_final(&desc, digest);
}

void drbd_csum_bio(struct drbd_conf *mdev, struct crypto_hash *tfm, struct bio *bio, void *digest)
{
	struct hash_desc desc;
	struct scatterlist sg;
	struct bio_vec *bvec;
	int i;

	desc.tfm = tfm;
	desc.flags = 0;

	sg_init_table(&sg, 1);
	crypto_hash_init(&desc);

	__bio_for_each_segment(bvec, bio, i, 0) {
		sg_set_page(&sg, bvec->bv_page, bvec->bv_len, bvec->bv_offset);
		crypto_hash_update(&desc, &sg, sg.length);
	}
	crypto_hash_final(&desc, digest);
}

static int w_e_send_csum(struct drbd_conf *mdev, struct drbd_work *w, int cancel)
{
	struct drbd_epoch_entry *e = container_of(w, struct drbd_epoch_entry, w);
	int digest_size;
	void *digest;
	int ok;

	D_ASSERT(e->block_id == DRBD_MAGIC + 0xbeef);

	if (unlikely(cancel)) {
		drbd_free_ee(mdev, e);
		return 1;
	}

	if (likely((e->flags & EE_WAS_ERROR) == 0)) {
		digest_size = crypto_hash_digestsize(mdev->csums_tfm);
		digest = kmalloc(digest_size, GFP_NOIO);
		if (digest) {
			drbd_csum_ee(mdev, mdev->csums_tfm, e, digest);

			inc_rs_pending(mdev);
			ok = drbd_send_drequest_csum(mdev,
						     e->sector,
						     e->size,
						     digest,
						     digest_size,
						     P_CSUM_RS_REQUEST);
			kfree(digest);
		} else {
			dev_err(DEV, "kmalloc() of digest failed.\n");
			ok = 0;
		}
	} else
		ok = 1;

	drbd_free_ee(mdev, e);

	if (unlikely(!ok))
		dev_err(DEV, "drbd_send_drequest(..., csum) failed\n");
	return ok;
}

#define GFP_TRY	(__GFP_HIGHMEM | __GFP_NOWARN)

static int read_for_csum(struct drbd_conf *mdev, sector_t sector, int size)
{
	struct drbd_epoch_entry *e;

	if (!get_ldev(mdev))
		return -EIO;

	if (drbd_rs_should_slow_down(mdev))
		goto defer;

	/* GFP_TRY, because if there is no memory available right now, this may
	 * be rescheduled for later. It is "only" background resync, after all. */
	e = drbd_alloc_ee(mdev, DRBD_MAGIC+0xbeef, sector, size, GFP_TRY);
	if (!e)
		goto defer;

	e->w.cb = w_e_send_csum;
	spin_lock_irq(&mdev->req_lock);
	list_add(&e->w.list, &mdev->read_ee);
	spin_unlock_irq(&mdev->req_lock);

	atomic_add(size >> 9, &mdev->rs_sect_ev);
	if (drbd_submit_ee(mdev, e, READ, DRBD_FAULT_RS_RD) == 0)
		return 0;

	/* drbd_submit_ee currently fails for one reason only:
	 * not being able to allocate enough bios.
	 * Is dropping the connection going to help? */
	spin_lock_irq(&mdev->req_lock);
	list_del(&e->w.list);
	spin_unlock_irq(&mdev->req_lock);

	drbd_free_ee(mdev, e);
defer:
	put_ldev(mdev);
	return -EAGAIN;
}

void resync_timer_fn(unsigned long data)
{
	struct drbd_conf *mdev = (struct drbd_conf *) data;
	int queue;

	queue = 1;
	switch (mdev->state.conn) {
	case C_VERIFY_S:
		mdev->resync_work.cb = w_make_ov_request;
		break;
	case C_SYNC_TARGET:
		mdev->resync_work.cb = w_make_resync_request;
		break;
	default:
		queue = 0;
		mdev->resync_work.cb = w_resync_inactive;
	}

	/* harmless race: list_empty outside data.work.q_lock */
	if (list_empty(&mdev->resync_work.list) && queue)
		drbd_queue_work(&mdev->data.work, &mdev->resync_work);
}

<<<<<<< HEAD
=======
static void fifo_set(struct fifo_buffer *fb, int value)
{
	int i;

	for (i = 0; i < fb->size; i++)
		fb->values[i] = value;
}

static int fifo_push(struct fifo_buffer *fb, int value)
{
	int ov;

	ov = fb->values[fb->head_index];
	fb->values[fb->head_index++] = value;

	if (fb->head_index >= fb->size)
		fb->head_index = 0;

	return ov;
}

static void fifo_add_val(struct fifo_buffer *fb, int value)
{
	int i;

	for (i = 0; i < fb->size; i++)
		fb->values[i] += value;
}

int drbd_rs_controller(struct drbd_conf *mdev)
{
	unsigned int sect_in;  /* Number of sectors that came in since the last turn */
	unsigned int want;     /* The number of sectors we want in the proxy */
	int req_sect; /* Number of sectors to request in this turn */
	int correction; /* Number of sectors more we need in the proxy*/
	int cps; /* correction per invocation of drbd_rs_controller() */
	int steps; /* Number of time steps to plan ahead */
	int curr_corr;
	int max_sect;

	sect_in = atomic_xchg(&mdev->rs_sect_in, 0); /* Number of sectors that came in */
	mdev->rs_in_flight -= sect_in;

	spin_lock(&mdev->peer_seq_lock); /* get an atomic view on mdev->rs_plan_s */

	steps = mdev->rs_plan_s.size; /* (mdev->sync_conf.c_plan_ahead * 10 * SLEEP_TIME) / HZ; */

	if (mdev->rs_in_flight + sect_in == 0) { /* At start of resync */
		want = ((mdev->sync_conf.rate * 2 * SLEEP_TIME) / HZ) * steps;
	} else { /* normal path */
		want = mdev->sync_conf.c_fill_target ? mdev->sync_conf.c_fill_target :
			sect_in * mdev->sync_conf.c_delay_target * HZ / (SLEEP_TIME * 10);
	}

	correction = want - mdev->rs_in_flight - mdev->rs_planed;

	/* Plan ahead */
	cps = correction / steps;
	fifo_add_val(&mdev->rs_plan_s, cps);
	mdev->rs_planed += cps * steps;

	/* What we do in this step */
	curr_corr = fifo_push(&mdev->rs_plan_s, 0);
	spin_unlock(&mdev->peer_seq_lock);
	mdev->rs_planed -= curr_corr;

	req_sect = sect_in + curr_corr;
	if (req_sect < 0)
		req_sect = 0;

	max_sect = (mdev->sync_conf.c_max_rate * 2 * SLEEP_TIME) / HZ;
	if (req_sect > max_sect)
		req_sect = max_sect;

	/*
	dev_warn(DEV, "si=%u if=%d wa=%u co=%d st=%d cps=%d pl=%d cc=%d rs=%d\n",
		 sect_in, mdev->rs_in_flight, want, correction,
		 steps, cps, mdev->rs_planed, curr_corr, req_sect);
	*/

	return req_sect;
}

>>>>>>> 45f53cc9
int w_make_resync_request(struct drbd_conf *mdev,
		struct drbd_work *w, int cancel)
{
	unsigned long bit;
	sector_t sector;
	const sector_t capacity = drbd_get_capacity(mdev->this_bdev);
	int max_segment_size;
	int number, rollback_i, size, pe, mx;
	int align, queued, sndbuf;
	int i = 0;

	if (unlikely(cancel))
		return 1;

	if (unlikely(mdev->state.conn < C_CONNECTED)) {
		dev_err(DEV, "Confused in w_make_resync_request()! cstate < Connected");
		return 0;
	}

	if (mdev->state.conn != C_SYNC_TARGET)
		dev_err(DEV, "%s in w_make_resync_request\n",
			drbd_conn_str(mdev->state.conn));

	if (mdev->rs_total == 0) {
		/* empty resync? */
		drbd_resync_finished(mdev);
		return 1;
	}

	if (!get_ldev(mdev)) {
		/* Since we only need to access mdev->rsync a
		   get_ldev_if_state(mdev,D_FAILED) would be sufficient, but
		   to continue resync with a broken disk makes no sense at
		   all */
		dev_err(DEV, "Disk broke down during resync!\n");
		mdev->resync_work.cb = w_resync_inactive;
		return 1;
	}

	/* starting with drbd 8.3.8, we can handle multi-bio EEs,
	 * if it should be necessary */
	max_segment_size =
		mdev->agreed_pro_version < 94 ? queue_max_segment_size(mdev->rq_queue) :
		mdev->agreed_pro_version < 95 ?	DRBD_MAX_SIZE_H80_PACKET : DRBD_MAX_SEGMENT_SIZE;

<<<<<<< HEAD
	number = SLEEP_TIME * mdev->sync_conf.rate  / ((BM_BLOCK_SIZE / 1024) * HZ);
	pe = atomic_read(&mdev->rs_pending_cnt);
=======
	if (mdev->rs_plan_s.size) { /* mdev->sync_conf.c_plan_ahead */
		number = drbd_rs_controller(mdev) >> (BM_BLOCK_SHIFT - 9);
		mdev->c_sync_rate = number * HZ * (BM_BLOCK_SIZE / 1024) / SLEEP_TIME;
	} else {
		mdev->c_sync_rate = mdev->sync_conf.rate;
		number = SLEEP_TIME * mdev->c_sync_rate  / ((BM_BLOCK_SIZE / 1024) * HZ);
	}

	/* Throttle resync on lower level disk activity, which may also be
	 * caused by application IO on Primary/SyncTarget.
	 * Keep this after the call to drbd_rs_controller, as that assumes
	 * to be called as precisely as possible every SLEEP_TIME,
	 * and would be confused otherwise. */
	if (drbd_rs_should_slow_down(mdev))
		goto requeue;
>>>>>>> 45f53cc9

	mutex_lock(&mdev->data.mutex);
	if (mdev->data.socket)
		mx = mdev->data.socket->sk->sk_rcvbuf / sizeof(struct p_block_req);
	else
		mx = 1;
	mutex_unlock(&mdev->data.mutex);

	/* For resync rates >160MB/sec, allow more pending RS requests */
	if (number > mx)
		mx = number;

	/* Limit the number of pending RS requests to no more than the peer's receive buffer */
	pe = atomic_read(&mdev->rs_pending_cnt);
	if ((pe + number) > mx) {
		number = mx - pe;
	}

	for (i = 0; i < number; i++) {
		/* Stop generating RS requests, when half of the send buffer is filled */
		mutex_lock(&mdev->data.mutex);
		if (mdev->data.socket) {
			queued = mdev->data.socket->sk->sk_wmem_queued;
			sndbuf = mdev->data.socket->sk->sk_sndbuf;
		} else {
			queued = 1;
			sndbuf = 0;
		}
		mutex_unlock(&mdev->data.mutex);
		if (queued > sndbuf / 2)
			goto requeue;

next_sector:
		size = BM_BLOCK_SIZE;
		bit  = drbd_bm_find_next(mdev, mdev->bm_resync_fo);

		if (bit == -1UL) {
			mdev->bm_resync_fo = drbd_bm_bits(mdev);
			mdev->resync_work.cb = w_resync_inactive;
			put_ldev(mdev);
			return 1;
		}

		sector = BM_BIT_TO_SECT(bit);

		if (drbd_try_rs_begin_io(mdev, sector)) {
			mdev->bm_resync_fo = bit;
			goto requeue;
		}
		mdev->bm_resync_fo = bit + 1;

		if (unlikely(drbd_bm_test_bit(mdev, bit) == 0)) {
			drbd_rs_complete_io(mdev, sector);
			goto next_sector;
		}

#if DRBD_MAX_SEGMENT_SIZE > BM_BLOCK_SIZE
		/* try to find some adjacent bits.
		 * we stop if we have already the maximum req size.
		 *
		 * Additionally always align bigger requests, in order to
		 * be prepared for all stripe sizes of software RAIDs.
		 */
		align = 1;
		rollback_i = i;
		for (;;) {
			if (size + BM_BLOCK_SIZE > max_segment_size)
				break;

			/* Be always aligned */
			if (sector & ((1<<(align+3))-1))
				break;

			/* do not cross extent boundaries */
			if (((bit+1) & BM_BLOCKS_PER_BM_EXT_MASK) == 0)
				break;
			/* now, is it actually dirty, after all?
			 * caution, drbd_bm_test_bit is tri-state for some
			 * obscure reason; ( b == 0 ) would get the out-of-band
			 * only accidentally right because of the "oddly sized"
			 * adjustment below */
			if (drbd_bm_test_bit(mdev, bit+1) != 1)
				break;
			bit++;
			size += BM_BLOCK_SIZE;
			if ((BM_BLOCK_SIZE << align) <= size)
				align++;
			i++;
		}
		/* if we merged some,
		 * reset the offset to start the next drbd_bm_find_next from */
		if (size > BM_BLOCK_SIZE)
			mdev->bm_resync_fo = bit + 1;
#endif

		/* adjust very last sectors, in case we are oddly sized */
		if (sector + (size>>9) > capacity)
			size = (capacity-sector)<<9;
		if (mdev->agreed_pro_version >= 89 && mdev->csums_tfm) {
			switch (read_for_csum(mdev, sector, size)) {
			case -EIO: /* Disk failure */
				put_ldev(mdev);
				return 0;
			case -EAGAIN: /* allocation failed, or ldev busy */
				drbd_rs_complete_io(mdev, sector);
				mdev->bm_resync_fo = BM_SECT_TO_BIT(sector);
				i = rollback_i;
				goto requeue;
			case 0:
				/* everything ok */
				break;
			default:
				BUG();
			}
		} else {
			inc_rs_pending(mdev);
			if (!drbd_send_drequest(mdev, P_RS_DATA_REQUEST,
					       sector, size, ID_SYNCER)) {
				dev_err(DEV, "drbd_send_drequest() failed, aborting...\n");
				dec_rs_pending(mdev);
				put_ldev(mdev);
				return 0;
			}
		}
	}

	if (mdev->bm_resync_fo >= drbd_bm_bits(mdev)) {
		/* last syncer _request_ was sent,
		 * but the P_RS_DATA_REPLY not yet received.  sync will end (and
		 * next sync group will resume), as soon as we receive the last
		 * resync data block, and the last bit is cleared.
		 * until then resync "work" is "inactive" ...
		 */
		mdev->resync_work.cb = w_resync_inactive;
		put_ldev(mdev);
		return 1;
	}

 requeue:
	mdev->rs_in_flight += (i << (BM_BLOCK_SHIFT - 9));
	mod_timer(&mdev->resync_timer, jiffies + SLEEP_TIME);
	put_ldev(mdev);
	return 1;
}

static int w_make_ov_request(struct drbd_conf *mdev, struct drbd_work *w, int cancel)
{
	int number, i, size;
	sector_t sector;
	const sector_t capacity = drbd_get_capacity(mdev->this_bdev);

	if (unlikely(cancel))
		return 1;

	if (unlikely(mdev->state.conn < C_CONNECTED)) {
		dev_err(DEV, "Confused in w_make_ov_request()! cstate < Connected");
		return 0;
	}

	number = SLEEP_TIME*mdev->sync_conf.rate / ((BM_BLOCK_SIZE/1024)*HZ);
	if (atomic_read(&mdev->rs_pending_cnt) > number)
		goto requeue;

	number -= atomic_read(&mdev->rs_pending_cnt);

	sector = mdev->ov_position;
	for (i = 0; i < number; i++) {
		if (sector >= capacity) {
			mdev->resync_work.cb = w_resync_inactive;
			return 1;
		}

		size = BM_BLOCK_SIZE;

		if (drbd_try_rs_begin_io(mdev, sector)) {
			mdev->ov_position = sector;
			goto requeue;
		}

		if (sector + (size>>9) > capacity)
			size = (capacity-sector)<<9;

		inc_rs_pending(mdev);
		if (!drbd_send_ov_request(mdev, sector, size)) {
			dec_rs_pending(mdev);
			return 0;
		}
		sector += BM_SECT_PER_BIT;
	}
	mdev->ov_position = sector;

 requeue:
	mod_timer(&mdev->resync_timer, jiffies + SLEEP_TIME);
	return 1;
}


int w_ov_finished(struct drbd_conf *mdev, struct drbd_work *w, int cancel)
{
	kfree(w);
	ov_oos_print(mdev);
	drbd_resync_finished(mdev);

	return 1;
}

static int w_resync_finished(struct drbd_conf *mdev, struct drbd_work *w, int cancel)
{
	kfree(w);

	drbd_resync_finished(mdev);

	return 1;
}

static void ping_peer(struct drbd_conf *mdev)
{
	clear_bit(GOT_PING_ACK, &mdev->flags);
	request_ping(mdev);
	wait_event(mdev->misc_wait,
		   test_bit(GOT_PING_ACK, &mdev->flags) || mdev->state.conn < C_CONNECTED);
}

int drbd_resync_finished(struct drbd_conf *mdev)
{
	unsigned long db, dt, dbdt;
	unsigned long n_oos;
	union drbd_state os, ns;
	struct drbd_work *w;
	char *khelper_cmd = NULL;

	/* Remove all elements from the resync LRU. Since future actions
	 * might set bits in the (main) bitmap, then the entries in the
	 * resync LRU would be wrong. */
	if (drbd_rs_del_all(mdev)) {
		/* In case this is not possible now, most probably because
		 * there are P_RS_DATA_REPLY Packets lingering on the worker's
		 * queue (or even the read operations for those packets
		 * is not finished by now).   Retry in 100ms. */

		drbd_kick_lo(mdev);
		__set_current_state(TASK_INTERRUPTIBLE);
		schedule_timeout(HZ / 10);
		w = kmalloc(sizeof(struct drbd_work), GFP_ATOMIC);
		if (w) {
			w->cb = w_resync_finished;
			drbd_queue_work(&mdev->data.work, w);
			return 1;
		}
		dev_err(DEV, "Warn failed to drbd_rs_del_all() and to kmalloc(w).\n");
	}

	dt = (jiffies - mdev->rs_start - mdev->rs_paused) / HZ;
	if (dt <= 0)
		dt = 1;
	db = mdev->rs_total;
	dbdt = Bit2KB(db/dt);
	mdev->rs_paused /= HZ;

	if (!get_ldev(mdev))
		goto out;

	ping_peer(mdev);

	spin_lock_irq(&mdev->req_lock);
	os = mdev->state;

	/* This protects us against multiple calls (that can happen in the presence
	   of application IO), and against connectivity loss just before we arrive here. */
	if (os.conn <= C_CONNECTED)
		goto out_unlock;

	ns = os;
	ns.conn = C_CONNECTED;

	dev_info(DEV, "%s done (total %lu sec; paused %lu sec; %lu K/sec)\n",
	     (os.conn == C_VERIFY_S || os.conn == C_VERIFY_T) ?
	     "Online verify " : "Resync",
	     dt + mdev->rs_paused, mdev->rs_paused, dbdt);

	n_oos = drbd_bm_total_weight(mdev);

	if (os.conn == C_VERIFY_S || os.conn == C_VERIFY_T) {
		if (n_oos) {
			dev_alert(DEV, "Online verify found %lu %dk block out of sync!\n",
			      n_oos, Bit2KB(1));
			khelper_cmd = "out-of-sync";
		}
	} else {
		D_ASSERT((n_oos - mdev->rs_failed) == 0);

		if (os.conn == C_SYNC_TARGET || os.conn == C_PAUSED_SYNC_T)
			khelper_cmd = "after-resync-target";

		if (mdev->csums_tfm && mdev->rs_total) {
			const unsigned long s = mdev->rs_same_csum;
			const unsigned long t = mdev->rs_total;
			const int ratio =
				(t == 0)     ? 0 :
			(t < 100000) ? ((s*100)/t) : (s/(t/100));
			dev_info(DEV, "%u %% had equal check sums, eliminated: %luK; "
			     "transferred %luK total %luK\n",
			     ratio,
			     Bit2KB(mdev->rs_same_csum),
			     Bit2KB(mdev->rs_total - mdev->rs_same_csum),
			     Bit2KB(mdev->rs_total));
		}
	}

	if (mdev->rs_failed) {
		dev_info(DEV, "            %lu failed blocks\n", mdev->rs_failed);

		if (os.conn == C_SYNC_TARGET || os.conn == C_PAUSED_SYNC_T) {
			ns.disk = D_INCONSISTENT;
			ns.pdsk = D_UP_TO_DATE;
		} else {
			ns.disk = D_UP_TO_DATE;
			ns.pdsk = D_INCONSISTENT;
		}
	} else {
		ns.disk = D_UP_TO_DATE;
		ns.pdsk = D_UP_TO_DATE;

		if (os.conn == C_SYNC_TARGET || os.conn == C_PAUSED_SYNC_T) {
			if (mdev->p_uuid) {
				int i;
				for (i = UI_BITMAP ; i <= UI_HISTORY_END ; i++)
					_drbd_uuid_set(mdev, i, mdev->p_uuid[i]);
				drbd_uuid_set(mdev, UI_BITMAP, mdev->ldev->md.uuid[UI_CURRENT]);
				_drbd_uuid_set(mdev, UI_CURRENT, mdev->p_uuid[UI_CURRENT]);
			} else {
				dev_err(DEV, "mdev->p_uuid is NULL! BUG\n");
			}
		}

		drbd_uuid_set_bm(mdev, 0UL);

		if (mdev->p_uuid) {
			/* Now the two UUID sets are equal, update what we
			 * know of the peer. */
			int i;
			for (i = UI_CURRENT ; i <= UI_HISTORY_END ; i++)
				mdev->p_uuid[i] = mdev->ldev->md.uuid[i];
		}
	}

	_drbd_set_state(mdev, ns, CS_VERBOSE, NULL);
out_unlock:
	spin_unlock_irq(&mdev->req_lock);
	put_ldev(mdev);
out:
	mdev->rs_total  = 0;
	mdev->rs_failed = 0;
	mdev->rs_paused = 0;
	mdev->ov_start_sector = 0;

	drbd_md_sync(mdev);

	if (test_and_clear_bit(WRITE_BM_AFTER_RESYNC, &mdev->flags)) {
		dev_warn(DEV, "Writing the whole bitmap, due to failed kmalloc\n");
		drbd_queue_bitmap_io(mdev, &drbd_bm_write, NULL, "write from resync_finished");
	}

	if (khelper_cmd)
		drbd_khelper(mdev, khelper_cmd);

	return 1;
}

/* helper */
static void move_to_net_ee_or_free(struct drbd_conf *mdev, struct drbd_epoch_entry *e)
{
	if (drbd_ee_has_active_page(e)) {
		/* This might happen if sendpage() has not finished */
		int i = (e->size + PAGE_SIZE -1) >> PAGE_SHIFT;
		atomic_add(i, &mdev->pp_in_use_by_net);
		atomic_sub(i, &mdev->pp_in_use);
		spin_lock_irq(&mdev->req_lock);
		list_add_tail(&e->w.list, &mdev->net_ee);
		spin_unlock_irq(&mdev->req_lock);
		wake_up(&drbd_pp_wait);
	} else
		drbd_free_ee(mdev, e);
}

/**
 * w_e_end_data_req() - Worker callback, to send a P_DATA_REPLY packet in response to a P_DATA_REQUEST
 * @mdev:	DRBD device.
 * @w:		work object.
 * @cancel:	The connection will be closed anyways
 */
int w_e_end_data_req(struct drbd_conf *mdev, struct drbd_work *w, int cancel)
{
	struct drbd_epoch_entry *e = container_of(w, struct drbd_epoch_entry, w);
	int ok;

	if (unlikely(cancel)) {
		drbd_free_ee(mdev, e);
		dec_unacked(mdev);
		return 1;
	}

	if (likely((e->flags & EE_WAS_ERROR) == 0)) {
		ok = drbd_send_block(mdev, P_DATA_REPLY, e);
	} else {
		if (__ratelimit(&drbd_ratelimit_state))
			dev_err(DEV, "Sending NegDReply. sector=%llus.\n",
			    (unsigned long long)e->sector);

		ok = drbd_send_ack(mdev, P_NEG_DREPLY, e);
	}

	dec_unacked(mdev);

	move_to_net_ee_or_free(mdev, e);

	if (unlikely(!ok))
		dev_err(DEV, "drbd_send_block() failed\n");
	return ok;
}

/**
 * w_e_end_rsdata_req() - Worker callback to send a P_RS_DATA_REPLY packet in response to a P_RS_DATA_REQUESTRS
 * @mdev:	DRBD device.
 * @w:		work object.
 * @cancel:	The connection will be closed anyways
 */
int w_e_end_rsdata_req(struct drbd_conf *mdev, struct drbd_work *w, int cancel)
{
	struct drbd_epoch_entry *e = container_of(w, struct drbd_epoch_entry, w);
	int ok;

	if (unlikely(cancel)) {
		drbd_free_ee(mdev, e);
		dec_unacked(mdev);
		return 1;
	}

	if (get_ldev_if_state(mdev, D_FAILED)) {
		drbd_rs_complete_io(mdev, e->sector);
		put_ldev(mdev);
	}

	if (likely((e->flags & EE_WAS_ERROR) == 0)) {
		if (likely(mdev->state.pdsk >= D_INCONSISTENT)) {
			inc_rs_pending(mdev);
			ok = drbd_send_block(mdev, P_RS_DATA_REPLY, e);
		} else {
			if (__ratelimit(&drbd_ratelimit_state))
				dev_err(DEV, "Not sending RSDataReply, "
				    "partner DISKLESS!\n");
			ok = 1;
		}
	} else {
		if (__ratelimit(&drbd_ratelimit_state))
			dev_err(DEV, "Sending NegRSDReply. sector %llus.\n",
			    (unsigned long long)e->sector);

		ok = drbd_send_ack(mdev, P_NEG_RS_DREPLY, e);

		/* update resync data with failure */
		drbd_rs_failed_io(mdev, e->sector, e->size);
	}

	dec_unacked(mdev);

	move_to_net_ee_or_free(mdev, e);

	if (unlikely(!ok))
		dev_err(DEV, "drbd_send_block() failed\n");
	return ok;
}

int w_e_end_csum_rs_req(struct drbd_conf *mdev, struct drbd_work *w, int cancel)
{
	struct drbd_epoch_entry *e = container_of(w, struct drbd_epoch_entry, w);
	struct digest_info *di;
	int digest_size;
	void *digest = NULL;
	int ok, eq = 0;

	if (unlikely(cancel)) {
		drbd_free_ee(mdev, e);
		dec_unacked(mdev);
		return 1;
	}

	if (get_ldev(mdev)) {
		drbd_rs_complete_io(mdev, e->sector);
		put_ldev(mdev);
	}

	di = e->digest;

	if (likely((e->flags & EE_WAS_ERROR) == 0)) {
		/* quick hack to try to avoid a race against reconfiguration.
		 * a real fix would be much more involved,
		 * introducing more locking mechanisms */
		if (mdev->csums_tfm) {
			digest_size = crypto_hash_digestsize(mdev->csums_tfm);
			D_ASSERT(digest_size == di->digest_size);
			digest = kmalloc(digest_size, GFP_NOIO);
		}
		if (digest) {
			drbd_csum_ee(mdev, mdev->csums_tfm, e, digest);
			eq = !memcmp(digest, di->digest, digest_size);
			kfree(digest);
		}

		if (eq) {
			drbd_set_in_sync(mdev, e->sector, e->size);
			/* rs_same_csums unit is BM_BLOCK_SIZE */
			mdev->rs_same_csum += e->size >> BM_BLOCK_SHIFT;
			ok = drbd_send_ack(mdev, P_RS_IS_IN_SYNC, e);
		} else {
			inc_rs_pending(mdev);
			e->block_id = ID_SYNCER; /* By setting block_id, digest pointer becomes invalid! */
			e->flags &= ~EE_HAS_DIGEST; /* This e no longer has a digest pointer */
			kfree(di);
			ok = drbd_send_block(mdev, P_RS_DATA_REPLY, e);
		}
	} else {
		ok = drbd_send_ack(mdev, P_NEG_RS_DREPLY, e);
		if (__ratelimit(&drbd_ratelimit_state))
			dev_err(DEV, "Sending NegDReply. I guess it gets messy.\n");
	}

	dec_unacked(mdev);
	move_to_net_ee_or_free(mdev, e);

	if (unlikely(!ok))
		dev_err(DEV, "drbd_send_block/ack() failed\n");
	return ok;
}

int w_e_end_ov_req(struct drbd_conf *mdev, struct drbd_work *w, int cancel)
{
	struct drbd_epoch_entry *e = container_of(w, struct drbd_epoch_entry, w);
	int digest_size;
	void *digest;
	int ok = 1;

	if (unlikely(cancel))
		goto out;

	if (unlikely((e->flags & EE_WAS_ERROR) != 0))
		goto out;

	digest_size = crypto_hash_digestsize(mdev->verify_tfm);
	/* FIXME if this allocation fails, online verify will not terminate! */
	digest = kmalloc(digest_size, GFP_NOIO);
	if (digest) {
		drbd_csum_ee(mdev, mdev->verify_tfm, e, digest);
		inc_rs_pending(mdev);
		ok = drbd_send_drequest_csum(mdev, e->sector, e->size,
					     digest, digest_size, P_OV_REPLY);
		if (!ok)
			dec_rs_pending(mdev);
		kfree(digest);
	}

out:
	drbd_free_ee(mdev, e);

	dec_unacked(mdev);

	return ok;
}

void drbd_ov_oos_found(struct drbd_conf *mdev, sector_t sector, int size)
{
	if (mdev->ov_last_oos_start + mdev->ov_last_oos_size == sector) {
		mdev->ov_last_oos_size += size>>9;
	} else {
		mdev->ov_last_oos_start = sector;
		mdev->ov_last_oos_size = size>>9;
	}
	drbd_set_out_of_sync(mdev, sector, size);
	set_bit(WRITE_BM_AFTER_RESYNC, &mdev->flags);
}

int w_e_end_ov_reply(struct drbd_conf *mdev, struct drbd_work *w, int cancel)
{
	struct drbd_epoch_entry *e = container_of(w, struct drbd_epoch_entry, w);
	struct digest_info *di;
	int digest_size;
	void *digest;
	int ok, eq = 0;

	if (unlikely(cancel)) {
		drbd_free_ee(mdev, e);
		dec_unacked(mdev);
		return 1;
	}

	/* after "cancel", because after drbd_disconnect/drbd_rs_cancel_all
	 * the resync lru has been cleaned up already */
	if (get_ldev(mdev)) {
		drbd_rs_complete_io(mdev, e->sector);
		put_ldev(mdev);
	}

	di = e->digest;

	if (likely((e->flags & EE_WAS_ERROR) == 0)) {
		digest_size = crypto_hash_digestsize(mdev->verify_tfm);
		digest = kmalloc(digest_size, GFP_NOIO);
		if (digest) {
			drbd_csum_ee(mdev, mdev->verify_tfm, e, digest);

			D_ASSERT(digest_size == di->digest_size);
			eq = !memcmp(digest, di->digest, digest_size);
			kfree(digest);
		}
	} else {
		ok = drbd_send_ack(mdev, P_NEG_RS_DREPLY, e);
		if (__ratelimit(&drbd_ratelimit_state))
			dev_err(DEV, "Sending NegDReply. I guess it gets messy.\n");
	}

	dec_unacked(mdev);
	if (!eq)
		drbd_ov_oos_found(mdev, e->sector, e->size);
	else
		ov_oos_print(mdev);

	ok = drbd_send_ack_ex(mdev, P_OV_RESULT, e->sector, e->size,
			      eq ? ID_IN_SYNC : ID_OUT_OF_SYNC);

	drbd_free_ee(mdev, e);

	if (--mdev->ov_left == 0) {
		ov_oos_print(mdev);
		drbd_resync_finished(mdev);
	}

	return ok;
}

int w_prev_work_done(struct drbd_conf *mdev, struct drbd_work *w, int cancel)
{
	struct drbd_wq_barrier *b = container_of(w, struct drbd_wq_barrier, w);
	complete(&b->done);
	return 1;
}

int w_send_barrier(struct drbd_conf *mdev, struct drbd_work *w, int cancel)
{
	struct drbd_tl_epoch *b = container_of(w, struct drbd_tl_epoch, w);
	struct p_barrier *p = &mdev->data.sbuf.barrier;
	int ok = 1;

	/* really avoid racing with tl_clear.  w.cb may have been referenced
	 * just before it was reassigned and re-queued, so double check that.
	 * actually, this race was harmless, since we only try to send the
	 * barrier packet here, and otherwise do nothing with the object.
	 * but compare with the head of w_clear_epoch */
	spin_lock_irq(&mdev->req_lock);
	if (w->cb != w_send_barrier || mdev->state.conn < C_CONNECTED)
		cancel = 1;
	spin_unlock_irq(&mdev->req_lock);
	if (cancel)
		return 1;

	if (!drbd_get_data_sock(mdev))
		return 0;
	p->barrier = b->br_number;
	/* inc_ap_pending was done where this was queued.
	 * dec_ap_pending will be done in got_BarrierAck
	 * or (on connection loss) in w_clear_epoch.  */
	ok = _drbd_send_cmd(mdev, mdev->data.socket, P_BARRIER,
				(struct p_header80 *)p, sizeof(*p), 0);
	drbd_put_data_sock(mdev);

	return ok;
}

int w_send_write_hint(struct drbd_conf *mdev, struct drbd_work *w, int cancel)
{
	if (cancel)
		return 1;
	return drbd_send_short_cmd(mdev, P_UNPLUG_REMOTE);
}

/**
 * w_send_dblock() - Worker callback to send a P_DATA packet in order to mirror a write request
 * @mdev:	DRBD device.
 * @w:		work object.
 * @cancel:	The connection will be closed anyways
 */
int w_send_dblock(struct drbd_conf *mdev, struct drbd_work *w, int cancel)
{
	struct drbd_request *req = container_of(w, struct drbd_request, w);
	int ok;

	if (unlikely(cancel)) {
		req_mod(req, send_canceled);
		return 1;
	}

	ok = drbd_send_dblock(mdev, req);
	req_mod(req, ok ? handed_over_to_network : send_failed);

	return ok;
}

/**
 * w_send_read_req() - Worker callback to send a read request (P_DATA_REQUEST) packet
 * @mdev:	DRBD device.
 * @w:		work object.
 * @cancel:	The connection will be closed anyways
 */
int w_send_read_req(struct drbd_conf *mdev, struct drbd_work *w, int cancel)
{
	struct drbd_request *req = container_of(w, struct drbd_request, w);
	int ok;

	if (unlikely(cancel)) {
		req_mod(req, send_canceled);
		return 1;
	}

	ok = drbd_send_drequest(mdev, P_DATA_REQUEST, req->sector, req->size,
				(unsigned long)req);

	if (!ok) {
		/* ?? we set C_TIMEOUT or C_BROKEN_PIPE in drbd_send();
		 * so this is probably redundant */
		if (mdev->state.conn >= C_CONNECTED)
			drbd_force_state(mdev, NS(conn, C_NETWORK_FAILURE));
	}
	req_mod(req, ok ? handed_over_to_network : send_failed);

	return ok;
}

int w_restart_disk_io(struct drbd_conf *mdev, struct drbd_work *w, int cancel)
{
	struct drbd_request *req = container_of(w, struct drbd_request, w);

	if (bio_data_dir(req->master_bio) == WRITE && req->rq_state & RQ_IN_ACT_LOG)
		drbd_al_begin_io(mdev, req->sector);
	/* Calling drbd_al_begin_io() out of the worker might deadlocks
	   theoretically. Practically it can not deadlock, since this is
	   only used when unfreezing IOs. All the extents of the requests
	   that made it into the TL are already active */

	drbd_req_make_private_bio(req, req->master_bio);
	req->private_bio->bi_bdev = mdev->ldev->backing_bdev;
	generic_make_request(req->private_bio);

	return 1;
}

static int _drbd_may_sync_now(struct drbd_conf *mdev)
{
	struct drbd_conf *odev = mdev;

	while (1) {
		if (odev->sync_conf.after == -1)
			return 1;
		odev = minor_to_mdev(odev->sync_conf.after);
		ERR_IF(!odev) return 1;
		if ((odev->state.conn >= C_SYNC_SOURCE &&
		     odev->state.conn <= C_PAUSED_SYNC_T) ||
		    odev->state.aftr_isp || odev->state.peer_isp ||
		    odev->state.user_isp)
			return 0;
	}
}

/**
 * _drbd_pause_after() - Pause resync on all devices that may not resync now
 * @mdev:	DRBD device.
 *
 * Called from process context only (admin command and after_state_ch).
 */
static int _drbd_pause_after(struct drbd_conf *mdev)
{
	struct drbd_conf *odev;
	int i, rv = 0;

	for (i = 0; i < minor_count; i++) {
		odev = minor_to_mdev(i);
		if (!odev)
			continue;
		if (odev->state.conn == C_STANDALONE && odev->state.disk == D_DISKLESS)
			continue;
		if (!_drbd_may_sync_now(odev))
			rv |= (__drbd_set_state(_NS(odev, aftr_isp, 1), CS_HARD, NULL)
			       != SS_NOTHING_TO_DO);
	}

	return rv;
}

/**
 * _drbd_resume_next() - Resume resync on all devices that may resync now
 * @mdev:	DRBD device.
 *
 * Called from process context only (admin command and worker).
 */
static int _drbd_resume_next(struct drbd_conf *mdev)
{
	struct drbd_conf *odev;
	int i, rv = 0;

	for (i = 0; i < minor_count; i++) {
		odev = minor_to_mdev(i);
		if (!odev)
			continue;
		if (odev->state.conn == C_STANDALONE && odev->state.disk == D_DISKLESS)
			continue;
		if (odev->state.aftr_isp) {
			if (_drbd_may_sync_now(odev))
				rv |= (__drbd_set_state(_NS(odev, aftr_isp, 0),
							CS_HARD, NULL)
				       != SS_NOTHING_TO_DO) ;
		}
	}
	return rv;
}

void resume_next_sg(struct drbd_conf *mdev)
{
	write_lock_irq(&global_state_lock);
	_drbd_resume_next(mdev);
	write_unlock_irq(&global_state_lock);
}

void suspend_other_sg(struct drbd_conf *mdev)
{
	write_lock_irq(&global_state_lock);
	_drbd_pause_after(mdev);
	write_unlock_irq(&global_state_lock);
}

static int sync_after_error(struct drbd_conf *mdev, int o_minor)
{
	struct drbd_conf *odev;

	if (o_minor == -1)
		return NO_ERROR;
	if (o_minor < -1 || minor_to_mdev(o_minor) == NULL)
		return ERR_SYNC_AFTER;

	/* check for loops */
	odev = minor_to_mdev(o_minor);
	while (1) {
		if (odev == mdev)
			return ERR_SYNC_AFTER_CYCLE;

		/* dependency chain ends here, no cycles. */
		if (odev->sync_conf.after == -1)
			return NO_ERROR;

		/* follow the dependency chain */
		odev = minor_to_mdev(odev->sync_conf.after);
	}
}

int drbd_alter_sa(struct drbd_conf *mdev, int na)
{
	int changes;
	int retcode;

	write_lock_irq(&global_state_lock);
	retcode = sync_after_error(mdev, na);
	if (retcode == NO_ERROR) {
		mdev->sync_conf.after = na;
		do {
			changes  = _drbd_pause_after(mdev);
			changes |= _drbd_resume_next(mdev);
		} while (changes);
	}
	write_unlock_irq(&global_state_lock);
	return retcode;
}

/**
 * drbd_start_resync() - Start the resync process
 * @mdev:	DRBD device.
 * @side:	Either C_SYNC_SOURCE or C_SYNC_TARGET
 *
 * This function might bring you directly into one of the
 * C_PAUSED_SYNC_* states.
 */
void drbd_start_resync(struct drbd_conf *mdev, enum drbd_conns side)
{
	union drbd_state ns;
	int r;

	if (mdev->state.conn >= C_SYNC_SOURCE) {
		dev_err(DEV, "Resync already running!\n");
		return;
	}

	/* In case a previous resync run was aborted by an IO error/detach on the peer. */
	drbd_rs_cancel_all(mdev);

	if (side == C_SYNC_TARGET) {
		/* Since application IO was locked out during C_WF_BITMAP_T and
		   C_WF_SYNC_UUID we are still unmodified. Before going to C_SYNC_TARGET
		   we check that we might make the data inconsistent. */
		r = drbd_khelper(mdev, "before-resync-target");
		r = (r >> 8) & 0xff;
		if (r > 0) {
			dev_info(DEV, "before-resync-target handler returned %d, "
			     "dropping connection.\n", r);
			drbd_force_state(mdev, NS(conn, C_DISCONNECTING));
			return;
		}
	}

	drbd_state_lock(mdev);

	if (!get_ldev_if_state(mdev, D_NEGOTIATING)) {
		drbd_state_unlock(mdev);
		return;
	}

	if (side == C_SYNC_TARGET) {
		mdev->bm_resync_fo = 0;
	} else /* side == C_SYNC_SOURCE */ {
		u64 uuid;

		get_random_bytes(&uuid, sizeof(u64));
		drbd_uuid_set(mdev, UI_BITMAP, uuid);
		drbd_send_sync_uuid(mdev, uuid);

		D_ASSERT(mdev->state.disk == D_UP_TO_DATE);
	}

	write_lock_irq(&global_state_lock);
	ns = mdev->state;

	ns.aftr_isp = !_drbd_may_sync_now(mdev);

	ns.conn = side;

	if (side == C_SYNC_TARGET)
		ns.disk = D_INCONSISTENT;
	else /* side == C_SYNC_SOURCE */
		ns.pdsk = D_INCONSISTENT;

	r = __drbd_set_state(mdev, ns, CS_VERBOSE, NULL);
	ns = mdev->state;

	if (ns.conn < C_CONNECTED)
		r = SS_UNKNOWN_ERROR;

	if (r == SS_SUCCESS) {
		unsigned long tw = drbd_bm_total_weight(mdev);
		unsigned long now = jiffies;
		int i;

		mdev->rs_failed    = 0;
		mdev->rs_paused    = 0;
		mdev->rs_same_csum = 0;
		mdev->rs_last_events = 0;
		mdev->rs_last_sect_ev = 0;
		mdev->rs_total     = tw;
		mdev->rs_start     = now;
		for (i = 0; i < DRBD_SYNC_MARKS; i++) {
			mdev->rs_mark_left[i] = tw;
			mdev->rs_mark_time[i] = now;
		}
		_drbd_pause_after(mdev);
	}
	write_unlock_irq(&global_state_lock);
	put_ldev(mdev);

	if (r == SS_SUCCESS) {
		dev_info(DEV, "Began resync as %s (will sync %lu KB [%lu bits set]).\n",
		     drbd_conn_str(ns.conn),
		     (unsigned long) mdev->rs_total << (BM_BLOCK_SHIFT-10),
		     (unsigned long) mdev->rs_total);

		if (mdev->agreed_pro_version < 95 && mdev->rs_total == 0) {
			/* This still has a race (about when exactly the peers
			 * detect connection loss) that can lead to a full sync
			 * on next handshake. In 8.3.9 we fixed this with explicit
			 * resync-finished notifications, but the fix
			 * introduces a protocol change.  Sleeping for some
			 * time longer than the ping interval + timeout on the
			 * SyncSource, to give the SyncTarget the chance to
			 * detect connection loss, then waiting for a ping
			 * response (implicit in drbd_resync_finished) reduces
			 * the race considerably, but does not solve it. */
			if (side == C_SYNC_SOURCE)
				schedule_timeout_interruptible(
					mdev->net_conf->ping_int * HZ +
					mdev->net_conf->ping_timeo*HZ/9);
			drbd_resync_finished(mdev);
		}

		atomic_set(&mdev->rs_sect_in, 0);
		atomic_set(&mdev->rs_sect_ev, 0);
		mdev->rs_in_flight = 0;
		mdev->rs_planed = 0;
		spin_lock(&mdev->peer_seq_lock);
		fifo_set(&mdev->rs_plan_s, 0);
		spin_unlock(&mdev->peer_seq_lock);
		/* ns.conn may already be != mdev->state.conn,
		 * we may have been paused in between, or become paused until
		 * the timer triggers.
		 * No matter, that is handled in resync_timer_fn() */
		if (ns.conn == C_SYNC_TARGET)
			mod_timer(&mdev->resync_timer, jiffies);

		drbd_md_sync(mdev);
	}
	drbd_state_unlock(mdev);
}

int drbd_worker(struct drbd_thread *thi)
{
	struct drbd_conf *mdev = thi->mdev;
	struct drbd_work *w = NULL;
	LIST_HEAD(work_list);
	int intr = 0, i;

	sprintf(current->comm, "drbd%d_worker", mdev_to_minor(mdev));

	while (get_t_state(thi) == Running) {
		drbd_thread_current_set_cpu(mdev);

		if (down_trylock(&mdev->data.work.s)) {
			mutex_lock(&mdev->data.mutex);
			if (mdev->data.socket && !mdev->net_conf->no_cork)
				drbd_tcp_uncork(mdev->data.socket);
			mutex_unlock(&mdev->data.mutex);

			intr = down_interruptible(&mdev->data.work.s);

			mutex_lock(&mdev->data.mutex);
			if (mdev->data.socket  && !mdev->net_conf->no_cork)
				drbd_tcp_cork(mdev->data.socket);
			mutex_unlock(&mdev->data.mutex);
		}

		if (intr) {
			D_ASSERT(intr == -EINTR);
			flush_signals(current);
			ERR_IF (get_t_state(thi) == Running)
				continue;
			break;
		}

		if (get_t_state(thi) != Running)
			break;
		/* With this break, we have done a down() but not consumed
		   the entry from the list. The cleanup code takes care of
		   this...   */

		w = NULL;
		spin_lock_irq(&mdev->data.work.q_lock);
		ERR_IF(list_empty(&mdev->data.work.q)) {
			/* something terribly wrong in our logic.
			 * we were able to down() the semaphore,
			 * but the list is empty... doh.
			 *
			 * what is the best thing to do now?
			 * try again from scratch, restarting the receiver,
			 * asender, whatnot? could break even more ugly,
			 * e.g. when we are primary, but no good local data.
			 *
			 * I'll try to get away just starting over this loop.
			 */
			spin_unlock_irq(&mdev->data.work.q_lock);
			continue;
		}
		w = list_entry(mdev->data.work.q.next, struct drbd_work, list);
		list_del_init(&w->list);
		spin_unlock_irq(&mdev->data.work.q_lock);

		if (!w->cb(mdev, w, mdev->state.conn < C_CONNECTED)) {
			/* dev_warn(DEV, "worker: a callback failed! \n"); */
			if (mdev->state.conn >= C_CONNECTED)
				drbd_force_state(mdev,
						NS(conn, C_NETWORK_FAILURE));
		}
	}
	D_ASSERT(test_bit(DEVICE_DYING, &mdev->flags));
	D_ASSERT(test_bit(CONFIG_PENDING, &mdev->flags));

	spin_lock_irq(&mdev->data.work.q_lock);
	i = 0;
	while (!list_empty(&mdev->data.work.q)) {
		list_splice_init(&mdev->data.work.q, &work_list);
		spin_unlock_irq(&mdev->data.work.q_lock);

		while (!list_empty(&work_list)) {
			w = list_entry(work_list.next, struct drbd_work, list);
			list_del_init(&w->list);
			w->cb(mdev, w, 1);
			i++; /* dead debugging code */
		}

		spin_lock_irq(&mdev->data.work.q_lock);
	}
	sema_init(&mdev->data.work.s, 0);
	/* DANGEROUS race: if someone did queue his work within the spinlock,
	 * but up() ed outside the spinlock, we could get an up() on the
	 * semaphore without corresponding list entry.
	 * So don't do that.
	 */
	spin_unlock_irq(&mdev->data.work.q_lock);

	D_ASSERT(mdev->state.disk == D_DISKLESS && mdev->state.conn == C_STANDALONE);
	/* _drbd_set_state only uses stop_nowait.
	 * wait here for the Exiting receiver. */
	drbd_thread_stop(&mdev->receiver);
	drbd_mdev_cleanup(mdev);

	dev_info(DEV, "worker terminated\n");

	clear_bit(DEVICE_DYING, &mdev->flags);
	clear_bit(CONFIG_PENDING, &mdev->flags);
	wake_up(&mdev->state_wait);

	return 0;
}<|MERGE_RESOLUTION|>--- conflicted
+++ resolved
@@ -423,8 +423,6 @@
 		drbd_queue_work(&mdev->data.work, &mdev->resync_work);
 }
 
-<<<<<<< HEAD
-=======
 static void fifo_set(struct fifo_buffer *fb, int value)
 {
 	int i;
@@ -508,7 +506,6 @@
 	return req_sect;
 }
 
->>>>>>> 45f53cc9
 int w_make_resync_request(struct drbd_conf *mdev,
 		struct drbd_work *w, int cancel)
 {
@@ -554,10 +551,6 @@
 		mdev->agreed_pro_version < 94 ? queue_max_segment_size(mdev->rq_queue) :
 		mdev->agreed_pro_version < 95 ?	DRBD_MAX_SIZE_H80_PACKET : DRBD_MAX_SEGMENT_SIZE;
 
-<<<<<<< HEAD
-	number = SLEEP_TIME * mdev->sync_conf.rate  / ((BM_BLOCK_SIZE / 1024) * HZ);
-	pe = atomic_read(&mdev->rs_pending_cnt);
-=======
 	if (mdev->rs_plan_s.size) { /* mdev->sync_conf.c_plan_ahead */
 		number = drbd_rs_controller(mdev) >> (BM_BLOCK_SHIFT - 9);
 		mdev->c_sync_rate = number * HZ * (BM_BLOCK_SIZE / 1024) / SLEEP_TIME;
@@ -573,7 +566,6 @@
 	 * and would be confused otherwise. */
 	if (drbd_rs_should_slow_down(mdev))
 		goto requeue;
->>>>>>> 45f53cc9
 
 	mutex_lock(&mdev->data.mutex);
 	if (mdev->data.socket)
