--- conflicted
+++ resolved
@@ -1447,7 +1447,6 @@
 	atomic_add(data_size >> 9, &mdev->rs_sect_ev);
 	if (drbd_submit_ee(mdev, e, WRITE, DRBD_FAULT_RS_WR) == 0)
 		return TRUE;
-<<<<<<< HEAD
 
 	/* drbd_submit_ee currently fails for one reason only:
 	 * not being able to allocate enough bios.
@@ -1456,16 +1455,6 @@
 	list_del(&e->w.list);
 	spin_unlock_irq(&mdev->req_lock);
 
-=======
-
-	/* drbd_submit_ee currently fails for one reason only:
-	 * not being able to allocate enough bios.
-	 * Is dropping the connection going to help? */
-	spin_lock_irq(&mdev->req_lock);
-	list_del(&e->w.list);
-	spin_unlock_irq(&mdev->req_lock);
-
->>>>>>> 3cbea436
 	drbd_free_ee(mdev, e);
 fail:
 	put_ldev(mdev);
@@ -3638,17 +3627,6 @@
 		}
 
 		shs = drbd_cmd_handler[cmd].pkt_size - sizeof(union p_header);
-<<<<<<< HEAD
-		rv = drbd_recv(mdev, &header->h80.payload, shs);
-		if (unlikely(rv != shs)) {
-			dev_err(DEV, "short read while reading sub header: rv=%d\n", rv);
-			goto err_out;
-		}
-
-		if (packet_size - shs > 0 && !drbd_cmd_handler[cmd].expect_payload) {
-			dev_err(DEV, "No payload expected %s l:%d\n", cmdname(cmd), packet_size);
-			goto err_out;
-=======
 		if (packet_size - shs > 0 && !drbd_cmd_handler[cmd].expect_payload) {
 			dev_err(DEV, "No payload expected %s l:%d\n", cmdname(cmd), packet_size);
 			goto err_out;
@@ -3660,7 +3638,6 @@
 				dev_err(DEV, "short read while reading sub header: rv=%d\n", rv);
 				goto err_out;
 			}
->>>>>>> 3cbea436
 		}
 
 		rv = drbd_cmd_handler[cmd].function(mdev, cmd, packet_size - shs);
