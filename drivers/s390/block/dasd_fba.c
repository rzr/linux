/*
 * File...........: linux/drivers/s390/block/dasd_fba.c
 * Author(s)......: Holger Smolinski <Holger.Smolinski@de.ibm.com>
 * Bugreports.to..: <Linux390@de.ibm.com>
 * Copyright IBM Corp. 1999, 2009
 */

#define KMSG_COMPONENT "dasd-fba"

#include <linux/stddef.h>
#include <linux/kernel.h>
#include <asm/debug.h>

#include <linux/slab.h>
#include <linux/hdreg.h>	/* HDIO_GETGEO			    */
#include <linux/bio.h>
#include <linux/module.h>
#include <linux/init.h>

#include <asm/idals.h>
#include <asm/ebcdic.h>
#include <asm/io.h>
#include <asm/ccwdev.h>

#include "dasd_int.h"
#include "dasd_fba.h"

#ifdef PRINTK_HEADER
#undef PRINTK_HEADER
#endif				/* PRINTK_HEADER */
#define PRINTK_HEADER "dasd(fba):"

#define DASD_FBA_CCW_WRITE 0x41
#define DASD_FBA_CCW_READ 0x42
#define DASD_FBA_CCW_LOCATE 0x43
#define DASD_FBA_CCW_DEFINE_EXTENT 0x63

MODULE_LICENSE("GPL");

static struct dasd_discipline dasd_fba_discipline;

struct dasd_fba_private {
	struct dasd_fba_characteristics rdc_data;
};

static struct ccw_device_id dasd_fba_ids[] = {
	{ CCW_DEVICE_DEVTYPE (0x6310, 0, 0x9336, 0), .driver_info = 0x1},
	{ CCW_DEVICE_DEVTYPE (0x3880, 0, 0x3370, 0), .driver_info = 0x2},
	{ /* end of list */ },
};

MODULE_DEVICE_TABLE(ccw, dasd_fba_ids);

static struct ccw_driver dasd_fba_driver; /* see below */
static int
dasd_fba_probe(struct ccw_device *cdev)
{
	return dasd_generic_probe(cdev, &dasd_fba_discipline);
}

static int
dasd_fba_set_online(struct ccw_device *cdev)
{
	return dasd_generic_set_online(cdev, &dasd_fba_discipline);
}

static struct ccw_driver dasd_fba_driver = {
	.name        = "dasd-fba",
	.owner       = THIS_MODULE,
	.ids         = dasd_fba_ids,
	.probe       = dasd_fba_probe,
	.remove      = dasd_generic_remove,
	.set_offline = dasd_generic_set_offline,
	.set_online  = dasd_fba_set_online,
	.notify      = dasd_generic_notify,
	.path_event  = dasd_generic_path_event,
	.freeze      = dasd_generic_pm_freeze,
	.thaw	     = dasd_generic_restore_device,
	.restore     = dasd_generic_restore_device,
};

static void
define_extent(struct ccw1 * ccw, struct DE_fba_data *data, int rw,
	      int blksize, int beg, int nr)
{
	ccw->cmd_code = DASD_FBA_CCW_DEFINE_EXTENT;
	ccw->flags = 0;
	ccw->count = 16;
	ccw->cda = (__u32) __pa(data);
	memset(data, 0, sizeof (struct DE_fba_data));
	if (rw == WRITE)
		(data->mask).perm = 0x0;
	else if (rw == READ)
		(data->mask).perm = 0x1;
	else
		data->mask.perm = 0x2;
	data->blk_size = blksize;
	data->ext_loc = beg;
	data->ext_end = nr - 1;
}

static void
locate_record(struct ccw1 * ccw, struct LO_fba_data *data, int rw,
	      int block_nr, int block_ct)
{
	ccw->cmd_code = DASD_FBA_CCW_LOCATE;
	ccw->flags = 0;
	ccw->count = 8;
	ccw->cda = (__u32) __pa(data);
	memset(data, 0, sizeof (struct LO_fba_data));
	if (rw == WRITE)
		data->operation.cmd = 0x5;
	else if (rw == READ)
		data->operation.cmd = 0x6;
	else
		data->operation.cmd = 0x8;
	data->blk_nr = block_nr;
	data->blk_ct = block_ct;
}

static int
dasd_fba_check_characteristics(struct dasd_device *device)
{
	struct dasd_block *block;
	struct dasd_fba_private *private;
	struct ccw_device *cdev = device->cdev;
	int rc;
	int readonly;

	private = (struct dasd_fba_private *) device->private;
	if (!private) {
		private = kzalloc(sizeof(*private), GFP_KERNEL | GFP_DMA);
		if (!private) {
			dev_warn(&device->cdev->dev,
				 "Allocating memory for private DASD "
				 "data failed\n");
			return -ENOMEM;
		}
		device->private = (void *) private;
	} else {
		memset(private, 0, sizeof(*private));
	}
	block = dasd_alloc_block();
	if (IS_ERR(block)) {
		DBF_EVENT_DEVID(DBF_WARNING, cdev, "%s", "could not allocate "
				"dasd block structure");
		device->private = NULL;
		kfree(private);
		return PTR_ERR(block);
	}
	device->block = block;
	block->base = device;

	/* Read Device Characteristics */
	rc = dasd_generic_read_dev_chars(device, DASD_FBA_MAGIC,
					 &private->rdc_data, 32);
	if (rc) {
		DBF_EVENT_DEVID(DBF_WARNING, cdev, "Read device "
				"characteristics returned error %d", rc);
		device->block = NULL;
		dasd_free_block(block);
		device->private = NULL;
		kfree(private);
		return rc;
	}

	device->default_expires = DASD_EXPIRES;
<<<<<<< HEAD
=======
	device->path_data.opm = LPM_ANYPATH;
>>>>>>> 3cbea436

	readonly = dasd_device_is_ro(device);
	if (readonly)
		set_bit(DASD_FLAG_DEVICE_RO, &device->flags);

	dev_info(&device->cdev->dev,
		 "New FBA DASD %04X/%02X (CU %04X/%02X) with %d MB "
		 "and %d B/blk%s\n",
		 cdev->id.dev_type,
		 cdev->id.dev_model,
		 cdev->id.cu_type,
		 cdev->id.cu_model,
		 ((private->rdc_data.blk_bdsa *
		   (private->rdc_data.blk_size >> 9)) >> 11),
		 private->rdc_data.blk_size,
		 readonly ? ", read-only device" : "");
	return 0;
}

static int dasd_fba_do_analysis(struct dasd_block *block)
{
	struct dasd_fba_private *private;
	int sb, rc;

	private = (struct dasd_fba_private *) block->base->private;
	rc = dasd_check_blocksize(private->rdc_data.blk_size);
	if (rc) {
		DBF_DEV_EVENT(DBF_WARNING, block->base, "unknown blocksize %d",
			    private->rdc_data.blk_size);
		return rc;
	}
	block->blocks = private->rdc_data.blk_bdsa;
	block->bp_block = private->rdc_data.blk_size;
	block->s2b_shift = 0;	/* bits to shift 512 to get a block */
	for (sb = 512; sb < private->rdc_data.blk_size; sb = sb << 1)
		block->s2b_shift++;
	return 0;
}

static int dasd_fba_fill_geometry(struct dasd_block *block,
				  struct hd_geometry *geo)
{
	if (dasd_check_blocksize(block->bp_block) != 0)
		return -EINVAL;
	geo->cylinders = (block->blocks << block->s2b_shift) >> 10;
	geo->heads = 16;
	geo->sectors = 128 >> block->s2b_shift;
	return 0;
}

static dasd_erp_fn_t
dasd_fba_erp_action(struct dasd_ccw_req * cqr)
{
	return dasd_default_erp_action;
}

static dasd_erp_fn_t
dasd_fba_erp_postaction(struct dasd_ccw_req * cqr)
{
	if (cqr->function == dasd_default_erp_action)
		return dasd_default_erp_postaction;

	DBF_DEV_EVENT(DBF_WARNING, cqr->startdev, "unknown ERP action %p",
		    cqr->function);
	return NULL;
}

static void dasd_fba_check_for_device_change(struct dasd_device *device,
					     struct dasd_ccw_req *cqr,
					     struct irb *irb)
{
	char mask;

	/* first of all check for state change pending interrupt */
	mask = DEV_STAT_ATTENTION | DEV_STAT_DEV_END | DEV_STAT_UNIT_EXCEP;
	if ((irb->scsw.cmd.dstat & mask) == mask)
		dasd_generic_handle_state_change(device);
};

static struct dasd_ccw_req *dasd_fba_build_cp(struct dasd_device * memdev,
					      struct dasd_block *block,
					      struct request *req)
{
	struct dasd_fba_private *private;
	unsigned long *idaws;
	struct LO_fba_data *LO_data;
	struct dasd_ccw_req *cqr;
	struct ccw1 *ccw;
	struct req_iterator iter;
	struct bio_vec *bv;
	char *dst;
	int count, cidaw, cplength, datasize;
	sector_t recid, first_rec, last_rec;
	unsigned int blksize, off;
	unsigned char cmd;

	private = (struct dasd_fba_private *) block->base->private;
	if (rq_data_dir(req) == READ) {
		cmd = DASD_FBA_CCW_READ;
	} else if (rq_data_dir(req) == WRITE) {
		cmd = DASD_FBA_CCW_WRITE;
	} else
		return ERR_PTR(-EINVAL);
	blksize = block->bp_block;
	/* Calculate record id of first and last block. */
	first_rec = blk_rq_pos(req) >> block->s2b_shift;
	last_rec =
		(blk_rq_pos(req) + blk_rq_sectors(req) - 1) >> block->s2b_shift;
	/* Check struct bio and count the number of blocks for the request. */
	count = 0;
	cidaw = 0;
	rq_for_each_segment(bv, req, iter) {
		if (bv->bv_len & (blksize - 1))
			/* Fba can only do full blocks. */
			return ERR_PTR(-EINVAL);
		count += bv->bv_len >> (block->s2b_shift + 9);
#if defined(CONFIG_64BIT)
		if (idal_is_needed (page_address(bv->bv_page), bv->bv_len))
			cidaw += bv->bv_len / blksize;
#endif
	}
	/* Paranoia. */
	if (count != last_rec - first_rec + 1)
		return ERR_PTR(-EINVAL);
	/* 1x define extent + 1x locate record + number of blocks */
	cplength = 2 + count;
	/* 1x define extent + 1x locate record */
	datasize = sizeof(struct DE_fba_data) + sizeof(struct LO_fba_data) +
		cidaw * sizeof(unsigned long);
	/*
	 * Find out number of additional locate record ccws if the device
	 * can't do data chaining.
	 */
	if (private->rdc_data.mode.bits.data_chain == 0) {
		cplength += count - 1;
		datasize += (count - 1)*sizeof(struct LO_fba_data);
	}
	/* Allocate the ccw request. */
	cqr = dasd_smalloc_request(DASD_FBA_MAGIC, cplength, datasize, memdev);
	if (IS_ERR(cqr))
		return cqr;
	ccw = cqr->cpaddr;
	/* First ccw is define extent. */
	define_extent(ccw++, cqr->data, rq_data_dir(req),
		      block->bp_block, blk_rq_pos(req), blk_rq_sectors(req));
	/* Build locate_record + read/write ccws. */
	idaws = (unsigned long *) (cqr->data + sizeof(struct DE_fba_data));
	LO_data = (struct LO_fba_data *) (idaws + cidaw);
	/* Locate record for all blocks for smart devices. */
	if (private->rdc_data.mode.bits.data_chain != 0) {
		ccw[-1].flags |= CCW_FLAG_CC;
		locate_record(ccw++, LO_data++, rq_data_dir(req), 0, count);
	}
	recid = first_rec;
	rq_for_each_segment(bv, req, iter) {
		dst = page_address(bv->bv_page) + bv->bv_offset;
		if (dasd_page_cache) {
			char *copy = kmem_cache_alloc(dasd_page_cache,
						      GFP_DMA | __GFP_NOWARN);
			if (copy && rq_data_dir(req) == WRITE)
				memcpy(copy + bv->bv_offset, dst, bv->bv_len);
			if (copy)
				dst = copy + bv->bv_offset;
		}
		for (off = 0; off < bv->bv_len; off += blksize) {
			/* Locate record for stupid devices. */
			if (private->rdc_data.mode.bits.data_chain == 0) {
				ccw[-1].flags |= CCW_FLAG_CC;
				locate_record(ccw, LO_data++,
					      rq_data_dir(req),
					      recid - first_rec, 1);
				ccw->flags = CCW_FLAG_CC;
				ccw++;
			} else {
				if (recid > first_rec)
					ccw[-1].flags |= CCW_FLAG_DC;
				else
					ccw[-1].flags |= CCW_FLAG_CC;
			}
			ccw->cmd_code = cmd;
			ccw->count = block->bp_block;
			if (idal_is_needed(dst, blksize)) {
				ccw->cda = (__u32)(addr_t) idaws;
				ccw->flags = CCW_FLAG_IDA;
				idaws = idal_create_words(idaws, dst, blksize);
			} else {
				ccw->cda = (__u32)(addr_t) dst;
				ccw->flags = 0;
			}
			ccw++;
			dst += blksize;
			recid++;
		}
	}
	if (blk_noretry_request(req) ||
	    block->base->features & DASD_FEATURE_FAILFAST)
		set_bit(DASD_CQR_FLAGS_FAILFAST, &cqr->flags);
	cqr->startdev = memdev;
	cqr->memdev = memdev;
	cqr->block = block;
	cqr->expires = memdev->default_expires * HZ;	/* default 5 minutes */
	cqr->retries = 32;
	cqr->buildclk = get_clock();
	cqr->status = DASD_CQR_FILLED;
	return cqr;
}

static int
dasd_fba_free_cp(struct dasd_ccw_req *cqr, struct request *req)
{
	struct dasd_fba_private *private;
	struct ccw1 *ccw;
	struct req_iterator iter;
	struct bio_vec *bv;
	char *dst, *cda;
	unsigned int blksize, off;
	int status;

	if (!dasd_page_cache)
		goto out;
	private = (struct dasd_fba_private *) cqr->block->base->private;
	blksize = cqr->block->bp_block;
	ccw = cqr->cpaddr;
	/* Skip over define extent & locate record. */
	ccw++;
	if (private->rdc_data.mode.bits.data_chain != 0)
		ccw++;
	rq_for_each_segment(bv, req, iter) {
		dst = page_address(bv->bv_page) + bv->bv_offset;
		for (off = 0; off < bv->bv_len; off += blksize) {
			/* Skip locate record. */
			if (private->rdc_data.mode.bits.data_chain == 0)
				ccw++;
			if (dst) {
				if (ccw->flags & CCW_FLAG_IDA)
					cda = *((char **)((addr_t) ccw->cda));
				else
					cda = (char *)((addr_t) ccw->cda);
				if (dst != cda) {
					if (rq_data_dir(req) == READ)
						memcpy(dst, cda, bv->bv_len);
					kmem_cache_free(dasd_page_cache,
					    (void *)((addr_t)cda & PAGE_MASK));
				}
				dst = NULL;
			}
			ccw++;
		}
	}
out:
	status = cqr->status == DASD_CQR_DONE;
	dasd_sfree_request(cqr, cqr->memdev);
	return status;
}

static void dasd_fba_handle_terminated_request(struct dasd_ccw_req *cqr)
{
	cqr->status = DASD_CQR_FILLED;
};

static int
dasd_fba_fill_info(struct dasd_device * device,
		   struct dasd_information2_t * info)
{
	info->label_block = 1;
	info->FBA_layout = 1;
	info->format = DASD_FORMAT_LDL;
	info->characteristics_size = sizeof(struct dasd_fba_characteristics);
	memcpy(info->characteristics,
	       &((struct dasd_fba_private *) device->private)->rdc_data,
	       sizeof (struct dasd_fba_characteristics));
	info->confdata_size = 0;
	return 0;
}

static void
dasd_fba_dump_sense_dbf(struct dasd_device *device, struct irb *irb,
			char *reason)
{
	u64 *sense;

	sense = (u64 *) dasd_get_sense(irb);
	if (sense) {
		DBF_DEV_EVENT(DBF_EMERG, device,
			      "%s: %s %02x%02x%02x %016llx %016llx %016llx "
			      "%016llx", reason,
			      scsw_is_tm(&irb->scsw) ? "t" : "c",
			      scsw_cc(&irb->scsw), scsw_cstat(&irb->scsw),
			      scsw_dstat(&irb->scsw), sense[0], sense[1],
			      sense[2], sense[3]);
	} else {
		DBF_DEV_EVENT(DBF_EMERG, device, "%s",
			      "SORRY - NO VALID SENSE AVAILABLE\n");
	}
}


static void
dasd_fba_dump_sense(struct dasd_device *device, struct dasd_ccw_req * req,
		    struct irb *irb)
{
	char *page;
	struct ccw1 *act, *end, *last;
	int len, sl, sct, count;

	page = (char *) get_zeroed_page(GFP_ATOMIC);
	if (page == NULL) {
		DBF_DEV_EVENT(DBF_WARNING, device, "%s",
			    "No memory to dump sense data");
		return;
	}
	len = sprintf(page, KERN_ERR PRINTK_HEADER
		      " I/O status report for device %s:\n",
		      dev_name(&device->cdev->dev));
	len += sprintf(page + len, KERN_ERR PRINTK_HEADER
		       " in req: %p CS: 0x%02X DS: 0x%02X\n", req,
		       irb->scsw.cmd.cstat, irb->scsw.cmd.dstat);
	len += sprintf(page + len, KERN_ERR PRINTK_HEADER
		       " device %s: Failing CCW: %p\n",
		       dev_name(&device->cdev->dev),
		       (void *) (addr_t) irb->scsw.cmd.cpa);
	if (irb->esw.esw0.erw.cons) {
		for (sl = 0; sl < 4; sl++) {
			len += sprintf(page + len, KERN_ERR PRINTK_HEADER
				       " Sense(hex) %2d-%2d:",
				       (8 * sl), ((8 * sl) + 7));

			for (sct = 0; sct < 8; sct++) {
				len += sprintf(page + len, " %02x",
					       irb->ecw[8 * sl + sct]);
			}
			len += sprintf(page + len, "\n");
		}
	} else {
	        len += sprintf(page + len, KERN_ERR PRINTK_HEADER
			       " SORRY - NO VALID SENSE AVAILABLE\n");
	}
	printk(KERN_ERR "%s", page);

	/* dump the Channel Program */
	/* print first CCWs (maximum 8) */
	act = req->cpaddr;
        for (last = act; last->flags & (CCW_FLAG_CC | CCW_FLAG_DC); last++);
	end = min(act + 8, last);
	len = sprintf(page, KERN_ERR PRINTK_HEADER
		      " Related CP in req: %p\n", req);
	while (act <= end) {
		len += sprintf(page + len, KERN_ERR PRINTK_HEADER
			       " CCW %p: %08X %08X DAT:",
			       act, ((int *) act)[0], ((int *) act)[1]);
		for (count = 0; count < 32 && count < act->count;
		     count += sizeof(int))
			len += sprintf(page + len, " %08X",
				       ((int *) (addr_t) act->cda)
				       [(count>>2)]);
		len += sprintf(page + len, "\n");
		act++;
	}
	printk(KERN_ERR "%s", page);


	/* print failing CCW area */
	len = 0;
	if (act <  ((struct ccw1 *)(addr_t) irb->scsw.cmd.cpa) - 2) {
		act = ((struct ccw1 *)(addr_t) irb->scsw.cmd.cpa) - 2;
		len += sprintf(page + len, KERN_ERR PRINTK_HEADER "......\n");
	}
	end = min((struct ccw1 *)(addr_t) irb->scsw.cmd.cpa + 2, last);
	while (act <= end) {
		len += sprintf(page + len, KERN_ERR PRINTK_HEADER
			       " CCW %p: %08X %08X DAT:",
			       act, ((int *) act)[0], ((int *) act)[1]);
		for (count = 0; count < 32 && count < act->count;
		     count += sizeof(int))
			len += sprintf(page + len, " %08X",
				       ((int *) (addr_t) act->cda)
				       [(count>>2)]);
		len += sprintf(page + len, "\n");
		act++;
	}

	/* print last CCWs */
	if (act <  last - 2) {
		act = last - 2;
		len += sprintf(page + len, KERN_ERR PRINTK_HEADER "......\n");
	}
	while (act <= last) {
		len += sprintf(page + len, KERN_ERR PRINTK_HEADER
			       " CCW %p: %08X %08X DAT:",
			       act, ((int *) act)[0], ((int *) act)[1]);
		for (count = 0; count < 32 && count < act->count;
		     count += sizeof(int))
			len += sprintf(page + len, " %08X",
				       ((int *) (addr_t) act->cda)
				       [(count>>2)]);
		len += sprintf(page + len, "\n");
		act++;
	}
	if (len > 0)
		printk(KERN_ERR "%s", page);
	free_page((unsigned long) page);
}

/*
 * max_blocks is dependent on the amount of storage that is available
 * in the static io buffer for each device. Currently each device has
 * 8192 bytes (=2 pages). For 64 bit one dasd_mchunkt_t structure has
 * 24 bytes, the struct dasd_ccw_req has 136 bytes and each block can use
 * up to 16 bytes (8 for the ccw and 8 for the idal pointer). In
 * addition we have one define extent ccw + 16 bytes of data and a
 * locate record ccw for each block (stupid devices!) + 16 bytes of data.
 * That makes:
 * (8192 - 24 - 136 - 8 - 16) / 40 = 200.2 blocks at maximum.
 * We want to fit two into the available memory so that we can immediately
 * start the next request if one finishes off. That makes 100.1 blocks
 * for one request. Give a little safety and the result is 96.
 */
static struct dasd_discipline dasd_fba_discipline = {
	.owner = THIS_MODULE,
	.name = "FBA ",
	.ebcname = "FBA ",
	.max_blocks = 96,
	.check_device = dasd_fba_check_characteristics,
	.do_analysis = dasd_fba_do_analysis,
	.verify_path = dasd_generic_verify_path,
	.fill_geometry = dasd_fba_fill_geometry,
	.start_IO = dasd_start_IO,
	.term_IO = dasd_term_IO,
	.handle_terminated_request = dasd_fba_handle_terminated_request,
	.erp_action = dasd_fba_erp_action,
	.erp_postaction = dasd_fba_erp_postaction,
	.check_for_device_change = dasd_fba_check_for_device_change,
	.build_cp = dasd_fba_build_cp,
	.free_cp = dasd_fba_free_cp,
	.dump_sense = dasd_fba_dump_sense,
	.dump_sense_dbf = dasd_fba_dump_sense_dbf,
	.fill_info = dasd_fba_fill_info,
};

static int __init
dasd_fba_init(void)
{
	int ret;

	ASCEBC(dasd_fba_discipline.ebcname, 4);
	ret = ccw_driver_register(&dasd_fba_driver);
	if (!ret)
		wait_for_device_probe();

	return ret;
}

static void __exit
dasd_fba_cleanup(void)
{
	ccw_driver_unregister(&dasd_fba_driver);
}

module_init(dasd_fba_init);
module_exit(dasd_fba_cleanup);<|MERGE_RESOLUTION|>--- conflicted
+++ resolved
@@ -165,10 +165,7 @@
 	}
 
 	device->default_expires = DASD_EXPIRES;
-<<<<<<< HEAD
-=======
 	device->path_data.opm = LPM_ANYPATH;
->>>>>>> 3cbea436
 
 	readonly = dasd_device_is_ro(device);
 	if (readonly)
