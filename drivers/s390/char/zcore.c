--- conflicted
+++ resolved
@@ -638,15 +638,7 @@
 		rc = memcpy_hsa_kernel(ipl_block, ipib_info.ipib, PAGE_SIZE);
 	else
 		rc = memcpy_real(ipl_block, (void *) ipib_info.ipib, PAGE_SIZE);
-<<<<<<< HEAD
-	if (rc) {
-		free_page((unsigned long) ipl_block);
-		return rc;
-	}
-	if (csum_partial(ipl_block, ipl_block->hdr.len, 0) !=
-=======
 	if (rc || csum_partial(ipl_block, ipl_block->hdr.len, 0) !=
->>>>>>> 9fe17b5d
 	    ipib_info.checksum) {
 		TRACE("Checksum does not match\n");
 		free_page((unsigned long) ipl_block);
