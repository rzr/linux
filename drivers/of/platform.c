/*
 *    Copyright (C) 2006 Benjamin Herrenschmidt, IBM Corp.
 *			 <benh@kernel.crashing.org>
 *    and		 Arnd Bergmann, IBM Corp.
 *    Merged from powerpc/kernel/of_platform.c and
 *    sparc{,64}/kernel/of_device.c by Stephen Rothwell
 *
 *  This program is free software; you can redistribute it and/or
 *  modify it under the terms of the GNU General Public License
 *  as published by the Free Software Foundation; either version
 *  2 of the License, or (at your option) any later version.
 *
 */
#include <linux/errno.h>
#include <linux/module.h>
#include <linux/device.h>
#include <linux/dma-mapping.h>
#include <linux/slab.h>
#include <linux/of_address.h>
#include <linux/of_device.h>
#include <linux/of_irq.h>
#include <linux/of_platform.h>
#include <linux/platform_device.h>

static int of_dev_node_match(struct device *dev, void *data)
{
	return dev->of_node == data;
}

/**
 * of_find_device_by_node - Find the platform_device associated with a node
 * @np: Pointer to device tree node
 *
 * Returns platform_device pointer, or NULL if not found
 */
struct platform_device *of_find_device_by_node(struct device_node *np)
{
	struct device *dev;

	dev = bus_find_device(&platform_bus_type, NULL, np, of_dev_node_match);
	return dev ? to_platform_device(dev) : NULL;
}
EXPORT_SYMBOL(of_find_device_by_node);

#if defined(CONFIG_PPC_DCR)
#include <asm/dcr.h>
#endif

#if !defined(CONFIG_SPARC)
/*
 * The following routines scan a subtree and registers a device for
 * each applicable node.
 *
 * Note: sparc doesn't use these routines because it has a different
 * mechanism for creating devices from device tree nodes.
 */

/**
 * of_device_make_bus_id - Use the device node data to assign a unique name
 * @dev: pointer to device structure that is linked to a device tree node
 *
 * This routine will first try using either the dcr-reg or the reg property
 * value to derive a unique name.  As a last resort it will use the node
 * name followed by a unique number.
 */
void of_device_make_bus_id(struct device *dev)
{
	static atomic_t bus_no_reg_magic;
	struct device_node *node = dev->of_node;
	const u32 *reg;
	u64 addr;
	int magic;

#ifdef CONFIG_PPC_DCR
	/*
	 * If it's a DCR based device, use 'd' for native DCRs
	 * and 'D' for MMIO DCRs.
	 */
	reg = of_get_property(node, "dcr-reg", NULL);
	if (reg) {
#ifdef CONFIG_PPC_DCR_NATIVE
		dev_set_name(dev, "d%x.%s", *reg, node->name);
#else /* CONFIG_PPC_DCR_NATIVE */
		u64 addr = of_translate_dcr_address(node, *reg, NULL);
		if (addr != OF_BAD_ADDR) {
			dev_set_name(dev, "D%llx.%s",
				     (unsigned long long)addr, node->name);
			return;
		}
#endif /* !CONFIG_PPC_DCR_NATIVE */
	}
#endif /* CONFIG_PPC_DCR */

	/*
	 * For MMIO, get the physical address
	 */
	reg = of_get_property(node, "reg", NULL);
	if (reg) {
		addr = of_translate_address(node, reg);
		if (addr != OF_BAD_ADDR) {
			dev_set_name(dev, "%llx.%s",
				     (unsigned long long)addr, node->name);
			return;
		}
	}

	/*
	 * No BusID, use the node name and add a globally incremented
	 * counter (and pray...)
	 */
	magic = atomic_add_return(1, &bus_no_reg_magic);
	dev_set_name(dev, "%s.%d", node->name, magic - 1);
}

/**
 * of_device_alloc - Allocate and initialize an of_device
 * @np: device node to assign to device
 * @bus_id: Name to assign to the device.  May be null to use default name.
 * @parent: Parent device.
 */
struct platform_device *of_device_alloc(struct device_node *np,
				  const char *bus_id,
				  struct device *parent)
{
	struct platform_device *dev;
	int rc, i, num_reg = 0, num_irq;
	struct resource *res, temp_res;

	dev = platform_device_alloc("", -1);
	if (!dev)
		return NULL;

	/* count the io and irq resources */
	while (of_address_to_resource(np, num_reg, &temp_res) == 0)
		num_reg++;
	num_irq = of_irq_count(np);

	/* Populate the resource table */
	if (num_irq || num_reg) {
		res = kzalloc(sizeof(*res) * (num_irq + num_reg), GFP_KERNEL);
		if (!res) {
			platform_device_put(dev);
			return NULL;
		}

		dev->num_resources = num_reg + num_irq;
		dev->resource = res;
		for (i = 0; i < num_reg; i++, res++) {
			rc = of_address_to_resource(np, i, res);
			WARN_ON(rc);
		}
		WARN_ON(of_irq_to_resource_table(np, res, num_irq) != num_irq);
	}

	dev->dev.of_node = of_node_get(np);
#if defined(CONFIG_PPC) || defined(CONFIG_MICROBLAZE)
	dev->dev.dma_mask = &dev->archdata.dma_mask;
#endif
	dev->dev.parent = parent;

	if (bus_id)
		dev_set_name(&dev->dev, "%s", bus_id);
	else
		of_device_make_bus_id(&dev->dev);

	return dev;
}
EXPORT_SYMBOL(of_device_alloc);

/**
 * of_platform_device_create - Alloc, initialize and register an of_device
 * @np: pointer to node to create device for
 * @bus_id: name to assign device
 * @parent: Linux device model parent device.
 *
 * Returns pointer to created platform device, or NULL if a device was not
 * registered.  Unavailable devices will not get registered.
 */
struct platform_device *of_platform_device_create(struct device_node *np,
					    const char *bus_id,
					    struct device *parent)
{
	struct platform_device *dev;

	if (!of_device_is_available(np))
		return NULL;

	dev = of_device_alloc(np, bus_id, parent);
	if (!dev)
		return NULL;

#if defined(CONFIG_PPC) || defined(CONFIG_MICROBLAZE)
	dev->archdata.dma_mask = 0xffffffffUL;
#endif
	dev->dev.coherent_dma_mask = DMA_BIT_MASK(32);
	dev->dev.bus = &platform_bus_type;

	/* We do not fill the DMA ops for platform devices by default.
	 * This is currently the responsibility of the platform code
	 * to do such, possibly using a device notifier
	 */

	if (of_device_add(dev) != 0) {
		platform_device_put(dev);
		return NULL;
	}

	return dev;
}
EXPORT_SYMBOL(of_platform_device_create);

/**
 * of_platform_bus_create() - Create a device for a node and its children.
 * @bus: device node of the bus to instantiate
 * @matches: match table for bus nodes
 * disallow recursive creation of child buses
 * @parent: parent for new device, or NULL for top level.
 *
 * Creates a platform_device for the provided device_node, and optionally
 * recursively create devices for all the child nodes.
 */
static int of_platform_bus_create(struct device_node *bus,
				  const struct of_device_id *matches,
				  struct device *parent)
{
	struct device_node *child;
	struct platform_device *dev;
	int rc = 0;

	dev = of_platform_device_create(bus, NULL, parent);
	if (!dev || !of_match_node(matches, bus))
		return 0;

	for_each_child_of_node(bus, child) {
		pr_debug("   create child: %s\n", child->full_name);
<<<<<<< HEAD
		dev = of_platform_device_create(child, NULL, parent);
		if (dev == NULL)
			continue;

		if (!of_match_node(matches, child))
			continue;
		if (rc == 0) {
			pr_debug("   and sub busses\n");
			rc = of_platform_bus_create(child, matches, &dev->dev);
		}
=======
		rc = of_platform_bus_create(child, matches, &dev->dev);
>>>>>>> 105e53f8
		if (rc) {
			of_node_put(child);
			break;
		}
	}
	return rc;
}

/**
 * of_platform_bus_probe() - Probe the device-tree for platform buses
 * @root: parent of the first level to probe or NULL for the root of the tree
 * @matches: match table for bus nodes
 * @parent: parent to hook devices from, NULL for toplevel
 *
 * Note that children of the provided root are not instantiated as devices
 * unless the specified root itself matches the bus list and is not NULL.
 */
int of_platform_bus_probe(struct device_node *root,
			  const struct of_device_id *matches,
			  struct device *parent)
{
	struct device_node *child;
	int rc = 0;

	root = root ? of_node_get(root) : of_find_node_by_path("/");
	if (!root)
		return -EINVAL;

	pr_debug("of_platform_bus_probe()\n");
	pr_debug(" starting at: %s\n", root->full_name);

	/* Do a self check of bus type, if there's a match, create children */
	if (of_match_node(matches, root)) {
<<<<<<< HEAD
		pr_debug(" root match, create all sub devices\n");
		dev = of_platform_device_create(root, NULL, parent);
		if (dev == NULL)
			goto bail;

		pr_debug(" create all sub busses\n");
		rc = of_platform_bus_create(root, matches, &dev->dev);
		goto bail;
	}
	for_each_child_of_node(root, child) {
		if (!of_match_node(matches, child))
			continue;

		pr_debug("  match: %s\n", child->full_name);
		dev = of_platform_device_create(child, NULL, parent);
		if (dev == NULL)
			continue;

		rc = of_platform_bus_create(child, matches, &dev->dev);
		if (rc) {
			of_node_put(child);
=======
		rc = of_platform_bus_create(root, matches, parent);
	} else for_each_child_of_node(root, child) {
		if (!of_match_node(matches, child))
			continue;
		rc = of_platform_bus_create(child, matches, parent);
		if (rc)
>>>>>>> 105e53f8
			break;
	}

	of_node_put(root);
	return rc;
}
EXPORT_SYMBOL(of_platform_bus_probe);
#endif /* !CONFIG_SPARC */<|MERGE_RESOLUTION|>--- conflicted
+++ resolved
@@ -233,20 +233,7 @@
 
 	for_each_child_of_node(bus, child) {
 		pr_debug("   create child: %s\n", child->full_name);
-<<<<<<< HEAD
-		dev = of_platform_device_create(child, NULL, parent);
-		if (dev == NULL)
-			continue;
-
-		if (!of_match_node(matches, child))
-			continue;
-		if (rc == 0) {
-			pr_debug("   and sub busses\n");
-			rc = of_platform_bus_create(child, matches, &dev->dev);
-		}
-=======
 		rc = of_platform_bus_create(child, matches, &dev->dev);
->>>>>>> 105e53f8
 		if (rc) {
 			of_node_put(child);
 			break;
@@ -280,36 +267,12 @@
 
 	/* Do a self check of bus type, if there's a match, create children */
 	if (of_match_node(matches, root)) {
-<<<<<<< HEAD
-		pr_debug(" root match, create all sub devices\n");
-		dev = of_platform_device_create(root, NULL, parent);
-		if (dev == NULL)
-			goto bail;
-
-		pr_debug(" create all sub busses\n");
-		rc = of_platform_bus_create(root, matches, &dev->dev);
-		goto bail;
-	}
-	for_each_child_of_node(root, child) {
-		if (!of_match_node(matches, child))
-			continue;
-
-		pr_debug("  match: %s\n", child->full_name);
-		dev = of_platform_device_create(child, NULL, parent);
-		if (dev == NULL)
-			continue;
-
-		rc = of_platform_bus_create(child, matches, &dev->dev);
-		if (rc) {
-			of_node_put(child);
-=======
 		rc = of_platform_bus_create(root, matches, parent);
 	} else for_each_child_of_node(root, child) {
 		if (!of_match_node(matches, child))
 			continue;
 		rc = of_platform_bus_create(child, matches, parent);
 		if (rc)
->>>>>>> 105e53f8
 			break;
 	}
 
