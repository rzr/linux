config DTC
	bool

config OF
	bool

<<<<<<< HEAD
menu "Flattened Device Tree and Open Firmware support"
=======
menu "Device Tree and Open Firmware support"
>>>>>>> 45f53cc9
	depends on OF

config PROC_DEVICETREE
	bool "Support for device tree in /proc"
	depends on PROC_FS && !SPARC
	help
	  This option adds a device-tree directory under /proc which contains
	  an image of the device tree that the kernel copies from Open
	  Firmware or other boot firmware. If unsure, say Y here.

config OF_FLATTREE
	bool
	select DTC

<<<<<<< HEAD
=======
config OF_PROMTREE
	bool

>>>>>>> 45f53cc9
config OF_DYNAMIC
	def_bool y
	depends on PPC_OF

config OF_ADDRESS
	def_bool y
	depends on !SPARC

config OF_IRQ
	def_bool y
	depends on !SPARC

config OF_DEVICE
	def_bool y

config OF_GPIO
	def_bool y
	depends on GPIOLIB && !SPARC
	help
	  OpenFirmware GPIO accessors

config OF_I2C
	def_tristate I2C
	depends on I2C && !SPARC
	help
	  OpenFirmware I2C accessors

config OF_SPI
	def_tristate SPI
	depends on SPI && !SPARC
	help
	  OpenFirmware SPI accessors

config OF_MDIO
	def_tristate PHYLIB
	depends on PHYLIB
	help
	  OpenFirmware MDIO bus (Ethernet PHY) accessors

endmenu # OF<|MERGE_RESOLUTION|>--- conflicted
+++ resolved
@@ -4,11 +4,7 @@
 config OF
 	bool
 
-<<<<<<< HEAD
-menu "Flattened Device Tree and Open Firmware support"
-=======
 menu "Device Tree and Open Firmware support"
->>>>>>> 45f53cc9
 	depends on OF
 
 config PROC_DEVICETREE
@@ -23,12 +19,9 @@
 	bool
 	select DTC
 
-<<<<<<< HEAD
-=======
 config OF_PROMTREE
 	bool
 
->>>>>>> 45f53cc9
 config OF_DYNAMIC
 	def_bool y
 	depends on PPC_OF
