--- conflicted
+++ resolved
@@ -137,10 +137,6 @@
 #ifdef CONFIG_ACPI_SLEEP
 static bool pnpacpi_can_wakeup(struct pnp_dev *dev)
 {
-<<<<<<< HEAD
-	struct acpi_device *acpi_dev = dev->data;
-	acpi_handle handle = acpi_dev->handle;
-=======
 	struct acpi_device *acpi_dev;
 	acpi_handle handle;
 
@@ -149,7 +145,6 @@
 		dev_dbg(&dev->dev, "ACPI device not found in %s!\n", __func__);
 		return false;
 	}
->>>>>>> 3cbea436
 
 	return acpi_bus_can_wakeup(handle);
 }
@@ -173,26 +168,6 @@
 			return error;
 	}
 
-<<<<<<< HEAD
-	if (device_can_wakeup(&dev->dev)) {
-		int rc = acpi_pm_device_sleep_wake(&dev->dev,
-				device_may_wakeup(&dev->dev));
-
-		if (rc)
-			return rc;
-	}
-	power_state = acpi_pm_device_sleep_state(&dev->dev, NULL);
-	if (power_state < 0)
-		power_state = (state.event == PM_EVENT_ON) ?
-				ACPI_STATE_D0 : ACPI_STATE_D3;
-
-	/* acpi_bus_set_power() often fails (keyboard port can't be
-	 * powered-down?), and in any case, our return value is ignored
-	 * by pnp_bus_suspend().  Hence we don't revert the wakeup
-	 * setting if the set_power fails.
-	 */
-	return acpi_bus_set_power(handle, power_state);
-=======
 	if (acpi_bus_power_manageable(handle)) {
 		int power_state = acpi_pm_device_sleep_state(&dev->dev, NULL);
 
@@ -210,7 +185,6 @@
 	}
 
 	return error;
->>>>>>> 3cbea436
 }
 
 static int pnpacpi_resume(struct pnp_dev *dev)
@@ -227,16 +201,10 @@
 	if (device_may_wakeup(&dev->dev))
 		acpi_pm_device_sleep_wake(&dev->dev, false);
 
-<<<<<<< HEAD
-	if (device_may_wakeup(&dev->dev))
-		acpi_pm_device_sleep_wake(&dev->dev, false);
-	return acpi_bus_set_power(handle, ACPI_STATE_D0);
-=======
 	if (acpi_bus_power_manageable(handle))
 		error = acpi_bus_set_power(handle, ACPI_STATE_D0);
 
 	return error;
->>>>>>> 3cbea436
 }
 #endif
 
@@ -253,11 +221,7 @@
 };
 EXPORT_SYMBOL(pnpacpi_protocol);
 
-<<<<<<< HEAD
-static char *pnpacpi_get_id(struct acpi_device *device)
-=======
 static char *__init pnpacpi_get_id(struct acpi_device *device)
->>>>>>> 3cbea436
 {
 	struct acpi_hardware_id *id;
 
