--- conflicted
+++ resolved
@@ -74,11 +74,7 @@
 
 config SWIOTLB_XEN
 	def_bool y
-<<<<<<< HEAD
-	depends on SWIOTLB
-=======
 	depends on PCI
 	select SWIOTLB
->>>>>>> 45f53cc9
 
 endmenu