/* oplib.h:  Describes the interface and available routines in the
 *           Linux Prom library.
 *
 * Copyright (C) 1995, 2007 David S. Miller (davem@davemloft.net)
 * Copyright (C) 1996 Jakub Jelinek (jj@sunsite.mff.cuni.cz)
 */

#ifndef __SPARC64_OPLIB_H
#define __SPARC64_OPLIB_H

#include <asm/openprom.h>

/* OBP version string. */
extern char prom_version[];

/* Root node of the prom device tree, this stays constant after
 * initialization is complete.
 */
extern phandle prom_root_node;

/* PROM stdout */
extern int prom_stdout;

/* /chosen node of the prom device tree, this stays constant after
 * initialization is complete.
 */
extern phandle prom_chosen_node;

/* Helper values and strings in arch/sparc64/kernel/head.S */
extern const char prom_peer_name[];
extern const char prom_compatible_name[];
extern const char prom_root_compatible[];
extern const char prom_cpu_compatible[];
extern const char prom_finddev_name[];
extern const char prom_chosen_path[];
extern const char prom_cpu_path[];
extern const char prom_getprop_name[];
extern const char prom_mmu_name[];
extern const char prom_callmethod_name[];
extern const char prom_translate_name[];
extern const char prom_map_name[];
extern const char prom_unmap_name[];
extern int prom_mmu_ihandle_cache;
extern unsigned int prom_boot_mapped_pc;
extern unsigned int prom_boot_mapping_mode;
extern unsigned long prom_boot_mapping_phys_high, prom_boot_mapping_phys_low;

struct linux_mlist_p1275 {
	struct linux_mlist_p1275 *theres_more;
	unsigned long start_adr;
	unsigned long num_bytes;
};

struct linux_mem_p1275 {
	struct linux_mlist_p1275 **p1275_totphys;
	struct linux_mlist_p1275 **p1275_prommap;
	struct linux_mlist_p1275 **p1275_available; /* What we can use */
};

/* The functions... */

/* You must call prom_init() before using any of the library services,
 * preferably as early as possible.  Pass it the romvec pointer.
 */
extern void prom_init(void *cif_handler, void *cif_stack);

/* Boot argument acquisition, returns the boot command line string. */
extern char *prom_getbootargs(void);

/* Miscellaneous routines, don't really fit in any category per se. */

/* Reboot the machine with the command line passed. */
extern void prom_reboot(const char *boot_command);

/* Evaluate the forth string passed. */
extern void prom_feval(const char *forth_string);

/* Enter the prom, with possibility of continuation with the 'go'
 * command in newer proms.
 */
extern void prom_cmdline(void);

/* Enter the prom, with no chance of continuation for the stand-alone
 * which calls this.
 */
extern void prom_halt(void) __attribute__ ((noreturn));

/* Halt and power-off the machine. */
extern void prom_halt_power_off(void) __attribute__ ((noreturn));

/* Acquire the IDPROM of the root node in the prom device tree.  This
 * gets passed a buffer where you would like it stuffed.  The return value
 * is the format type of this idprom or 0xff on error.
 */
extern unsigned char prom_get_idprom(char *idp_buffer, int idpbuf_size);

/* Write a buffer of characters to the console. */
extern void prom_console_write_buf(const char *buf, int len);

/* Prom's internal routines, don't use in kernel/boot code. */
extern void prom_printf(const char *fmt, ...);
extern void prom_write(const char *buf, unsigned int len);

/* Multiprocessor operations... */
#ifdef CONFIG_SMP
/* Start the CPU with the given device tree node at the passed program
 * counter with the given arg passed in via register %o0.
 */
extern void prom_startcpu(int cpunode, unsigned long pc, unsigned long arg);

/* Start the CPU with the given cpu ID at the passed program
 * counter with the given arg passed in via register %o0.
 */
extern void prom_startcpu_cpuid(int cpuid, unsigned long pc, unsigned long arg);

/* Stop the CPU with the given cpu ID.  */
extern void prom_stopcpu_cpuid(int cpuid);

/* Stop the current CPU. */
extern void prom_stopself(void);

/* Idle the current CPU. */
extern void prom_idleself(void);

/* Resume the CPU with the passed device tree node. */
extern void prom_resumecpu(int cpunode);
#endif

/* Power management interfaces. */

/* Put the current CPU to sleep. */
extern void prom_sleepself(void);

/* Put the entire system to sleep. */
extern int prom_sleepsystem(void);

/* Initiate a wakeup event. */
extern int prom_wakeupsystem(void);

/* MMU and memory related OBP interfaces. */

/* Get unique string identifying SIMM at given physical address. */
extern int prom_getunumber(int syndrome_code,
			   unsigned long phys_addr,
			   char *buf, int buflen);

/* Retain physical memory to the caller across soft resets. */
extern int prom_retain(const char *name, unsigned long size,
		       unsigned long align, unsigned long *paddr);

/* Load explicit I/D TLB entries into the calling processor. */
extern long prom_itlb_load(unsigned long index,
			   unsigned long tte_data,
			   unsigned long vaddr);

extern long prom_dtlb_load(unsigned long index,
			   unsigned long tte_data,
			   unsigned long vaddr);

/* Map/Unmap client program address ranges.  First the format of
 * the mapping mode argument.
 */
#define PROM_MAP_WRITE	0x0001 /* Writable */
#define PROM_MAP_READ	0x0002 /* Readable - sw */
#define PROM_MAP_EXEC	0x0004 /* Executable - sw */
#define PROM_MAP_LOCKED	0x0010 /* Locked, use i/dtlb load calls for this instead */
#define PROM_MAP_CACHED	0x0020 /* Cacheable in both L1 and L2 caches */
#define PROM_MAP_SE	0x0040 /* Side-Effects */
#define PROM_MAP_GLOB	0x0080 /* Global */
#define PROM_MAP_IE	0x0100 /* Invert-Endianness */
#define PROM_MAP_DEFAULT (PROM_MAP_WRITE | PROM_MAP_READ | PROM_MAP_EXEC | PROM_MAP_CACHED)

extern int prom_map(int mode, unsigned long size,
		    unsigned long vaddr, unsigned long paddr);
extern void prom_unmap(unsigned long size, unsigned long vaddr);


/* PROM device tree traversal functions... */

/* Get the child node of the given node, or zero if no child exists. */
extern phandle prom_getchild(phandle parent_node);

/* Get the next sibling node of the given node, or zero if no further
 * siblings exist.
 */
extern phandle prom_getsibling(phandle node);

/* Get the length, at the passed node, of the given property type.
 * Returns -1 on error (ie. no such property at this node).
 */
extern int prom_getproplen(phandle thisnode, const char *property);

/* Fetch the requested property using the given buffer.  Returns
 * the number of bytes the prom put into your buffer or -1 on error.
 */
extern int prom_getproperty(phandle thisnode, const char *property,
			    char *prop_buffer, int propbuf_size);

/* Acquire an integer property. */
extern int prom_getint(phandle node, const char *property);

/* Acquire an integer property, with a default value. */
extern int prom_getintdefault(phandle node, const char *property, int defval);

/* Acquire a boolean property, 0=FALSE 1=TRUE. */
extern int prom_getbool(phandle node, const char *prop);

/* Acquire a string property, null string on error. */
extern void prom_getstring(phandle node, const char *prop, char *buf,
			   int bufsize);

/* Does the passed node have the given "name"? YES=1 NO=0 */
extern int prom_nodematch(phandle thisnode, const char *name);

/* Search all siblings starting at the passed node for "name" matching
 * the given string.  Returns the node on success, zero on failure.
 */
extern phandle prom_searchsiblings(phandle node_start, const char *name);

/* Return the first property type, as a string, for the given node.
 * Returns a null string on error. Buffer should be at least 32B long.
 */
extern char *prom_firstprop(phandle node, char *buffer);

/* Returns the next property after the passed property for the given
 * node.  Returns null string on failure. Buffer should be at least 32B long.
 */
extern char *prom_nextprop(phandle node, const char *prev_property, char *buf);

/* Returns 1 if the specified node has given property. */
extern int prom_node_has_property(phandle node, const char *property);

/* Returns phandle of the path specified */
extern phandle prom_finddevice(const char *name);

/* Set the indicated property at the given node with the passed value.
 * Returns the number of bytes of your value that the prom took.
 */
extern int prom_setprop(phandle node, const char *prop_name, char *prop_value,
			int value_size);

<<<<<<< HEAD
extern phandle prom_pathtoinode(const char *path);
extern phandle prom_inst2pkg(int);
extern int prom_service_exists(const char *service_name);
=======
extern phandle prom_inst2pkg(int);
>>>>>>> 3cbea436
extern void prom_sun4v_guest_soft_state(void);

extern int prom_ihandle2path(int handle, char *buffer, int bufsize);

/* Client interface level routines. */
extern void p1275_cmd_direct(unsigned long *);

#endif /* !(__SPARC64_OPLIB_H) */<|MERGE_RESOLUTION|>--- conflicted
+++ resolved
@@ -239,13 +239,7 @@
 extern int prom_setprop(phandle node, const char *prop_name, char *prop_value,
 			int value_size);
 
-<<<<<<< HEAD
-extern phandle prom_pathtoinode(const char *path);
 extern phandle prom_inst2pkg(int);
-extern int prom_service_exists(const char *service_name);
-=======
-extern phandle prom_inst2pkg(int);
->>>>>>> 3cbea436
 extern void prom_sun4v_guest_soft_state(void);
 
 extern int prom_ihandle2path(int handle, char *buffer, int bufsize);
