#ifndef _ASM_SPARC_IOCTLS_H
#define _ASM_SPARC_IOCTLS_H

#include <asm/ioctl.h>

/* Big T */
#define TCGETA		_IOR('T', 1, struct termio)
#define TCSETA		_IOW('T', 2, struct termio)
#define TCSETAW		_IOW('T', 3, struct termio)
#define TCSETAF		_IOW('T', 4, struct termio)
#define TCSBRK		_IO('T', 5)
#define TCXONC		_IO('T', 6)
#define TCFLSH		_IO('T', 7)
#define TCGETS		_IOR('T', 8, struct termios)
#define TCSETS		_IOW('T', 9, struct termios)
#define TCSETSW		_IOW('T', 10, struct termios)
#define TCSETSF		_IOW('T', 11, struct termios)
#define TCGETS2		_IOR('T', 12, struct termios2)
#define TCSETS2		_IOW('T', 13, struct termios2)
#define TCSETSW2	_IOW('T', 14, struct termios2)
#define TCSETSF2	_IOW('T', 15, struct termios2)
#define TIOCGDEV	_IOR('T',0x32, unsigned int) /* Get primary device node of /dev/console */
<<<<<<< HEAD
=======
#define TIOCVHANGUP	_IO('T', 0x37)
>>>>>>> 105e53f8

/* Note that all the ioctls that are not available in Linux have a 
 * double underscore on the front to: a) avoid some programs to
 * think we support some ioctls under Linux (autoconfiguration stuff)
 */
/* Little t */
#define TIOCGETD	_IOR('t', 0, int)
#define TIOCSETD	_IOW('t', 1, int)
#define __TIOCHPCL        _IO('t', 2) /* SunOS Specific */
#define __TIOCMODG        _IOR('t', 3, int) /* SunOS Specific */
#define __TIOCMODS        _IOW('t', 4, int) /* SunOS Specific */
#define __TIOCGETP        _IOR('t', 8, struct sgttyb) /* SunOS Specific */
#define __TIOCSETP        _IOW('t', 9, struct sgttyb) /* SunOS Specific */
#define __TIOCSETN        _IOW('t', 10, struct sgttyb) /* SunOS Specific */
#define TIOCEXCL	_IO('t', 13)
#define TIOCNXCL	_IO('t', 14)
#define __TIOCFLUSH       _IOW('t', 16, int) /* SunOS Specific */
#define __TIOCSETC        _IOW('t', 17, struct tchars) /* SunOS Specific */
#define __TIOCGETC        _IOR('t', 18, struct tchars) /* SunOS Specific */
#define __TIOCTCNTL       _IOW('t', 32, int) /* SunOS Specific */
#define __TIOCSIGNAL      _IOW('t', 33, int) /* SunOS Specific */
#define __TIOCSETX        _IOW('t', 34, int) /* SunOS Specific */
#define __TIOCGETX        _IOR('t', 35, int) /* SunOS Specific */
#define TIOCCONS	_IO('t', 36)
#define TIOCGSOFTCAR	_IOR('t', 100, int)
#define TIOCSSOFTCAR	_IOW('t', 101, int)
#define __TIOCUCNTL       _IOW('t', 102, int) /* SunOS Specific */
#define TIOCSWINSZ	_IOW('t', 103, struct winsize)
#define TIOCGWINSZ	_IOR('t', 104, struct winsize)
#define __TIOCREMOTE      _IOW('t', 105, int) /* SunOS Specific */
#define TIOCMGET	_IOR('t', 106, int)
#define TIOCMBIC	_IOW('t', 107, int)
#define TIOCMBIS	_IOW('t', 108, int)
#define TIOCMSET	_IOW('t', 109, int)
#define TIOCSTART       _IO('t', 110)
#define TIOCSTOP        _IO('t', 111)
#define TIOCPKT		_IOW('t', 112, int)
#define TIOCNOTTY	_IO('t', 113)
#define TIOCSTI		_IOW('t', 114, char)
#define TIOCOUTQ	_IOR('t', 115, int)
#define __TIOCGLTC        _IOR('t', 116, struct ltchars) /* SunOS Specific */
#define __TIOCSLTC        _IOW('t', 117, struct ltchars) /* SunOS Specific */
/* 118 is the non-posix setpgrp tty ioctl */
/* 119 is the non-posix getpgrp tty ioctl */
#define __TIOCCDTR        _IO('t', 120) /* SunOS Specific */
#define __TIOCSDTR        _IO('t', 121) /* SunOS Specific */
#define TIOCCBRK        _IO('t', 122)
#define TIOCSBRK        _IO('t', 123)
#define __TIOCLGET        _IOW('t', 124, int) /* SunOS Specific */
#define __TIOCLSET        _IOW('t', 125, int) /* SunOS Specific */
#define __TIOCLBIC        _IOW('t', 126, int) /* SunOS Specific */
#define __TIOCLBIS        _IOW('t', 127, int) /* SunOS Specific */
#define __TIOCISPACE      _IOR('t', 128, int) /* SunOS Specific */
#define __TIOCISIZE       _IOR('t', 129, int) /* SunOS Specific */
#define TIOCSPGRP	_IOW('t', 130, int)
#define TIOCGPGRP	_IOR('t', 131, int)
#define TIOCSCTTY	_IO('t', 132)
#define TIOCGSID	_IOR('t', 133, int)
/* Get minor device of a pty master's FD -- Solaris equiv is ISPTM */
#define TIOCGPTN	_IOR('t', 134, unsigned int) /* Get Pty Number */
#define TIOCSPTLCK	_IOW('t', 135, int) /* Lock/unlock PTY */
#define TIOCSIG		_IOW('t', 136, int) /* Generate signal on Pty slave */

/* Little f */
#define FIOCLEX		_IO('f', 1)
#define FIONCLEX	_IO('f', 2)
#define FIOASYNC	_IOW('f', 125, int)
#define FIONBIO		_IOW('f', 126, int)
#define FIONREAD	_IOR('f', 127, int)
#define TIOCINQ		FIONREAD
#define FIOQSIZE	_IOR('f', 128, loff_t)

/* SCARY Rutgers local SunOS kernel hackery, perhaps I will support it
 * someday.  This is completely bogus, I know...
 */
#define __TCGETSTAT       _IO('T', 200) /* Rutgers specific */
#define __TCSETSTAT       _IO('T', 201) /* Rutgers specific */

/* Linux specific, no SunOS equivalent. */
#define TIOCLINUX	0x541C
#define TIOCGSERIAL	0x541E
#define TIOCSSERIAL	0x541F
#define TCSBRKP		0x5425
#define TIOCSERCONFIG	0x5453
#define TIOCSERGWILD	0x5454
#define TIOCSERSWILD	0x5455
#define TIOCGLCKTRMIOS	0x5456
#define TIOCSLCKTRMIOS	0x5457
#define TIOCSERGSTRUCT	0x5458 /* For debugging only */
#define TIOCSERGETLSR   0x5459 /* Get line status register */
#define TIOCSERGETMULTI 0x545A /* Get multiport config  */
#define TIOCSERSETMULTI 0x545B /* Set multiport config */
#define TIOCMIWAIT	0x545C /* Wait for change on serial input line(s) */
#define TIOCGICOUNT	0x545D /* Read serial port inline interrupt counts */

/* Kernel definitions */
#ifdef __KERNEL__
#define TIOCGETC __TIOCGETC
#define TIOCGETP __TIOCGETP
#define TIOCGLTC __TIOCGLTC
#define TIOCSLTC __TIOCSLTC
#define TIOCSETP __TIOCSETP
#define TIOCSETN __TIOCSETN
#define TIOCSETC __TIOCSETC
#endif

/* Used for packet mode */
#define TIOCPKT_DATA		 0
#define TIOCPKT_FLUSHREAD	 1
#define TIOCPKT_FLUSHWRITE	 2
#define TIOCPKT_STOP		 4
#define TIOCPKT_START		 8
#define TIOCPKT_NOSTOP		16
#define TIOCPKT_DOSTOP		32
#define TIOCPKT_IOCTL		64

#endif /* !(_ASM_SPARC_IOCTLS_H) */<|MERGE_RESOLUTION|>--- conflicted
+++ resolved
@@ -20,10 +20,7 @@
 #define TCSETSW2	_IOW('T', 14, struct termios2)
 #define TCSETSF2	_IOW('T', 15, struct termios2)
 #define TIOCGDEV	_IOR('T',0x32, unsigned int) /* Get primary device node of /dev/console */
-<<<<<<< HEAD
-=======
 #define TIOCVHANGUP	_IO('T', 0x37)
->>>>>>> 105e53f8
 
 /* Note that all the ioctls that are not available in Linux have a 
  * double underscore on the front to: a) avoid some programs to
