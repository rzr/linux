--- conflicted
+++ resolved
@@ -56,10 +56,7 @@
 	select HAVE_IDE
 	select HAVE_GENERIC_HARDIRQS
 	select GENERIC_HARDIRQS_NO_DEPRECATED
-<<<<<<< HEAD
-=======
 	select GENERIC_IRQ_SHOW
->>>>>>> 0ce790e7
 
 config HZ
 	int
