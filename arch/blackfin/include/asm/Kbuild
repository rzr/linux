--- conflicted
+++ resolved
@@ -1,8 +1,5 @@
 include include/asm-generic/Kbuild.asm
 
 header-y += bfin_sport.h
-<<<<<<< HEAD
-=======
 header-y += cachectl.h
->>>>>>> 45f53cc9
 header-y += fixed_code.h