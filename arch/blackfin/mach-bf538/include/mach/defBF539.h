/*
 * Copyright 2008-2010 Analog Devices Inc.
 *
 * Licensed under the ADI BSD license or the GPL-2 (or later)
 */

#ifndef _DEF_BF539_H
#define _DEF_BF539_H

<<<<<<< HEAD
/* include all Core registers and bit definitions */
#include <asm/def_LPBlackfin.h>


/*********************************************************************************** */
/* System MMR Register Map */
/*********************************************************************************** */
/* Clock/Regulator Control (0xFFC00000 - 0xFFC000FF) */
#define	PLL_CTL			0xFFC00000	/* PLL Control register (16-bit) */
#define	PLL_DIV			0xFFC00004	/* PLL Divide Register (16-bit) */
#define	VR_CTL			0xFFC00008	/* Voltage Regulator Control Register (16-bit) */
#define	PLL_STAT		0xFFC0000C	/* PLL Status register (16-bit) */
#define	PLL_LOCKCNT		0xFFC00010	/* PLL Lock	Count register (16-bit) */
#define	CHIPID			0xFFC00014	/* Chip	ID Register */

/* CHIPID Masks */
#define CHIPID_VERSION         0xF0000000
#define CHIPID_FAMILY          0x0FFFF000
#define CHIPID_MANUFACTURE     0x00000FFE

/* System Interrupt Controller (0xFFC00100 - 0xFFC001FF) */
#define	SWRST			0xFFC00100  /* Software	Reset Register (16-bit) */
#define	SYSCR			0xFFC00104  /* System Configuration registe */
#define	SIC_RVECT		0xFFC00108
#define	SIC_IMASK0		0xFFC0010C  /* Interrupt Mask Register */
#define	SIC_IAR0		0xFFC00110  /* Interrupt Assignment Register 0 */
#define	SIC_IAR1		0xFFC00114  /* Interrupt Assignment Register 1 */
#define	SIC_IAR2		0xFFC00118  /* Interrupt Assignment Register 2 */
#define	SIC_IAR3			0xFFC0011C	/* Interrupt Assignment	Register 3 */
#define	SIC_ISR0			0xFFC00120  /* Interrupt Status	Register */
#define	SIC_IWR0			0xFFC00124  /* Interrupt Wakeup	Register */
#define	SIC_IMASK1			0xFFC00128	/* Interrupt Mask Register 1 */
#define	SIC_ISR1			0xFFC0012C	/* Interrupt Status Register 1 */
#define	SIC_IWR1			0xFFC00130	/* Interrupt Wakeup Register 1 */
#define	SIC_IAR4			0xFFC00134	/* Interrupt Assignment	Register 4 */
#define	SIC_IAR5			0xFFC00138	/* Interrupt Assignment	Register 5 */
#define	SIC_IAR6			0xFFC0013C	/* Interrupt Assignment	Register 6 */


/* Watchdog Timer (0xFFC00200 -	0xFFC002FF) */
#define	WDOG_CTL	0xFFC00200  /* Watchdog	Control	Register */
#define	WDOG_CNT	0xFFC00204  /* Watchdog	Count Register */
#define	WDOG_STAT	0xFFC00208  /* Watchdog	Status Register */


/* Real	Time Clock (0xFFC00300 - 0xFFC003FF) */
#define	RTC_STAT	0xFFC00300  /* RTC Status Register */
#define	RTC_ICTL	0xFFC00304  /* RTC Interrupt Control Register */
#define	RTC_ISTAT	0xFFC00308  /* RTC Interrupt Status Register */
#define	RTC_SWCNT	0xFFC0030C  /* RTC Stopwatch Count Register */
#define	RTC_ALARM	0xFFC00310  /* RTC Alarm Time Register */
#define	RTC_FAST	0xFFC00314  /* RTC Prescaler Enable Register */
#define	RTC_PREN		0xFFC00314  /* RTC Prescaler Enable Register (alternate	macro) */


/* UART0 Controller (0xFFC00400	- 0xFFC004FF) */
#define	UART0_THR	      0xFFC00400  /* Transmit Holding register */
#define	UART0_RBR	      0xFFC00400  /* Receive Buffer register */
#define	UART0_DLL	      0xFFC00400  /* Divisor Latch (Low-Byte) */
#define	UART0_IER	      0xFFC00404  /* Interrupt Enable Register */
#define	UART0_DLH	      0xFFC00404  /* Divisor Latch (High-Byte) */
#define	UART0_IIR	      0xFFC00408  /* Interrupt Identification Register */
#define	UART0_LCR	      0xFFC0040C  /* Line Control Register */
#define	UART0_MCR			 0xFFC00410  /*	Modem Control Register */
#define	UART0_LSR	      0xFFC00414  /* Line Status Register */
#define	UART0_SCR	      0xFFC0041C  /* SCR Scratch Register */
#define	UART0_GCTL		     0xFFC00424	 /* Global Control Register */


/* SPI0	Controller (0xFFC00500 - 0xFFC005FF) */

#define	SPI0_CTL			0xFFC00500  /* SPI0 Control Register */
#define	SPI0_FLG			0xFFC00504  /* SPI0 Flag register */
#define	SPI0_STAT			0xFFC00508  /* SPI0 Status register */
#define	SPI0_TDBR			0xFFC0050C  /* SPI0 Transmit Data Buffer Register */
#define	SPI0_RDBR			0xFFC00510  /* SPI0 Receive Data Buffer	Register */
#define	SPI0_BAUD			0xFFC00514  /* SPI0 Baud rate Register */
#define	SPI0_SHADOW			0xFFC00518  /* SPI0_RDBR Shadow	Register */
#define SPI0_REGBASE			SPI0_CTL


/* TIMER 0, 1, 2 Registers (0xFFC00600 - 0xFFC006FF) */
#define	TIMER0_CONFIG			0xFFC00600     /* Timer	0 Configuration	Register */
#define	TIMER0_COUNTER				0xFFC00604     /* Timer	0 Counter Register */
#define	TIMER0_PERIOD			0xFFC00608     /* Timer	0 Period Register */
#define	TIMER0_WIDTH			0xFFC0060C     /* Timer	0 Width	Register */

#define	TIMER1_CONFIG			0xFFC00610	/*  Timer 1 Configuration Register   */
#define	TIMER1_COUNTER			0xFFC00614	/*  Timer 1 Counter Register	     */
#define	TIMER1_PERIOD			0xFFC00618	/*  Timer 1 Period Register	     */
#define	TIMER1_WIDTH			0xFFC0061C	/*  Timer 1 Width Register	     */

#define	TIMER2_CONFIG			0xFFC00620	/* Timer 2 Configuration Register   */
#define	TIMER2_COUNTER			0xFFC00624	/* Timer 2 Counter Register	    */
#define	TIMER2_PERIOD			0xFFC00628	/* Timer 2 Period Register	    */
#define	TIMER2_WIDTH			0xFFC0062C	/* Timer 2 Width Register	    */

#define	TIMER_ENABLE				0xFFC00640	/* Timer Enable	Register */
#define	TIMER_DISABLE				0xFFC00644	/* Timer Disable Register */
#define	TIMER_STATUS				0xFFC00648	/* Timer Status	Register */


/* Programmable	Flags (0xFFC00700 - 0xFFC007FF) */
#define	FIO_FLAG_D				0xFFC00700  /* Flag Mask to directly specify state of pins */
#define	FIO_FLAG_C			0xFFC00704  /* Peripheral Interrupt Flag Register (clear) */
#define	FIO_FLAG_S			0xFFC00708  /* Peripheral Interrupt Flag Register (set) */
#define	FIO_FLAG_T					0xFFC0070C  /* Flag Mask to directly toggle state of pins */
#define	FIO_MASKA_D			0xFFC00710  /* Flag Mask Interrupt A Register (set directly) */
#define	FIO_MASKA_C			0xFFC00714  /* Flag Mask Interrupt A Register (clear) */
#define	FIO_MASKA_S			0xFFC00718  /* Flag Mask Interrupt A Register (set) */
#define	FIO_MASKA_T			0xFFC0071C  /* Flag Mask Interrupt A Register (toggle) */
#define	FIO_MASKB_D			0xFFC00720  /* Flag Mask Interrupt B Register (set directly) */
#define	FIO_MASKB_C			0xFFC00724  /* Flag Mask Interrupt B Register (clear) */
#define	FIO_MASKB_S			0xFFC00728  /* Flag Mask Interrupt B Register (set) */
#define	FIO_MASKB_T			0xFFC0072C  /* Flag Mask Interrupt B Register (toggle) */
#define	FIO_DIR				0xFFC00730  /* Peripheral Flag Direction Register */
#define	FIO_POLAR			0xFFC00734  /* Flag Source Polarity Register */
#define	FIO_EDGE			0xFFC00738  /* Flag Source Sensitivity Register */
#define	FIO_BOTH			0xFFC0073C  /* Flag Set	on BOTH	Edges Register */
#define	FIO_INEN					0xFFC00740  /* Flag Input Enable Register  */


/* SPORT0 Controller (0xFFC00800 - 0xFFC008FF) */
#define	SPORT0_TCR1				0xFFC00800  /* SPORT0 Transmit Configuration 1 Register */
#define	SPORT0_TCR2				0xFFC00804  /* SPORT0 Transmit Configuration 2 Register */
#define	SPORT0_TCLKDIV			0xFFC00808  /* SPORT0 Transmit Clock Divider */
#define	SPORT0_TFSDIV			0xFFC0080C  /* SPORT0 Transmit Frame Sync Divider */
#define	SPORT0_TX			0xFFC00810  /* SPORT0 TX Data Register */
#define	SPORT0_RX			0xFFC00818  /* SPORT0 RX Data Register */
#define	SPORT0_RCR1				0xFFC00820  /* SPORT0 Transmit Configuration 1 Register */
#define	SPORT0_RCR2				0xFFC00824  /* SPORT0 Transmit Configuration 2 Register */
#define	SPORT0_RCLKDIV			0xFFC00828  /* SPORT0 Receive Clock Divider */
#define	SPORT0_RFSDIV			0xFFC0082C  /* SPORT0 Receive Frame Sync Divider */
#define	SPORT0_STAT			0xFFC00830  /* SPORT0 Status Register */
#define	SPORT0_CHNL			0xFFC00834  /* SPORT0 Current Channel Register */
#define	SPORT0_MCMC1			0xFFC00838  /* SPORT0 Multi-Channel Configuration Register 1 */
#define	SPORT0_MCMC2			0xFFC0083C  /* SPORT0 Multi-Channel Configuration Register 2 */
#define	SPORT0_MTCS0			0xFFC00840  /* SPORT0 Multi-Channel Transmit Select Register 0 */
#define	SPORT0_MTCS1			0xFFC00844  /* SPORT0 Multi-Channel Transmit Select Register 1 */
#define	SPORT0_MTCS2			0xFFC00848  /* SPORT0 Multi-Channel Transmit Select Register 2 */
#define	SPORT0_MTCS3			0xFFC0084C  /* SPORT0 Multi-Channel Transmit Select Register 3 */
#define	SPORT0_MRCS0			0xFFC00850  /* SPORT0 Multi-Channel Receive Select Register 0 */
#define	SPORT0_MRCS1			0xFFC00854  /* SPORT0 Multi-Channel Receive Select Register 1 */
#define	SPORT0_MRCS2			0xFFC00858  /* SPORT0 Multi-Channel Receive Select Register 2 */
#define	SPORT0_MRCS3			0xFFC0085C  /* SPORT0 Multi-Channel Receive Select Register 3 */


/* SPORT1 Controller (0xFFC00900 - 0xFFC009FF) */
#define	SPORT1_TCR1				0xFFC00900  /* SPORT1 Transmit Configuration 1 Register */
#define	SPORT1_TCR2				0xFFC00904  /* SPORT1 Transmit Configuration 2 Register */
#define	SPORT1_TCLKDIV			0xFFC00908  /* SPORT1 Transmit Clock Divider */
#define	SPORT1_TFSDIV			0xFFC0090C  /* SPORT1 Transmit Frame Sync Divider */
#define	SPORT1_TX			0xFFC00910  /* SPORT1 TX Data Register */
#define	SPORT1_RX			0xFFC00918  /* SPORT1 RX Data Register */
#define	SPORT1_RCR1				0xFFC00920  /* SPORT1 Transmit Configuration 1 Register */
#define	SPORT1_RCR2				0xFFC00924  /* SPORT1 Transmit Configuration 2 Register */
#define	SPORT1_RCLKDIV			0xFFC00928  /* SPORT1 Receive Clock Divider */
#define	SPORT1_RFSDIV			0xFFC0092C  /* SPORT1 Receive Frame Sync Divider */
#define	SPORT1_STAT			0xFFC00930  /* SPORT1 Status Register */
#define	SPORT1_CHNL			0xFFC00934  /* SPORT1 Current Channel Register */
#define	SPORT1_MCMC1			0xFFC00938  /* SPORT1 Multi-Channel Configuration Register 1 */
#define	SPORT1_MCMC2			0xFFC0093C  /* SPORT1 Multi-Channel Configuration Register 2 */
#define	SPORT1_MTCS0			0xFFC00940  /* SPORT1 Multi-Channel Transmit Select Register 0 */
#define	SPORT1_MTCS1			0xFFC00944  /* SPORT1 Multi-Channel Transmit Select Register 1 */
#define	SPORT1_MTCS2			0xFFC00948  /* SPORT1 Multi-Channel Transmit Select Register 2 */
#define	SPORT1_MTCS3			0xFFC0094C  /* SPORT1 Multi-Channel Transmit Select Register 3 */
#define	SPORT1_MRCS0			0xFFC00950  /* SPORT1 Multi-Channel Receive Select Register 0 */
#define	SPORT1_MRCS1			0xFFC00954  /* SPORT1 Multi-Channel Receive Select Register 1 */
#define	SPORT1_MRCS2			0xFFC00958  /* SPORT1 Multi-Channel Receive Select Register 2 */
#define	SPORT1_MRCS3			0xFFC0095C  /* SPORT1 Multi-Channel Receive Select Register 3 */


/* External Bus	Interface Unit (0xFFC00A00 - 0xFFC00AFF) */
/* Asynchronous	Memory Controller  */
#define	EBIU_AMGCTL			0xFFC00A00  /* Asynchronous Memory Global Control Register */
#define	EBIU_AMBCTL0		0xFFC00A04  /* Asynchronous Memory Bank	Control	Register 0 */
#define	EBIU_AMBCTL1		0xFFC00A08  /* Asynchronous Memory Bank	Control	Register 1 */

/* SDRAM Controller */
#define	EBIU_SDGCTL			0xFFC00A10  /* SDRAM Global Control Register */
#define	EBIU_SDBCTL			0xFFC00A14  /* SDRAM Bank Control Register */
#define	EBIU_SDRRC			0xFFC00A18  /* SDRAM Refresh Rate Control Register */
#define	EBIU_SDSTAT			0xFFC00A1C  /* SDRAM Status Register */



/* DMA Controller 0 Traffic Control Registers (0xFFC00B00 - 0xFFC00BFF) */

#define	DMAC0_TC_PER			0xFFC00B0C	/* DMA Controller 0 Traffic Control Periods Register */
#define	DMAC0_TC_CNT			0xFFC00B10	/* DMA Controller 0 Traffic Control Current Counts Register */

/* Alternate deprecated	register names (below) provided	for backwards code compatibility */
#define	DMA0_TCPER			DMAC0_TC_PER
#define	DMA0_TCCNT			DMAC0_TC_CNT


/* DMA Controller 0 (0xFFC00C00	- 0xFFC00FFF)							 */

#define	DMA0_NEXT_DESC_PTR		0xFFC00C00	/* DMA Channel 0 Next Descriptor Pointer Register */
#define	DMA0_START_ADDR			0xFFC00C04	/* DMA Channel 0 Start Address Register */
#define	DMA0_CONFIG				0xFFC00C08	/* DMA Channel 0 Configuration Register */
#define	DMA0_X_COUNT			0xFFC00C10	/* DMA Channel 0 X Count Register */
#define	DMA0_X_MODIFY			0xFFC00C14	/* DMA Channel 0 X Modify Register */
#define	DMA0_Y_COUNT			0xFFC00C18	/* DMA Channel 0 Y Count Register */
#define	DMA0_Y_MODIFY			0xFFC00C1C	/* DMA Channel 0 Y Modify Register */
#define	DMA0_CURR_DESC_PTR		0xFFC00C20	/* DMA Channel 0 Current Descriptor Pointer Register */
#define	DMA0_CURR_ADDR			0xFFC00C24	/* DMA Channel 0 Current Address Register */
#define	DMA0_IRQ_STATUS			0xFFC00C28	/* DMA Channel 0 Interrupt/Status Register */
#define	DMA0_PERIPHERAL_MAP		0xFFC00C2C	/* DMA Channel 0 Peripheral Map	Register */
#define	DMA0_CURR_X_COUNT		0xFFC00C30	/* DMA Channel 0 Current X Count Register */
#define	DMA0_CURR_Y_COUNT		0xFFC00C38	/* DMA Channel 0 Current Y Count Register */

#define	DMA1_NEXT_DESC_PTR		0xFFC00C40	/* DMA Channel 1 Next Descriptor Pointer Register */
#define	DMA1_START_ADDR			0xFFC00C44	/* DMA Channel 1 Start Address Register */
#define	DMA1_CONFIG				0xFFC00C48	/* DMA Channel 1 Configuration Register */
#define	DMA1_X_COUNT			0xFFC00C50	/* DMA Channel 1 X Count Register */
#define	DMA1_X_MODIFY			0xFFC00C54	/* DMA Channel 1 X Modify Register */
#define	DMA1_Y_COUNT			0xFFC00C58	/* DMA Channel 1 Y Count Register */
#define	DMA1_Y_MODIFY			0xFFC00C5C	/* DMA Channel 1 Y Modify Register */
#define	DMA1_CURR_DESC_PTR		0xFFC00C60	/* DMA Channel 1 Current Descriptor Pointer Register */
#define	DMA1_CURR_ADDR			0xFFC00C64	/* DMA Channel 1 Current Address Register */
#define	DMA1_IRQ_STATUS			0xFFC00C68	/* DMA Channel 1 Interrupt/Status Register */
#define	DMA1_PERIPHERAL_MAP		0xFFC00C6C	/* DMA Channel 1 Peripheral Map	Register */
#define	DMA1_CURR_X_COUNT		0xFFC00C70	/* DMA Channel 1 Current X Count Register */
#define	DMA1_CURR_Y_COUNT		0xFFC00C78	/* DMA Channel 1 Current Y Count Register */

#define	DMA2_NEXT_DESC_PTR		0xFFC00C80	/* DMA Channel 2 Next Descriptor Pointer Register */
#define	DMA2_START_ADDR			0xFFC00C84	/* DMA Channel 2 Start Address Register */
#define	DMA2_CONFIG				0xFFC00C88	/* DMA Channel 2 Configuration Register */
#define	DMA2_X_COUNT			0xFFC00C90	/* DMA Channel 2 X Count Register */
#define	DMA2_X_MODIFY			0xFFC00C94	/* DMA Channel 2 X Modify Register */
#define	DMA2_Y_COUNT			0xFFC00C98	/* DMA Channel 2 Y Count Register */
#define	DMA2_Y_MODIFY			0xFFC00C9C	/* DMA Channel 2 Y Modify Register */
#define	DMA2_CURR_DESC_PTR		0xFFC00CA0	/* DMA Channel 2 Current Descriptor Pointer Register */
#define	DMA2_CURR_ADDR			0xFFC00CA4	/* DMA Channel 2 Current Address Register */
#define	DMA2_IRQ_STATUS			0xFFC00CA8	/* DMA Channel 2 Interrupt/Status Register */
#define	DMA2_PERIPHERAL_MAP		0xFFC00CAC	/* DMA Channel 2 Peripheral Map	Register */
#define	DMA2_CURR_X_COUNT		0xFFC00CB0	/* DMA Channel 2 Current X Count Register */
#define	DMA2_CURR_Y_COUNT		0xFFC00CB8	/* DMA Channel 2 Current Y Count Register */

#define	DMA3_NEXT_DESC_PTR		0xFFC00CC0	/* DMA Channel 3 Next Descriptor Pointer Register */
#define	DMA3_START_ADDR			0xFFC00CC4	/* DMA Channel 3 Start Address Register */
#define	DMA3_CONFIG				0xFFC00CC8	/* DMA Channel 3 Configuration Register */
#define	DMA3_X_COUNT			0xFFC00CD0	/* DMA Channel 3 X Count Register */
#define	DMA3_X_MODIFY			0xFFC00CD4	/* DMA Channel 3 X Modify Register */
#define	DMA3_Y_COUNT			0xFFC00CD8	/* DMA Channel 3 Y Count Register */
#define	DMA3_Y_MODIFY			0xFFC00CDC	/* DMA Channel 3 Y Modify Register */
#define	DMA3_CURR_DESC_PTR		0xFFC00CE0	/* DMA Channel 3 Current Descriptor Pointer Register */
#define	DMA3_CURR_ADDR			0xFFC00CE4	/* DMA Channel 3 Current Address Register */
#define	DMA3_IRQ_STATUS			0xFFC00CE8	/* DMA Channel 3 Interrupt/Status Register */
#define	DMA3_PERIPHERAL_MAP		0xFFC00CEC	/* DMA Channel 3 Peripheral Map	Register */
#define	DMA3_CURR_X_COUNT		0xFFC00CF0	/* DMA Channel 3 Current X Count Register */
#define	DMA3_CURR_Y_COUNT		0xFFC00CF8	/* DMA Channel 3 Current Y Count Register */

#define	DMA4_NEXT_DESC_PTR		0xFFC00D00	/* DMA Channel 4 Next Descriptor Pointer Register */
#define	DMA4_START_ADDR			0xFFC00D04	/* DMA Channel 4 Start Address Register */
#define	DMA4_CONFIG				0xFFC00D08	/* DMA Channel 4 Configuration Register */
#define	DMA4_X_COUNT			0xFFC00D10	/* DMA Channel 4 X Count Register */
#define	DMA4_X_MODIFY			0xFFC00D14	/* DMA Channel 4 X Modify Register */
#define	DMA4_Y_COUNT			0xFFC00D18	/* DMA Channel 4 Y Count Register */
#define	DMA4_Y_MODIFY			0xFFC00D1C	/* DMA Channel 4 Y Modify Register */
#define	DMA4_CURR_DESC_PTR		0xFFC00D20	/* DMA Channel 4 Current Descriptor Pointer Register */
#define	DMA4_CURR_ADDR			0xFFC00D24	/* DMA Channel 4 Current Address Register */
#define	DMA4_IRQ_STATUS			0xFFC00D28	/* DMA Channel 4 Interrupt/Status Register */
#define	DMA4_PERIPHERAL_MAP		0xFFC00D2C	/* DMA Channel 4 Peripheral Map	Register */
#define	DMA4_CURR_X_COUNT		0xFFC00D30	/* DMA Channel 4 Current X Count Register */
#define	DMA4_CURR_Y_COUNT		0xFFC00D38	/* DMA Channel 4 Current Y Count Register */

#define	DMA5_NEXT_DESC_PTR		0xFFC00D40	/* DMA Channel 5 Next Descriptor Pointer Register */
#define	DMA5_START_ADDR			0xFFC00D44	/* DMA Channel 5 Start Address Register */
#define	DMA5_CONFIG				0xFFC00D48	/* DMA Channel 5 Configuration Register */
#define	DMA5_X_COUNT			0xFFC00D50	/* DMA Channel 5 X Count Register */
#define	DMA5_X_MODIFY			0xFFC00D54	/* DMA Channel 5 X Modify Register */
#define	DMA5_Y_COUNT			0xFFC00D58	/* DMA Channel 5 Y Count Register */
#define	DMA5_Y_MODIFY			0xFFC00D5C	/* DMA Channel 5 Y Modify Register */
#define	DMA5_CURR_DESC_PTR		0xFFC00D60	/* DMA Channel 5 Current Descriptor Pointer Register */
#define	DMA5_CURR_ADDR			0xFFC00D64	/* DMA Channel 5 Current Address Register */
#define	DMA5_IRQ_STATUS			0xFFC00D68	/* DMA Channel 5 Interrupt/Status Register */
#define	DMA5_PERIPHERAL_MAP		0xFFC00D6C	/* DMA Channel 5 Peripheral Map	Register */
#define	DMA5_CURR_X_COUNT		0xFFC00D70	/* DMA Channel 5 Current X Count Register */
#define	DMA5_CURR_Y_COUNT		0xFFC00D78	/* DMA Channel 5 Current Y Count Register */

#define	DMA6_NEXT_DESC_PTR		0xFFC00D80	/* DMA Channel 6 Next Descriptor Pointer Register */
#define	DMA6_START_ADDR			0xFFC00D84	/* DMA Channel 6 Start Address Register */
#define	DMA6_CONFIG				0xFFC00D88	/* DMA Channel 6 Configuration Register */
#define	DMA6_X_COUNT			0xFFC00D90	/* DMA Channel 6 X Count Register */
#define	DMA6_X_MODIFY			0xFFC00D94	/* DMA Channel 6 X Modify Register */
#define	DMA6_Y_COUNT			0xFFC00D98	/* DMA Channel 6 Y Count Register */
#define	DMA6_Y_MODIFY			0xFFC00D9C	/* DMA Channel 6 Y Modify Register */
#define	DMA6_CURR_DESC_PTR		0xFFC00DA0	/* DMA Channel 6 Current Descriptor Pointer Register */
#define	DMA6_CURR_ADDR			0xFFC00DA4	/* DMA Channel 6 Current Address Register */
#define	DMA6_IRQ_STATUS			0xFFC00DA8	/* DMA Channel 6 Interrupt/Status Register */
#define	DMA6_PERIPHERAL_MAP		0xFFC00DAC	/* DMA Channel 6 Peripheral Map	Register */
#define	DMA6_CURR_X_COUNT		0xFFC00DB0	/* DMA Channel 6 Current X Count Register */
#define	DMA6_CURR_Y_COUNT		0xFFC00DB8	/* DMA Channel 6 Current Y Count Register */

#define	DMA7_NEXT_DESC_PTR		0xFFC00DC0	/* DMA Channel 7 Next Descriptor Pointer Register */
#define	DMA7_START_ADDR			0xFFC00DC4	/* DMA Channel 7 Start Address Register */
#define	DMA7_CONFIG				0xFFC00DC8	/* DMA Channel 7 Configuration Register */
#define	DMA7_X_COUNT			0xFFC00DD0	/* DMA Channel 7 X Count Register */
#define	DMA7_X_MODIFY			0xFFC00DD4	/* DMA Channel 7 X Modify Register */
#define	DMA7_Y_COUNT			0xFFC00DD8	/* DMA Channel 7 Y Count Register */
#define	DMA7_Y_MODIFY			0xFFC00DDC	/* DMA Channel 7 Y Modify Register */
#define	DMA7_CURR_DESC_PTR		0xFFC00DE0	/* DMA Channel 7 Current Descriptor Pointer Register */
#define	DMA7_CURR_ADDR			0xFFC00DE4	/* DMA Channel 7 Current Address Register */
#define	DMA7_IRQ_STATUS			0xFFC00DE8	/* DMA Channel 7 Interrupt/Status Register */
#define	DMA7_PERIPHERAL_MAP		0xFFC00DEC	/* DMA Channel 7 Peripheral Map	Register */
#define	DMA7_CURR_X_COUNT		0xFFC00DF0	/* DMA Channel 7 Current X Count Register */
#define	DMA7_CURR_Y_COUNT		0xFFC00DF8	/* DMA Channel 7 Current Y Count Register */

#define	MDMA0_D0_NEXT_DESC_PTR	0xFFC00E00	/* MemDMA0 Stream 0 Destination	Next Descriptor	Pointer	Register */
#define	MDMA0_D0_START_ADDR		0xFFC00E04	/* MemDMA0 Stream 0 Destination	Start Address Register */
#define	MDMA0_D0_CONFIG			0xFFC00E08	/* MemDMA0 Stream 0 Destination	Configuration Register */
#define	MDMA0_D0_X_COUNT		0xFFC00E10	/* MemDMA0 Stream 0 Destination	X Count	Register */
#define	MDMA0_D0_X_MODIFY		0xFFC00E14	/* MemDMA0 Stream 0 Destination	X Modify Register */
#define	MDMA0_D0_Y_COUNT		0xFFC00E18	/* MemDMA0 Stream 0 Destination	Y Count	Register */
#define	MDMA0_D0_Y_MODIFY		0xFFC00E1C	/* MemDMA0 Stream 0 Destination	Y Modify Register */
#define	MDMA0_D0_CURR_DESC_PTR	0xFFC00E20	/* MemDMA0 Stream 0 Destination	Current	Descriptor Pointer Register */
#define	MDMA0_D0_CURR_ADDR		0xFFC00E24	/* MemDMA0 Stream 0 Destination	Current	Address	Register */
#define	MDMA0_D0_IRQ_STATUS		0xFFC00E28	/* MemDMA0 Stream 0 Destination	Interrupt/Status Register */
#define	MDMA0_D0_PERIPHERAL_MAP	0xFFC00E2C	/* MemDMA0 Stream 0 Destination	Peripheral Map Register */
#define	MDMA0_D0_CURR_X_COUNT	0xFFC00E30	/* MemDMA0 Stream 0 Destination	Current	X Count	Register */
#define	MDMA0_D0_CURR_Y_COUNT	0xFFC00E38	/* MemDMA0 Stream 0 Destination	Current	Y Count	Register */

#define	MDMA0_S0_NEXT_DESC_PTR	0xFFC00E40	/* MemDMA0 Stream 0 Source Next	Descriptor Pointer Register */
#define	MDMA0_S0_START_ADDR		0xFFC00E44	/* MemDMA0 Stream 0 Source Start Address Register */
#define	MDMA0_S0_CONFIG			0xFFC00E48	/* MemDMA0 Stream 0 Source Configuration Register */
#define	MDMA0_S0_X_COUNT		0xFFC00E50	/* MemDMA0 Stream 0 Source X Count Register */
#define	MDMA0_S0_X_MODIFY		0xFFC00E54	/* MemDMA0 Stream 0 Source X Modify Register */
#define	MDMA0_S0_Y_COUNT		0xFFC00E58	/* MemDMA0 Stream 0 Source Y Count Register */
#define	MDMA0_S0_Y_MODIFY		0xFFC00E5C	/* MemDMA0 Stream 0 Source Y Modify Register */
#define	MDMA0_S0_CURR_DESC_PTR	0xFFC00E60	/* MemDMA0 Stream 0 Source Current Descriptor Pointer Register */
#define	MDMA0_S0_CURR_ADDR		0xFFC00E64	/* MemDMA0 Stream 0 Source Current Address Register */
#define	MDMA0_S0_IRQ_STATUS		0xFFC00E68	/* MemDMA0 Stream 0 Source Interrupt/Status Register */
#define	MDMA0_S0_PERIPHERAL_MAP	0xFFC00E6C	/* MemDMA0 Stream 0 Source Peripheral Map Register */
#define	MDMA0_S0_CURR_X_COUNT	0xFFC00E70	/* MemDMA0 Stream 0 Source Current X Count Register */
#define	MDMA0_S0_CURR_Y_COUNT	0xFFC00E78	/* MemDMA0 Stream 0 Source Current Y Count Register */

#define	MDMA0_D1_NEXT_DESC_PTR	0xFFC00E80	/* MemDMA0 Stream 1 Destination	Next Descriptor	Pointer	Register */
#define	MDMA0_D1_START_ADDR		0xFFC00E84	/* MemDMA0 Stream 1 Destination	Start Address Register */
#define	MDMA0_D1_CONFIG			0xFFC00E88	/* MemDMA0 Stream 1 Destination	Configuration Register */
#define	MDMA0_D1_X_COUNT		0xFFC00E90	/* MemDMA0 Stream 1 Destination	X Count	Register */
#define	MDMA0_D1_X_MODIFY		0xFFC00E94	/* MemDMA0 Stream 1 Destination	X Modify Register */
#define	MDMA0_D1_Y_COUNT		0xFFC00E98	/* MemDMA0 Stream 1 Destination	Y Count	Register */
#define	MDMA0_D1_Y_MODIFY		0xFFC00E9C	/* MemDMA0 Stream 1 Destination	Y Modify Register */
#define	MDMA0_D1_CURR_DESC_PTR	0xFFC00EA0	/* MemDMA0 Stream 1 Destination	Current	Descriptor Pointer Register */
#define	MDMA0_D1_CURR_ADDR		0xFFC00EA4	/* MemDMA0 Stream 1 Destination	Current	Address	Register */
#define	MDMA0_D1_IRQ_STATUS		0xFFC00EA8	/* MemDMA0 Stream 1 Destination	Interrupt/Status Register */
#define	MDMA0_D1_PERIPHERAL_MAP	0xFFC00EAC	/* MemDMA0 Stream 1 Destination	Peripheral Map Register */
#define	MDMA0_D1_CURR_X_COUNT	0xFFC00EB0	/* MemDMA0 Stream 1 Destination	Current	X Count	Register */
#define	MDMA0_D1_CURR_Y_COUNT	0xFFC00EB8	/* MemDMA0 Stream 1 Destination	Current	Y Count	Register */

#define	MDMA0_S1_NEXT_DESC_PTR	0xFFC00EC0	/* MemDMA0 Stream 1 Source Next	Descriptor Pointer Register */
#define	MDMA0_S1_START_ADDR		0xFFC00EC4	/* MemDMA0 Stream 1 Source Start Address Register */
#define	MDMA0_S1_CONFIG			0xFFC00EC8	/* MemDMA0 Stream 1 Source Configuration Register */
#define	MDMA0_S1_X_COUNT		0xFFC00ED0	/* MemDMA0 Stream 1 Source X Count Register */
#define	MDMA0_S1_X_MODIFY		0xFFC00ED4	/* MemDMA0 Stream 1 Source X Modify Register */
#define	MDMA0_S1_Y_COUNT		0xFFC00ED8	/* MemDMA0 Stream 1 Source Y Count Register */
#define	MDMA0_S1_Y_MODIFY		0xFFC00EDC	/* MemDMA0 Stream 1 Source Y Modify Register */
#define	MDMA0_S1_CURR_DESC_PTR	0xFFC00EE0	/* MemDMA0 Stream 1 Source Current Descriptor Pointer Register */
#define	MDMA0_S1_CURR_ADDR		0xFFC00EE4	/* MemDMA0 Stream 1 Source Current Address Register */
#define	MDMA0_S1_IRQ_STATUS		0xFFC00EE8	/* MemDMA0 Stream 1 Source Interrupt/Status Register */
#define	MDMA0_S1_PERIPHERAL_MAP	0xFFC00EEC	/* MemDMA0 Stream 1 Source Peripheral Map Register */
#define	MDMA0_S1_CURR_X_COUNT	0xFFC00EF0	/* MemDMA0 Stream 1 Source Current X Count Register */
#define	MDMA0_S1_CURR_Y_COUNT	0xFFC00EF8	/* MemDMA0 Stream 1 Source Current Y Count Register */

#define MDMA_D0_NEXT_DESC_PTR MDMA0_D0_NEXT_DESC_PTR
#define MDMA_D0_START_ADDR MDMA0_D0_START_ADDR
#define MDMA_D0_CONFIG MDMA0_D0_CONFIG
#define MDMA_D0_X_COUNT MDMA0_D0_X_COUNT
#define MDMA_D0_X_MODIFY MDMA0_D0_X_MODIFY
#define MDMA_D0_Y_COUNT MDMA0_D0_Y_COUNT
#define MDMA_D0_Y_MODIFY MDMA0_D0_Y_MODIFY
#define MDMA_D0_CURR_DESC_PTR MDMA0_D0_CURR_DESC_PTR
#define MDMA_D0_CURR_ADDR MDMA0_D0_CURR_ADDR
#define MDMA_D0_IRQ_STATUS MDMA0_D0_IRQ_STATUS
#define MDMA_D0_PERIPHERAL_MAP MDMA0_D0_PERIPHERAL_MAP
#define MDMA_D0_CURR_X_COUNT MDMA0_D0_CURR_X_COUNT
#define MDMA_D0_CURR_Y_COUNT MDMA0_D0_CURR_Y_COUNT

#define MDMA_S0_NEXT_DESC_PTR MDMA0_S0_NEXT_DESC_PTR
#define MDMA_S0_START_ADDR MDMA0_S0_START_ADDR
#define MDMA_S0_CONFIG MDMA0_S0_CONFIG
#define MDMA_S0_X_COUNT MDMA0_S0_X_COUNT
#define MDMA_S0_X_MODIFY MDMA0_S0_X_MODIFY
#define MDMA_S0_Y_COUNT MDMA0_S0_Y_COUNT
#define MDMA_S0_Y_MODIFY MDMA0_S0_Y_MODIFY
#define MDMA_S0_CURR_DESC_PTR MDMA0_S0_CURR_DESC_PTR
#define MDMA_S0_CURR_ADDR MDMA0_S0_CURR_ADDR
#define MDMA_S0_IRQ_STATUS MDMA0_S0_IRQ_STATUS
#define MDMA_S0_PERIPHERAL_MAP MDMA0_S0_PERIPHERAL_MAP
#define MDMA_S0_CURR_X_COUNT MDMA0_S0_CURR_X_COUNT
#define MDMA_S0_CURR_Y_COUNT MDMA0_S0_CURR_Y_COUNT

#define MDMA_D1_NEXT_DESC_PTR MDMA0_D1_NEXT_DESC_PTR
#define MDMA_D1_START_ADDR MDMA0_D1_START_ADDR
#define MDMA_D1_CONFIG MDMA0_D1_CONFIG
#define MDMA_D1_X_COUNT MDMA0_D1_X_COUNT
#define MDMA_D1_X_MODIFY MDMA0_D1_X_MODIFY
#define MDMA_D1_Y_COUNT MDMA0_D1_Y_COUNT
#define MDMA_D1_Y_MODIFY MDMA0_D1_Y_MODIFY
#define MDMA_D1_CURR_DESC_PTR MDMA0_D1_CURR_DESC_PTR
#define MDMA_D1_CURR_ADDR MDMA0_D1_CURR_ADDR
#define MDMA_D1_IRQ_STATUS MDMA0_D1_IRQ_STATUS
#define MDMA_D1_PERIPHERAL_MAP MDMA0_D1_PERIPHERAL_MAP
#define MDMA_D1_CURR_X_COUNT MDMA0_D1_CURR_X_COUNT
#define MDMA_D1_CURR_Y_COUNT MDMA0_D1_CURR_Y_COUNT

#define MDMA_S1_NEXT_DESC_PTR MDMA0_S1_NEXT_DESC_PTR
#define MDMA_S1_START_ADDR MDMA0_S1_START_ADDR
#define MDMA_S1_CONFIG MDMA0_S1_CONFIG
#define MDMA_S1_X_COUNT MDMA0_S1_X_COUNT
#define MDMA_S1_X_MODIFY MDMA0_S1_X_MODIFY
#define MDMA_S1_Y_COUNT MDMA0_S1_Y_COUNT
#define MDMA_S1_Y_MODIFY MDMA0_S1_Y_MODIFY
#define MDMA_S1_CURR_DESC_PTR MDMA0_S1_CURR_DESC_PTR
#define MDMA_S1_CURR_ADDR MDMA0_S1_CURR_ADDR
#define MDMA_S1_IRQ_STATUS MDMA0_S1_IRQ_STATUS
#define MDMA_S1_PERIPHERAL_MAP MDMA0_S1_PERIPHERAL_MAP
#define MDMA_S1_CURR_X_COUNT MDMA0_S1_CURR_X_COUNT
#define MDMA_S1_CURR_Y_COUNT MDMA0_S1_CURR_Y_COUNT


/* Parallel Peripheral Interface (PPI) (0xFFC01000 - 0xFFC010FF) */
#define	PPI_CONTROL			0xFFC01000	/* PPI Control Register */
#define	PPI_STATUS			0xFFC01004	/* PPI Status Register */
#define	PPI_COUNT			0xFFC01008	/* PPI Transfer	Count Register */
#define	PPI_DELAY			0xFFC0100C	/* PPI Delay Count Register */
#define	PPI_FRAME			0xFFC01010	/* PPI Frame Length Register */


/* Two-Wire Interface 0	(0xFFC01400 - 0xFFC014FF)			 */
#define	TWI0_CLKDIV			0xFFC01400	/* Serial Clock	Divider	Register */
#define	TWI0_CONTROL		0xFFC01404	/* TWI0	Master Internal	Time Reference Register */
#define	TWI0_SLAVE_CTL		0xFFC01408	/* Slave Mode Control Register */
#define	TWI0_SLAVE_STAT		0xFFC0140C	/* Slave Mode Status Register */
#define	TWI0_SLAVE_ADDR		0xFFC01410	/* Slave Mode Address Register */
#define	TWI0_MASTER_CTL	0xFFC01414	/* Master Mode Control Register */
#define	TWI0_MASTER_STAT	0xFFC01418	/* Master Mode Status Register */
#define	TWI0_MASTER_ADDR	0xFFC0141C	/* Master Mode Address Register */
#define	TWI0_INT_STAT		0xFFC01420	/* TWI0	Master Interrupt Register */
#define	TWI0_INT_MASK		0xFFC01424	/* TWI0	Master Interrupt Mask Register */
#define	TWI0_FIFO_CTL		0xFFC01428	/* FIFO	Control	Register */
#define	TWI0_FIFO_STAT		0xFFC0142C	/* FIFO	Status Register */
#define	TWI0_XMT_DATA8		0xFFC01480	/* FIFO	Transmit Data Single Byte Register */
#define	TWI0_XMT_DATA16		0xFFC01484	/* FIFO	Transmit Data Double Byte Register */
#define	TWI0_RCV_DATA8		0xFFC01488	/* FIFO	Receive	Data Single Byte Register */
#define	TWI0_RCV_DATA16		0xFFC0148C	/* FIFO	Receive	Data Double Byte Register */

#define TWI0_REGBASE		TWI0_CLKDIV

/* the following are for backwards compatibility */
#define	TWI0_PRESCALE	 TWI0_CONTROL
#define	TWI0_INT_SRC	 TWI0_INT_STAT
#define	TWI0_INT_ENABLE	 TWI0_INT_MASK


/* General-Purpose Ports  (0xFFC01500 -	0xFFC015FF)	 */

/* GPIO	Port C Register	Names */
#define PORTCIO_FER			0xFFC01500	/* GPIO	Pin Port C Configuration Register */
#define PORTCIO				0xFFC01510	/* GPIO	Pin Port C Data	Register */
#define PORTCIO_CLEAR			0xFFC01520	/* Clear GPIO Pin Port C Register */
#define PORTCIO_SET			0xFFC01530	/* Set GPIO Pin	Port C Register */
#define PORTCIO_TOGGLE			0xFFC01540	/* Toggle GPIO Pin Port	C Register */
#define PORTCIO_DIR			0xFFC01550	/* GPIO	Pin Port C Direction Register */
#define PORTCIO_INEN			0xFFC01560	/* GPIO	Pin Port C Input Enable	Register */

/* GPIO	Port D Register	Names */
#define PORTDIO_FER			0xFFC01504	/* GPIO	Pin Port D Configuration Register */
#define PORTDIO				0xFFC01514	/* GPIO	Pin Port D Data	Register */
#define PORTDIO_CLEAR			0xFFC01524	/* Clear GPIO Pin Port D Register */
#define PORTDIO_SET			0xFFC01534	/* Set GPIO Pin	Port D Register */
#define PORTDIO_TOGGLE			0xFFC01544	/* Toggle GPIO Pin Port	D Register */
#define PORTDIO_DIR			0xFFC01554	/* GPIO	Pin Port D Direction Register */
#define PORTDIO_INEN			0xFFC01564	/* GPIO	Pin Port D Input Enable	Register */

/* GPIO	Port E Register	Names */
#define PORTEIO_FER			0xFFC01508	/* GPIO	Pin Port E Configuration Register */
#define PORTEIO				0xFFC01518	/* GPIO	Pin Port E Data	Register */
#define PORTEIO_CLEAR			0xFFC01528	/* Clear GPIO Pin Port E Register */
#define PORTEIO_SET			0xFFC01538	/* Set GPIO Pin	Port E Register */
#define PORTEIO_TOGGLE			0xFFC01548	/* Toggle GPIO Pin Port	E Register */
#define PORTEIO_DIR			0xFFC01558	/* GPIO	Pin Port E Direction Register */
#define PORTEIO_INEN			0xFFC01568	/* GPIO	Pin Port E Input Enable	Register */

/* DMA Controller 1 Traffic Control Registers (0xFFC01B00 - 0xFFC01BFF) */

#define	DMAC1_TC_PER			0xFFC01B0C	/* DMA Controller 1 Traffic Control Periods Register */
#define	DMAC1_TC_CNT			0xFFC01B10	/* DMA Controller 1 Traffic Control Current Counts Register */

/* Alternate deprecated	register names (below) provided	for backwards code compatibility */
#define	DMA1_TCPER			DMAC1_TC_PER
#define	DMA1_TCCNT			DMAC1_TC_CNT


/* DMA Controller 1 (0xFFC01C00	- 0xFFC01FFF)							 */
#define	DMA8_NEXT_DESC_PTR		0xFFC01C00	/* DMA Channel 8 Next Descriptor Pointer Register */
#define	DMA8_START_ADDR			0xFFC01C04	/* DMA Channel 8 Start Address Register */
#define	DMA8_CONFIG				0xFFC01C08	/* DMA Channel 8 Configuration Register */
#define	DMA8_X_COUNT			0xFFC01C10	/* DMA Channel 8 X Count Register */
#define	DMA8_X_MODIFY			0xFFC01C14	/* DMA Channel 8 X Modify Register */
#define	DMA8_Y_COUNT			0xFFC01C18	/* DMA Channel 8 Y Count Register */
#define	DMA8_Y_MODIFY			0xFFC01C1C	/* DMA Channel 8 Y Modify Register */
#define	DMA8_CURR_DESC_PTR		0xFFC01C20	/* DMA Channel 8 Current Descriptor Pointer Register */
#define	DMA8_CURR_ADDR			0xFFC01C24	/* DMA Channel 8 Current Address Register */
#define	DMA8_IRQ_STATUS			0xFFC01C28	/* DMA Channel 8 Interrupt/Status Register */
#define	DMA8_PERIPHERAL_MAP		0xFFC01C2C	/* DMA Channel 8 Peripheral Map	Register */
#define	DMA8_CURR_X_COUNT		0xFFC01C30	/* DMA Channel 8 Current X Count Register */
#define	DMA8_CURR_Y_COUNT		0xFFC01C38	/* DMA Channel 8 Current Y Count Register */

#define	DMA9_NEXT_DESC_PTR		0xFFC01C40	/* DMA Channel 9 Next Descriptor Pointer Register */
#define	DMA9_START_ADDR			0xFFC01C44	/* DMA Channel 9 Start Address Register */
#define	DMA9_CONFIG				0xFFC01C48	/* DMA Channel 9 Configuration Register */
#define	DMA9_X_COUNT			0xFFC01C50	/* DMA Channel 9 X Count Register */
#define	DMA9_X_MODIFY			0xFFC01C54	/* DMA Channel 9 X Modify Register */
#define	DMA9_Y_COUNT			0xFFC01C58	/* DMA Channel 9 Y Count Register */
#define	DMA9_Y_MODIFY			0xFFC01C5C	/* DMA Channel 9 Y Modify Register */
#define	DMA9_CURR_DESC_PTR		0xFFC01C60	/* DMA Channel 9 Current Descriptor Pointer Register */
#define	DMA9_CURR_ADDR			0xFFC01C64	/* DMA Channel 9 Current Address Register */
#define	DMA9_IRQ_STATUS			0xFFC01C68	/* DMA Channel 9 Interrupt/Status Register */
#define	DMA9_PERIPHERAL_MAP		0xFFC01C6C	/* DMA Channel 9 Peripheral Map	Register */
#define	DMA9_CURR_X_COUNT		0xFFC01C70	/* DMA Channel 9 Current X Count Register */
#define	DMA9_CURR_Y_COUNT		0xFFC01C78	/* DMA Channel 9 Current Y Count Register */

#define	DMA10_NEXT_DESC_PTR		0xFFC01C80	/* DMA Channel 10 Next Descriptor Pointer Register */
#define	DMA10_START_ADDR		0xFFC01C84	/* DMA Channel 10 Start	Address	Register */
#define	DMA10_CONFIG			0xFFC01C88	/* DMA Channel 10 Configuration	Register */
#define	DMA10_X_COUNT			0xFFC01C90	/* DMA Channel 10 X Count Register */
#define	DMA10_X_MODIFY			0xFFC01C94	/* DMA Channel 10 X Modify Register */
#define	DMA10_Y_COUNT			0xFFC01C98	/* DMA Channel 10 Y Count Register */
#define	DMA10_Y_MODIFY			0xFFC01C9C	/* DMA Channel 10 Y Modify Register */
#define	DMA10_CURR_DESC_PTR		0xFFC01CA0	/* DMA Channel 10 Current Descriptor Pointer Register */
#define	DMA10_CURR_ADDR			0xFFC01CA4	/* DMA Channel 10 Current Address Register */
#define	DMA10_IRQ_STATUS		0xFFC01CA8	/* DMA Channel 10 Interrupt/Status Register */
#define	DMA10_PERIPHERAL_MAP	0xFFC01CAC	/* DMA Channel 10 Peripheral Map Register */
#define	DMA10_CURR_X_COUNT		0xFFC01CB0	/* DMA Channel 10 Current X Count Register */
#define	DMA10_CURR_Y_COUNT		0xFFC01CB8	/* DMA Channel 10 Current Y Count Register */

#define	DMA11_NEXT_DESC_PTR		0xFFC01CC0	/* DMA Channel 11 Next Descriptor Pointer Register */
#define	DMA11_START_ADDR		0xFFC01CC4	/* DMA Channel 11 Start	Address	Register */
#define	DMA11_CONFIG			0xFFC01CC8	/* DMA Channel 11 Configuration	Register */
#define	DMA11_X_COUNT			0xFFC01CD0	/* DMA Channel 11 X Count Register */
#define	DMA11_X_MODIFY			0xFFC01CD4	/* DMA Channel 11 X Modify Register */
#define	DMA11_Y_COUNT			0xFFC01CD8	/* DMA Channel 11 Y Count Register */
#define	DMA11_Y_MODIFY			0xFFC01CDC	/* DMA Channel 11 Y Modify Register */
#define	DMA11_CURR_DESC_PTR		0xFFC01CE0	/* DMA Channel 11 Current Descriptor Pointer Register */
#define	DMA11_CURR_ADDR			0xFFC01CE4	/* DMA Channel 11 Current Address Register */
#define	DMA11_IRQ_STATUS		0xFFC01CE8	/* DMA Channel 11 Interrupt/Status Register */
#define	DMA11_PERIPHERAL_MAP	0xFFC01CEC	/* DMA Channel 11 Peripheral Map Register */
#define	DMA11_CURR_X_COUNT		0xFFC01CF0	/* DMA Channel 11 Current X Count Register */
#define	DMA11_CURR_Y_COUNT		0xFFC01CF8	/* DMA Channel 11 Current Y Count Register */

#define	DMA12_NEXT_DESC_PTR		0xFFC01D00	/* DMA Channel 12 Next Descriptor Pointer Register */
#define	DMA12_START_ADDR		0xFFC01D04	/* DMA Channel 12 Start	Address	Register */
#define	DMA12_CONFIG			0xFFC01D08	/* DMA Channel 12 Configuration	Register */
#define	DMA12_X_COUNT			0xFFC01D10	/* DMA Channel 12 X Count Register */
#define	DMA12_X_MODIFY			0xFFC01D14	/* DMA Channel 12 X Modify Register */
#define	DMA12_Y_COUNT			0xFFC01D18	/* DMA Channel 12 Y Count Register */
#define	DMA12_Y_MODIFY			0xFFC01D1C	/* DMA Channel 12 Y Modify Register */
#define	DMA12_CURR_DESC_PTR		0xFFC01D20	/* DMA Channel 12 Current Descriptor Pointer Register */
#define	DMA12_CURR_ADDR			0xFFC01D24	/* DMA Channel 12 Current Address Register */
#define	DMA12_IRQ_STATUS		0xFFC01D28	/* DMA Channel 12 Interrupt/Status Register */
#define	DMA12_PERIPHERAL_MAP	0xFFC01D2C	/* DMA Channel 12 Peripheral Map Register */
#define	DMA12_CURR_X_COUNT		0xFFC01D30	/* DMA Channel 12 Current X Count Register */
#define	DMA12_CURR_Y_COUNT		0xFFC01D38	/* DMA Channel 12 Current Y Count Register */

#define	DMA13_NEXT_DESC_PTR		0xFFC01D40	/* DMA Channel 13 Next Descriptor Pointer Register */
#define	DMA13_START_ADDR		0xFFC01D44	/* DMA Channel 13 Start	Address	Register */
#define	DMA13_CONFIG			0xFFC01D48	/* DMA Channel 13 Configuration	Register */
#define	DMA13_X_COUNT			0xFFC01D50	/* DMA Channel 13 X Count Register */
#define	DMA13_X_MODIFY			0xFFC01D54	/* DMA Channel 13 X Modify Register */
#define	DMA13_Y_COUNT			0xFFC01D58	/* DMA Channel 13 Y Count Register */
#define	DMA13_Y_MODIFY			0xFFC01D5C	/* DMA Channel 13 Y Modify Register */
#define	DMA13_CURR_DESC_PTR		0xFFC01D60	/* DMA Channel 13 Current Descriptor Pointer Register */
#define	DMA13_CURR_ADDR			0xFFC01D64	/* DMA Channel 13 Current Address Register */
#define	DMA13_IRQ_STATUS		0xFFC01D68	/* DMA Channel 13 Interrupt/Status Register */
#define	DMA13_PERIPHERAL_MAP	0xFFC01D6C	/* DMA Channel 13 Peripheral Map Register */
#define	DMA13_CURR_X_COUNT		0xFFC01D70	/* DMA Channel 13 Current X Count Register */
#define	DMA13_CURR_Y_COUNT		0xFFC01D78	/* DMA Channel 13 Current Y Count Register */

#define	DMA14_NEXT_DESC_PTR		0xFFC01D80	/* DMA Channel 14 Next Descriptor Pointer Register */
#define	DMA14_START_ADDR		0xFFC01D84	/* DMA Channel 14 Start	Address	Register */
#define	DMA14_CONFIG			0xFFC01D88	/* DMA Channel 14 Configuration	Register */
#define	DMA14_X_COUNT			0xFFC01D90	/* DMA Channel 14 X Count Register */
#define	DMA14_X_MODIFY			0xFFC01D94	/* DMA Channel 14 X Modify Register */
#define	DMA14_Y_COUNT			0xFFC01D98	/* DMA Channel 14 Y Count Register */
#define	DMA14_Y_MODIFY			0xFFC01D9C	/* DMA Channel 14 Y Modify Register */
#define	DMA14_CURR_DESC_PTR		0xFFC01DA0	/* DMA Channel 14 Current Descriptor Pointer Register */
#define	DMA14_CURR_ADDR			0xFFC01DA4	/* DMA Channel 14 Current Address Register */
#define	DMA14_IRQ_STATUS		0xFFC01DA8	/* DMA Channel 14 Interrupt/Status Register */
#define	DMA14_PERIPHERAL_MAP	0xFFC01DAC	/* DMA Channel 14 Peripheral Map Register */
#define	DMA14_CURR_X_COUNT		0xFFC01DB0	/* DMA Channel 14 Current X Count Register */
#define	DMA14_CURR_Y_COUNT		0xFFC01DB8	/* DMA Channel 14 Current Y Count Register */

#define	DMA15_NEXT_DESC_PTR		0xFFC01DC0	/* DMA Channel 15 Next Descriptor Pointer Register */
#define	DMA15_START_ADDR		0xFFC01DC4	/* DMA Channel 15 Start	Address	Register */
#define	DMA15_CONFIG			0xFFC01DC8	/* DMA Channel 15 Configuration	Register */
#define	DMA15_X_COUNT			0xFFC01DD0	/* DMA Channel 15 X Count Register */
#define	DMA15_X_MODIFY			0xFFC01DD4	/* DMA Channel 15 X Modify Register */
#define	DMA15_Y_COUNT			0xFFC01DD8	/* DMA Channel 15 Y Count Register */
#define	DMA15_Y_MODIFY			0xFFC01DDC	/* DMA Channel 15 Y Modify Register */
#define	DMA15_CURR_DESC_PTR		0xFFC01DE0	/* DMA Channel 15 Current Descriptor Pointer Register */
#define	DMA15_CURR_ADDR			0xFFC01DE4	/* DMA Channel 15 Current Address Register */
#define	DMA15_IRQ_STATUS		0xFFC01DE8	/* DMA Channel 15 Interrupt/Status Register */
#define	DMA15_PERIPHERAL_MAP	0xFFC01DEC	/* DMA Channel 15 Peripheral Map Register */
#define	DMA15_CURR_X_COUNT		0xFFC01DF0	/* DMA Channel 15 Current X Count Register */
#define	DMA15_CURR_Y_COUNT		0xFFC01DF8	/* DMA Channel 15 Current Y Count Register */

#define	DMA16_NEXT_DESC_PTR		0xFFC01E00	/* DMA Channel 16 Next Descriptor Pointer Register */
#define	DMA16_START_ADDR		0xFFC01E04	/* DMA Channel 16 Start	Address	Register */
#define	DMA16_CONFIG			0xFFC01E08	/* DMA Channel 16 Configuration	Register */
#define	DMA16_X_COUNT			0xFFC01E10	/* DMA Channel 16 X Count Register */
#define	DMA16_X_MODIFY			0xFFC01E14	/* DMA Channel 16 X Modify Register */
#define	DMA16_Y_COUNT			0xFFC01E18	/* DMA Channel 16 Y Count Register */
#define	DMA16_Y_MODIFY			0xFFC01E1C	/* DMA Channel 16 Y Modify Register */
#define	DMA16_CURR_DESC_PTR		0xFFC01E20	/* DMA Channel 16 Current Descriptor Pointer Register */
#define	DMA16_CURR_ADDR			0xFFC01E24	/* DMA Channel 16 Current Address Register */
#define	DMA16_IRQ_STATUS		0xFFC01E28	/* DMA Channel 16 Interrupt/Status Register */
#define	DMA16_PERIPHERAL_MAP	0xFFC01E2C	/* DMA Channel 16 Peripheral Map Register */
#define	DMA16_CURR_X_COUNT		0xFFC01E30	/* DMA Channel 16 Current X Count Register */
#define	DMA16_CURR_Y_COUNT		0xFFC01E38	/* DMA Channel 16 Current Y Count Register */

#define	DMA17_NEXT_DESC_PTR		0xFFC01E40	/* DMA Channel 17 Next Descriptor Pointer Register */
#define	DMA17_START_ADDR		0xFFC01E44	/* DMA Channel 17 Start	Address	Register */
#define	DMA17_CONFIG			0xFFC01E48	/* DMA Channel 17 Configuration	Register */
#define	DMA17_X_COUNT			0xFFC01E50	/* DMA Channel 17 X Count Register */
#define	DMA17_X_MODIFY			0xFFC01E54	/* DMA Channel 17 X Modify Register */
#define	DMA17_Y_COUNT			0xFFC01E58	/* DMA Channel 17 Y Count Register */
#define	DMA17_Y_MODIFY			0xFFC01E5C	/* DMA Channel 17 Y Modify Register */
#define	DMA17_CURR_DESC_PTR		0xFFC01E60	/* DMA Channel 17 Current Descriptor Pointer Register */
#define	DMA17_CURR_ADDR			0xFFC01E64	/* DMA Channel 17 Current Address Register */
#define	DMA17_IRQ_STATUS		0xFFC01E68	/* DMA Channel 17 Interrupt/Status Register */
#define	DMA17_PERIPHERAL_MAP	0xFFC01E6C	/* DMA Channel 17 Peripheral Map Register */
#define	DMA17_CURR_X_COUNT		0xFFC01E70	/* DMA Channel 17 Current X Count Register */
#define	DMA17_CURR_Y_COUNT		0xFFC01E78	/* DMA Channel 17 Current Y Count Register */

#define	DMA18_NEXT_DESC_PTR		0xFFC01E80	/* DMA Channel 18 Next Descriptor Pointer Register */
#define	DMA18_START_ADDR		0xFFC01E84	/* DMA Channel 18 Start	Address	Register */
#define	DMA18_CONFIG			0xFFC01E88	/* DMA Channel 18 Configuration	Register */
#define	DMA18_X_COUNT			0xFFC01E90	/* DMA Channel 18 X Count Register */
#define	DMA18_X_MODIFY			0xFFC01E94	/* DMA Channel 18 X Modify Register */
#define	DMA18_Y_COUNT			0xFFC01E98	/* DMA Channel 18 Y Count Register */
#define	DMA18_Y_MODIFY			0xFFC01E9C	/* DMA Channel 18 Y Modify Register */
#define	DMA18_CURR_DESC_PTR		0xFFC01EA0	/* DMA Channel 18 Current Descriptor Pointer Register */
#define	DMA18_CURR_ADDR			0xFFC01EA4	/* DMA Channel 18 Current Address Register */
#define	DMA18_IRQ_STATUS		0xFFC01EA8	/* DMA Channel 18 Interrupt/Status Register */
#define	DMA18_PERIPHERAL_MAP	0xFFC01EAC	/* DMA Channel 18 Peripheral Map Register */
#define	DMA18_CURR_X_COUNT		0xFFC01EB0	/* DMA Channel 18 Current X Count Register */
#define	DMA18_CURR_Y_COUNT		0xFFC01EB8	/* DMA Channel 18 Current Y Count Register */

#define	DMA19_NEXT_DESC_PTR		0xFFC01EC0	/* DMA Channel 19 Next Descriptor Pointer Register */
#define	DMA19_START_ADDR		0xFFC01EC4	/* DMA Channel 19 Start	Address	Register */
#define	DMA19_CONFIG			0xFFC01EC8	/* DMA Channel 19 Configuration	Register */
#define	DMA19_X_COUNT			0xFFC01ED0	/* DMA Channel 19 X Count Register */
#define	DMA19_X_MODIFY			0xFFC01ED4	/* DMA Channel 19 X Modify Register */
#define	DMA19_Y_COUNT			0xFFC01ED8	/* DMA Channel 19 Y Count Register */
#define	DMA19_Y_MODIFY			0xFFC01EDC	/* DMA Channel 19 Y Modify Register */
#define	DMA19_CURR_DESC_PTR		0xFFC01EE0	/* DMA Channel 19 Current Descriptor Pointer Register */
#define	DMA19_CURR_ADDR			0xFFC01EE4	/* DMA Channel 19 Current Address Register */
#define	DMA19_IRQ_STATUS		0xFFC01EE8	/* DMA Channel 19 Interrupt/Status Register */
#define	DMA19_PERIPHERAL_MAP	0xFFC01EEC	/* DMA Channel 19 Peripheral Map Register */
#define	DMA19_CURR_X_COUNT		0xFFC01EF0	/* DMA Channel 19 Current X Count Register */
#define	DMA19_CURR_Y_COUNT		0xFFC01EF8	/* DMA Channel 19 Current Y Count Register */

#define	MDMA1_D0_NEXT_DESC_PTR	0xFFC01F00	/* MemDMA1 Stream 0 Destination	Next Descriptor	Pointer	Register */
#define	MDMA1_D0_START_ADDR		0xFFC01F04	/* MemDMA1 Stream 0 Destination	Start Address Register */
#define	MDMA1_D0_CONFIG			0xFFC01F08	/* MemDMA1 Stream 0 Destination	Configuration Register */
#define	MDMA1_D0_X_COUNT		0xFFC01F10	/* MemDMA1 Stream 0 Destination	X Count	Register */
#define	MDMA1_D0_X_MODIFY		0xFFC01F14	/* MemDMA1 Stream 0 Destination	X Modify Register */
#define	MDMA1_D0_Y_COUNT		0xFFC01F18	/* MemDMA1 Stream 0 Destination	Y Count	Register */
#define	MDMA1_D0_Y_MODIFY		0xFFC01F1C	/* MemDMA1 Stream 0 Destination	Y Modify Register */
#define	MDMA1_D0_CURR_DESC_PTR	0xFFC01F20	/* MemDMA1 Stream 0 Destination	Current	Descriptor Pointer Register */
#define	MDMA1_D0_CURR_ADDR		0xFFC01F24	/* MemDMA1 Stream 0 Destination	Current	Address	Register */
#define	MDMA1_D0_IRQ_STATUS		0xFFC01F28	/* MemDMA1 Stream 0 Destination	Interrupt/Status Register */
#define	MDMA1_D0_PERIPHERAL_MAP	0xFFC01F2C	/* MemDMA1 Stream 0 Destination	Peripheral Map Register */
#define	MDMA1_D0_CURR_X_COUNT	0xFFC01F30	/* MemDMA1 Stream 0 Destination	Current	X Count	Register */
#define	MDMA1_D0_CURR_Y_COUNT	0xFFC01F38	/* MemDMA1 Stream 0 Destination	Current	Y Count	Register */

#define	MDMA1_S0_NEXT_DESC_PTR	0xFFC01F40	/* MemDMA1 Stream 0 Source Next	Descriptor Pointer Register */
#define	MDMA1_S0_START_ADDR		0xFFC01F44	/* MemDMA1 Stream 0 Source Start Address Register */
#define	MDMA1_S0_CONFIG			0xFFC01F48	/* MemDMA1 Stream 0 Source Configuration Register */
#define	MDMA1_S0_X_COUNT		0xFFC01F50	/* MemDMA1 Stream 0 Source X Count Register */
#define	MDMA1_S0_X_MODIFY		0xFFC01F54	/* MemDMA1 Stream 0 Source X Modify Register */
#define	MDMA1_S0_Y_COUNT		0xFFC01F58	/* MemDMA1 Stream 0 Source Y Count Register */
#define	MDMA1_S0_Y_MODIFY		0xFFC01F5C	/* MemDMA1 Stream 0 Source Y Modify Register */
#define	MDMA1_S0_CURR_DESC_PTR	0xFFC01F60	/* MemDMA1 Stream 0 Source Current Descriptor Pointer Register */
#define	MDMA1_S0_CURR_ADDR		0xFFC01F64	/* MemDMA1 Stream 0 Source Current Address Register */
#define	MDMA1_S0_IRQ_STATUS		0xFFC01F68	/* MemDMA1 Stream 0 Source Interrupt/Status Register */
#define	MDMA1_S0_PERIPHERAL_MAP	0xFFC01F6C	/* MemDMA1 Stream 0 Source Peripheral Map Register */
#define	MDMA1_S0_CURR_X_COUNT	0xFFC01F70	/* MemDMA1 Stream 0 Source Current X Count Register */
#define	MDMA1_S0_CURR_Y_COUNT	0xFFC01F78	/* MemDMA1 Stream 0 Source Current Y Count Register */

#define	MDMA1_D1_NEXT_DESC_PTR	0xFFC01F80	/* MemDMA1 Stream 1 Destination	Next Descriptor	Pointer	Register */
#define	MDMA1_D1_START_ADDR		0xFFC01F84	/* MemDMA1 Stream 1 Destination	Start Address Register */
#define	MDMA1_D1_CONFIG			0xFFC01F88	/* MemDMA1 Stream 1 Destination	Configuration Register */
#define	MDMA1_D1_X_COUNT		0xFFC01F90	/* MemDMA1 Stream 1 Destination	X Count	Register */
#define	MDMA1_D1_X_MODIFY		0xFFC01F94	/* MemDMA1 Stream 1 Destination	X Modify Register */
#define	MDMA1_D1_Y_COUNT		0xFFC01F98	/* MemDMA1 Stream 1 Destination	Y Count	Register */
#define	MDMA1_D1_Y_MODIFY		0xFFC01F9C	/* MemDMA1 Stream 1 Destination	Y Modify Register */
#define	MDMA1_D1_CURR_DESC_PTR	0xFFC01FA0	/* MemDMA1 Stream 1 Destination	Current	Descriptor Pointer Register */
#define	MDMA1_D1_CURR_ADDR		0xFFC01FA4	/* MemDMA1 Stream 1 Destination	Current	Address	Register */
#define	MDMA1_D1_IRQ_STATUS		0xFFC01FA8	/* MemDMA1 Stream 1 Destination	Interrupt/Status Register */
#define	MDMA1_D1_PERIPHERAL_MAP	0xFFC01FAC	/* MemDMA1 Stream 1 Destination	Peripheral Map Register */
#define	MDMA1_D1_CURR_X_COUNT	0xFFC01FB0	/* MemDMA1 Stream 1 Destination	Current	X Count	Register */
#define	MDMA1_D1_CURR_Y_COUNT	0xFFC01FB8	/* MemDMA1 Stream 1 Destination	Current	Y Count	Register */

#define	MDMA1_S1_NEXT_DESC_PTR	0xFFC01FC0	/* MemDMA1 Stream 1 Source Next	Descriptor Pointer Register */
#define	MDMA1_S1_START_ADDR		0xFFC01FC4	/* MemDMA1 Stream 1 Source Start Address Register */
#define	MDMA1_S1_CONFIG			0xFFC01FC8	/* MemDMA1 Stream 1 Source Configuration Register */
#define	MDMA1_S1_X_COUNT		0xFFC01FD0	/* MemDMA1 Stream 1 Source X Count Register */
#define	MDMA1_S1_X_MODIFY		0xFFC01FD4	/* MemDMA1 Stream 1 Source X Modify Register */
#define	MDMA1_S1_Y_COUNT		0xFFC01FD8	/* MemDMA1 Stream 1 Source Y Count Register */
#define	MDMA1_S1_Y_MODIFY		0xFFC01FDC	/* MemDMA1 Stream 1 Source Y Modify Register */
#define	MDMA1_S1_CURR_DESC_PTR	0xFFC01FE0	/* MemDMA1 Stream 1 Source Current Descriptor Pointer Register */
#define	MDMA1_S1_CURR_ADDR		0xFFC01FE4	/* MemDMA1 Stream 1 Source Current Address Register */
#define	MDMA1_S1_IRQ_STATUS		0xFFC01FE8	/* MemDMA1 Stream 1 Source Interrupt/Status Register */
#define	MDMA1_S1_PERIPHERAL_MAP	0xFFC01FEC	/* MemDMA1 Stream 1 Source Peripheral Map Register */
#define	MDMA1_S1_CURR_X_COUNT	0xFFC01FF0	/* MemDMA1 Stream 1 Source Current X Count Register */
#define	MDMA1_S1_CURR_Y_COUNT	0xFFC01FF8	/* MemDMA1 Stream 1 Source Current Y Count Register */


/* UART1 Controller		(0xFFC02000 - 0xFFC020FF)	 */
#define	UART1_THR			0xFFC02000	/* Transmit Holding register */
#define	UART1_RBR			0xFFC02000	/* Receive Buffer register */
#define	UART1_DLL			0xFFC02000	/* Divisor Latch (Low-Byte) */
#define	UART1_IER			0xFFC02004	/* Interrupt Enable Register */
#define	UART1_DLH			0xFFC02004	/* Divisor Latch (High-Byte) */
#define	UART1_IIR			0xFFC02008	/* Interrupt Identification Register */
#define	UART1_LCR			0xFFC0200C	/* Line	Control	Register */
#define	UART1_MCR			0xFFC02010	/* Modem Control Register */
#define	UART1_LSR			0xFFC02014	/* Line	Status Register */
#define	UART1_SCR			0xFFC0201C	/* SCR Scratch Register */
#define	UART1_GCTL			0xFFC02024	/* Global Control Register */


/* UART2 Controller		(0xFFC02100 - 0xFFC021FF)	 */
#define	UART2_THR			0xFFC02100	/* Transmit Holding register */
#define	UART2_RBR			0xFFC02100	/* Receive Buffer register */
#define	UART2_DLL			0xFFC02100	/* Divisor Latch (Low-Byte) */
#define	UART2_IER			0xFFC02104	/* Interrupt Enable Register */
#define	UART2_DLH			0xFFC02104	/* Divisor Latch (High-Byte) */
#define	UART2_IIR			0xFFC02108	/* Interrupt Identification Register */
#define	UART2_LCR			0xFFC0210C	/* Line	Control	Register */
#define	UART2_MCR			0xFFC02110	/* Modem Control Register */
#define	UART2_LSR			0xFFC02114	/* Line	Status Register */
#define	UART2_SCR			0xFFC0211C	/* SCR Scratch Register */
#define	UART2_GCTL			0xFFC02124	/* Global Control Register */


/* Two-Wire Interface 1	(0xFFC02200 - 0xFFC022FF)			 */
#define	TWI1_CLKDIV			0xFFC02200	/* Serial Clock	Divider	Register */
#define	TWI1_CONTROL		0xFFC02204	/* TWI1	Master Internal	Time Reference Register */
#define	TWI1_SLAVE_CTL		0xFFC02208	/* Slave Mode Control Register */
#define	TWI1_SLAVE_STAT		0xFFC0220C	/* Slave Mode Status Register */
#define	TWI1_SLAVE_ADDR		0xFFC02210	/* Slave Mode Address Register */
#define	TWI1_MASTER_CTL	0xFFC02214	/* Master Mode Control Register */
#define	TWI1_MASTER_STAT	0xFFC02218	/* Master Mode Status Register */
#define	TWI1_MASTER_ADDR	0xFFC0221C	/* Master Mode Address Register */
#define	TWI1_INT_STAT		0xFFC02220	/* TWI1	Master Interrupt Register */
#define	TWI1_INT_MASK		0xFFC02224	/* TWI1	Master Interrupt Mask Register */
#define	TWI1_FIFO_CTL		0xFFC02228	/* FIFO	Control	Register */
#define	TWI1_FIFO_STAT		0xFFC0222C	/* FIFO	Status Register */
#define	TWI1_XMT_DATA8		0xFFC02280	/* FIFO	Transmit Data Single Byte Register */
#define	TWI1_XMT_DATA16		0xFFC02284	/* FIFO	Transmit Data Double Byte Register */
#define	TWI1_RCV_DATA8		0xFFC02288	/* FIFO	Receive	Data Single Byte Register */
#define	TWI1_RCV_DATA16		0xFFC0228C	/* FIFO	Receive	Data Double Byte Register */
#define TWI1_REGBASE		TWI1_CLKDIV


/* the following are for backwards compatibility */
#define	TWI1_PRESCALE	  TWI1_CONTROL
#define	TWI1_INT_SRC	  TWI1_INT_STAT
#define	TWI1_INT_ENABLE	  TWI1_INT_MASK


/* SPI1	Controller		(0xFFC02300 - 0xFFC023FF)	 */
#define	SPI1_CTL			0xFFC02300  /* SPI1 Control Register */
#define	SPI1_FLG			0xFFC02304  /* SPI1 Flag register */
#define	SPI1_STAT			0xFFC02308  /* SPI1 Status register */
#define	SPI1_TDBR			0xFFC0230C  /* SPI1 Transmit Data Buffer Register */
#define	SPI1_RDBR			0xFFC02310  /* SPI1 Receive Data Buffer	Register */
#define	SPI1_BAUD			0xFFC02314  /* SPI1 Baud rate Register */
#define	SPI1_SHADOW			0xFFC02318  /* SPI1_RDBR Shadow	Register */
#define SPI1_REGBASE			SPI1_CTL

/* SPI2	Controller		(0xFFC02400 - 0xFFC024FF)	 */
#define	SPI2_CTL			0xFFC02400  /* SPI2 Control Register */
#define	SPI2_FLG			0xFFC02404  /* SPI2 Flag register */
#define	SPI2_STAT			0xFFC02408  /* SPI2 Status register */
#define	SPI2_TDBR			0xFFC0240C  /* SPI2 Transmit Data Buffer Register */
#define	SPI2_RDBR			0xFFC02410  /* SPI2 Receive Data Buffer	Register */
#define	SPI2_BAUD			0xFFC02414  /* SPI2 Baud rate Register */
#define	SPI2_SHADOW			0xFFC02418  /* SPI2_RDBR Shadow	Register */
#define SPI2_REGBASE			SPI2_CTL

/* SPORT2 Controller		(0xFFC02500 - 0xFFC025FF)			 */
#define	SPORT2_TCR1			0xFFC02500	/* SPORT2 Transmit Configuration 1 Register */
#define	SPORT2_TCR2			0xFFC02504	/* SPORT2 Transmit Configuration 2 Register */
#define	SPORT2_TCLKDIV		0xFFC02508	/* SPORT2 Transmit Clock Divider */
#define	SPORT2_TFSDIV		0xFFC0250C	/* SPORT2 Transmit Frame Sync Divider */
#define	SPORT2_TX			0xFFC02510	/* SPORT2 TX Data Register */
#define	SPORT2_RX			0xFFC02518	/* SPORT2 RX Data Register */
#define	SPORT2_RCR1			0xFFC02520	/* SPORT2 Transmit Configuration 1 Register */
#define	SPORT2_RCR2			0xFFC02524	/* SPORT2 Transmit Configuration 2 Register */
#define	SPORT2_RCLKDIV		0xFFC02528	/* SPORT2 Receive Clock	Divider */
#define	SPORT2_RFSDIV		0xFFC0252C	/* SPORT2 Receive Frame	Sync Divider */
#define	SPORT2_STAT			0xFFC02530	/* SPORT2 Status Register */
#define	SPORT2_CHNL			0xFFC02534	/* SPORT2 Current Channel Register */
#define	SPORT2_MCMC1		0xFFC02538	/* SPORT2 Multi-Channel	Configuration Register 1 */
#define	SPORT2_MCMC2		0xFFC0253C	/* SPORT2 Multi-Channel	Configuration Register 2 */
#define	SPORT2_MTCS0		0xFFC02540	/* SPORT2 Multi-Channel	Transmit Select	Register 0 */
#define	SPORT2_MTCS1		0xFFC02544	/* SPORT2 Multi-Channel	Transmit Select	Register 1 */
#define	SPORT2_MTCS2		0xFFC02548	/* SPORT2 Multi-Channel	Transmit Select	Register 2 */
#define	SPORT2_MTCS3		0xFFC0254C	/* SPORT2 Multi-Channel	Transmit Select	Register 3 */
#define	SPORT2_MRCS0		0xFFC02550	/* SPORT2 Multi-Channel	Receive	Select Register	0 */
#define	SPORT2_MRCS1		0xFFC02554	/* SPORT2 Multi-Channel	Receive	Select Register	1 */
#define	SPORT2_MRCS2		0xFFC02558	/* SPORT2 Multi-Channel	Receive	Select Register	2 */
#define	SPORT2_MRCS3		0xFFC0255C	/* SPORT2 Multi-Channel	Receive	Select Register	3 */


/* SPORT3 Controller		(0xFFC02600 - 0xFFC026FF)			 */
#define	SPORT3_TCR1			0xFFC02600	/* SPORT3 Transmit Configuration 1 Register */
#define	SPORT3_TCR2			0xFFC02604	/* SPORT3 Transmit Configuration 2 Register */
#define	SPORT3_TCLKDIV		0xFFC02608	/* SPORT3 Transmit Clock Divider */
#define	SPORT3_TFSDIV		0xFFC0260C	/* SPORT3 Transmit Frame Sync Divider */
#define	SPORT3_TX			0xFFC02610	/* SPORT3 TX Data Register */
#define	SPORT3_RX			0xFFC02618	/* SPORT3 RX Data Register */
#define	SPORT3_RCR1			0xFFC02620	/* SPORT3 Transmit Configuration 1 Register */
#define	SPORT3_RCR2			0xFFC02624	/* SPORT3 Transmit Configuration 2 Register */
#define	SPORT3_RCLKDIV		0xFFC02628	/* SPORT3 Receive Clock	Divider */
#define	SPORT3_RFSDIV		0xFFC0262C	/* SPORT3 Receive Frame	Sync Divider */
#define	SPORT3_STAT			0xFFC02630	/* SPORT3 Status Register */
#define	SPORT3_CHNL			0xFFC02634	/* SPORT3 Current Channel Register */
#define	SPORT3_MCMC1		0xFFC02638	/* SPORT3 Multi-Channel	Configuration Register 1 */
#define	SPORT3_MCMC2		0xFFC0263C	/* SPORT3 Multi-Channel	Configuration Register 2 */
#define	SPORT3_MTCS0		0xFFC02640	/* SPORT3 Multi-Channel	Transmit Select	Register 0 */
#define	SPORT3_MTCS1		0xFFC02644	/* SPORT3 Multi-Channel	Transmit Select	Register 1 */
#define	SPORT3_MTCS2		0xFFC02648	/* SPORT3 Multi-Channel	Transmit Select	Register 2 */
#define	SPORT3_MTCS3		0xFFC0264C	/* SPORT3 Multi-Channel	Transmit Select	Register 3 */
#define	SPORT3_MRCS0		0xFFC02650	/* SPORT3 Multi-Channel	Receive	Select Register	0 */
#define	SPORT3_MRCS1		0xFFC02654	/* SPORT3 Multi-Channel	Receive	Select Register	1 */
#define	SPORT3_MRCS2		0xFFC02658	/* SPORT3 Multi-Channel	Receive	Select Register	2 */
#define	SPORT3_MRCS3		0xFFC0265C	/* SPORT3 Multi-Channel	Receive	Select Register	3 */

=======
#include "defBF538.h"
>>>>>>> 3cbea436

/* Media Transceiver (MXVR)   (0xFFC02700 - 0xFFC028FF) */

#define	MXVR_CONFIG	      0xFFC02700  /* MXVR Configuration	Register */
#define	MXVR_PLL_CTL_0	      0xFFC02704  /* MXVR Phase	Lock Loop Control Register 0 */

#define	MXVR_STATE_0	      0xFFC02708  /* MXVR State	Register 0 */
#define	MXVR_STATE_1	      0xFFC0270C  /* MXVR State	Register 1 */

#define	MXVR_INT_STAT_0	      0xFFC02710  /* MXVR Interrupt Status Register 0 */
#define	MXVR_INT_STAT_1	      0xFFC02714  /* MXVR Interrupt Status Register 1 */

#define	MXVR_INT_EN_0	      0xFFC02718  /* MXVR Interrupt Enable Register 0 */
#define	MXVR_INT_EN_1	      0xFFC0271C  /* MXVR Interrupt Enable Register 1 */

#define	MXVR_POSITION	      0xFFC02720  /* MXVR Node Position	Register */
#define	MXVR_MAX_POSITION     0xFFC02724  /* MXVR Maximum Node Position	Register */

#define	MXVR_DELAY	      0xFFC02728  /* MXVR Node Frame Delay Register */
#define	MXVR_MAX_DELAY	      0xFFC0272C  /* MXVR Maximum Node Frame Delay Register */

#define	MXVR_LADDR	      0xFFC02730  /* MXVR Logical Address Register */
#define	MXVR_GADDR	      0xFFC02734  /* MXVR Group	Address	Register */
#define	MXVR_AADDR	      0xFFC02738  /* MXVR Alternate Address Register */

#define	MXVR_ALLOC_0	      0xFFC0273C  /* MXVR Allocation Table Register 0 */
#define	MXVR_ALLOC_1	      0xFFC02740  /* MXVR Allocation Table Register 1 */
#define	MXVR_ALLOC_2	      0xFFC02744  /* MXVR Allocation Table Register 2 */
#define	MXVR_ALLOC_3	      0xFFC02748  /* MXVR Allocation Table Register 3 */
#define	MXVR_ALLOC_4	      0xFFC0274C  /* MXVR Allocation Table Register 4 */
#define	MXVR_ALLOC_5	      0xFFC02750  /* MXVR Allocation Table Register 5 */
#define	MXVR_ALLOC_6	      0xFFC02754  /* MXVR Allocation Table Register 6 */
#define	MXVR_ALLOC_7	      0xFFC02758  /* MXVR Allocation Table Register 7 */
#define	MXVR_ALLOC_8	      0xFFC0275C  /* MXVR Allocation Table Register 8 */
#define	MXVR_ALLOC_9	      0xFFC02760  /* MXVR Allocation Table Register 9 */
#define	MXVR_ALLOC_10	      0xFFC02764  /* MXVR Allocation Table Register 10 */
#define	MXVR_ALLOC_11	      0xFFC02768  /* MXVR Allocation Table Register 11 */
#define	MXVR_ALLOC_12	      0xFFC0276C  /* MXVR Allocation Table Register 12 */
#define	MXVR_ALLOC_13	      0xFFC02770  /* MXVR Allocation Table Register 13 */
#define	MXVR_ALLOC_14	      0xFFC02774  /* MXVR Allocation Table Register 14 */

#define	MXVR_SYNC_LCHAN_0     0xFFC02778  /* MXVR Sync Data Logical Channel Assign Register 0 */
#define	MXVR_SYNC_LCHAN_1     0xFFC0277C  /* MXVR Sync Data Logical Channel Assign Register 1 */
#define	MXVR_SYNC_LCHAN_2     0xFFC02780  /* MXVR Sync Data Logical Channel Assign Register 2 */
#define	MXVR_SYNC_LCHAN_3     0xFFC02784  /* MXVR Sync Data Logical Channel Assign Register 3 */
#define	MXVR_SYNC_LCHAN_4     0xFFC02788  /* MXVR Sync Data Logical Channel Assign Register 4 */
#define	MXVR_SYNC_LCHAN_5     0xFFC0278C  /* MXVR Sync Data Logical Channel Assign Register 5 */
#define	MXVR_SYNC_LCHAN_6     0xFFC02790  /* MXVR Sync Data Logical Channel Assign Register 6 */
#define	MXVR_SYNC_LCHAN_7     0xFFC02794  /* MXVR Sync Data Logical Channel Assign Register 7 */

#define	MXVR_DMA0_CONFIG      0xFFC02798  /* MXVR Sync Data DMA0 Config	Register */
#define	MXVR_DMA0_START_ADDR  0xFFC0279C  /* MXVR Sync Data DMA0 Start Address Register */
#define	MXVR_DMA0_COUNT	      0xFFC027A0  /* MXVR Sync Data DMA0 Loop Count Register */
#define	MXVR_DMA0_CURR_ADDR   0xFFC027A4  /* MXVR Sync Data DMA0 Current Address Register */
#define	MXVR_DMA0_CURR_COUNT  0xFFC027A8  /* MXVR Sync Data DMA0 Current Loop Count Register */

#define	MXVR_DMA1_CONFIG      0xFFC027AC  /* MXVR Sync Data DMA1 Config	Register */
#define	MXVR_DMA1_START_ADDR  0xFFC027B0  /* MXVR Sync Data DMA1 Start Address Register */
#define	MXVR_DMA1_COUNT	      0xFFC027B4  /* MXVR Sync Data DMA1 Loop Count Register */
#define	MXVR_DMA1_CURR_ADDR   0xFFC027B8  /* MXVR Sync Data DMA1 Current Address Register */
#define	MXVR_DMA1_CURR_COUNT  0xFFC027BC  /* MXVR Sync Data DMA1 Current Loop Count Register */

#define	MXVR_DMA2_CONFIG      0xFFC027C0  /* MXVR Sync Data DMA2 Config	Register */
#define	MXVR_DMA2_START_ADDR  0xFFC027C4  /* MXVR Sync Data DMA2 Start Address Register */
#define	MXVR_DMA2_COUNT	      0xFFC027C8  /* MXVR Sync Data DMA2 Loop Count Register */
#define	MXVR_DMA2_CURR_ADDR   0xFFC027CC  /* MXVR Sync Data DMA2 Current Address Register */
#define	MXVR_DMA2_CURR_COUNT  0xFFC027D0  /* MXVR Sync Data DMA2 Current Loop Count Register */

#define	MXVR_DMA3_CONFIG      0xFFC027D4  /* MXVR Sync Data DMA3 Config	Register */
#define	MXVR_DMA3_START_ADDR  0xFFC027D8  /* MXVR Sync Data DMA3 Start Address Register */
#define	MXVR_DMA3_COUNT	      0xFFC027DC  /* MXVR Sync Data DMA3 Loop Count Register */
#define	MXVR_DMA3_CURR_ADDR   0xFFC027E0  /* MXVR Sync Data DMA3 Current Address Register */
#define	MXVR_DMA3_CURR_COUNT  0xFFC027E4  /* MXVR Sync Data DMA3 Current Loop Count Register */

#define	MXVR_DMA4_CONFIG      0xFFC027E8  /* MXVR Sync Data DMA4 Config	Register */
#define	MXVR_DMA4_START_ADDR  0xFFC027EC  /* MXVR Sync Data DMA4 Start Address Register */
#define	MXVR_DMA4_COUNT	      0xFFC027F0  /* MXVR Sync Data DMA4 Loop Count Register */
#define	MXVR_DMA4_CURR_ADDR   0xFFC027F4  /* MXVR Sync Data DMA4 Current Address Register */
#define	MXVR_DMA4_CURR_COUNT  0xFFC027F8  /* MXVR Sync Data DMA4 Current Loop Count Register */

#define	MXVR_DMA5_CONFIG      0xFFC027FC  /* MXVR Sync Data DMA5 Config	Register */
#define	MXVR_DMA5_START_ADDR  0xFFC02800  /* MXVR Sync Data DMA5 Start Address Register */
#define	MXVR_DMA5_COUNT	      0xFFC02804  /* MXVR Sync Data DMA5 Loop Count Register */
#define	MXVR_DMA5_CURR_ADDR   0xFFC02808  /* MXVR Sync Data DMA5 Current Address Register */
#define	MXVR_DMA5_CURR_COUNT  0xFFC0280C  /* MXVR Sync Data DMA5 Current Loop Count Register */

#define	MXVR_DMA6_CONFIG      0xFFC02810  /* MXVR Sync Data DMA6 Config	Register */
#define	MXVR_DMA6_START_ADDR  0xFFC02814  /* MXVR Sync Data DMA6 Start Address Register */
#define	MXVR_DMA6_COUNT	      0xFFC02818  /* MXVR Sync Data DMA6 Loop Count Register */
#define	MXVR_DMA6_CURR_ADDR   0xFFC0281C  /* MXVR Sync Data DMA6 Current Address Register */
#define	MXVR_DMA6_CURR_COUNT  0xFFC02820  /* MXVR Sync Data DMA6 Current Loop Count Register */

#define	MXVR_DMA7_CONFIG      0xFFC02824  /* MXVR Sync Data DMA7 Config	Register */
#define	MXVR_DMA7_START_ADDR  0xFFC02828  /* MXVR Sync Data DMA7 Start Address Register */
#define	MXVR_DMA7_COUNT	      0xFFC0282C  /* MXVR Sync Data DMA7 Loop Count Register */
#define	MXVR_DMA7_CURR_ADDR   0xFFC02830  /* MXVR Sync Data DMA7 Current Address Register */
#define	MXVR_DMA7_CURR_COUNT  0xFFC02834  /* MXVR Sync Data DMA7 Current Loop Count Register */

#define	MXVR_AP_CTL	      0xFFC02838  /* MXVR Async	Packet Control Register */
#define	MXVR_APRB_START_ADDR  0xFFC0283C  /* MXVR Async	Packet RX Buffer Start Addr Register */
#define	MXVR_APRB_CURR_ADDR   0xFFC02840  /* MXVR Async	Packet RX Buffer Current Addr Register */
#define	MXVR_APTB_START_ADDR  0xFFC02844  /* MXVR Async	Packet TX Buffer Start Addr Register */
#define	MXVR_APTB_CURR_ADDR   0xFFC02848  /* MXVR Async	Packet TX Buffer Current Addr Register */

#define	MXVR_CM_CTL	      0xFFC0284C  /* MXVR Control Message Control Register */
#define	MXVR_CMRB_START_ADDR  0xFFC02850  /* MXVR Control Message RX Buffer Start Addr Register */
#define	MXVR_CMRB_CURR_ADDR   0xFFC02854  /* MXVR Control Message RX Buffer Current Address */
#define	MXVR_CMTB_START_ADDR  0xFFC02858  /* MXVR Control Message TX Buffer Start Addr Register */
#define	MXVR_CMTB_CURR_ADDR   0xFFC0285C  /* MXVR Control Message TX Buffer Current Address */

#define	MXVR_RRDB_START_ADDR  0xFFC02860  /* MXVR Remote Read Buffer Start Addr	Register */
#define	MXVR_RRDB_CURR_ADDR   0xFFC02864  /* MXVR Remote Read Buffer Current Addr Register */

#define	MXVR_PAT_DATA_0	      0xFFC02868  /* MXVR Pattern Data Register	0 */
#define	MXVR_PAT_EN_0	      0xFFC0286C  /* MXVR Pattern Enable Register 0 */
#define	MXVR_PAT_DATA_1	      0xFFC02870  /* MXVR Pattern Data Register	1 */
#define	MXVR_PAT_EN_1	      0xFFC02874  /* MXVR Pattern Enable Register 1 */

#define	MXVR_FRAME_CNT_0      0xFFC02878  /* MXVR Frame	Counter	0 */
#define	MXVR_FRAME_CNT_1      0xFFC0287C  /* MXVR Frame	Counter	1 */

#define	MXVR_ROUTING_0	      0xFFC02880  /* MXVR Routing Table	Register 0 */
#define	MXVR_ROUTING_1	      0xFFC02884  /* MXVR Routing Table	Register 1 */
#define	MXVR_ROUTING_2	      0xFFC02888  /* MXVR Routing Table	Register 2 */
#define	MXVR_ROUTING_3	      0xFFC0288C  /* MXVR Routing Table	Register 3 */
#define	MXVR_ROUTING_4	      0xFFC02890  /* MXVR Routing Table	Register 4 */
#define	MXVR_ROUTING_5	      0xFFC02894  /* MXVR Routing Table	Register 5 */
#define	MXVR_ROUTING_6	      0xFFC02898  /* MXVR Routing Table	Register 6 */
#define	MXVR_ROUTING_7	      0xFFC0289C  /* MXVR Routing Table	Register 7 */
#define	MXVR_ROUTING_8	      0xFFC028A0  /* MXVR Routing Table	Register 8 */
#define	MXVR_ROUTING_9	      0xFFC028A4  /* MXVR Routing Table	Register 9 */
#define	MXVR_ROUTING_10	      0xFFC028A8  /* MXVR Routing Table	Register 10 */
#define	MXVR_ROUTING_11	      0xFFC028AC  /* MXVR Routing Table	Register 11 */
#define	MXVR_ROUTING_12	      0xFFC028B0  /* MXVR Routing Table	Register 12 */
#define	MXVR_ROUTING_13	      0xFFC028B4  /* MXVR Routing Table	Register 13 */
#define	MXVR_ROUTING_14	      0xFFC028B8  /* MXVR Routing Table	Register 14 */

#define	MXVR_PLL_CTL_1	      0xFFC028BC  /* MXVR Phase	Lock Loop Control Register 1 */
#define	MXVR_BLOCK_CNT	      0xFFC028C0  /* MXVR Block	Counter */
#define	MXVR_PLL_CTL_2	      0xFFC028C4  /* MXVR Phase	Lock Loop Control Register 2 */

<<<<<<< HEAD

/* CAN Controller		(0xFFC02A00 - 0xFFC02FFF)				 */
/* For Mailboxes 0-15											 */
#define	CAN_MC1				0xFFC02A00	/* Mailbox config reg 1	 */
#define	CAN_MD1				0xFFC02A04	/* Mailbox direction reg 1 */
#define	CAN_TRS1			0xFFC02A08	/* Transmit Request Set	reg 1 */
#define	CAN_TRR1			0xFFC02A0C	/* Transmit Request Reset reg 1 */
#define	CAN_TA1				0xFFC02A10	/* Transmit Acknowledge	reg 1 */
#define	CAN_AA1				0xFFC02A14	/* Transmit Abort Acknowledge reg 1 */
#define	CAN_RMP1			0xFFC02A18	/* Receive Message Pending reg 1 */
#define	CAN_RML1			0xFFC02A1C	/* Receive Message Lost	reg 1 */
#define	CAN_MBTIF1			0xFFC02A20	/* Mailbox Transmit Interrupt Flag reg 1 */
#define	CAN_MBRIF1			0xFFC02A24	/* Mailbox Receive  Interrupt Flag reg 1 */
#define	CAN_MBIM1			0xFFC02A28	/* Mailbox Interrupt Mask reg 1 */
#define	CAN_RFH1			0xFFC02A2C	/* Remote Frame	Handling reg 1 */
#define	CAN_OPSS1			0xFFC02A30	/* Overwrite Protection	Single Shot Xmission reg 1 */

/* For Mailboxes 16-31											 */
#define	CAN_MC2				0xFFC02A40	/* Mailbox config reg 2	 */
#define	CAN_MD2				0xFFC02A44	/* Mailbox direction reg 2 */
#define	CAN_TRS2			0xFFC02A48	/* Transmit Request Set	reg 2 */
#define	CAN_TRR2			0xFFC02A4C	/* Transmit Request Reset reg 2 */
#define	CAN_TA2				0xFFC02A50	/* Transmit Acknowledge	reg 2 */
#define	CAN_AA2				0xFFC02A54	/* Transmit Abort Acknowledge reg 2 */
#define	CAN_RMP2			0xFFC02A58	/* Receive Message Pending reg 2 */
#define	CAN_RML2			0xFFC02A5C	/* Receive Message Lost	reg 2 */
#define	CAN_MBTIF2			0xFFC02A60	/* Mailbox Transmit Interrupt Flag reg 2 */
#define	CAN_MBRIF2			0xFFC02A64	/* Mailbox Receive  Interrupt Flag reg 2 */
#define	CAN_MBIM2			0xFFC02A68	/* Mailbox Interrupt Mask reg 2 */
#define	CAN_RFH2			0xFFC02A6C	/* Remote Frame	Handling reg 2 */
#define	CAN_OPSS2			0xFFC02A70	/* Overwrite Protection	Single Shot Xmission reg 2 */

#define	CAN_CLOCK			0xFFC02A80	/* Bit Timing Configuration register 0 */
#define	CAN_TIMING			0xFFC02A84	/* Bit Timing Configuration register 1 */

#define	CAN_DEBUG			0xFFC02A88	/* Debug Register		 */
/* the following is for	backwards compatibility */
#define	CAN_CNF		 CAN_DEBUG

#define	CAN_STATUS			0xFFC02A8C	/* Global Status Register */
#define	CAN_CEC				0xFFC02A90	/* Error Counter Register */
#define	CAN_GIS				0xFFC02A94	/* Global Interrupt Status Register */
#define	CAN_GIM				0xFFC02A98	/* Global Interrupt Mask Register */
#define	CAN_GIF				0xFFC02A9C	/* Global Interrupt Flag Register */
#define	CAN_CONTROL			0xFFC02AA0	/* Master Control Register */
#define	CAN_INTR			0xFFC02AA4	/* Interrupt Pending Register */
#define	CAN_MBTD			0xFFC02AAC	/* Mailbox Temporary Disable Feature */
#define	CAN_EWR				0xFFC02AB0	/* Programmable	Warning	Level */
#define	CAN_ESR				0xFFC02AB4	/* Error Status	Register */
#define	CAN_UCCNT			0xFFC02AC4	/* Universal Counter	 */
#define	CAN_UCRC			0xFFC02AC8	/* Universal Counter Reload/Capture Register */
#define	CAN_UCCNF			0xFFC02ACC	/* Universal Counter Configuration Register */

/* Mailbox Acceptance Masks					 */
#define	CAN_AM00L			0xFFC02B00	/* Mailbox 0 Low Acceptance Mask */
#define	CAN_AM00H			0xFFC02B04	/* Mailbox 0 High Acceptance Mask */
#define	CAN_AM01L			0xFFC02B08	/* Mailbox 1 Low Acceptance Mask */
#define	CAN_AM01H			0xFFC02B0C	/* Mailbox 1 High Acceptance Mask */
#define	CAN_AM02L			0xFFC02B10	/* Mailbox 2 Low Acceptance Mask */
#define	CAN_AM02H			0xFFC02B14	/* Mailbox 2 High Acceptance Mask */
#define	CAN_AM03L			0xFFC02B18	/* Mailbox 3 Low Acceptance Mask */
#define	CAN_AM03H			0xFFC02B1C	/* Mailbox 3 High Acceptance Mask */
#define	CAN_AM04L			0xFFC02B20	/* Mailbox 4 Low Acceptance Mask */
#define	CAN_AM04H			0xFFC02B24	/* Mailbox 4 High Acceptance Mask */
#define	CAN_AM05L			0xFFC02B28	/* Mailbox 5 Low Acceptance Mask */
#define	CAN_AM05H			0xFFC02B2C	/* Mailbox 5 High Acceptance Mask */
#define	CAN_AM06L			0xFFC02B30	/* Mailbox 6 Low Acceptance Mask */
#define	CAN_AM06H			0xFFC02B34	/* Mailbox 6 High Acceptance Mask */
#define	CAN_AM07L			0xFFC02B38	/* Mailbox 7 Low Acceptance Mask */
#define	CAN_AM07H			0xFFC02B3C	/* Mailbox 7 High Acceptance Mask */
#define	CAN_AM08L			0xFFC02B40	/* Mailbox 8 Low Acceptance Mask */
#define	CAN_AM08H			0xFFC02B44	/* Mailbox 8 High Acceptance Mask */
#define	CAN_AM09L			0xFFC02B48	/* Mailbox 9 Low Acceptance Mask */
#define	CAN_AM09H			0xFFC02B4C	/* Mailbox 9 High Acceptance Mask */
#define	CAN_AM10L			0xFFC02B50	/* Mailbox 10 Low Acceptance Mask */
#define	CAN_AM10H			0xFFC02B54	/* Mailbox 10 High Acceptance Mask */
#define	CAN_AM11L			0xFFC02B58	/* Mailbox 11 Low Acceptance Mask */
#define	CAN_AM11H			0xFFC02B5C	/* Mailbox 11 High Acceptance Mask */
#define	CAN_AM12L			0xFFC02B60	/* Mailbox 12 Low Acceptance Mask */
#define	CAN_AM12H			0xFFC02B64	/* Mailbox 12 High Acceptance Mask */
#define	CAN_AM13L			0xFFC02B68	/* Mailbox 13 Low Acceptance Mask */
#define	CAN_AM13H			0xFFC02B6C	/* Mailbox 13 High Acceptance Mask */
#define	CAN_AM14L			0xFFC02B70	/* Mailbox 14 Low Acceptance Mask */
#define	CAN_AM14H			0xFFC02B74	/* Mailbox 14 High Acceptance Mask */
#define	CAN_AM15L			0xFFC02B78	/* Mailbox 15 Low Acceptance Mask */
#define	CAN_AM15H			0xFFC02B7C	/* Mailbox 15 High Acceptance Mask */

#define	CAN_AM16L			0xFFC02B80	/* Mailbox 16 Low Acceptance Mask */
#define	CAN_AM16H			0xFFC02B84	/* Mailbox 16 High Acceptance Mask */
#define	CAN_AM17L			0xFFC02B88	/* Mailbox 17 Low Acceptance Mask */
#define	CAN_AM17H			0xFFC02B8C	/* Mailbox 17 High Acceptance Mask */
#define	CAN_AM18L			0xFFC02B90	/* Mailbox 18 Low Acceptance Mask */
#define	CAN_AM18H			0xFFC02B94	/* Mailbox 18 High Acceptance Mask */
#define	CAN_AM19L			0xFFC02B98	/* Mailbox 19 Low Acceptance Mask */
#define	CAN_AM19H			0xFFC02B9C	/* Mailbox 19 High Acceptance Mask */
#define	CAN_AM20L			0xFFC02BA0	/* Mailbox 20 Low Acceptance Mask */
#define	CAN_AM20H			0xFFC02BA4	/* Mailbox 20 High Acceptance Mask */
#define	CAN_AM21L			0xFFC02BA8	/* Mailbox 21 Low Acceptance Mask */
#define	CAN_AM21H			0xFFC02BAC	/* Mailbox 21 High Acceptance Mask */
#define	CAN_AM22L			0xFFC02BB0	/* Mailbox 22 Low Acceptance Mask */
#define	CAN_AM22H			0xFFC02BB4	/* Mailbox 22 High Acceptance Mask */
#define	CAN_AM23L			0xFFC02BB8	/* Mailbox 23 Low Acceptance Mask */
#define	CAN_AM23H			0xFFC02BBC	/* Mailbox 23 High Acceptance Mask */
#define	CAN_AM24L			0xFFC02BC0	/* Mailbox 24 Low Acceptance Mask */
#define	CAN_AM24H			0xFFC02BC4	/* Mailbox 24 High Acceptance Mask */
#define	CAN_AM25L			0xFFC02BC8	/* Mailbox 25 Low Acceptance Mask */
#define	CAN_AM25H			0xFFC02BCC	/* Mailbox 25 High Acceptance Mask */
#define	CAN_AM26L			0xFFC02BD0	/* Mailbox 26 Low Acceptance Mask */
#define	CAN_AM26H			0xFFC02BD4	/* Mailbox 26 High Acceptance Mask */
#define	CAN_AM27L			0xFFC02BD8	/* Mailbox 27 Low Acceptance Mask */
#define	CAN_AM27H			0xFFC02BDC	/* Mailbox 27 High Acceptance Mask */
#define	CAN_AM28L			0xFFC02BE0	/* Mailbox 28 Low Acceptance Mask */
#define	CAN_AM28H			0xFFC02BE4	/* Mailbox 28 High Acceptance Mask */
#define	CAN_AM29L			0xFFC02BE8	/* Mailbox 29 Low Acceptance Mask */
#define	CAN_AM29H			0xFFC02BEC	/* Mailbox 29 High Acceptance Mask */
#define	CAN_AM30L			0xFFC02BF0	/* Mailbox 30 Low Acceptance Mask */
#define	CAN_AM30H			0xFFC02BF4	/* Mailbox 30 High Acceptance Mask */
#define	CAN_AM31L			0xFFC02BF8	/* Mailbox 31 Low Acceptance Mask */
#define	CAN_AM31H			0xFFC02BFC	/* Mailbox 31 High Acceptance Mask */

/* CAN Acceptance Mask Macros */
#define	CAN_AM_L(x)			(CAN_AM00L+((x)*0x8))
#define	CAN_AM_H(x)			(CAN_AM00H+((x)*0x8))

/* Mailbox Registers									 */
#define	CAN_MB00_DATA0		0xFFC02C00	/* Mailbox 0 Data Word 0 [15:0]	Register */
#define	CAN_MB00_DATA1		0xFFC02C04	/* Mailbox 0 Data Word 1 [31:16] Register */
#define	CAN_MB00_DATA2		0xFFC02C08	/* Mailbox 0 Data Word 2 [47:32] Register */
#define	CAN_MB00_DATA3		0xFFC02C0C	/* Mailbox 0 Data Word 3 [63:48] Register */
#define	CAN_MB00_LENGTH		0xFFC02C10	/* Mailbox 0 Data Length Code Register */
#define	CAN_MB00_TIMESTAMP	0xFFC02C14	/* Mailbox 0 Time Stamp	Value Register */
#define	CAN_MB00_ID0		0xFFC02C18	/* Mailbox 0 Identifier	Low Register */
#define	CAN_MB00_ID1		0xFFC02C1C	/* Mailbox 0 Identifier	High Register */

#define	CAN_MB01_DATA0		0xFFC02C20	/* Mailbox 1 Data Word 0 [15:0]	Register */
#define	CAN_MB01_DATA1		0xFFC02C24	/* Mailbox 1 Data Word 1 [31:16] Register */
#define	CAN_MB01_DATA2		0xFFC02C28	/* Mailbox 1 Data Word 2 [47:32] Register */
#define	CAN_MB01_DATA3		0xFFC02C2C	/* Mailbox 1 Data Word 3 [63:48] Register */
#define	CAN_MB01_LENGTH		0xFFC02C30	/* Mailbox 1 Data Length Code Register */
#define	CAN_MB01_TIMESTAMP	0xFFC02C34	/* Mailbox 1 Time Stamp	Value Register */
#define	CAN_MB01_ID0		0xFFC02C38	/* Mailbox 1 Identifier	Low Register */
#define	CAN_MB01_ID1		0xFFC02C3C	/* Mailbox 1 Identifier	High Register */

#define	CAN_MB02_DATA0		0xFFC02C40	/* Mailbox 2 Data Word 0 [15:0]	Register */
#define	CAN_MB02_DATA1		0xFFC02C44	/* Mailbox 2 Data Word 1 [31:16] Register */
#define	CAN_MB02_DATA2		0xFFC02C48	/* Mailbox 2 Data Word 2 [47:32] Register */
#define	CAN_MB02_DATA3		0xFFC02C4C	/* Mailbox 2 Data Word 3 [63:48] Register */
#define	CAN_MB02_LENGTH		0xFFC02C50	/* Mailbox 2 Data Length Code Register */
#define	CAN_MB02_TIMESTAMP	0xFFC02C54	/* Mailbox 2 Time Stamp	Value Register */
#define	CAN_MB02_ID0		0xFFC02C58	/* Mailbox 2 Identifier	Low Register */
#define	CAN_MB02_ID1		0xFFC02C5C	/* Mailbox 2 Identifier	High Register */

#define	CAN_MB03_DATA0		0xFFC02C60	/* Mailbox 3 Data Word 0 [15:0]	Register */
#define	CAN_MB03_DATA1		0xFFC02C64	/* Mailbox 3 Data Word 1 [31:16] Register */
#define	CAN_MB03_DATA2		0xFFC02C68	/* Mailbox 3 Data Word 2 [47:32] Register */
#define	CAN_MB03_DATA3		0xFFC02C6C	/* Mailbox 3 Data Word 3 [63:48] Register */
#define	CAN_MB03_LENGTH		0xFFC02C70	/* Mailbox 3 Data Length Code Register */
#define	CAN_MB03_TIMESTAMP	0xFFC02C74	/* Mailbox 3 Time Stamp	Value Register */
#define	CAN_MB03_ID0		0xFFC02C78	/* Mailbox 3 Identifier	Low Register */
#define	CAN_MB03_ID1		0xFFC02C7C	/* Mailbox 3 Identifier	High Register */

#define	CAN_MB04_DATA0		0xFFC02C80	/* Mailbox 4 Data Word 0 [15:0]	Register */
#define	CAN_MB04_DATA1		0xFFC02C84	/* Mailbox 4 Data Word 1 [31:16] Register */
#define	CAN_MB04_DATA2		0xFFC02C88	/* Mailbox 4 Data Word 2 [47:32] Register */
#define	CAN_MB04_DATA3		0xFFC02C8C	/* Mailbox 4 Data Word 3 [63:48] Register */
#define	CAN_MB04_LENGTH		0xFFC02C90	/* Mailbox 4 Data Length Code Register */
#define	CAN_MB04_TIMESTAMP	0xFFC02C94	/* Mailbox 4 Time Stamp	Value Register */
#define	CAN_MB04_ID0		0xFFC02C98	/* Mailbox 4 Identifier	Low Register */
#define	CAN_MB04_ID1		0xFFC02C9C	/* Mailbox 4 Identifier	High Register */

#define	CAN_MB05_DATA0		0xFFC02CA0	/* Mailbox 5 Data Word 0 [15:0]	Register */
#define	CAN_MB05_DATA1		0xFFC02CA4	/* Mailbox 5 Data Word 1 [31:16] Register */
#define	CAN_MB05_DATA2		0xFFC02CA8	/* Mailbox 5 Data Word 2 [47:32] Register */
#define	CAN_MB05_DATA3		0xFFC02CAC	/* Mailbox 5 Data Word 3 [63:48] Register */
#define	CAN_MB05_LENGTH		0xFFC02CB0	/* Mailbox 5 Data Length Code Register */
#define	CAN_MB05_TIMESTAMP	0xFFC02CB4	/* Mailbox 5 Time Stamp	Value Register */
#define	CAN_MB05_ID0		0xFFC02CB8	/* Mailbox 5 Identifier	Low Register */
#define	CAN_MB05_ID1		0xFFC02CBC	/* Mailbox 5 Identifier	High Register */

#define	CAN_MB06_DATA0		0xFFC02CC0	/* Mailbox 6 Data Word 0 [15:0]	Register */
#define	CAN_MB06_DATA1		0xFFC02CC4	/* Mailbox 6 Data Word 1 [31:16] Register */
#define	CAN_MB06_DATA2		0xFFC02CC8	/* Mailbox 6 Data Word 2 [47:32] Register */
#define	CAN_MB06_DATA3		0xFFC02CCC	/* Mailbox 6 Data Word 3 [63:48] Register */
#define	CAN_MB06_LENGTH		0xFFC02CD0	/* Mailbox 6 Data Length Code Register */
#define	CAN_MB06_TIMESTAMP	0xFFC02CD4	/* Mailbox 6 Time Stamp	Value Register */
#define	CAN_MB06_ID0		0xFFC02CD8	/* Mailbox 6 Identifier	Low Register */
#define	CAN_MB06_ID1		0xFFC02CDC	/* Mailbox 6 Identifier	High Register */

#define	CAN_MB07_DATA0		0xFFC02CE0	/* Mailbox 7 Data Word 0 [15:0]	Register */
#define	CAN_MB07_DATA1		0xFFC02CE4	/* Mailbox 7 Data Word 1 [31:16] Register */
#define	CAN_MB07_DATA2		0xFFC02CE8	/* Mailbox 7 Data Word 2 [47:32] Register */
#define	CAN_MB07_DATA3		0xFFC02CEC	/* Mailbox 7 Data Word 3 [63:48] Register */
#define	CAN_MB07_LENGTH		0xFFC02CF0	/* Mailbox 7 Data Length Code Register */
#define	CAN_MB07_TIMESTAMP	0xFFC02CF4	/* Mailbox 7 Time Stamp	Value Register */
#define	CAN_MB07_ID0		0xFFC02CF8	/* Mailbox 7 Identifier	Low Register */
#define	CAN_MB07_ID1		0xFFC02CFC	/* Mailbox 7 Identifier	High Register */

#define	CAN_MB08_DATA0		0xFFC02D00	/* Mailbox 8 Data Word 0 [15:0]	Register */
#define	CAN_MB08_DATA1		0xFFC02D04	/* Mailbox 8 Data Word 1 [31:16] Register */
#define	CAN_MB08_DATA2		0xFFC02D08	/* Mailbox 8 Data Word 2 [47:32] Register */
#define	CAN_MB08_DATA3		0xFFC02D0C	/* Mailbox 8 Data Word 3 [63:48] Register */
#define	CAN_MB08_LENGTH		0xFFC02D10	/* Mailbox 8 Data Length Code Register */
#define	CAN_MB08_TIMESTAMP	0xFFC02D14	/* Mailbox 8 Time Stamp	Value Register */
#define	CAN_MB08_ID0		0xFFC02D18	/* Mailbox 8 Identifier	Low Register */
#define	CAN_MB08_ID1		0xFFC02D1C	/* Mailbox 8 Identifier	High Register */

#define	CAN_MB09_DATA0		0xFFC02D20	/* Mailbox 9 Data Word 0 [15:0]	Register */
#define	CAN_MB09_DATA1		0xFFC02D24	/* Mailbox 9 Data Word 1 [31:16] Register */
#define	CAN_MB09_DATA2		0xFFC02D28	/* Mailbox 9 Data Word 2 [47:32] Register */
#define	CAN_MB09_DATA3		0xFFC02D2C	/* Mailbox 9 Data Word 3 [63:48] Register */
#define	CAN_MB09_LENGTH		0xFFC02D30	/* Mailbox 9 Data Length Code Register */
#define	CAN_MB09_TIMESTAMP	0xFFC02D34	/* Mailbox 9 Time Stamp	Value Register */
#define	CAN_MB09_ID0		0xFFC02D38	/* Mailbox 9 Identifier	Low Register */
#define	CAN_MB09_ID1		0xFFC02D3C	/* Mailbox 9 Identifier	High Register */

#define	CAN_MB10_DATA0		0xFFC02D40	/* Mailbox 10 Data Word	0 [15:0] Register */
#define	CAN_MB10_DATA1		0xFFC02D44	/* Mailbox 10 Data Word	1 [31:16] Register */
#define	CAN_MB10_DATA2		0xFFC02D48	/* Mailbox 10 Data Word	2 [47:32] Register */
#define	CAN_MB10_DATA3		0xFFC02D4C	/* Mailbox 10 Data Word	3 [63:48] Register */
#define	CAN_MB10_LENGTH		0xFFC02D50	/* Mailbox 10 Data Length Code Register */
#define	CAN_MB10_TIMESTAMP	0xFFC02D54	/* Mailbox 10 Time Stamp Value Register */
#define	CAN_MB10_ID0		0xFFC02D58	/* Mailbox 10 Identifier Low Register */
#define	CAN_MB10_ID1		0xFFC02D5C	/* Mailbox 10 Identifier High Register */

#define	CAN_MB11_DATA0		0xFFC02D60	/* Mailbox 11 Data Word	0 [15:0] Register */
#define	CAN_MB11_DATA1		0xFFC02D64	/* Mailbox 11 Data Word	1 [31:16] Register */
#define	CAN_MB11_DATA2		0xFFC02D68	/* Mailbox 11 Data Word	2 [47:32] Register */
#define	CAN_MB11_DATA3		0xFFC02D6C	/* Mailbox 11 Data Word	3 [63:48] Register */
#define	CAN_MB11_LENGTH		0xFFC02D70	/* Mailbox 11 Data Length Code Register */
#define	CAN_MB11_TIMESTAMP	0xFFC02D74	/* Mailbox 11 Time Stamp Value Register */
#define	CAN_MB11_ID0		0xFFC02D78	/* Mailbox 11 Identifier Low Register */
#define	CAN_MB11_ID1		0xFFC02D7C	/* Mailbox 11 Identifier High Register */

#define	CAN_MB12_DATA0		0xFFC02D80	/* Mailbox 12 Data Word	0 [15:0] Register */
#define	CAN_MB12_DATA1		0xFFC02D84	/* Mailbox 12 Data Word	1 [31:16] Register */
#define	CAN_MB12_DATA2		0xFFC02D88	/* Mailbox 12 Data Word	2 [47:32] Register */
#define	CAN_MB12_DATA3		0xFFC02D8C	/* Mailbox 12 Data Word	3 [63:48] Register */
#define	CAN_MB12_LENGTH		0xFFC02D90	/* Mailbox 12 Data Length Code Register */
#define	CAN_MB12_TIMESTAMP	0xFFC02D94	/* Mailbox 12 Time Stamp Value Register */
#define	CAN_MB12_ID0		0xFFC02D98	/* Mailbox 12 Identifier Low Register */
#define	CAN_MB12_ID1		0xFFC02D9C	/* Mailbox 12 Identifier High Register */

#define	CAN_MB13_DATA0		0xFFC02DA0	/* Mailbox 13 Data Word	0 [15:0] Register */
#define	CAN_MB13_DATA1		0xFFC02DA4	/* Mailbox 13 Data Word	1 [31:16] Register */
#define	CAN_MB13_DATA2		0xFFC02DA8	/* Mailbox 13 Data Word	2 [47:32] Register */
#define	CAN_MB13_DATA3		0xFFC02DAC	/* Mailbox 13 Data Word	3 [63:48] Register */
#define	CAN_MB13_LENGTH		0xFFC02DB0	/* Mailbox 13 Data Length Code Register */
#define	CAN_MB13_TIMESTAMP	0xFFC02DB4	/* Mailbox 13 Time Stamp Value Register */
#define	CAN_MB13_ID0		0xFFC02DB8	/* Mailbox 13 Identifier Low Register */
#define	CAN_MB13_ID1		0xFFC02DBC	/* Mailbox 13 Identifier High Register */

#define	CAN_MB14_DATA0		0xFFC02DC0	/* Mailbox 14 Data Word	0 [15:0] Register */
#define	CAN_MB14_DATA1		0xFFC02DC4	/* Mailbox 14 Data Word	1 [31:16] Register */
#define	CAN_MB14_DATA2		0xFFC02DC8	/* Mailbox 14 Data Word	2 [47:32] Register */
#define	CAN_MB14_DATA3		0xFFC02DCC	/* Mailbox 14 Data Word	3 [63:48] Register */
#define	CAN_MB14_LENGTH		0xFFC02DD0	/* Mailbox 14 Data Length Code Register */
#define	CAN_MB14_TIMESTAMP	0xFFC02DD4	/* Mailbox 14 Time Stamp Value Register */
#define	CAN_MB14_ID0		0xFFC02DD8	/* Mailbox 14 Identifier Low Register */
#define	CAN_MB14_ID1		0xFFC02DDC	/* Mailbox 14 Identifier High Register */

#define	CAN_MB15_DATA0		0xFFC02DE0	/* Mailbox 15 Data Word	0 [15:0] Register */
#define	CAN_MB15_DATA1		0xFFC02DE4	/* Mailbox 15 Data Word	1 [31:16] Register */
#define	CAN_MB15_DATA2		0xFFC02DE8	/* Mailbox 15 Data Word	2 [47:32] Register */
#define	CAN_MB15_DATA3		0xFFC02DEC	/* Mailbox 15 Data Word	3 [63:48] Register */
#define	CAN_MB15_LENGTH		0xFFC02DF0	/* Mailbox 15 Data Length Code Register */
#define	CAN_MB15_TIMESTAMP	0xFFC02DF4	/* Mailbox 15 Time Stamp Value Register */
#define	CAN_MB15_ID0		0xFFC02DF8	/* Mailbox 15 Identifier Low Register */
#define	CAN_MB15_ID1		0xFFC02DFC	/* Mailbox 15 Identifier High Register */

#define	CAN_MB16_DATA0		0xFFC02E00	/* Mailbox 16 Data Word	0 [15:0] Register */
#define	CAN_MB16_DATA1		0xFFC02E04	/* Mailbox 16 Data Word	1 [31:16] Register */
#define	CAN_MB16_DATA2		0xFFC02E08	/* Mailbox 16 Data Word	2 [47:32] Register */
#define	CAN_MB16_DATA3		0xFFC02E0C	/* Mailbox 16 Data Word	3 [63:48] Register */
#define	CAN_MB16_LENGTH		0xFFC02E10	/* Mailbox 16 Data Length Code Register */
#define	CAN_MB16_TIMESTAMP	0xFFC02E14	/* Mailbox 16 Time Stamp Value Register */
#define	CAN_MB16_ID0		0xFFC02E18	/* Mailbox 16 Identifier Low Register */
#define	CAN_MB16_ID1		0xFFC02E1C	/* Mailbox 16 Identifier High Register */

#define	CAN_MB17_DATA0		0xFFC02E20	/* Mailbox 17 Data Word	0 [15:0] Register */
#define	CAN_MB17_DATA1		0xFFC02E24	/* Mailbox 17 Data Word	1 [31:16] Register */
#define	CAN_MB17_DATA2		0xFFC02E28	/* Mailbox 17 Data Word	2 [47:32] Register */
#define	CAN_MB17_DATA3		0xFFC02E2C	/* Mailbox 17 Data Word	3 [63:48] Register */
#define	CAN_MB17_LENGTH		0xFFC02E30	/* Mailbox 17 Data Length Code Register */
#define	CAN_MB17_TIMESTAMP	0xFFC02E34	/* Mailbox 17 Time Stamp Value Register */
#define	CAN_MB17_ID0		0xFFC02E38	/* Mailbox 17 Identifier Low Register */
#define	CAN_MB17_ID1		0xFFC02E3C	/* Mailbox 17 Identifier High Register */

#define	CAN_MB18_DATA0		0xFFC02E40	/* Mailbox 18 Data Word	0 [15:0] Register */
#define	CAN_MB18_DATA1		0xFFC02E44	/* Mailbox 18 Data Word	1 [31:16] Register */
#define	CAN_MB18_DATA2		0xFFC02E48	/* Mailbox 18 Data Word	2 [47:32] Register */
#define	CAN_MB18_DATA3		0xFFC02E4C	/* Mailbox 18 Data Word	3 [63:48] Register */
#define	CAN_MB18_LENGTH		0xFFC02E50	/* Mailbox 18 Data Length Code Register */
#define	CAN_MB18_TIMESTAMP	0xFFC02E54	/* Mailbox 18 Time Stamp Value Register */
#define	CAN_MB18_ID0		0xFFC02E58	/* Mailbox 18 Identifier Low Register */
#define	CAN_MB18_ID1		0xFFC02E5C	/* Mailbox 18 Identifier High Register */

#define	CAN_MB19_DATA0		0xFFC02E60	/* Mailbox 19 Data Word	0 [15:0] Register */
#define	CAN_MB19_DATA1		0xFFC02E64	/* Mailbox 19 Data Word	1 [31:16] Register */
#define	CAN_MB19_DATA2		0xFFC02E68	/* Mailbox 19 Data Word	2 [47:32] Register */
#define	CAN_MB19_DATA3		0xFFC02E6C	/* Mailbox 19 Data Word	3 [63:48] Register */
#define	CAN_MB19_LENGTH		0xFFC02E70	/* Mailbox 19 Data Length Code Register */
#define	CAN_MB19_TIMESTAMP	0xFFC02E74	/* Mailbox 19 Time Stamp Value Register */
#define	CAN_MB19_ID0		0xFFC02E78	/* Mailbox 19 Identifier Low Register */
#define	CAN_MB19_ID1		0xFFC02E7C	/* Mailbox 19 Identifier High Register */

#define	CAN_MB20_DATA0		0xFFC02E80	/* Mailbox 20 Data Word	0 [15:0] Register */
#define	CAN_MB20_DATA1		0xFFC02E84	/* Mailbox 20 Data Word	1 [31:16] Register */
#define	CAN_MB20_DATA2		0xFFC02E88	/* Mailbox 20 Data Word	2 [47:32] Register */
#define	CAN_MB20_DATA3		0xFFC02E8C	/* Mailbox 20 Data Word	3 [63:48] Register */
#define	CAN_MB20_LENGTH		0xFFC02E90	/* Mailbox 20 Data Length Code Register */
#define	CAN_MB20_TIMESTAMP	0xFFC02E94	/* Mailbox 20 Time Stamp Value Register */
#define	CAN_MB20_ID0		0xFFC02E98	/* Mailbox 20 Identifier Low Register */
#define	CAN_MB20_ID1		0xFFC02E9C	/* Mailbox 20 Identifier High Register */

#define	CAN_MB21_DATA0		0xFFC02EA0	/* Mailbox 21 Data Word	0 [15:0] Register */
#define	CAN_MB21_DATA1		0xFFC02EA4	/* Mailbox 21 Data Word	1 [31:16] Register */
#define	CAN_MB21_DATA2		0xFFC02EA8	/* Mailbox 21 Data Word	2 [47:32] Register */
#define	CAN_MB21_DATA3		0xFFC02EAC	/* Mailbox 21 Data Word	3 [63:48] Register */
#define	CAN_MB21_LENGTH		0xFFC02EB0	/* Mailbox 21 Data Length Code Register */
#define	CAN_MB21_TIMESTAMP	0xFFC02EB4	/* Mailbox 21 Time Stamp Value Register */
#define	CAN_MB21_ID0		0xFFC02EB8	/* Mailbox 21 Identifier Low Register */
#define	CAN_MB21_ID1		0xFFC02EBC	/* Mailbox 21 Identifier High Register */

#define	CAN_MB22_DATA0		0xFFC02EC0	/* Mailbox 22 Data Word	0 [15:0] Register */
#define	CAN_MB22_DATA1		0xFFC02EC4	/* Mailbox 22 Data Word	1 [31:16] Register */
#define	CAN_MB22_DATA2		0xFFC02EC8	/* Mailbox 22 Data Word	2 [47:32] Register */
#define	CAN_MB22_DATA3		0xFFC02ECC	/* Mailbox 22 Data Word	3 [63:48] Register */
#define	CAN_MB22_LENGTH		0xFFC02ED0	/* Mailbox 22 Data Length Code Register */
#define	CAN_MB22_TIMESTAMP	0xFFC02ED4	/* Mailbox 22 Time Stamp Value Register */
#define	CAN_MB22_ID0		0xFFC02ED8	/* Mailbox 22 Identifier Low Register */
#define	CAN_MB22_ID1		0xFFC02EDC	/* Mailbox 22 Identifier High Register */

#define	CAN_MB23_DATA0		0xFFC02EE0	/* Mailbox 23 Data Word	0 [15:0] Register */
#define	CAN_MB23_DATA1		0xFFC02EE4	/* Mailbox 23 Data Word	1 [31:16] Register */
#define	CAN_MB23_DATA2		0xFFC02EE8	/* Mailbox 23 Data Word	2 [47:32] Register */
#define	CAN_MB23_DATA3		0xFFC02EEC	/* Mailbox 23 Data Word	3 [63:48] Register */
#define	CAN_MB23_LENGTH		0xFFC02EF0	/* Mailbox 23 Data Length Code Register */
#define	CAN_MB23_TIMESTAMP	0xFFC02EF4	/* Mailbox 23 Time Stamp Value Register */
#define	CAN_MB23_ID0		0xFFC02EF8	/* Mailbox 23 Identifier Low Register */
#define	CAN_MB23_ID1		0xFFC02EFC	/* Mailbox 23 Identifier High Register */

#define	CAN_MB24_DATA0		0xFFC02F00	/* Mailbox 24 Data Word	0 [15:0] Register */
#define	CAN_MB24_DATA1		0xFFC02F04	/* Mailbox 24 Data Word	1 [31:16] Register */
#define	CAN_MB24_DATA2		0xFFC02F08	/* Mailbox 24 Data Word	2 [47:32] Register */
#define	CAN_MB24_DATA3		0xFFC02F0C	/* Mailbox 24 Data Word	3 [63:48] Register */
#define	CAN_MB24_LENGTH		0xFFC02F10	/* Mailbox 24 Data Length Code Register */
#define	CAN_MB24_TIMESTAMP	0xFFC02F14	/* Mailbox 24 Time Stamp Value Register */
#define	CAN_MB24_ID0		0xFFC02F18	/* Mailbox 24 Identifier Low Register */
#define	CAN_MB24_ID1		0xFFC02F1C	/* Mailbox 24 Identifier High Register */

#define	CAN_MB25_DATA0		0xFFC02F20	/* Mailbox 25 Data Word	0 [15:0] Register */
#define	CAN_MB25_DATA1		0xFFC02F24	/* Mailbox 25 Data Word	1 [31:16] Register */
#define	CAN_MB25_DATA2		0xFFC02F28	/* Mailbox 25 Data Word	2 [47:32] Register */
#define	CAN_MB25_DATA3		0xFFC02F2C	/* Mailbox 25 Data Word	3 [63:48] Register */
#define	CAN_MB25_LENGTH		0xFFC02F30	/* Mailbox 25 Data Length Code Register */
#define	CAN_MB25_TIMESTAMP	0xFFC02F34	/* Mailbox 25 Time Stamp Value Register */
#define	CAN_MB25_ID0		0xFFC02F38	/* Mailbox 25 Identifier Low Register */
#define	CAN_MB25_ID1		0xFFC02F3C	/* Mailbox 25 Identifier High Register */

#define	CAN_MB26_DATA0		0xFFC02F40	/* Mailbox 26 Data Word	0 [15:0] Register */
#define	CAN_MB26_DATA1		0xFFC02F44	/* Mailbox 26 Data Word	1 [31:16] Register */
#define	CAN_MB26_DATA2		0xFFC02F48	/* Mailbox 26 Data Word	2 [47:32] Register */
#define	CAN_MB26_DATA3		0xFFC02F4C	/* Mailbox 26 Data Word	3 [63:48] Register */
#define	CAN_MB26_LENGTH		0xFFC02F50	/* Mailbox 26 Data Length Code Register */
#define	CAN_MB26_TIMESTAMP	0xFFC02F54	/* Mailbox 26 Time Stamp Value Register */
#define	CAN_MB26_ID0		0xFFC02F58	/* Mailbox 26 Identifier Low Register */
#define	CAN_MB26_ID1		0xFFC02F5C	/* Mailbox 26 Identifier High Register */

#define	CAN_MB27_DATA0		0xFFC02F60	/* Mailbox 27 Data Word	0 [15:0] Register */
#define	CAN_MB27_DATA1		0xFFC02F64	/* Mailbox 27 Data Word	1 [31:16] Register */
#define	CAN_MB27_DATA2		0xFFC02F68	/* Mailbox 27 Data Word	2 [47:32] Register */
#define	CAN_MB27_DATA3		0xFFC02F6C	/* Mailbox 27 Data Word	3 [63:48] Register */
#define	CAN_MB27_LENGTH		0xFFC02F70	/* Mailbox 27 Data Length Code Register */
#define	CAN_MB27_TIMESTAMP	0xFFC02F74	/* Mailbox 27 Time Stamp Value Register */
#define	CAN_MB27_ID0		0xFFC02F78	/* Mailbox 27 Identifier Low Register */
#define	CAN_MB27_ID1		0xFFC02F7C	/* Mailbox 27 Identifier High Register */

#define	CAN_MB28_DATA0		0xFFC02F80	/* Mailbox 28 Data Word	0 [15:0] Register */
#define	CAN_MB28_DATA1		0xFFC02F84	/* Mailbox 28 Data Word	1 [31:16] Register */
#define	CAN_MB28_DATA2		0xFFC02F88	/* Mailbox 28 Data Word	2 [47:32] Register */
#define	CAN_MB28_DATA3		0xFFC02F8C	/* Mailbox 28 Data Word	3 [63:48] Register */
#define	CAN_MB28_LENGTH		0xFFC02F90	/* Mailbox 28 Data Length Code Register */
#define	CAN_MB28_TIMESTAMP	0xFFC02F94	/* Mailbox 28 Time Stamp Value Register */
#define	CAN_MB28_ID0		0xFFC02F98	/* Mailbox 28 Identifier Low Register */
#define	CAN_MB28_ID1		0xFFC02F9C	/* Mailbox 28 Identifier High Register */

#define	CAN_MB29_DATA0		0xFFC02FA0	/* Mailbox 29 Data Word	0 [15:0] Register */
#define	CAN_MB29_DATA1		0xFFC02FA4	/* Mailbox 29 Data Word	1 [31:16] Register */
#define	CAN_MB29_DATA2		0xFFC02FA8	/* Mailbox 29 Data Word	2 [47:32] Register */
#define	CAN_MB29_DATA3		0xFFC02FAC	/* Mailbox 29 Data Word	3 [63:48] Register */
#define	CAN_MB29_LENGTH		0xFFC02FB0	/* Mailbox 29 Data Length Code Register */
#define	CAN_MB29_TIMESTAMP	0xFFC02FB4	/* Mailbox 29 Time Stamp Value Register */
#define	CAN_MB29_ID0		0xFFC02FB8	/* Mailbox 29 Identifier Low Register */
#define	CAN_MB29_ID1		0xFFC02FBC	/* Mailbox 29 Identifier High Register */

#define	CAN_MB30_DATA0		0xFFC02FC0	/* Mailbox 30 Data Word	0 [15:0] Register */
#define	CAN_MB30_DATA1		0xFFC02FC4	/* Mailbox 30 Data Word	1 [31:16] Register */
#define	CAN_MB30_DATA2		0xFFC02FC8	/* Mailbox 30 Data Word	2 [47:32] Register */
#define	CAN_MB30_DATA3		0xFFC02FCC	/* Mailbox 30 Data Word	3 [63:48] Register */
#define	CAN_MB30_LENGTH		0xFFC02FD0	/* Mailbox 30 Data Length Code Register */
#define	CAN_MB30_TIMESTAMP	0xFFC02FD4	/* Mailbox 30 Time Stamp Value Register */
#define	CAN_MB30_ID0		0xFFC02FD8	/* Mailbox 30 Identifier Low Register */
#define	CAN_MB30_ID1		0xFFC02FDC	/* Mailbox 30 Identifier High Register */

#define	CAN_MB31_DATA0		0xFFC02FE0	/* Mailbox 31 Data Word	0 [15:0] Register */
#define	CAN_MB31_DATA1		0xFFC02FE4	/* Mailbox 31 Data Word	1 [31:16] Register */
#define	CAN_MB31_DATA2		0xFFC02FE8	/* Mailbox 31 Data Word	2 [47:32] Register */
#define	CAN_MB31_DATA3		0xFFC02FEC	/* Mailbox 31 Data Word	3 [63:48] Register */
#define	CAN_MB31_LENGTH		0xFFC02FF0	/* Mailbox 31 Data Length Code Register */
#define	CAN_MB31_TIMESTAMP	0xFFC02FF4	/* Mailbox 31 Time Stamp Value Register */
#define	CAN_MB31_ID0		0xFFC02FF8	/* Mailbox 31 Identifier Low Register */
#define	CAN_MB31_ID1		0xFFC02FFC	/* Mailbox 31 Identifier High Register */

/* CAN Mailbox Area Macros */
#define	CAN_MB_ID1(x)		(CAN_MB00_ID1+((x)*0x20))
#define	CAN_MB_ID0(x)		(CAN_MB00_ID0+((x)*0x20))
#define	CAN_MB_TIMESTAMP(x)	(CAN_MB00_TIMESTAMP+((x)*0x20))
#define	CAN_MB_LENGTH(x)	(CAN_MB00_LENGTH+((x)*0x20))
#define	CAN_MB_DATA3(x)		(CAN_MB00_DATA3+((x)*0x20))
#define	CAN_MB_DATA2(x)		(CAN_MB00_DATA2+((x)*0x20))
#define	CAN_MB_DATA1(x)		(CAN_MB00_DATA1+((x)*0x20))
#define	CAN_MB_DATA0(x)		(CAN_MB00_DATA0+((x)*0x20))


/*********************************************************************************** */
/* System MMR Register Bits and	Macros */
/******************************************************************************* */

/* SWRST Mask */
#define	SYSTEM_RESET	0x0007	/* Initiates A System Software Reset */
#define	DOUBLE_FAULT	0x0008	/* Core	Double Fault Causes Reset */
#define	RESET_DOUBLE	0x2000	/* SW Reset Generated By Core Double-Fault */
#define	RESET_WDOG		0x4000	/* SW Reset Generated By Watchdog Timer */
#define	RESET_SOFTWARE	0x8000	/* SW Reset Occurred Since Last	Read Of	SWRST */

/* SYSCR Masks													 */
#define	BMODE			0x0006	/* Boot	Mode - Latched During HW Reset From Mode Pins */
#define	NOBOOT			0x0010	/* Execute From	L1 or ASYNC Bank 0 When	BMODE =	0 */


/* *************  SYSTEM INTERRUPT CONTROLLER MASKS ***************** */

/* Peripheral Masks For	SIC0_ISR, SIC0_IWR, SIC0_IMASK */
#define	PLL_WAKEUP_IRQ		0x00000001	/* PLL Wakeup Interrupt	Request */
#define	DMAC0_ERR_IRQ		0x00000002	/* DMA Controller 0 Error Interrupt Request */
#define	PPI_ERR_IRQ		0x00000004	/* PPI Error Interrupt Request */
#define	SPORT0_ERR_IRQ		0x00000008	/* SPORT0 Error	Interrupt Request */
#define	SPORT1_ERR_IRQ		0x00000010	/* SPORT1 Error	Interrupt Request */
#define	SPI0_ERR_IRQ		0x00000020	/* SPI0	Error Interrupt	Request */
#define	UART0_ERR_IRQ		0x00000040	/* UART0 Error Interrupt Request */
#define	RTC_IRQ			0x00000080	/* Real-Time Clock Interrupt Request */
#define	DMA0_IRQ		0x00000100	/* DMA Channel 0 (PPI) Interrupt Request */
#define	DMA1_IRQ		0x00000200	/* DMA Channel 1 (SPORT0 RX) Interrupt Request */
#define	DMA2_IRQ		0x00000400	/* DMA Channel 2 (SPORT0 TX) Interrupt Request */
#define	DMA3_IRQ		0x00000800	/* DMA Channel 3 (SPORT1 RX) Interrupt Request */
#define	DMA4_IRQ		0x00001000	/* DMA Channel 4 (SPORT1 TX) Interrupt Request */
#define	DMA5_IRQ		0x00002000	/* DMA Channel 5 (SPI) Interrupt Request */
#define	DMA6_IRQ		0x00004000	/* DMA Channel 6 (UART RX) Interrupt Request */
#define	DMA7_IRQ		0x00008000	/* DMA Channel 7 (UART TX) Interrupt Request */
#define	TIMER0_IRQ		0x00010000	/* Timer 0 Interrupt Request */
#define	TIMER1_IRQ		0x00020000	/* Timer 1 Interrupt Request */
#define	TIMER2_IRQ		0x00040000	/* Timer 2 Interrupt Request */
#define	PFA_IRQ			0x00080000	/* Programmable	Flag Interrupt Request A */
#define	PFB_IRQ			0x00100000	/* Programmable	Flag Interrupt Request B */
#define	MDMA0_0_IRQ		0x00200000	/* MemDMA0 Stream 0 Interrupt Request */
#define	MDMA0_1_IRQ		0x00400000	/* MemDMA0 Stream 1 Interrupt Request */
#define	WDOG_IRQ		0x00800000	/* Software Watchdog Timer Interrupt Request */
#define	DMAC1_ERR_IRQ		0x01000000	/* DMA Controller 1 Error Interrupt Request */
#define	SPORT2_ERR_IRQ		0x02000000	/* SPORT2 Error	Interrupt Request */
#define	SPORT3_ERR_IRQ		0x04000000	/* SPORT3 Error	Interrupt Request */
#define	MXVR_SD_IRQ		0x08000000	/* MXVR	Synchronous Data Interrupt Request */
#define	SPI1_ERR_IRQ		0x10000000	/* SPI1	Error Interrupt	Request */
#define	SPI2_ERR_IRQ		0x20000000	/* SPI2	Error Interrupt	Request */
#define	UART1_ERR_IRQ		0x40000000	/* UART1 Error Interrupt Request */
#define	UART2_ERR_IRQ		0x80000000	/* UART2 Error Interrupt Request */

/* the following are for backwards compatibility */
#define	DMA0_ERR_IRQ		DMAC0_ERR_IRQ
#define	DMA1_ERR_IRQ		DMAC1_ERR_IRQ


/* Peripheral Masks For	SIC_ISR1, SIC_IWR1, SIC_IMASK1	 */
#define	CAN_ERR_IRQ			0x00000001	/* CAN Error Interrupt Request */
#define	DMA8_IRQ			0x00000002	/* DMA Channel 8 (SPORT2 RX) Interrupt Request */
#define	DMA9_IRQ			0x00000004	/* DMA Channel 9 (SPORT2 TX) Interrupt Request */
#define	DMA10_IRQ			0x00000008	/* DMA Channel 10 (SPORT3 RX) Interrupt	Request */
#define	DMA11_IRQ			0x00000010	/* DMA Channel 11 (SPORT3 TX) Interrupt	Request */
#define	DMA12_IRQ			0x00000020	/* DMA Channel 12 Interrupt Request */
#define	DMA13_IRQ			0x00000040	/* DMA Channel 13 Interrupt Request */
#define	DMA14_IRQ			0x00000080	/* DMA Channel 14 (SPI1) Interrupt Request */
#define	DMA15_IRQ			0x00000100	/* DMA Channel 15 (SPI2) Interrupt Request */
#define	DMA16_IRQ			0x00000200	/* DMA Channel 16 (UART1 RX) Interrupt Request */
#define	DMA17_IRQ			0x00000400	/* DMA Channel 17 (UART1 TX) Interrupt Request */
#define	DMA18_IRQ			0x00000800	/* DMA Channel 18 (UART2 RX) Interrupt Request */
#define	DMA19_IRQ			0x00001000	/* DMA Channel 19 (UART2 TX) Interrupt Request */
#define	TWI0_IRQ			0x00002000	/* TWI0	Interrupt Request */
#define	TWI1_IRQ			0x00004000	/* TWI1	Interrupt Request */
#define	CAN_RX_IRQ			0x00008000	/* CAN Receive Interrupt Request */
#define	CAN_TX_IRQ			0x00010000	/* CAN Transmit	Interrupt Request */
#define	MDMA1_0_IRQ			0x00020000	/* MemDMA1 Stream 0 Interrupt Request */
#define	MDMA1_1_IRQ			0x00040000	/* MemDMA1 Stream 1 Interrupt Request */
#define	MXVR_STAT_IRQ			0x00080000	/* MXVR	Status Interrupt Request */
#define	MXVR_CM_IRQ			0x00100000	/* MXVR	Control	Message	Interrupt Request */
#define	MXVR_AP_IRQ			0x00200000	/* MXVR	Asynchronous Packet Interrupt */

/* the following are for backwards compatibility */
#define	MDMA0_IRQ		MDMA1_0_IRQ
#define	MDMA1_IRQ		MDMA1_1_IRQ

#ifdef _MISRA_RULES
#define	_MF15 0xFu
#define	_MF7 7u
#else
#define	_MF15 0xF
#define	_MF7 7
#endif /* _MISRA_RULES */

/* SIC_IMASKx Masks											 */
#define	SIC_UNMASK_ALL	0x00000000					/* Unmask all peripheral interrupts */
#define	SIC_MASK_ALL	0xFFFFFFFF					/* Mask	all peripheral interrupts */
#ifdef _MISRA_RULES
#define	SIC_MASK(x)		(1 << ((x)&0x1Fu))					/* Mask	Peripheral #x interrupt */
#define	SIC_UNMASK(x)	(0xFFFFFFFFu ^ (1 << ((x)&0x1Fu)))	/* Unmask Peripheral #x	interrupt */
#else
#define	SIC_MASK(x)		(1 << ((x)&0x1F))					/* Mask	Peripheral #x interrupt */
#define	SIC_UNMASK(x)	(0xFFFFFFFF ^ (1 << ((x)&0x1F)))	/* Unmask Peripheral #x	interrupt */
#endif /* _MISRA_RULES */

/* SIC_IWRx Masks											 */
#define	IWR_DISABLE_ALL	0x00000000					/* Wakeup Disable all peripherals */
#define	IWR_ENABLE_ALL	0xFFFFFFFF					/* Wakeup Enable all peripherals */
#ifdef _MISRA_RULES
#define	IWR_ENABLE(x)	(1 << ((x)&0x1Fu))					/* Wakeup Enable Peripheral #x */
#define	IWR_DISABLE(x)	(0xFFFFFFFFu ^ (1 << ((x)&0x1Fu)))	/* Wakeup Disable Peripheral #x */
#else
#define	IWR_ENABLE(x)	(1 << ((x)&0x1F))					/* Wakeup Enable Peripheral #x */
#define	IWR_DISABLE(x)	(0xFFFFFFFF ^ (1 << ((x)&0x1F)))	/* Wakeup Disable Peripheral #x */
#endif /* _MISRA_RULES */


/* ***************************** UART CONTROLLER MASKS ********************** */
/* UARTx_LCR Register */
#ifdef _MISRA_RULES
#define	WLS(x)		(((x)-5u) & 0x03u)	/* Word	Length Select */
#else
#define	WLS(x)		(((x)-5) & 0x03)	/* Word	Length Select */
#endif /* _MISRA_RULES */
#define	STB			0x04				/* Stop	Bits */
#define	PEN			0x08				/* Parity Enable */
#define	EPS			0x10				/* Even	Parity Select */
#define	STP			0x20				/* Stick Parity */
#define	SB			0x40				/* Set Break */
#define	DLAB		0x80				/* Divisor Latch Access */

#define	DLAB_P		0x07
#define	SB_P		0x06
#define	STP_P		0x05
#define	EPS_P		0x04
#define	PEN_P		0x03
#define	STB_P		0x02
#define	WLS_P1		0x01
#define	WLS_P0		0x00

/* UARTx_MCR Register */
#define	LOOP_ENA	0x10	/* Loopback Mode Enable */
#define	LOOP_ENA_P	0x04
/* Deprecated UARTx_MCR	Mask			 */

/* UARTx_LSR Register */
#define	DR			0x01	/* Data	Ready */
#define	OE			0x02	/* Overrun Error */
#define	PE			0x04	/* Parity Error */
#define	FE			0x08	/* Framing Error */
#define	BI			0x10	/* Break Interrupt */
#define	THRE		0x20	/* THR Empty */
#define	TEMT		0x40	/* TSR and UART_THR Empty */

#define	TEMP_P		0x06
#define	THRE_P		0x05
#define	BI_P		0x04
#define	FE_P		0x03
#define	PE_P		0x02
#define	OE_P		0x01
#define	DR_P		0x00

/* UARTx_IER Register */
#define	ERBFI		0x01		/* Enable Receive Buffer Full Interrupt */
#define	ETBEI		0x02		/* Enable Transmit Buffer Empty	Interrupt */
#define	ELSI		0x04		/* Enable RX Status Interrupt */

#define	ELSI_P		0x02
#define	ETBEI_P		0x01
#define	ERBFI_P		0x00

/* UARTx_IIR Register */
#define	NINT		0x01
#define	STATUS_P1	0x02
#define	STATUS_P0	0x01
#define	NINT_P		0x00

/* UARTx_GCTL Register */
#define	UCEN		0x01		/* Enable UARTx	Clocks */
#define	IREN		0x02		/* Enable IrDA Mode */
#define	TPOLC		0x04		/* IrDA	TX Polarity Change */
#define	RPOLC		0x08		/* IrDA	RX Polarity Change */
#define	FPE			0x10		/* Force Parity	Error On Transmit */
#define	FFE			0x20		/* Force Framing Error On Transmit */

#define	FFE_P		0x05
#define	FPE_P		0x04
#define	RPOLC_P		0x03
#define	TPOLC_P		0x02
#define	IREN_P		0x01
#define	UCEN_P		0x00


/*  *********  PARALLEL	PERIPHERAL INTERFACE (PPI) MASKS ****************   */
/*  PPI_CONTROL	Masks	      */
#define	PORT_EN		0x0001	/* PPI Port Enable  */
#define	PORT_DIR	0x0002	/* PPI Port Direction	    */
#define	XFR_TYPE	0x000C	/* PPI Transfer	Type  */
#define	PORT_CFG	0x0030	/* PPI Port Configuration */
#define	FLD_SEL		0x0040	/* PPI Active Field Select */
#define	PACK_EN		0x0080	/* PPI Packing Mode */
/* previous versions of	defBF539.h erroneously included	DMA32 (PPI 32-bit DMA Enable) */
#define	SKIP_EN		0x0200	/* PPI Skip Element Enable */
#define	SKIP_EO		0x0400	/* PPI Skip Even/Odd Elements */
#define	DLENGTH		0x3800	/* PPI Data Length  */
#define	DLEN_8		0x0	     /*	PPI Data Length	mask for DLEN=8 */
#define	DLEN_10		0x0800		/* Data	Length = 10 Bits */
#define	DLEN_11		0x1000		/* Data	Length = 11 Bits */
#define	DLEN_12		0x1800		/* Data	Length = 12 Bits */
#define	DLEN_13		0x2000		/* Data	Length = 13 Bits */
#define	DLEN_14		0x2800		/* Data	Length = 14 Bits */
#define	DLEN_15		0x3000		/* Data	Length = 15 Bits */
#define	DLEN_16		0x3800		/* Data	Length = 16 Bits */
#ifdef _MISRA_RULES
#define	DLEN(x)		((((x)-9u) & 0x07u) << 11)  /* PPI Data	Length (only works for x=10-->x=16) */
#else
#define	DLEN(x)		((((x)-9) & 0x07) << 11)  /* PPI Data Length (only works for x=10-->x=16) */
#endif /* _MISRA_RULES */
#define	POL			0xC000	/* PPI Signal Polarities       */
#define	POLC		0x4000		/* PPI Clock Polarity */
#define	POLS		0x8000		/* PPI Frame Sync Polarity */


/* PPI_STATUS Masks					     */
#define	FLD			0x0400	/* Field Indicator   */
#define	FT_ERR		0x0800	/* Frame Track Error */
#define	OVR			0x1000	/* FIFO	Overflow Error */
#define	UNDR		0x2000	/* FIFO	Underrun Error */
#define	ERR_DET		0x4000	/* Error Detected Indicator */
#define	ERR_NCOR	0x8000	/* Error Not Corrected Indicator */


/* **********  DMA CONTROLLER MASKS  ***********************/

/* DMAx_PERIPHERAL_MAP,	MDMA_yy_PERIPHERAL_MAP Masks */

#define	CTYPE			0x0040	/* DMA Channel Type Indicator */
#define	CTYPE_P			0x6		/* DMA Channel Type Indicator BIT POSITION */
#define	PCAP8			0x0080	/* DMA 8-bit Operation Indicator   */
#define	PCAP16			0x0100	/* DMA 16-bit Operation	Indicator */
#define	PCAP32			0x0200	/* DMA 32-bit Operation	Indicator */
#define	PCAPWR			0x0400	/* DMA Write Operation Indicator */
#define	PCAPRD			0x0800	/* DMA Read Operation Indicator */
#define	PMAP			0xF000	/* DMA Peripheral Map Field */

/* PMAP	Encodings For DMA Controller 0 */
#define	PMAP_PPI		0x0000	/* PMAP	PPI Port DMA */
#define	PMAP_SPORT0RX	0x1000	/* PMAP	SPORT0 Receive DMA */
#define	PMAP_SPORT0TX	0x2000	/* PMAP	SPORT0 Transmit	DMA */
#define	PMAP_SPORT1RX	0x3000	/* PMAP	SPORT1 Receive DMA */
#define	PMAP_SPORT1TX	0x4000	/* PMAP	SPORT1 Transmit	DMA */
#define	PMAP_SPI0		0x5000	/* PMAP	SPI DMA */
#define	PMAP_UART0RX		0x6000	/* PMAP	UART Receive DMA */
#define	PMAP_UART0TX		0x7000	/* PMAP	UART Transmit DMA */

/* PMAP	Encodings For DMA Controller 1 */
#define	PMAP_SPORT2RX	    0x0000  /* PMAP SPORT2 Receive DMA */
#define	PMAP_SPORT2TX	    0x1000  /* PMAP SPORT2 Transmit DMA */
#define	PMAP_SPORT3RX	    0x2000  /* PMAP SPORT3 Receive DMA */
#define	PMAP_SPORT3TX	    0x3000  /* PMAP SPORT3 Transmit DMA */
#define	PMAP_SPI1	    0x6000  /* PMAP SPI1 DMA */
#define	PMAP_SPI2	    0x7000  /* PMAP SPI2 DMA */
#define	PMAP_UART1RX	    0x8000  /* PMAP UART1 Receive DMA */
#define	PMAP_UART1TX	    0x9000  /* PMAP UART1 Transmit DMA */
#define	PMAP_UART2RX	    0xA000  /* PMAP UART2 Receive DMA */
#define	PMAP_UART2TX	    0xB000  /* PMAP UART2 Transmit DMA */


/*  *************  GENERAL PURPOSE TIMER MASKS	******************** */
/* PWM Timer bit definitions */
/* TIMER_ENABLE	Register */
#define	TIMEN0			0x0001	/* Enable Timer	0 */
#define	TIMEN1			0x0002	/* Enable Timer	1 */
#define	TIMEN2			0x0004	/* Enable Timer	2 */

#define	TIMEN0_P		0x00
#define	TIMEN1_P		0x01
#define	TIMEN2_P		0x02

/* TIMER_DISABLE Register */
#define	TIMDIS0			0x0001	/* Disable Timer 0 */
#define	TIMDIS1			0x0002	/* Disable Timer 1 */
#define	TIMDIS2			0x0004	/* Disable Timer 2 */

#define	TIMDIS0_P		0x00
#define	TIMDIS1_P		0x01
#define	TIMDIS2_P		0x02

/* TIMER_STATUS	Register */
#define	TIMIL0			0x0001	/* Timer 0 Interrupt */
#define	TIMIL1			0x0002	/* Timer 1 Interrupt */
#define	TIMIL2			0x0004	/* Timer 2 Interrupt */
#define	TOVF_ERR0		0x0010	/* Timer 0 Counter Overflow */
#define	TOVF_ERR1		0x0020	/* Timer 1 Counter Overflow */
#define	TOVF_ERR2		0x0040	/* Timer 2 Counter Overflow */
#define	TRUN0			0x1000	/* Timer 0 Slave Enable	Status */
#define	TRUN1			0x2000	/* Timer 1 Slave Enable	Status */
#define	TRUN2			0x4000	/* Timer 2 Slave Enable	Status */

#define	TIMIL0_P		0x00
#define	TIMIL1_P		0x01
#define	TIMIL2_P		0x02
#define	TOVF_ERR0_P		0x04
#define	TOVF_ERR1_P		0x05
#define	TOVF_ERR2_P		0x06
#define	TRUN0_P			0x0C
#define	TRUN1_P			0x0D
#define	TRUN2_P			0x0E

/* Alternate Deprecated	Macros Provided	For Backwards Code Compatibility */
#define	TOVL_ERR0		TOVF_ERR0
#define	TOVL_ERR1		TOVF_ERR1
#define	TOVL_ERR2		TOVF_ERR2
#define	TOVL_ERR0_P		TOVF_ERR0_P
#define	TOVL_ERR1_P	TOVF_ERR1_P
#define	TOVL_ERR2_P	TOVF_ERR2_P

/* TIMERx_CONFIG Registers */
#define	PWM_OUT			0x0001
#define	WDTH_CAP		0x0002
#define	EXT_CLK			0x0003
#define	PULSE_HI		0x0004
#define	PERIOD_CNT		0x0008
#define	IRQ_ENA			0x0010
#define	TIN_SEL			0x0020
#define	OUT_DIS			0x0040
#define	CLK_SEL			0x0080
#define	TOGGLE_HI		0x0100
#define	EMU_RUN			0x0200
#ifdef _MISRA_RULES
#define	ERR_TYP(x)		(((x) &	0x03u) << 14)
#else
#define	ERR_TYP(x)		(((x) &	0x03) << 14)
#endif /* _MISRA_RULES */

#define	TMODE_P0		0x00
#define	TMODE_P1		0x01
#define	PULSE_HI_P		0x02
#define	PERIOD_CNT_P	0x03
#define	IRQ_ENA_P		0x04
#define	TIN_SEL_P		0x05
#define	OUT_DIS_P		0x06
#define	CLK_SEL_P		0x07
#define	TOGGLE_HI_P		0x08
#define	EMU_RUN_P		0x09
#define	ERR_TYP_P0		0x0E
#define	ERR_TYP_P1		0x0F


/*/ ******************	 GENERAL-PURPOSE I/O  ********************* */
/*  Flag I/O (FIO_) Masks */
#define	PF0			0x0001
#define	PF1			0x0002
#define	PF2			0x0004
#define	PF3			0x0008
#define	PF4			0x0010
#define	PF5			0x0020
#define	PF6			0x0040
#define	PF7			0x0080
#define	PF8			0x0100
#define	PF9			0x0200
#define	PF10		0x0400
#define	PF11		0x0800
#define	PF12		0x1000
#define	PF13		0x2000
#define	PF14		0x4000
#define	PF15		0x8000

/*  PORT F BIT POSITIONS */
#define	PF0_P		0x0
#define	PF1_P		0x1
#define	PF2_P		0x2
#define	PF3_P		0x3
#define	PF4_P		0x4
#define	PF5_P		0x5
#define	PF6_P		0x6
#define	PF7_P		0x7
#define	PF8_P		0x8
#define	PF9_P		0x9
#define	PF10_P		0xA
#define	PF11_P		0xB
#define	PF12_P		0xC
#define	PF13_P		0xD
#define	PF14_P		0xE
#define	PF15_P		0xF


/*******************   GPIO MASKS  *********************/
/* Port	C Masks */
#define	PC0		0x0001
#define	PC1		0x0002
#define	PC4		0x0010
#define	PC5		0x0020
#define	PC6		0x0040
#define	PC7		0x0080
#define	PC8		0x0100
#define	PC9		0x0200
/* Port	C Bit Positions */
#define	PC0_P	0x0
#define	PC1_P	0x1
#define	PC4_P	0x4
#define	PC5_P	0x5
#define	PC6_P	0x6
#define	PC7_P	0x7
#define	PC8_P	0x8
#define	PC9_P	0x9

/* Port	D */
#define	PD0		0x0001
#define	PD1		0x0002
#define	PD2		0x0004
#define	PD3		0x0008
#define	PD4		0x0010
#define	PD5		0x0020
#define	PD6		0x0040
#define	PD7		0x0080
#define	PD8		0x0100
#define	PD9		0x0200
#define	PD10	0x0400
#define	PD11	0x0800
#define	PD12	0x1000
#define	PD13	0x2000
#define	PD14	0x4000
#define	PD15	0x8000
/* Port	D Bit Positions */
#define	PD0_P	0x0
#define	PD1_P	0x1
#define	PD2_P	0x2
#define	PD3_P	0x3
#define	PD4_P	0x4
#define	PD5_P	0x5
#define	PD6_P	0x6
#define	PD7_P	0x7
#define	PD8_P	0x8
#define	PD9_P	0x9
#define	PD10_P	0xA
#define	PD11_P	0xB
#define	PD12_P	0xC
#define	PD13_P	0xD
#define	PD14_P	0xE
#define	PD15_P	0xF

/* Port	E */
#define	PE0		0x0001
#define	PE1		0x0002
#define	PE2		0x0004
#define	PE3		0x0008
#define	PE4		0x0010
#define	PE5		0x0020
#define	PE6		0x0040
#define	PE7		0x0080
#define	PE8		0x0100
#define	PE9		0x0200
#define	PE10	0x0400
#define	PE11	0x0800
#define	PE12	0x1000
#define	PE13	0x2000
#define	PE14	0x4000
#define	PE15	0x8000
/* Port	E Bit Positions */
#define	PE0_P	0x0
#define	PE1_P	0x1
#define	PE2_P	0x2
#define	PE3_P	0x3
#define	PE4_P	0x4
#define	PE5_P	0x5
#define	PE6_P	0x6
#define	PE7_P	0x7
#define	PE8_P	0x8
#define	PE9_P	0x9
#define	PE10_P	0xA
#define	PE11_P	0xB
#define	PE12_P	0xC
#define	PE13_P	0xD
#define	PE14_P	0xE
#define	PE15_P	0xF

/* *********************  ASYNCHRONOUS MEMORY CONTROLLER MASKS	************* */
/* EBIU_AMGCTL Masks */
#define	AMCKEN		0x0001	/* Enable CLKOUT */
#define	AMBEN_NONE	0x0000	/* All Banks Disabled */
#define	AMBEN_B0	0x0002	/* Enable Asynchronous Memory Bank 0 only */
#define	AMBEN_B0_B1	0x0004	/* Enable Asynchronous Memory Banks 0 &	1 only */
#define	AMBEN_B0_B1_B2	0x0006	/* Enable Asynchronous Memory Banks 0, 1, and 2 */
#define	AMBEN_ALL	0x0008	/* Enable Asynchronous Memory Banks (all) 0, 1,	2, and 3 */
#define	CDPRIO		0x0100	/* DMA has priority over core for external accesses */

/* EBIU_AMGCTL Bit Positions */
#define	AMCKEN_P		0x0000	/* Enable CLKOUT */
#define	AMBEN_P0		0x0001	/* Asynchronous	Memory Enable, 000 - banks 0-3 disabled, 001 - Bank 0 enabled */
#define	AMBEN_P1		0x0002	/* Asynchronous	Memory Enable, 010 - banks 0&1 enabled,	 011 - banks 0-3 enabled */
#define	AMBEN_P2		0x0003	/* Asynchronous	Memory Enable, 1xx - All banks (bank 0,	1, 2, and 3) enabled */

/* EBIU_AMBCTL0	Masks */
#define	B0RDYEN			0x00000001  /* Bank 0 RDY Enable, 0=disable, 1=enable */
#define	B0RDYPOL		0x00000002  /* Bank 0 RDY Active high, 0=active	low, 1=active high */
#define	B0TT_1			0x00000004  /* Bank 0 Transition Time from Read	to Write = 1 cycle */
#define	B0TT_2			0x00000008  /* Bank 0 Transition Time from Read	to Write = 2 cycles */
#define	B0TT_3			0x0000000C  /* Bank 0 Transition Time from Read	to Write = 3 cycles */
#define	B0TT_4			0x00000000  /* Bank 0 Transition Time from Read	to Write = 4 cycles */
#define	B0ST_1			0x00000010  /* Bank 0 Setup Time from AOE asserted to Read/Write asserted=1 cycle */
#define	B0ST_2			0x00000020  /* Bank 0 Setup Time from AOE asserted to Read/Write asserted=2 cycles */
#define	B0ST_3			0x00000030  /* Bank 0 Setup Time from AOE asserted to Read/Write asserted=3 cycles */
#define	B0ST_4			0x00000000  /* Bank 0 Setup Time from AOE asserted to Read/Write asserted=4 cycles */
#define	B0HT_1			0x00000040  /* Bank 0 Hold Time	from Read/Write	deasserted to AOE deasserted = 1 cycle */
#define	B0HT_2			0x00000080  /* Bank 0 Hold Time	from Read/Write	deasserted to AOE deasserted = 2 cycles */
#define	B0HT_3			0x000000C0  /* Bank 0 Hold Time	from Read/Write	deasserted to AOE deasserted = 3 cycles */
#define	B0HT_0			0x00000000  /* Bank 0 Hold Time	from Read/Write	deasserted to AOE deasserted = 0 cycles */
#define	B0RAT_1			0x00000100  /* Bank 0 Read Access Time = 1 cycle */
#define	B0RAT_2			0x00000200  /* Bank 0 Read Access Time = 2 cycles */
#define	B0RAT_3			0x00000300  /* Bank 0 Read Access Time = 3 cycles */
#define	B0RAT_4			0x00000400  /* Bank 0 Read Access Time = 4 cycles */
#define	B0RAT_5			0x00000500  /* Bank 0 Read Access Time = 5 cycles */
#define	B0RAT_6			0x00000600  /* Bank 0 Read Access Time = 6 cycles */
#define	B0RAT_7			0x00000700  /* Bank 0 Read Access Time = 7 cycles */
#define	B0RAT_8			0x00000800  /* Bank 0 Read Access Time = 8 cycles */
#define	B0RAT_9			0x00000900  /* Bank 0 Read Access Time = 9 cycles */
#define	B0RAT_10		0x00000A00  /* Bank 0 Read Access Time = 10 cycles */
#define	B0RAT_11		0x00000B00  /* Bank 0 Read Access Time = 11 cycles */
#define	B0RAT_12		0x00000C00  /* Bank 0 Read Access Time = 12 cycles */
#define	B0RAT_13		0x00000D00  /* Bank 0 Read Access Time = 13 cycles */
#define	B0RAT_14		0x00000E00  /* Bank 0 Read Access Time = 14 cycles */
#define	B0RAT_15		0x00000F00  /* Bank 0 Read Access Time = 15 cycles */
#define	B0WAT_1			0x00001000  /* Bank 0 Write Access Time	= 1 cycle */
#define	B0WAT_2			0x00002000  /* Bank 0 Write Access Time	= 2 cycles */
#define	B0WAT_3			0x00003000  /* Bank 0 Write Access Time	= 3 cycles */
#define	B0WAT_4			0x00004000  /* Bank 0 Write Access Time	= 4 cycles */
#define	B0WAT_5			0x00005000  /* Bank 0 Write Access Time	= 5 cycles */
#define	B0WAT_6			0x00006000  /* Bank 0 Write Access Time	= 6 cycles */
#define	B0WAT_7			0x00007000  /* Bank 0 Write Access Time	= 7 cycles */
#define	B0WAT_8			0x00008000  /* Bank 0 Write Access Time	= 8 cycles */
#define	B0WAT_9			0x00009000  /* Bank 0 Write Access Time	= 9 cycles */
#define	B0WAT_10		0x0000A000  /* Bank 0 Write Access Time	= 10 cycles */
#define	B0WAT_11		0x0000B000  /* Bank 0 Write Access Time	= 11 cycles */
#define	B0WAT_12		0x0000C000  /* Bank 0 Write Access Time	= 12 cycles */
#define	B0WAT_13		0x0000D000  /* Bank 0 Write Access Time	= 13 cycles */
#define	B0WAT_14		0x0000E000  /* Bank 0 Write Access Time	= 14 cycles */
#define	B0WAT_15		0x0000F000  /* Bank 0 Write Access Time	= 15 cycles */
#define	B1RDYEN			0x00010000  /* Bank 1 RDY enable, 0=disable, 1=enable */
#define	B1RDYPOL		0x00020000  /* Bank 1 RDY Active high, 0=active	low, 1=active high */
#define	B1TT_1			0x00040000  /* Bank 1 Transition Time from Read	to Write = 1 cycle */
#define	B1TT_2			0x00080000  /* Bank 1 Transition Time from Read	to Write = 2 cycles */
#define	B1TT_3			0x000C0000  /* Bank 1 Transition Time from Read	to Write = 3 cycles */
#define	B1TT_4			0x00000000  /* Bank 1 Transition Time from Read	to Write = 4 cycles */
#define	B1ST_1			0x00100000  /* Bank 1 Setup Time from AOE asserted to Read or Write asserted = 1 cycle */
#define	B1ST_2			0x00200000  /* Bank 1 Setup Time from AOE asserted to Read or Write asserted = 2 cycles */
#define	B1ST_3			0x00300000  /* Bank 1 Setup Time from AOE asserted to Read or Write asserted = 3 cycles */
#define	B1ST_4			0x00000000  /* Bank 1 Setup Time from AOE asserted to Read or Write asserted = 4 cycles */
#define	B1HT_1			0x00400000  /* Bank 1 Hold Time	from Read or Write deasserted to AOE deasserted	= 1 cycle */
#define	B1HT_2			0x00800000  /* Bank 1 Hold Time	from Read or Write deasserted to AOE deasserted	= 2 cycles */
#define	B1HT_3			0x00C00000  /* Bank 1 Hold Time	from Read or Write deasserted to AOE deasserted	= 3 cycles */
#define	B1HT_0			0x00000000  /* Bank 1 Hold Time	from Read or Write deasserted to AOE deasserted	= 0 cycles */
#define	B1RAT_1			0x01000000  /* Bank 1 Read Access Time = 1 cycle */
#define	B1RAT_2			0x02000000  /* Bank 1 Read Access Time = 2 cycles */
#define	B1RAT_3			0x03000000  /* Bank 1 Read Access Time = 3 cycles */
#define	B1RAT_4			0x04000000  /* Bank 1 Read Access Time = 4 cycles */
#define	B1RAT_5			0x05000000  /* Bank 1 Read Access Time = 5 cycles */
#define	B1RAT_6			0x06000000  /* Bank 1 Read Access Time = 6 cycles */
#define	B1RAT_7			0x07000000  /* Bank 1 Read Access Time = 7 cycles */
#define	B1RAT_8			0x08000000  /* Bank 1 Read Access Time = 8 cycles */
#define	B1RAT_9			0x09000000  /* Bank 1 Read Access Time = 9 cycles */
#define	B1RAT_10		0x0A000000  /* Bank 1 Read Access Time = 10 cycles */
#define	B1RAT_11		0x0B000000  /* Bank 1 Read Access Time = 11 cycles */
#define	B1RAT_12		0x0C000000  /* Bank 1 Read Access Time = 12 cycles */
#define	B1RAT_13		0x0D000000  /* Bank 1 Read Access Time = 13 cycles */
#define	B1RAT_14		0x0E000000  /* Bank 1 Read Access Time = 14 cycles */
#define	B1RAT_15		0x0F000000  /* Bank 1 Read Access Time = 15 cycles */
#define	B1WAT_1			0x10000000 /* Bank 1 Write Access Time = 1 cycle */
#define	B1WAT_2			0x20000000  /* Bank 1 Write Access Time	= 2 cycles */
#define	B1WAT_3			0x30000000  /* Bank 1 Write Access Time	= 3 cycles */
#define	B1WAT_4			0x40000000  /* Bank 1 Write Access Time	= 4 cycles */
#define	B1WAT_5			0x50000000  /* Bank 1 Write Access Time	= 5 cycles */
#define	B1WAT_6			0x60000000  /* Bank 1 Write Access Time	= 6 cycles */
#define	B1WAT_7			0x70000000  /* Bank 1 Write Access Time	= 7 cycles */
#define	B1WAT_8			0x80000000  /* Bank 1 Write Access Time	= 8 cycles */
#define	B1WAT_9			0x90000000  /* Bank 1 Write Access Time	= 9 cycles */
#define	B1WAT_10		0xA0000000  /* Bank 1 Write Access Time	= 10 cycles */
#define	B1WAT_11		0xB0000000  /* Bank 1 Write Access Time	= 11 cycles */
#define	B1WAT_12		0xC0000000  /* Bank 1 Write Access Time	= 12 cycles */
#define	B1WAT_13		0xD0000000  /* Bank 1 Write Access Time	= 13 cycles */
#define	B1WAT_14		0xE0000000  /* Bank 1 Write Access Time	= 14 cycles */
#define	B1WAT_15		0xF0000000  /* Bank 1 Write Access Time	= 15 cycles */

/* EBIU_AMBCTL1	Masks */
#define	B2RDYEN			0x00000001  /* Bank 2 RDY Enable, 0=disable, 1=enable */
#define	B2RDYPOL		0x00000002  /* Bank 2 RDY Active high, 0=active	low, 1=active high */
#define	B2TT_1			0x00000004  /* Bank 2 Transition Time from Read	to Write = 1 cycle */
#define	B2TT_2			0x00000008  /* Bank 2 Transition Time from Read	to Write = 2 cycles */
#define	B2TT_3			0x0000000C  /* Bank 2 Transition Time from Read	to Write = 3 cycles */
#define	B2TT_4			0x00000000  /* Bank 2 Transition Time from Read	to Write = 4 cycles */
#define	B2ST_1			0x00000010  /* Bank 2 Setup Time from AOE asserted to Read or Write asserted = 1 cycle */
#define	B2ST_2			0x00000020  /* Bank 2 Setup Time from AOE asserted to Read or Write asserted = 2 cycles */
#define	B2ST_3			0x00000030  /* Bank 2 Setup Time from AOE asserted to Read or Write asserted = 3 cycles */
#define	B2ST_4			0x00000000  /* Bank 2 Setup Time from AOE asserted to Read or Write asserted = 4 cycles */
#define	B2HT_1			0x00000040  /* Bank 2 Hold Time	from Read or Write deasserted to AOE deasserted	= 1 cycle */
#define	B2HT_2			0x00000080  /* Bank 2 Hold Time	from Read or Write deasserted to AOE deasserted	= 2 cycles */
#define	B2HT_3			0x000000C0  /* Bank 2 Hold Time	from Read or Write deasserted to AOE deasserted	= 3 cycles */
#define	B2HT_0			0x00000000  /* Bank 2 Hold Time	from Read or Write deasserted to AOE deasserted	= 0 cycles */
#define	B2RAT_1			0x00000100  /* Bank 2 Read Access Time = 1 cycle */
#define	B2RAT_2			0x00000200  /* Bank 2 Read Access Time = 2 cycles */
#define	B2RAT_3			0x00000300  /* Bank 2 Read Access Time = 3 cycles */
#define	B2RAT_4			0x00000400  /* Bank 2 Read Access Time = 4 cycles */
#define	B2RAT_5			0x00000500  /* Bank 2 Read Access Time = 5 cycles */
#define	B2RAT_6			0x00000600  /* Bank 2 Read Access Time = 6 cycles */
#define	B2RAT_7			0x00000700  /* Bank 2 Read Access Time = 7 cycles */
#define	B2RAT_8			0x00000800  /* Bank 2 Read Access Time = 8 cycles */
#define	B2RAT_9			0x00000900  /* Bank 2 Read Access Time = 9 cycles */
#define	B2RAT_10		0x00000A00  /* Bank 2 Read Access Time = 10 cycles */
#define	B2RAT_11		0x00000B00  /* Bank 2 Read Access Time = 11 cycles */
#define	B2RAT_12		0x00000C00  /* Bank 2 Read Access Time = 12 cycles */
#define	B2RAT_13		0x00000D00  /* Bank 2 Read Access Time = 13 cycles */
#define	B2RAT_14		0x00000E00  /* Bank 2 Read Access Time = 14 cycles */
#define	B2RAT_15		0x00000F00  /* Bank 2 Read Access Time = 15 cycles */
#define	B2WAT_1			0x00001000  /* Bank 2 Write Access Time	= 1 cycle */
#define	B2WAT_2			0x00002000  /* Bank 2 Write Access Time	= 2 cycles */
#define	B2WAT_3			0x00003000  /* Bank 2 Write Access Time	= 3 cycles */
#define	B2WAT_4			0x00004000  /* Bank 2 Write Access Time	= 4 cycles */
#define	B2WAT_5			0x00005000  /* Bank 2 Write Access Time	= 5 cycles */
#define	B2WAT_6			0x00006000  /* Bank 2 Write Access Time	= 6 cycles */
#define	B2WAT_7			0x00007000  /* Bank 2 Write Access Time	= 7 cycles */
#define	B2WAT_8			0x00008000  /* Bank 2 Write Access Time	= 8 cycles */
#define	B2WAT_9			0x00009000  /* Bank 2 Write Access Time	= 9 cycles */
#define	B2WAT_10		0x0000A000  /* Bank 2 Write Access Time	= 10 cycles */
#define	B2WAT_11		0x0000B000  /* Bank 2 Write Access Time	= 11 cycles */
#define	B2WAT_12		0x0000C000  /* Bank 2 Write Access Time	= 12 cycles */
#define	B2WAT_13		0x0000D000  /* Bank 2 Write Access Time	= 13 cycles */
#define	B2WAT_14		0x0000E000  /* Bank 2 Write Access Time	= 14 cycles */
#define	B2WAT_15		0x0000F000  /* Bank 2 Write Access Time	= 15 cycles */
#define	B3RDYEN			0x00010000  /* Bank 3 RDY enable, 0=disable, 1=enable */
#define	B3RDYPOL		0x00020000  /* Bank 3 RDY Active high, 0=active	low, 1=active high */
#define	B3TT_1			0x00040000  /* Bank 3 Transition Time from Read	to Write = 1 cycle */
#define	B3TT_2			0x00080000  /* Bank 3 Transition Time from Read	to Write = 2 cycles */
#define	B3TT_3			0x000C0000  /* Bank 3 Transition Time from Read	to Write = 3 cycles */
#define	B3TT_4			0x00000000  /* Bank 3 Transition Time from Read	to Write = 4 cycles */
#define	B3ST_1			0x00100000  /* Bank 3 Setup Time from AOE asserted to Read or Write asserted = 1 cycle */
#define	B3ST_2			0x00200000  /* Bank 3 Setup Time from AOE asserted to Read or Write asserted = 2 cycles */
#define	B3ST_3			0x00300000  /* Bank 3 Setup Time from AOE asserted to Read or Write asserted = 3 cycles */
#define	B3ST_4			0x00000000  /* Bank 3 Setup Time from AOE asserted to Read or Write asserted = 4 cycles */
#define	B3HT_1			0x00400000  /* Bank 3 Hold Time	from Read or Write deasserted to AOE deasserted	= 1 cycle */
#define	B3HT_2			0x00800000  /* Bank 3 Hold Time	from Read or Write deasserted to AOE deasserted	= 2 cycles */
#define	B3HT_3			0x00C00000  /* Bank 3 Hold Time	from Read or Write deasserted to AOE deasserted	= 3 cycles */
#define	B3HT_0			0x00000000  /* Bank 3 Hold Time	from Read or Write deasserted to AOE deasserted	= 0 cycles */
#define	B3RAT_1			0x01000000 /* Bank 3 Read Access Time =	1 cycle */
#define	B3RAT_2			0x02000000  /* Bank 3 Read Access Time = 2 cycles */
#define	B3RAT_3			0x03000000  /* Bank 3 Read Access Time = 3 cycles */
#define	B3RAT_4			0x04000000  /* Bank 3 Read Access Time = 4 cycles */
#define	B3RAT_5			0x05000000  /* Bank 3 Read Access Time = 5 cycles */
#define	B3RAT_6			0x06000000  /* Bank 3 Read Access Time = 6 cycles */
#define	B3RAT_7			0x07000000  /* Bank 3 Read Access Time = 7 cycles */
#define	B3RAT_8			0x08000000  /* Bank 3 Read Access Time = 8 cycles */
#define	B3RAT_9			0x09000000  /* Bank 3 Read Access Time = 9 cycles */
#define	B3RAT_10		0x0A000000  /* Bank 3 Read Access Time = 10 cycles */
#define	B3RAT_11		0x0B000000  /* Bank 3 Read Access Time = 11 cycles */
#define	B3RAT_12		0x0C000000  /* Bank 3 Read Access Time = 12 cycles */
#define	B3RAT_13		0x0D000000  /* Bank 3 Read Access Time = 13 cycles */
#define	B3RAT_14		0x0E000000  /* Bank 3 Read Access Time = 14 cycles */
#define	B3RAT_15		0x0F000000  /* Bank 3 Read Access Time = 15 cycles */
#define	B3WAT_1			0x10000000 /* Bank 3 Write Access Time = 1 cycle */
#define	B3WAT_2			0x20000000  /* Bank 3 Write Access Time	= 2 cycles */
#define	B3WAT_3			0x30000000  /* Bank 3 Write Access Time	= 3 cycles */
#define	B3WAT_4			0x40000000  /* Bank 3 Write Access Time	= 4 cycles */
#define	B3WAT_5			0x50000000  /* Bank 3 Write Access Time	= 5 cycles */
#define	B3WAT_6			0x60000000  /* Bank 3 Write Access Time	= 6 cycles */
#define	B3WAT_7			0x70000000  /* Bank 3 Write Access Time	= 7 cycles */
#define	B3WAT_8			0x80000000  /* Bank 3 Write Access Time	= 8 cycles */
#define	B3WAT_9			0x90000000  /* Bank 3 Write Access Time	= 9 cycles */
#define	B3WAT_10		0xA0000000  /* Bank 3 Write Access Time	= 10 cycles */
#define	B3WAT_11		0xB0000000  /* Bank 3 Write Access Time	= 11 cycles */
#define	B3WAT_12		0xC0000000  /* Bank 3 Write Access Time	= 12 cycles */
#define	B3WAT_13		0xD0000000  /* Bank 3 Write Access Time	= 13 cycles */
#define	B3WAT_14		0xE0000000  /* Bank 3 Write Access Time	= 14 cycles */
#define	B3WAT_15		0xF0000000  /* Bank 3 Write Access Time	= 15 cycles */

/* **********************  SDRAM CONTROLLER MASKS  *************************** */
/* EBIU_SDGCTL Masks */
#define	SCTLE			0x00000001 /* Enable SCLK[0], /SRAS, /SCAS, /SWE, SDQM[3:0] */
#define	CL_2			0x00000008 /* SDRAM CAS	latency	= 2 cycles */
#define	CL_3			0x0000000C /* SDRAM CAS	latency	= 3 cycles */
#define	PFE				0x00000010 /* Enable SDRAM prefetch */
#define	PFP				0x00000020 /* Prefetch has priority over AMC requests */
#define	PASR_ALL		0x00000000	/* All 4 SDRAM Banks Refreshed In Self-Refresh */
#define	PASR_B0_B1		0x00000010	/* SDRAM Banks 0 and 1 Are Refreshed In	Self-Refresh */
#define	PASR_B0			0x00000020	/* Only	SDRAM Bank 0 Is	Refreshed In Self-Refresh */
#define	TRAS_1			0x00000040 /* SDRAM tRAS = 1 cycle */
#define	TRAS_2			0x00000080 /* SDRAM tRAS = 2 cycles */
#define	TRAS_3			0x000000C0 /* SDRAM tRAS = 3 cycles */
#define	TRAS_4			0x00000100 /* SDRAM tRAS = 4 cycles */
#define	TRAS_5			0x00000140 /* SDRAM tRAS = 5 cycles */
#define	TRAS_6			0x00000180 /* SDRAM tRAS = 6 cycles */
#define	TRAS_7			0x000001C0 /* SDRAM tRAS = 7 cycles */
#define	TRAS_8			0x00000200 /* SDRAM tRAS = 8 cycles */
#define	TRAS_9			0x00000240 /* SDRAM tRAS = 9 cycles */
#define	TRAS_10			0x00000280 /* SDRAM tRAS = 10 cycles */
#define	TRAS_11			0x000002C0 /* SDRAM tRAS = 11 cycles */
#define	TRAS_12			0x00000300 /* SDRAM tRAS = 12 cycles */
#define	TRAS_13			0x00000340 /* SDRAM tRAS = 13 cycles */
#define	TRAS_14			0x00000380 /* SDRAM tRAS = 14 cycles */
#define	TRAS_15			0x000003C0 /* SDRAM tRAS = 15 cycles */
#define	TRP_1			0x00000800 /* SDRAM tRP	= 1 cycle */
#define	TRP_2			0x00001000 /* SDRAM tRP	= 2 cycles */
#define	TRP_3			0x00001800 /* SDRAM tRP	= 3 cycles */
#define	TRP_4			0x00002000 /* SDRAM tRP	= 4 cycles */
#define	TRP_5			0x00002800 /* SDRAM tRP	= 5 cycles */
#define	TRP_6			0x00003000 /* SDRAM tRP	= 6 cycles */
#define	TRP_7			0x00003800 /* SDRAM tRP	= 7 cycles */
#define	TRCD_1			0x00008000 /* SDRAM tRCD = 1 cycle */
#define	TRCD_2			0x00010000 /* SDRAM tRCD = 2 cycles */
#define	TRCD_3			0x00018000 /* SDRAM tRCD = 3 cycles */
#define	TRCD_4			0x00020000 /* SDRAM tRCD = 4 cycles */
#define	TRCD_5			0x00028000 /* SDRAM tRCD = 5 cycles */
#define	TRCD_6			0x00030000 /* SDRAM tRCD = 6 cycles */
#define	TRCD_7			0x00038000 /* SDRAM tRCD = 7 cycles */
#define	TWR_1			0x00080000 /* SDRAM tWR	= 1 cycle */
#define	TWR_2			0x00100000 /* SDRAM tWR	= 2 cycles */
#define	TWR_3			0x00180000 /* SDRAM tWR	= 3 cycles */
#define	PUPSD			0x00200000 /*Power-up start delay */
#define	PSM				0x00400000 /* SDRAM power-up sequence =	Precharge, mode	register set, 8	CBR refresh cycles */
#define	PSS				0x00800000 /* enable SDRAM power-up sequence on	next SDRAM access */
#define	SRFS			0x01000000 /* Start SDRAM self-refresh mode */
#define	EBUFE			0x02000000 /* Enable external buffering	timing */
#define	FBBRW			0x04000000 /* Fast back-to-back	read write enable */
#define	EMREN			0x10000000 /* Extended mode register enable */
#define	TCSR			0x20000000 /* Temp compensated self refresh value 85 deg C */
#define	CDDBG			0x40000000 /* Tristate SDRAM controls during bus grant */

/* EBIU_SDBCTL Masks */
#define	EBE				0x00000001 /* Enable SDRAM external bank */
#define	EBSZ_16			0x00000000 /* SDRAM external bank size = 16MB */
#define	EBSZ_32			0x00000002 /* SDRAM external bank size = 32MB */
#define	EBSZ_64			0x00000004 /* SDRAM external bank size = 64MB */
#define	EBSZ_128		0x00000006 /* SDRAM external bank size = 128MB */
#define	EBSZ_256		0x00000008 /* SDRAM External Bank Size = 256MB */
#define	EBSZ_512		0x0000000A /* SDRAM External Bank Size = 512MB */
#define	EBCAW_8			0x00000000 /* SDRAM external bank column address width = 8 bits */
#define	EBCAW_9			0x00000010 /* SDRAM external bank column address width = 9 bits */
#define	EBCAW_10		0x00000020 /* SDRAM external bank column address width = 9 bits */
#define	EBCAW_11		0x00000030 /* SDRAM external bank column address width = 9 bits */

/* EBIU_SDSTAT Masks */
#define	SDCI			0x00000001 /* SDRAM controller is idle */
#define	SDSRA			0x00000002 /* SDRAM SDRAM self refresh is active */
#define	SDPUA			0x00000004 /* SDRAM power up active  */
#define	SDRS			0x00000008 /* SDRAM is in reset	state */
#define	SDEASE			0x00000010 /* SDRAM EAB	sticky error status - W1C */
#define	BGSTAT			0x00000020 /* Bus granted */


/*  ********************  TWO-WIRE INTERFACE (TWIx) MASKS  ***********************/
/* TWIx_CLKDIV Macros (Use: *pTWIx_CLKDIV = CLKLOW(x)|CLKHI(y);	 ) */
#ifdef _MISRA_RULES
#define	CLKLOW(x)	((x) & 0xFFu)		/* Periods Clock Is Held Low */
#define	CLKHI(y)	(((y)&0xFFu)<<0x8)	/* Periods Before New Clock Low */
#else
#define	CLKLOW(x)	((x) & 0xFF)		/* Periods Clock Is Held Low */
#define	CLKHI(y)	(((y)&0xFF)<<0x8)	/* Periods Before New Clock Low */
#endif /* _MISRA_RULES */

/* TWIx_PRESCALE Masks								 */
#define	PRESCALE	0x007F		/* SCLKs Per Internal Time Reference (10MHz) */
#define	TWI_ENA		0x0080		/* TWI Enable		 */
#define	SCCB		0x0200		/* SCCB	Compatibility Enable */

/* TWIx_SLAVE_CTRL Masks								 */
#define	SEN			0x0001		/* Slave Enable		 */
#define	SADD_LEN	0x0002		/* Slave Address Length */
#define	STDVAL		0x0004		/* Slave Transmit Data Valid */
#define	NAK			0x0008		/* NAK/ACK* Generated At Conclusion Of Transfer */
#define	GEN			0x0010		/* General Call	Adrress	Matching Enabled */

/* TWIx_SLAVE_STAT Masks								 */
#define	SDIR		0x0001		/* Slave Transfer Direction (Transmit/Receive*) */
#define	GCALL		0x0002		/* General Call	Indicator */

/* TWIx_MASTER_CTRL Masks						 */
#define	MEN			0x0001		/* Master Mode Enable */
#define	MADD_LEN	0x0002		/* Master Address Length */
#define	MDIR		0x0004		/* Master Transmit Direction (RX/TX*) */
#define	FAST		0x0008		/* Use Fast Mode Timing	Specs */
#define	STOP		0x0010		/* Issue Stop Condition */
#define	RSTART		0x0020		/* Repeat Start	or Stop* At End	Of Transfer */
#define	DCNT		0x3FC0		/* Data	Bytes To Transfer */
#define	SDAOVR		0x4000		/* Serial Data Override */
#define	SCLOVR		0x8000		/* Serial Clock	Override */

/* TWIx_MASTER_STAT Masks							 */
#define	MPROG		0x0001		/* Master Transfer In Progress */
#define	LOSTARB		0x0002		/* Lost	Arbitration Indicator (Xfer Aborted) */
#define	ANAK		0x0004		/* Address Not Acknowledged */
#define	DNAK		0x0008		/* Data	Not Acknowledged */
#define	BUFRDERR	0x0010		/* Buffer Read Error */
#define	BUFWRERR	0x0020		/* Buffer Write	Error */
#define	SDASEN		0x0040		/* Serial Data Sense */
#define	SCLSEN		0x0080		/* Serial Clock	Sense */
#define	BUSBUSY		0x0100		/* Bus Busy Indicator */

/* TWIx_INT_SRC	and TWIx_INT_ENABLE Masks */
#define	SINIT		0x0001		/* Slave Transfer Initiated */
#define	SCOMP		0x0002		/* Slave Transfer Complete */
#define	SERR		0x0004		/* Slave Transfer Error */
#define	SOVF		0x0008		/* Slave Overflow */
#define	MCOMP		0x0010		/* Master Transfer Complete */
#define	MERR		0x0020		/* Master Transfer Error */
#define	XMTSERV		0x0040		/* Transmit FIFO Service */
#define	RCVSERV		0x0080		/* Receive FIFO	Service */

/* TWIx_FIFO_CTL Masks					 */
#define	XMTFLUSH	0x0001		/* Transmit Buffer Flush */
#define	RCVFLUSH	0x0002		/* Receive Buffer Flush */
#define	XMTINTLEN	0x0004		/* Transmit Buffer Interrupt Length */
#define	RCVINTLEN	0x0008		/* Receive Buffer Interrupt Length */

/* TWIx_FIFO_STAT Masks								 */
#define	XMTSTAT		0x0003		/* Transmit FIFO Status */
#define	XMT_EMPTY	0x0000		/*		Transmit FIFO Empty */
#define	XMT_HALF	0x0001		/*		Transmit FIFO Has 1 Byte To Write */
#define	XMT_FULL	0x0003		/*		Transmit FIFO Full (2 Bytes To Write) */

#define	RCVSTAT		0x000C		/* Receive FIFO	Status */
#define	RCV_EMPTY	0x0000		/*		Receive	FIFO Empty */
#define	RCV_HALF	0x0004		/*		Receive	FIFO Has 1 Byte	To Read */
#define	RCV_FULL	0x000C		/*		Receive	FIFO Full (2 Bytes To Read) */

=======
>>>>>>> 3cbea436
#endif /* _DEF_BF539_H */<|MERGE_RESOLUTION|>--- conflicted
+++ resolved
@@ -7,855 +7,7 @@
 #ifndef _DEF_BF539_H
 #define _DEF_BF539_H
 
-<<<<<<< HEAD
-/* include all Core registers and bit definitions */
-#include <asm/def_LPBlackfin.h>
-
-
-/*********************************************************************************** */
-/* System MMR Register Map */
-/*********************************************************************************** */
-/* Clock/Regulator Control (0xFFC00000 - 0xFFC000FF) */
-#define	PLL_CTL			0xFFC00000	/* PLL Control register (16-bit) */
-#define	PLL_DIV			0xFFC00004	/* PLL Divide Register (16-bit) */
-#define	VR_CTL			0xFFC00008	/* Voltage Regulator Control Register (16-bit) */
-#define	PLL_STAT		0xFFC0000C	/* PLL Status register (16-bit) */
-#define	PLL_LOCKCNT		0xFFC00010	/* PLL Lock	Count register (16-bit) */
-#define	CHIPID			0xFFC00014	/* Chip	ID Register */
-
-/* CHIPID Masks */
-#define CHIPID_VERSION         0xF0000000
-#define CHIPID_FAMILY          0x0FFFF000
-#define CHIPID_MANUFACTURE     0x00000FFE
-
-/* System Interrupt Controller (0xFFC00100 - 0xFFC001FF) */
-#define	SWRST			0xFFC00100  /* Software	Reset Register (16-bit) */
-#define	SYSCR			0xFFC00104  /* System Configuration registe */
-#define	SIC_RVECT		0xFFC00108
-#define	SIC_IMASK0		0xFFC0010C  /* Interrupt Mask Register */
-#define	SIC_IAR0		0xFFC00110  /* Interrupt Assignment Register 0 */
-#define	SIC_IAR1		0xFFC00114  /* Interrupt Assignment Register 1 */
-#define	SIC_IAR2		0xFFC00118  /* Interrupt Assignment Register 2 */
-#define	SIC_IAR3			0xFFC0011C	/* Interrupt Assignment	Register 3 */
-#define	SIC_ISR0			0xFFC00120  /* Interrupt Status	Register */
-#define	SIC_IWR0			0xFFC00124  /* Interrupt Wakeup	Register */
-#define	SIC_IMASK1			0xFFC00128	/* Interrupt Mask Register 1 */
-#define	SIC_ISR1			0xFFC0012C	/* Interrupt Status Register 1 */
-#define	SIC_IWR1			0xFFC00130	/* Interrupt Wakeup Register 1 */
-#define	SIC_IAR4			0xFFC00134	/* Interrupt Assignment	Register 4 */
-#define	SIC_IAR5			0xFFC00138	/* Interrupt Assignment	Register 5 */
-#define	SIC_IAR6			0xFFC0013C	/* Interrupt Assignment	Register 6 */
-
-
-/* Watchdog Timer (0xFFC00200 -	0xFFC002FF) */
-#define	WDOG_CTL	0xFFC00200  /* Watchdog	Control	Register */
-#define	WDOG_CNT	0xFFC00204  /* Watchdog	Count Register */
-#define	WDOG_STAT	0xFFC00208  /* Watchdog	Status Register */
-
-
-/* Real	Time Clock (0xFFC00300 - 0xFFC003FF) */
-#define	RTC_STAT	0xFFC00300  /* RTC Status Register */
-#define	RTC_ICTL	0xFFC00304  /* RTC Interrupt Control Register */
-#define	RTC_ISTAT	0xFFC00308  /* RTC Interrupt Status Register */
-#define	RTC_SWCNT	0xFFC0030C  /* RTC Stopwatch Count Register */
-#define	RTC_ALARM	0xFFC00310  /* RTC Alarm Time Register */
-#define	RTC_FAST	0xFFC00314  /* RTC Prescaler Enable Register */
-#define	RTC_PREN		0xFFC00314  /* RTC Prescaler Enable Register (alternate	macro) */
-
-
-/* UART0 Controller (0xFFC00400	- 0xFFC004FF) */
-#define	UART0_THR	      0xFFC00400  /* Transmit Holding register */
-#define	UART0_RBR	      0xFFC00400  /* Receive Buffer register */
-#define	UART0_DLL	      0xFFC00400  /* Divisor Latch (Low-Byte) */
-#define	UART0_IER	      0xFFC00404  /* Interrupt Enable Register */
-#define	UART0_DLH	      0xFFC00404  /* Divisor Latch (High-Byte) */
-#define	UART0_IIR	      0xFFC00408  /* Interrupt Identification Register */
-#define	UART0_LCR	      0xFFC0040C  /* Line Control Register */
-#define	UART0_MCR			 0xFFC00410  /*	Modem Control Register */
-#define	UART0_LSR	      0xFFC00414  /* Line Status Register */
-#define	UART0_SCR	      0xFFC0041C  /* SCR Scratch Register */
-#define	UART0_GCTL		     0xFFC00424	 /* Global Control Register */
-
-
-/* SPI0	Controller (0xFFC00500 - 0xFFC005FF) */
-
-#define	SPI0_CTL			0xFFC00500  /* SPI0 Control Register */
-#define	SPI0_FLG			0xFFC00504  /* SPI0 Flag register */
-#define	SPI0_STAT			0xFFC00508  /* SPI0 Status register */
-#define	SPI0_TDBR			0xFFC0050C  /* SPI0 Transmit Data Buffer Register */
-#define	SPI0_RDBR			0xFFC00510  /* SPI0 Receive Data Buffer	Register */
-#define	SPI0_BAUD			0xFFC00514  /* SPI0 Baud rate Register */
-#define	SPI0_SHADOW			0xFFC00518  /* SPI0_RDBR Shadow	Register */
-#define SPI0_REGBASE			SPI0_CTL
-
-
-/* TIMER 0, 1, 2 Registers (0xFFC00600 - 0xFFC006FF) */
-#define	TIMER0_CONFIG			0xFFC00600     /* Timer	0 Configuration	Register */
-#define	TIMER0_COUNTER				0xFFC00604     /* Timer	0 Counter Register */
-#define	TIMER0_PERIOD			0xFFC00608     /* Timer	0 Period Register */
-#define	TIMER0_WIDTH			0xFFC0060C     /* Timer	0 Width	Register */
-
-#define	TIMER1_CONFIG			0xFFC00610	/*  Timer 1 Configuration Register   */
-#define	TIMER1_COUNTER			0xFFC00614	/*  Timer 1 Counter Register	     */
-#define	TIMER1_PERIOD			0xFFC00618	/*  Timer 1 Period Register	     */
-#define	TIMER1_WIDTH			0xFFC0061C	/*  Timer 1 Width Register	     */
-
-#define	TIMER2_CONFIG			0xFFC00620	/* Timer 2 Configuration Register   */
-#define	TIMER2_COUNTER			0xFFC00624	/* Timer 2 Counter Register	    */
-#define	TIMER2_PERIOD			0xFFC00628	/* Timer 2 Period Register	    */
-#define	TIMER2_WIDTH			0xFFC0062C	/* Timer 2 Width Register	    */
-
-#define	TIMER_ENABLE				0xFFC00640	/* Timer Enable	Register */
-#define	TIMER_DISABLE				0xFFC00644	/* Timer Disable Register */
-#define	TIMER_STATUS				0xFFC00648	/* Timer Status	Register */
-
-
-/* Programmable	Flags (0xFFC00700 - 0xFFC007FF) */
-#define	FIO_FLAG_D				0xFFC00700  /* Flag Mask to directly specify state of pins */
-#define	FIO_FLAG_C			0xFFC00704  /* Peripheral Interrupt Flag Register (clear) */
-#define	FIO_FLAG_S			0xFFC00708  /* Peripheral Interrupt Flag Register (set) */
-#define	FIO_FLAG_T					0xFFC0070C  /* Flag Mask to directly toggle state of pins */
-#define	FIO_MASKA_D			0xFFC00710  /* Flag Mask Interrupt A Register (set directly) */
-#define	FIO_MASKA_C			0xFFC00714  /* Flag Mask Interrupt A Register (clear) */
-#define	FIO_MASKA_S			0xFFC00718  /* Flag Mask Interrupt A Register (set) */
-#define	FIO_MASKA_T			0xFFC0071C  /* Flag Mask Interrupt A Register (toggle) */
-#define	FIO_MASKB_D			0xFFC00720  /* Flag Mask Interrupt B Register (set directly) */
-#define	FIO_MASKB_C			0xFFC00724  /* Flag Mask Interrupt B Register (clear) */
-#define	FIO_MASKB_S			0xFFC00728  /* Flag Mask Interrupt B Register (set) */
-#define	FIO_MASKB_T			0xFFC0072C  /* Flag Mask Interrupt B Register (toggle) */
-#define	FIO_DIR				0xFFC00730  /* Peripheral Flag Direction Register */
-#define	FIO_POLAR			0xFFC00734  /* Flag Source Polarity Register */
-#define	FIO_EDGE			0xFFC00738  /* Flag Source Sensitivity Register */
-#define	FIO_BOTH			0xFFC0073C  /* Flag Set	on BOTH	Edges Register */
-#define	FIO_INEN					0xFFC00740  /* Flag Input Enable Register  */
-
-
-/* SPORT0 Controller (0xFFC00800 - 0xFFC008FF) */
-#define	SPORT0_TCR1				0xFFC00800  /* SPORT0 Transmit Configuration 1 Register */
-#define	SPORT0_TCR2				0xFFC00804  /* SPORT0 Transmit Configuration 2 Register */
-#define	SPORT0_TCLKDIV			0xFFC00808  /* SPORT0 Transmit Clock Divider */
-#define	SPORT0_TFSDIV			0xFFC0080C  /* SPORT0 Transmit Frame Sync Divider */
-#define	SPORT0_TX			0xFFC00810  /* SPORT0 TX Data Register */
-#define	SPORT0_RX			0xFFC00818  /* SPORT0 RX Data Register */
-#define	SPORT0_RCR1				0xFFC00820  /* SPORT0 Transmit Configuration 1 Register */
-#define	SPORT0_RCR2				0xFFC00824  /* SPORT0 Transmit Configuration 2 Register */
-#define	SPORT0_RCLKDIV			0xFFC00828  /* SPORT0 Receive Clock Divider */
-#define	SPORT0_RFSDIV			0xFFC0082C  /* SPORT0 Receive Frame Sync Divider */
-#define	SPORT0_STAT			0xFFC00830  /* SPORT0 Status Register */
-#define	SPORT0_CHNL			0xFFC00834  /* SPORT0 Current Channel Register */
-#define	SPORT0_MCMC1			0xFFC00838  /* SPORT0 Multi-Channel Configuration Register 1 */
-#define	SPORT0_MCMC2			0xFFC0083C  /* SPORT0 Multi-Channel Configuration Register 2 */
-#define	SPORT0_MTCS0			0xFFC00840  /* SPORT0 Multi-Channel Transmit Select Register 0 */
-#define	SPORT0_MTCS1			0xFFC00844  /* SPORT0 Multi-Channel Transmit Select Register 1 */
-#define	SPORT0_MTCS2			0xFFC00848  /* SPORT0 Multi-Channel Transmit Select Register 2 */
-#define	SPORT0_MTCS3			0xFFC0084C  /* SPORT0 Multi-Channel Transmit Select Register 3 */
-#define	SPORT0_MRCS0			0xFFC00850  /* SPORT0 Multi-Channel Receive Select Register 0 */
-#define	SPORT0_MRCS1			0xFFC00854  /* SPORT0 Multi-Channel Receive Select Register 1 */
-#define	SPORT0_MRCS2			0xFFC00858  /* SPORT0 Multi-Channel Receive Select Register 2 */
-#define	SPORT0_MRCS3			0xFFC0085C  /* SPORT0 Multi-Channel Receive Select Register 3 */
-
-
-/* SPORT1 Controller (0xFFC00900 - 0xFFC009FF) */
-#define	SPORT1_TCR1				0xFFC00900  /* SPORT1 Transmit Configuration 1 Register */
-#define	SPORT1_TCR2				0xFFC00904  /* SPORT1 Transmit Configuration 2 Register */
-#define	SPORT1_TCLKDIV			0xFFC00908  /* SPORT1 Transmit Clock Divider */
-#define	SPORT1_TFSDIV			0xFFC0090C  /* SPORT1 Transmit Frame Sync Divider */
-#define	SPORT1_TX			0xFFC00910  /* SPORT1 TX Data Register */
-#define	SPORT1_RX			0xFFC00918  /* SPORT1 RX Data Register */
-#define	SPORT1_RCR1				0xFFC00920  /* SPORT1 Transmit Configuration 1 Register */
-#define	SPORT1_RCR2				0xFFC00924  /* SPORT1 Transmit Configuration 2 Register */
-#define	SPORT1_RCLKDIV			0xFFC00928  /* SPORT1 Receive Clock Divider */
-#define	SPORT1_RFSDIV			0xFFC0092C  /* SPORT1 Receive Frame Sync Divider */
-#define	SPORT1_STAT			0xFFC00930  /* SPORT1 Status Register */
-#define	SPORT1_CHNL			0xFFC00934  /* SPORT1 Current Channel Register */
-#define	SPORT1_MCMC1			0xFFC00938  /* SPORT1 Multi-Channel Configuration Register 1 */
-#define	SPORT1_MCMC2			0xFFC0093C  /* SPORT1 Multi-Channel Configuration Register 2 */
-#define	SPORT1_MTCS0			0xFFC00940  /* SPORT1 Multi-Channel Transmit Select Register 0 */
-#define	SPORT1_MTCS1			0xFFC00944  /* SPORT1 Multi-Channel Transmit Select Register 1 */
-#define	SPORT1_MTCS2			0xFFC00948  /* SPORT1 Multi-Channel Transmit Select Register 2 */
-#define	SPORT1_MTCS3			0xFFC0094C  /* SPORT1 Multi-Channel Transmit Select Register 3 */
-#define	SPORT1_MRCS0			0xFFC00950  /* SPORT1 Multi-Channel Receive Select Register 0 */
-#define	SPORT1_MRCS1			0xFFC00954  /* SPORT1 Multi-Channel Receive Select Register 1 */
-#define	SPORT1_MRCS2			0xFFC00958  /* SPORT1 Multi-Channel Receive Select Register 2 */
-#define	SPORT1_MRCS3			0xFFC0095C  /* SPORT1 Multi-Channel Receive Select Register 3 */
-
-
-/* External Bus	Interface Unit (0xFFC00A00 - 0xFFC00AFF) */
-/* Asynchronous	Memory Controller  */
-#define	EBIU_AMGCTL			0xFFC00A00  /* Asynchronous Memory Global Control Register */
-#define	EBIU_AMBCTL0		0xFFC00A04  /* Asynchronous Memory Bank	Control	Register 0 */
-#define	EBIU_AMBCTL1		0xFFC00A08  /* Asynchronous Memory Bank	Control	Register 1 */
-
-/* SDRAM Controller */
-#define	EBIU_SDGCTL			0xFFC00A10  /* SDRAM Global Control Register */
-#define	EBIU_SDBCTL			0xFFC00A14  /* SDRAM Bank Control Register */
-#define	EBIU_SDRRC			0xFFC00A18  /* SDRAM Refresh Rate Control Register */
-#define	EBIU_SDSTAT			0xFFC00A1C  /* SDRAM Status Register */
-
-
-
-/* DMA Controller 0 Traffic Control Registers (0xFFC00B00 - 0xFFC00BFF) */
-
-#define	DMAC0_TC_PER			0xFFC00B0C	/* DMA Controller 0 Traffic Control Periods Register */
-#define	DMAC0_TC_CNT			0xFFC00B10	/* DMA Controller 0 Traffic Control Current Counts Register */
-
-/* Alternate deprecated	register names (below) provided	for backwards code compatibility */
-#define	DMA0_TCPER			DMAC0_TC_PER
-#define	DMA0_TCCNT			DMAC0_TC_CNT
-
-
-/* DMA Controller 0 (0xFFC00C00	- 0xFFC00FFF)							 */
-
-#define	DMA0_NEXT_DESC_PTR		0xFFC00C00	/* DMA Channel 0 Next Descriptor Pointer Register */
-#define	DMA0_START_ADDR			0xFFC00C04	/* DMA Channel 0 Start Address Register */
-#define	DMA0_CONFIG				0xFFC00C08	/* DMA Channel 0 Configuration Register */
-#define	DMA0_X_COUNT			0xFFC00C10	/* DMA Channel 0 X Count Register */
-#define	DMA0_X_MODIFY			0xFFC00C14	/* DMA Channel 0 X Modify Register */
-#define	DMA0_Y_COUNT			0xFFC00C18	/* DMA Channel 0 Y Count Register */
-#define	DMA0_Y_MODIFY			0xFFC00C1C	/* DMA Channel 0 Y Modify Register */
-#define	DMA0_CURR_DESC_PTR		0xFFC00C20	/* DMA Channel 0 Current Descriptor Pointer Register */
-#define	DMA0_CURR_ADDR			0xFFC00C24	/* DMA Channel 0 Current Address Register */
-#define	DMA0_IRQ_STATUS			0xFFC00C28	/* DMA Channel 0 Interrupt/Status Register */
-#define	DMA0_PERIPHERAL_MAP		0xFFC00C2C	/* DMA Channel 0 Peripheral Map	Register */
-#define	DMA0_CURR_X_COUNT		0xFFC00C30	/* DMA Channel 0 Current X Count Register */
-#define	DMA0_CURR_Y_COUNT		0xFFC00C38	/* DMA Channel 0 Current Y Count Register */
-
-#define	DMA1_NEXT_DESC_PTR		0xFFC00C40	/* DMA Channel 1 Next Descriptor Pointer Register */
-#define	DMA1_START_ADDR			0xFFC00C44	/* DMA Channel 1 Start Address Register */
-#define	DMA1_CONFIG				0xFFC00C48	/* DMA Channel 1 Configuration Register */
-#define	DMA1_X_COUNT			0xFFC00C50	/* DMA Channel 1 X Count Register */
-#define	DMA1_X_MODIFY			0xFFC00C54	/* DMA Channel 1 X Modify Register */
-#define	DMA1_Y_COUNT			0xFFC00C58	/* DMA Channel 1 Y Count Register */
-#define	DMA1_Y_MODIFY			0xFFC00C5C	/* DMA Channel 1 Y Modify Register */
-#define	DMA1_CURR_DESC_PTR		0xFFC00C60	/* DMA Channel 1 Current Descriptor Pointer Register */
-#define	DMA1_CURR_ADDR			0xFFC00C64	/* DMA Channel 1 Current Address Register */
-#define	DMA1_IRQ_STATUS			0xFFC00C68	/* DMA Channel 1 Interrupt/Status Register */
-#define	DMA1_PERIPHERAL_MAP		0xFFC00C6C	/* DMA Channel 1 Peripheral Map	Register */
-#define	DMA1_CURR_X_COUNT		0xFFC00C70	/* DMA Channel 1 Current X Count Register */
-#define	DMA1_CURR_Y_COUNT		0xFFC00C78	/* DMA Channel 1 Current Y Count Register */
-
-#define	DMA2_NEXT_DESC_PTR		0xFFC00C80	/* DMA Channel 2 Next Descriptor Pointer Register */
-#define	DMA2_START_ADDR			0xFFC00C84	/* DMA Channel 2 Start Address Register */
-#define	DMA2_CONFIG				0xFFC00C88	/* DMA Channel 2 Configuration Register */
-#define	DMA2_X_COUNT			0xFFC00C90	/* DMA Channel 2 X Count Register */
-#define	DMA2_X_MODIFY			0xFFC00C94	/* DMA Channel 2 X Modify Register */
-#define	DMA2_Y_COUNT			0xFFC00C98	/* DMA Channel 2 Y Count Register */
-#define	DMA2_Y_MODIFY			0xFFC00C9C	/* DMA Channel 2 Y Modify Register */
-#define	DMA2_CURR_DESC_PTR		0xFFC00CA0	/* DMA Channel 2 Current Descriptor Pointer Register */
-#define	DMA2_CURR_ADDR			0xFFC00CA4	/* DMA Channel 2 Current Address Register */
-#define	DMA2_IRQ_STATUS			0xFFC00CA8	/* DMA Channel 2 Interrupt/Status Register */
-#define	DMA2_PERIPHERAL_MAP		0xFFC00CAC	/* DMA Channel 2 Peripheral Map	Register */
-#define	DMA2_CURR_X_COUNT		0xFFC00CB0	/* DMA Channel 2 Current X Count Register */
-#define	DMA2_CURR_Y_COUNT		0xFFC00CB8	/* DMA Channel 2 Current Y Count Register */
-
-#define	DMA3_NEXT_DESC_PTR		0xFFC00CC0	/* DMA Channel 3 Next Descriptor Pointer Register */
-#define	DMA3_START_ADDR			0xFFC00CC4	/* DMA Channel 3 Start Address Register */
-#define	DMA3_CONFIG				0xFFC00CC8	/* DMA Channel 3 Configuration Register */
-#define	DMA3_X_COUNT			0xFFC00CD0	/* DMA Channel 3 X Count Register */
-#define	DMA3_X_MODIFY			0xFFC00CD4	/* DMA Channel 3 X Modify Register */
-#define	DMA3_Y_COUNT			0xFFC00CD8	/* DMA Channel 3 Y Count Register */
-#define	DMA3_Y_MODIFY			0xFFC00CDC	/* DMA Channel 3 Y Modify Register */
-#define	DMA3_CURR_DESC_PTR		0xFFC00CE0	/* DMA Channel 3 Current Descriptor Pointer Register */
-#define	DMA3_CURR_ADDR			0xFFC00CE4	/* DMA Channel 3 Current Address Register */
-#define	DMA3_IRQ_STATUS			0xFFC00CE8	/* DMA Channel 3 Interrupt/Status Register */
-#define	DMA3_PERIPHERAL_MAP		0xFFC00CEC	/* DMA Channel 3 Peripheral Map	Register */
-#define	DMA3_CURR_X_COUNT		0xFFC00CF0	/* DMA Channel 3 Current X Count Register */
-#define	DMA3_CURR_Y_COUNT		0xFFC00CF8	/* DMA Channel 3 Current Y Count Register */
-
-#define	DMA4_NEXT_DESC_PTR		0xFFC00D00	/* DMA Channel 4 Next Descriptor Pointer Register */
-#define	DMA4_START_ADDR			0xFFC00D04	/* DMA Channel 4 Start Address Register */
-#define	DMA4_CONFIG				0xFFC00D08	/* DMA Channel 4 Configuration Register */
-#define	DMA4_X_COUNT			0xFFC00D10	/* DMA Channel 4 X Count Register */
-#define	DMA4_X_MODIFY			0xFFC00D14	/* DMA Channel 4 X Modify Register */
-#define	DMA4_Y_COUNT			0xFFC00D18	/* DMA Channel 4 Y Count Register */
-#define	DMA4_Y_MODIFY			0xFFC00D1C	/* DMA Channel 4 Y Modify Register */
-#define	DMA4_CURR_DESC_PTR		0xFFC00D20	/* DMA Channel 4 Current Descriptor Pointer Register */
-#define	DMA4_CURR_ADDR			0xFFC00D24	/* DMA Channel 4 Current Address Register */
-#define	DMA4_IRQ_STATUS			0xFFC00D28	/* DMA Channel 4 Interrupt/Status Register */
-#define	DMA4_PERIPHERAL_MAP		0xFFC00D2C	/* DMA Channel 4 Peripheral Map	Register */
-#define	DMA4_CURR_X_COUNT		0xFFC00D30	/* DMA Channel 4 Current X Count Register */
-#define	DMA4_CURR_Y_COUNT		0xFFC00D38	/* DMA Channel 4 Current Y Count Register */
-
-#define	DMA5_NEXT_DESC_PTR		0xFFC00D40	/* DMA Channel 5 Next Descriptor Pointer Register */
-#define	DMA5_START_ADDR			0xFFC00D44	/* DMA Channel 5 Start Address Register */
-#define	DMA5_CONFIG				0xFFC00D48	/* DMA Channel 5 Configuration Register */
-#define	DMA5_X_COUNT			0xFFC00D50	/* DMA Channel 5 X Count Register */
-#define	DMA5_X_MODIFY			0xFFC00D54	/* DMA Channel 5 X Modify Register */
-#define	DMA5_Y_COUNT			0xFFC00D58	/* DMA Channel 5 Y Count Register */
-#define	DMA5_Y_MODIFY			0xFFC00D5C	/* DMA Channel 5 Y Modify Register */
-#define	DMA5_CURR_DESC_PTR		0xFFC00D60	/* DMA Channel 5 Current Descriptor Pointer Register */
-#define	DMA5_CURR_ADDR			0xFFC00D64	/* DMA Channel 5 Current Address Register */
-#define	DMA5_IRQ_STATUS			0xFFC00D68	/* DMA Channel 5 Interrupt/Status Register */
-#define	DMA5_PERIPHERAL_MAP		0xFFC00D6C	/* DMA Channel 5 Peripheral Map	Register */
-#define	DMA5_CURR_X_COUNT		0xFFC00D70	/* DMA Channel 5 Current X Count Register */
-#define	DMA5_CURR_Y_COUNT		0xFFC00D78	/* DMA Channel 5 Current Y Count Register */
-
-#define	DMA6_NEXT_DESC_PTR		0xFFC00D80	/* DMA Channel 6 Next Descriptor Pointer Register */
-#define	DMA6_START_ADDR			0xFFC00D84	/* DMA Channel 6 Start Address Register */
-#define	DMA6_CONFIG				0xFFC00D88	/* DMA Channel 6 Configuration Register */
-#define	DMA6_X_COUNT			0xFFC00D90	/* DMA Channel 6 X Count Register */
-#define	DMA6_X_MODIFY			0xFFC00D94	/* DMA Channel 6 X Modify Register */
-#define	DMA6_Y_COUNT			0xFFC00D98	/* DMA Channel 6 Y Count Register */
-#define	DMA6_Y_MODIFY			0xFFC00D9C	/* DMA Channel 6 Y Modify Register */
-#define	DMA6_CURR_DESC_PTR		0xFFC00DA0	/* DMA Channel 6 Current Descriptor Pointer Register */
-#define	DMA6_CURR_ADDR			0xFFC00DA4	/* DMA Channel 6 Current Address Register */
-#define	DMA6_IRQ_STATUS			0xFFC00DA8	/* DMA Channel 6 Interrupt/Status Register */
-#define	DMA6_PERIPHERAL_MAP		0xFFC00DAC	/* DMA Channel 6 Peripheral Map	Register */
-#define	DMA6_CURR_X_COUNT		0xFFC00DB0	/* DMA Channel 6 Current X Count Register */
-#define	DMA6_CURR_Y_COUNT		0xFFC00DB8	/* DMA Channel 6 Current Y Count Register */
-
-#define	DMA7_NEXT_DESC_PTR		0xFFC00DC0	/* DMA Channel 7 Next Descriptor Pointer Register */
-#define	DMA7_START_ADDR			0xFFC00DC4	/* DMA Channel 7 Start Address Register */
-#define	DMA7_CONFIG				0xFFC00DC8	/* DMA Channel 7 Configuration Register */
-#define	DMA7_X_COUNT			0xFFC00DD0	/* DMA Channel 7 X Count Register */
-#define	DMA7_X_MODIFY			0xFFC00DD4	/* DMA Channel 7 X Modify Register */
-#define	DMA7_Y_COUNT			0xFFC00DD8	/* DMA Channel 7 Y Count Register */
-#define	DMA7_Y_MODIFY			0xFFC00DDC	/* DMA Channel 7 Y Modify Register */
-#define	DMA7_CURR_DESC_PTR		0xFFC00DE0	/* DMA Channel 7 Current Descriptor Pointer Register */
-#define	DMA7_CURR_ADDR			0xFFC00DE4	/* DMA Channel 7 Current Address Register */
-#define	DMA7_IRQ_STATUS			0xFFC00DE8	/* DMA Channel 7 Interrupt/Status Register */
-#define	DMA7_PERIPHERAL_MAP		0xFFC00DEC	/* DMA Channel 7 Peripheral Map	Register */
-#define	DMA7_CURR_X_COUNT		0xFFC00DF0	/* DMA Channel 7 Current X Count Register */
-#define	DMA7_CURR_Y_COUNT		0xFFC00DF8	/* DMA Channel 7 Current Y Count Register */
-
-#define	MDMA0_D0_NEXT_DESC_PTR	0xFFC00E00	/* MemDMA0 Stream 0 Destination	Next Descriptor	Pointer	Register */
-#define	MDMA0_D0_START_ADDR		0xFFC00E04	/* MemDMA0 Stream 0 Destination	Start Address Register */
-#define	MDMA0_D0_CONFIG			0xFFC00E08	/* MemDMA0 Stream 0 Destination	Configuration Register */
-#define	MDMA0_D0_X_COUNT		0xFFC00E10	/* MemDMA0 Stream 0 Destination	X Count	Register */
-#define	MDMA0_D0_X_MODIFY		0xFFC00E14	/* MemDMA0 Stream 0 Destination	X Modify Register */
-#define	MDMA0_D0_Y_COUNT		0xFFC00E18	/* MemDMA0 Stream 0 Destination	Y Count	Register */
-#define	MDMA0_D0_Y_MODIFY		0xFFC00E1C	/* MemDMA0 Stream 0 Destination	Y Modify Register */
-#define	MDMA0_D0_CURR_DESC_PTR	0xFFC00E20	/* MemDMA0 Stream 0 Destination	Current	Descriptor Pointer Register */
-#define	MDMA0_D0_CURR_ADDR		0xFFC00E24	/* MemDMA0 Stream 0 Destination	Current	Address	Register */
-#define	MDMA0_D0_IRQ_STATUS		0xFFC00E28	/* MemDMA0 Stream 0 Destination	Interrupt/Status Register */
-#define	MDMA0_D0_PERIPHERAL_MAP	0xFFC00E2C	/* MemDMA0 Stream 0 Destination	Peripheral Map Register */
-#define	MDMA0_D0_CURR_X_COUNT	0xFFC00E30	/* MemDMA0 Stream 0 Destination	Current	X Count	Register */
-#define	MDMA0_D0_CURR_Y_COUNT	0xFFC00E38	/* MemDMA0 Stream 0 Destination	Current	Y Count	Register */
-
-#define	MDMA0_S0_NEXT_DESC_PTR	0xFFC00E40	/* MemDMA0 Stream 0 Source Next	Descriptor Pointer Register */
-#define	MDMA0_S0_START_ADDR		0xFFC00E44	/* MemDMA0 Stream 0 Source Start Address Register */
-#define	MDMA0_S0_CONFIG			0xFFC00E48	/* MemDMA0 Stream 0 Source Configuration Register */
-#define	MDMA0_S0_X_COUNT		0xFFC00E50	/* MemDMA0 Stream 0 Source X Count Register */
-#define	MDMA0_S0_X_MODIFY		0xFFC00E54	/* MemDMA0 Stream 0 Source X Modify Register */
-#define	MDMA0_S0_Y_COUNT		0xFFC00E58	/* MemDMA0 Stream 0 Source Y Count Register */
-#define	MDMA0_S0_Y_MODIFY		0xFFC00E5C	/* MemDMA0 Stream 0 Source Y Modify Register */
-#define	MDMA0_S0_CURR_DESC_PTR	0xFFC00E60	/* MemDMA0 Stream 0 Source Current Descriptor Pointer Register */
-#define	MDMA0_S0_CURR_ADDR		0xFFC00E64	/* MemDMA0 Stream 0 Source Current Address Register */
-#define	MDMA0_S0_IRQ_STATUS		0xFFC00E68	/* MemDMA0 Stream 0 Source Interrupt/Status Register */
-#define	MDMA0_S0_PERIPHERAL_MAP	0xFFC00E6C	/* MemDMA0 Stream 0 Source Peripheral Map Register */
-#define	MDMA0_S0_CURR_X_COUNT	0xFFC00E70	/* MemDMA0 Stream 0 Source Current X Count Register */
-#define	MDMA0_S0_CURR_Y_COUNT	0xFFC00E78	/* MemDMA0 Stream 0 Source Current Y Count Register */
-
-#define	MDMA0_D1_NEXT_DESC_PTR	0xFFC00E80	/* MemDMA0 Stream 1 Destination	Next Descriptor	Pointer	Register */
-#define	MDMA0_D1_START_ADDR		0xFFC00E84	/* MemDMA0 Stream 1 Destination	Start Address Register */
-#define	MDMA0_D1_CONFIG			0xFFC00E88	/* MemDMA0 Stream 1 Destination	Configuration Register */
-#define	MDMA0_D1_X_COUNT		0xFFC00E90	/* MemDMA0 Stream 1 Destination	X Count	Register */
-#define	MDMA0_D1_X_MODIFY		0xFFC00E94	/* MemDMA0 Stream 1 Destination	X Modify Register */
-#define	MDMA0_D1_Y_COUNT		0xFFC00E98	/* MemDMA0 Stream 1 Destination	Y Count	Register */
-#define	MDMA0_D1_Y_MODIFY		0xFFC00E9C	/* MemDMA0 Stream 1 Destination	Y Modify Register */
-#define	MDMA0_D1_CURR_DESC_PTR	0xFFC00EA0	/* MemDMA0 Stream 1 Destination	Current	Descriptor Pointer Register */
-#define	MDMA0_D1_CURR_ADDR		0xFFC00EA4	/* MemDMA0 Stream 1 Destination	Current	Address	Register */
-#define	MDMA0_D1_IRQ_STATUS		0xFFC00EA8	/* MemDMA0 Stream 1 Destination	Interrupt/Status Register */
-#define	MDMA0_D1_PERIPHERAL_MAP	0xFFC00EAC	/* MemDMA0 Stream 1 Destination	Peripheral Map Register */
-#define	MDMA0_D1_CURR_X_COUNT	0xFFC00EB0	/* MemDMA0 Stream 1 Destination	Current	X Count	Register */
-#define	MDMA0_D1_CURR_Y_COUNT	0xFFC00EB8	/* MemDMA0 Stream 1 Destination	Current	Y Count	Register */
-
-#define	MDMA0_S1_NEXT_DESC_PTR	0xFFC00EC0	/* MemDMA0 Stream 1 Source Next	Descriptor Pointer Register */
-#define	MDMA0_S1_START_ADDR		0xFFC00EC4	/* MemDMA0 Stream 1 Source Start Address Register */
-#define	MDMA0_S1_CONFIG			0xFFC00EC8	/* MemDMA0 Stream 1 Source Configuration Register */
-#define	MDMA0_S1_X_COUNT		0xFFC00ED0	/* MemDMA0 Stream 1 Source X Count Register */
-#define	MDMA0_S1_X_MODIFY		0xFFC00ED4	/* MemDMA0 Stream 1 Source X Modify Register */
-#define	MDMA0_S1_Y_COUNT		0xFFC00ED8	/* MemDMA0 Stream 1 Source Y Count Register */
-#define	MDMA0_S1_Y_MODIFY		0xFFC00EDC	/* MemDMA0 Stream 1 Source Y Modify Register */
-#define	MDMA0_S1_CURR_DESC_PTR	0xFFC00EE0	/* MemDMA0 Stream 1 Source Current Descriptor Pointer Register */
-#define	MDMA0_S1_CURR_ADDR		0xFFC00EE4	/* MemDMA0 Stream 1 Source Current Address Register */
-#define	MDMA0_S1_IRQ_STATUS		0xFFC00EE8	/* MemDMA0 Stream 1 Source Interrupt/Status Register */
-#define	MDMA0_S1_PERIPHERAL_MAP	0xFFC00EEC	/* MemDMA0 Stream 1 Source Peripheral Map Register */
-#define	MDMA0_S1_CURR_X_COUNT	0xFFC00EF0	/* MemDMA0 Stream 1 Source Current X Count Register */
-#define	MDMA0_S1_CURR_Y_COUNT	0xFFC00EF8	/* MemDMA0 Stream 1 Source Current Y Count Register */
-
-#define MDMA_D0_NEXT_DESC_PTR MDMA0_D0_NEXT_DESC_PTR
-#define MDMA_D0_START_ADDR MDMA0_D0_START_ADDR
-#define MDMA_D0_CONFIG MDMA0_D0_CONFIG
-#define MDMA_D0_X_COUNT MDMA0_D0_X_COUNT
-#define MDMA_D0_X_MODIFY MDMA0_D0_X_MODIFY
-#define MDMA_D0_Y_COUNT MDMA0_D0_Y_COUNT
-#define MDMA_D0_Y_MODIFY MDMA0_D0_Y_MODIFY
-#define MDMA_D0_CURR_DESC_PTR MDMA0_D0_CURR_DESC_PTR
-#define MDMA_D0_CURR_ADDR MDMA0_D0_CURR_ADDR
-#define MDMA_D0_IRQ_STATUS MDMA0_D0_IRQ_STATUS
-#define MDMA_D0_PERIPHERAL_MAP MDMA0_D0_PERIPHERAL_MAP
-#define MDMA_D0_CURR_X_COUNT MDMA0_D0_CURR_X_COUNT
-#define MDMA_D0_CURR_Y_COUNT MDMA0_D0_CURR_Y_COUNT
-
-#define MDMA_S0_NEXT_DESC_PTR MDMA0_S0_NEXT_DESC_PTR
-#define MDMA_S0_START_ADDR MDMA0_S0_START_ADDR
-#define MDMA_S0_CONFIG MDMA0_S0_CONFIG
-#define MDMA_S0_X_COUNT MDMA0_S0_X_COUNT
-#define MDMA_S0_X_MODIFY MDMA0_S0_X_MODIFY
-#define MDMA_S0_Y_COUNT MDMA0_S0_Y_COUNT
-#define MDMA_S0_Y_MODIFY MDMA0_S0_Y_MODIFY
-#define MDMA_S0_CURR_DESC_PTR MDMA0_S0_CURR_DESC_PTR
-#define MDMA_S0_CURR_ADDR MDMA0_S0_CURR_ADDR
-#define MDMA_S0_IRQ_STATUS MDMA0_S0_IRQ_STATUS
-#define MDMA_S0_PERIPHERAL_MAP MDMA0_S0_PERIPHERAL_MAP
-#define MDMA_S0_CURR_X_COUNT MDMA0_S0_CURR_X_COUNT
-#define MDMA_S0_CURR_Y_COUNT MDMA0_S0_CURR_Y_COUNT
-
-#define MDMA_D1_NEXT_DESC_PTR MDMA0_D1_NEXT_DESC_PTR
-#define MDMA_D1_START_ADDR MDMA0_D1_START_ADDR
-#define MDMA_D1_CONFIG MDMA0_D1_CONFIG
-#define MDMA_D1_X_COUNT MDMA0_D1_X_COUNT
-#define MDMA_D1_X_MODIFY MDMA0_D1_X_MODIFY
-#define MDMA_D1_Y_COUNT MDMA0_D1_Y_COUNT
-#define MDMA_D1_Y_MODIFY MDMA0_D1_Y_MODIFY
-#define MDMA_D1_CURR_DESC_PTR MDMA0_D1_CURR_DESC_PTR
-#define MDMA_D1_CURR_ADDR MDMA0_D1_CURR_ADDR
-#define MDMA_D1_IRQ_STATUS MDMA0_D1_IRQ_STATUS
-#define MDMA_D1_PERIPHERAL_MAP MDMA0_D1_PERIPHERAL_MAP
-#define MDMA_D1_CURR_X_COUNT MDMA0_D1_CURR_X_COUNT
-#define MDMA_D1_CURR_Y_COUNT MDMA0_D1_CURR_Y_COUNT
-
-#define MDMA_S1_NEXT_DESC_PTR MDMA0_S1_NEXT_DESC_PTR
-#define MDMA_S1_START_ADDR MDMA0_S1_START_ADDR
-#define MDMA_S1_CONFIG MDMA0_S1_CONFIG
-#define MDMA_S1_X_COUNT MDMA0_S1_X_COUNT
-#define MDMA_S1_X_MODIFY MDMA0_S1_X_MODIFY
-#define MDMA_S1_Y_COUNT MDMA0_S1_Y_COUNT
-#define MDMA_S1_Y_MODIFY MDMA0_S1_Y_MODIFY
-#define MDMA_S1_CURR_DESC_PTR MDMA0_S1_CURR_DESC_PTR
-#define MDMA_S1_CURR_ADDR MDMA0_S1_CURR_ADDR
-#define MDMA_S1_IRQ_STATUS MDMA0_S1_IRQ_STATUS
-#define MDMA_S1_PERIPHERAL_MAP MDMA0_S1_PERIPHERAL_MAP
-#define MDMA_S1_CURR_X_COUNT MDMA0_S1_CURR_X_COUNT
-#define MDMA_S1_CURR_Y_COUNT MDMA0_S1_CURR_Y_COUNT
-
-
-/* Parallel Peripheral Interface (PPI) (0xFFC01000 - 0xFFC010FF) */
-#define	PPI_CONTROL			0xFFC01000	/* PPI Control Register */
-#define	PPI_STATUS			0xFFC01004	/* PPI Status Register */
-#define	PPI_COUNT			0xFFC01008	/* PPI Transfer	Count Register */
-#define	PPI_DELAY			0xFFC0100C	/* PPI Delay Count Register */
-#define	PPI_FRAME			0xFFC01010	/* PPI Frame Length Register */
-
-
-/* Two-Wire Interface 0	(0xFFC01400 - 0xFFC014FF)			 */
-#define	TWI0_CLKDIV			0xFFC01400	/* Serial Clock	Divider	Register */
-#define	TWI0_CONTROL		0xFFC01404	/* TWI0	Master Internal	Time Reference Register */
-#define	TWI0_SLAVE_CTL		0xFFC01408	/* Slave Mode Control Register */
-#define	TWI0_SLAVE_STAT		0xFFC0140C	/* Slave Mode Status Register */
-#define	TWI0_SLAVE_ADDR		0xFFC01410	/* Slave Mode Address Register */
-#define	TWI0_MASTER_CTL	0xFFC01414	/* Master Mode Control Register */
-#define	TWI0_MASTER_STAT	0xFFC01418	/* Master Mode Status Register */
-#define	TWI0_MASTER_ADDR	0xFFC0141C	/* Master Mode Address Register */
-#define	TWI0_INT_STAT		0xFFC01420	/* TWI0	Master Interrupt Register */
-#define	TWI0_INT_MASK		0xFFC01424	/* TWI0	Master Interrupt Mask Register */
-#define	TWI0_FIFO_CTL		0xFFC01428	/* FIFO	Control	Register */
-#define	TWI0_FIFO_STAT		0xFFC0142C	/* FIFO	Status Register */
-#define	TWI0_XMT_DATA8		0xFFC01480	/* FIFO	Transmit Data Single Byte Register */
-#define	TWI0_XMT_DATA16		0xFFC01484	/* FIFO	Transmit Data Double Byte Register */
-#define	TWI0_RCV_DATA8		0xFFC01488	/* FIFO	Receive	Data Single Byte Register */
-#define	TWI0_RCV_DATA16		0xFFC0148C	/* FIFO	Receive	Data Double Byte Register */
-
-#define TWI0_REGBASE		TWI0_CLKDIV
-
-/* the following are for backwards compatibility */
-#define	TWI0_PRESCALE	 TWI0_CONTROL
-#define	TWI0_INT_SRC	 TWI0_INT_STAT
-#define	TWI0_INT_ENABLE	 TWI0_INT_MASK
-
-
-/* General-Purpose Ports  (0xFFC01500 -	0xFFC015FF)	 */
-
-/* GPIO	Port C Register	Names */
-#define PORTCIO_FER			0xFFC01500	/* GPIO	Pin Port C Configuration Register */
-#define PORTCIO				0xFFC01510	/* GPIO	Pin Port C Data	Register */
-#define PORTCIO_CLEAR			0xFFC01520	/* Clear GPIO Pin Port C Register */
-#define PORTCIO_SET			0xFFC01530	/* Set GPIO Pin	Port C Register */
-#define PORTCIO_TOGGLE			0xFFC01540	/* Toggle GPIO Pin Port	C Register */
-#define PORTCIO_DIR			0xFFC01550	/* GPIO	Pin Port C Direction Register */
-#define PORTCIO_INEN			0xFFC01560	/* GPIO	Pin Port C Input Enable	Register */
-
-/* GPIO	Port D Register	Names */
-#define PORTDIO_FER			0xFFC01504	/* GPIO	Pin Port D Configuration Register */
-#define PORTDIO				0xFFC01514	/* GPIO	Pin Port D Data	Register */
-#define PORTDIO_CLEAR			0xFFC01524	/* Clear GPIO Pin Port D Register */
-#define PORTDIO_SET			0xFFC01534	/* Set GPIO Pin	Port D Register */
-#define PORTDIO_TOGGLE			0xFFC01544	/* Toggle GPIO Pin Port	D Register */
-#define PORTDIO_DIR			0xFFC01554	/* GPIO	Pin Port D Direction Register */
-#define PORTDIO_INEN			0xFFC01564	/* GPIO	Pin Port D Input Enable	Register */
-
-/* GPIO	Port E Register	Names */
-#define PORTEIO_FER			0xFFC01508	/* GPIO	Pin Port E Configuration Register */
-#define PORTEIO				0xFFC01518	/* GPIO	Pin Port E Data	Register */
-#define PORTEIO_CLEAR			0xFFC01528	/* Clear GPIO Pin Port E Register */
-#define PORTEIO_SET			0xFFC01538	/* Set GPIO Pin	Port E Register */
-#define PORTEIO_TOGGLE			0xFFC01548	/* Toggle GPIO Pin Port	E Register */
-#define PORTEIO_DIR			0xFFC01558	/* GPIO	Pin Port E Direction Register */
-#define PORTEIO_INEN			0xFFC01568	/* GPIO	Pin Port E Input Enable	Register */
-
-/* DMA Controller 1 Traffic Control Registers (0xFFC01B00 - 0xFFC01BFF) */
-
-#define	DMAC1_TC_PER			0xFFC01B0C	/* DMA Controller 1 Traffic Control Periods Register */
-#define	DMAC1_TC_CNT			0xFFC01B10	/* DMA Controller 1 Traffic Control Current Counts Register */
-
-/* Alternate deprecated	register names (below) provided	for backwards code compatibility */
-#define	DMA1_TCPER			DMAC1_TC_PER
-#define	DMA1_TCCNT			DMAC1_TC_CNT
-
-
-/* DMA Controller 1 (0xFFC01C00	- 0xFFC01FFF)							 */
-#define	DMA8_NEXT_DESC_PTR		0xFFC01C00	/* DMA Channel 8 Next Descriptor Pointer Register */
-#define	DMA8_START_ADDR			0xFFC01C04	/* DMA Channel 8 Start Address Register */
-#define	DMA8_CONFIG				0xFFC01C08	/* DMA Channel 8 Configuration Register */
-#define	DMA8_X_COUNT			0xFFC01C10	/* DMA Channel 8 X Count Register */
-#define	DMA8_X_MODIFY			0xFFC01C14	/* DMA Channel 8 X Modify Register */
-#define	DMA8_Y_COUNT			0xFFC01C18	/* DMA Channel 8 Y Count Register */
-#define	DMA8_Y_MODIFY			0xFFC01C1C	/* DMA Channel 8 Y Modify Register */
-#define	DMA8_CURR_DESC_PTR		0xFFC01C20	/* DMA Channel 8 Current Descriptor Pointer Register */
-#define	DMA8_CURR_ADDR			0xFFC01C24	/* DMA Channel 8 Current Address Register */
-#define	DMA8_IRQ_STATUS			0xFFC01C28	/* DMA Channel 8 Interrupt/Status Register */
-#define	DMA8_PERIPHERAL_MAP		0xFFC01C2C	/* DMA Channel 8 Peripheral Map	Register */
-#define	DMA8_CURR_X_COUNT		0xFFC01C30	/* DMA Channel 8 Current X Count Register */
-#define	DMA8_CURR_Y_COUNT		0xFFC01C38	/* DMA Channel 8 Current Y Count Register */
-
-#define	DMA9_NEXT_DESC_PTR		0xFFC01C40	/* DMA Channel 9 Next Descriptor Pointer Register */
-#define	DMA9_START_ADDR			0xFFC01C44	/* DMA Channel 9 Start Address Register */
-#define	DMA9_CONFIG				0xFFC01C48	/* DMA Channel 9 Configuration Register */
-#define	DMA9_X_COUNT			0xFFC01C50	/* DMA Channel 9 X Count Register */
-#define	DMA9_X_MODIFY			0xFFC01C54	/* DMA Channel 9 X Modify Register */
-#define	DMA9_Y_COUNT			0xFFC01C58	/* DMA Channel 9 Y Count Register */
-#define	DMA9_Y_MODIFY			0xFFC01C5C	/* DMA Channel 9 Y Modify Register */
-#define	DMA9_CURR_DESC_PTR		0xFFC01C60	/* DMA Channel 9 Current Descriptor Pointer Register */
-#define	DMA9_CURR_ADDR			0xFFC01C64	/* DMA Channel 9 Current Address Register */
-#define	DMA9_IRQ_STATUS			0xFFC01C68	/* DMA Channel 9 Interrupt/Status Register */
-#define	DMA9_PERIPHERAL_MAP		0xFFC01C6C	/* DMA Channel 9 Peripheral Map	Register */
-#define	DMA9_CURR_X_COUNT		0xFFC01C70	/* DMA Channel 9 Current X Count Register */
-#define	DMA9_CURR_Y_COUNT		0xFFC01C78	/* DMA Channel 9 Current Y Count Register */
-
-#define	DMA10_NEXT_DESC_PTR		0xFFC01C80	/* DMA Channel 10 Next Descriptor Pointer Register */
-#define	DMA10_START_ADDR		0xFFC01C84	/* DMA Channel 10 Start	Address	Register */
-#define	DMA10_CONFIG			0xFFC01C88	/* DMA Channel 10 Configuration	Register */
-#define	DMA10_X_COUNT			0xFFC01C90	/* DMA Channel 10 X Count Register */
-#define	DMA10_X_MODIFY			0xFFC01C94	/* DMA Channel 10 X Modify Register */
-#define	DMA10_Y_COUNT			0xFFC01C98	/* DMA Channel 10 Y Count Register */
-#define	DMA10_Y_MODIFY			0xFFC01C9C	/* DMA Channel 10 Y Modify Register */
-#define	DMA10_CURR_DESC_PTR		0xFFC01CA0	/* DMA Channel 10 Current Descriptor Pointer Register */
-#define	DMA10_CURR_ADDR			0xFFC01CA4	/* DMA Channel 10 Current Address Register */
-#define	DMA10_IRQ_STATUS		0xFFC01CA8	/* DMA Channel 10 Interrupt/Status Register */
-#define	DMA10_PERIPHERAL_MAP	0xFFC01CAC	/* DMA Channel 10 Peripheral Map Register */
-#define	DMA10_CURR_X_COUNT		0xFFC01CB0	/* DMA Channel 10 Current X Count Register */
-#define	DMA10_CURR_Y_COUNT		0xFFC01CB8	/* DMA Channel 10 Current Y Count Register */
-
-#define	DMA11_NEXT_DESC_PTR		0xFFC01CC0	/* DMA Channel 11 Next Descriptor Pointer Register */
-#define	DMA11_START_ADDR		0xFFC01CC4	/* DMA Channel 11 Start	Address	Register */
-#define	DMA11_CONFIG			0xFFC01CC8	/* DMA Channel 11 Configuration	Register */
-#define	DMA11_X_COUNT			0xFFC01CD0	/* DMA Channel 11 X Count Register */
-#define	DMA11_X_MODIFY			0xFFC01CD4	/* DMA Channel 11 X Modify Register */
-#define	DMA11_Y_COUNT			0xFFC01CD8	/* DMA Channel 11 Y Count Register */
-#define	DMA11_Y_MODIFY			0xFFC01CDC	/* DMA Channel 11 Y Modify Register */
-#define	DMA11_CURR_DESC_PTR		0xFFC01CE0	/* DMA Channel 11 Current Descriptor Pointer Register */
-#define	DMA11_CURR_ADDR			0xFFC01CE4	/* DMA Channel 11 Current Address Register */
-#define	DMA11_IRQ_STATUS		0xFFC01CE8	/* DMA Channel 11 Interrupt/Status Register */
-#define	DMA11_PERIPHERAL_MAP	0xFFC01CEC	/* DMA Channel 11 Peripheral Map Register */
-#define	DMA11_CURR_X_COUNT		0xFFC01CF0	/* DMA Channel 11 Current X Count Register */
-#define	DMA11_CURR_Y_COUNT		0xFFC01CF8	/* DMA Channel 11 Current Y Count Register */
-
-#define	DMA12_NEXT_DESC_PTR		0xFFC01D00	/* DMA Channel 12 Next Descriptor Pointer Register */
-#define	DMA12_START_ADDR		0xFFC01D04	/* DMA Channel 12 Start	Address	Register */
-#define	DMA12_CONFIG			0xFFC01D08	/* DMA Channel 12 Configuration	Register */
-#define	DMA12_X_COUNT			0xFFC01D10	/* DMA Channel 12 X Count Register */
-#define	DMA12_X_MODIFY			0xFFC01D14	/* DMA Channel 12 X Modify Register */
-#define	DMA12_Y_COUNT			0xFFC01D18	/* DMA Channel 12 Y Count Register */
-#define	DMA12_Y_MODIFY			0xFFC01D1C	/* DMA Channel 12 Y Modify Register */
-#define	DMA12_CURR_DESC_PTR		0xFFC01D20	/* DMA Channel 12 Current Descriptor Pointer Register */
-#define	DMA12_CURR_ADDR			0xFFC01D24	/* DMA Channel 12 Current Address Register */
-#define	DMA12_IRQ_STATUS		0xFFC01D28	/* DMA Channel 12 Interrupt/Status Register */
-#define	DMA12_PERIPHERAL_MAP	0xFFC01D2C	/* DMA Channel 12 Peripheral Map Register */
-#define	DMA12_CURR_X_COUNT		0xFFC01D30	/* DMA Channel 12 Current X Count Register */
-#define	DMA12_CURR_Y_COUNT		0xFFC01D38	/* DMA Channel 12 Current Y Count Register */
-
-#define	DMA13_NEXT_DESC_PTR		0xFFC01D40	/* DMA Channel 13 Next Descriptor Pointer Register */
-#define	DMA13_START_ADDR		0xFFC01D44	/* DMA Channel 13 Start	Address	Register */
-#define	DMA13_CONFIG			0xFFC01D48	/* DMA Channel 13 Configuration	Register */
-#define	DMA13_X_COUNT			0xFFC01D50	/* DMA Channel 13 X Count Register */
-#define	DMA13_X_MODIFY			0xFFC01D54	/* DMA Channel 13 X Modify Register */
-#define	DMA13_Y_COUNT			0xFFC01D58	/* DMA Channel 13 Y Count Register */
-#define	DMA13_Y_MODIFY			0xFFC01D5C	/* DMA Channel 13 Y Modify Register */
-#define	DMA13_CURR_DESC_PTR		0xFFC01D60	/* DMA Channel 13 Current Descriptor Pointer Register */
-#define	DMA13_CURR_ADDR			0xFFC01D64	/* DMA Channel 13 Current Address Register */
-#define	DMA13_IRQ_STATUS		0xFFC01D68	/* DMA Channel 13 Interrupt/Status Register */
-#define	DMA13_PERIPHERAL_MAP	0xFFC01D6C	/* DMA Channel 13 Peripheral Map Register */
-#define	DMA13_CURR_X_COUNT		0xFFC01D70	/* DMA Channel 13 Current X Count Register */
-#define	DMA13_CURR_Y_COUNT		0xFFC01D78	/* DMA Channel 13 Current Y Count Register */
-
-#define	DMA14_NEXT_DESC_PTR		0xFFC01D80	/* DMA Channel 14 Next Descriptor Pointer Register */
-#define	DMA14_START_ADDR		0xFFC01D84	/* DMA Channel 14 Start	Address	Register */
-#define	DMA14_CONFIG			0xFFC01D88	/* DMA Channel 14 Configuration	Register */
-#define	DMA14_X_COUNT			0xFFC01D90	/* DMA Channel 14 X Count Register */
-#define	DMA14_X_MODIFY			0xFFC01D94	/* DMA Channel 14 X Modify Register */
-#define	DMA14_Y_COUNT			0xFFC01D98	/* DMA Channel 14 Y Count Register */
-#define	DMA14_Y_MODIFY			0xFFC01D9C	/* DMA Channel 14 Y Modify Register */
-#define	DMA14_CURR_DESC_PTR		0xFFC01DA0	/* DMA Channel 14 Current Descriptor Pointer Register */
-#define	DMA14_CURR_ADDR			0xFFC01DA4	/* DMA Channel 14 Current Address Register */
-#define	DMA14_IRQ_STATUS		0xFFC01DA8	/* DMA Channel 14 Interrupt/Status Register */
-#define	DMA14_PERIPHERAL_MAP	0xFFC01DAC	/* DMA Channel 14 Peripheral Map Register */
-#define	DMA14_CURR_X_COUNT		0xFFC01DB0	/* DMA Channel 14 Current X Count Register */
-#define	DMA14_CURR_Y_COUNT		0xFFC01DB8	/* DMA Channel 14 Current Y Count Register */
-
-#define	DMA15_NEXT_DESC_PTR		0xFFC01DC0	/* DMA Channel 15 Next Descriptor Pointer Register */
-#define	DMA15_START_ADDR		0xFFC01DC4	/* DMA Channel 15 Start	Address	Register */
-#define	DMA15_CONFIG			0xFFC01DC8	/* DMA Channel 15 Configuration	Register */
-#define	DMA15_X_COUNT			0xFFC01DD0	/* DMA Channel 15 X Count Register */
-#define	DMA15_X_MODIFY			0xFFC01DD4	/* DMA Channel 15 X Modify Register */
-#define	DMA15_Y_COUNT			0xFFC01DD8	/* DMA Channel 15 Y Count Register */
-#define	DMA15_Y_MODIFY			0xFFC01DDC	/* DMA Channel 15 Y Modify Register */
-#define	DMA15_CURR_DESC_PTR		0xFFC01DE0	/* DMA Channel 15 Current Descriptor Pointer Register */
-#define	DMA15_CURR_ADDR			0xFFC01DE4	/* DMA Channel 15 Current Address Register */
-#define	DMA15_IRQ_STATUS		0xFFC01DE8	/* DMA Channel 15 Interrupt/Status Register */
-#define	DMA15_PERIPHERAL_MAP	0xFFC01DEC	/* DMA Channel 15 Peripheral Map Register */
-#define	DMA15_CURR_X_COUNT		0xFFC01DF0	/* DMA Channel 15 Current X Count Register */
-#define	DMA15_CURR_Y_COUNT		0xFFC01DF8	/* DMA Channel 15 Current Y Count Register */
-
-#define	DMA16_NEXT_DESC_PTR		0xFFC01E00	/* DMA Channel 16 Next Descriptor Pointer Register */
-#define	DMA16_START_ADDR		0xFFC01E04	/* DMA Channel 16 Start	Address	Register */
-#define	DMA16_CONFIG			0xFFC01E08	/* DMA Channel 16 Configuration	Register */
-#define	DMA16_X_COUNT			0xFFC01E10	/* DMA Channel 16 X Count Register */
-#define	DMA16_X_MODIFY			0xFFC01E14	/* DMA Channel 16 X Modify Register */
-#define	DMA16_Y_COUNT			0xFFC01E18	/* DMA Channel 16 Y Count Register */
-#define	DMA16_Y_MODIFY			0xFFC01E1C	/* DMA Channel 16 Y Modify Register */
-#define	DMA16_CURR_DESC_PTR		0xFFC01E20	/* DMA Channel 16 Current Descriptor Pointer Register */
-#define	DMA16_CURR_ADDR			0xFFC01E24	/* DMA Channel 16 Current Address Register */
-#define	DMA16_IRQ_STATUS		0xFFC01E28	/* DMA Channel 16 Interrupt/Status Register */
-#define	DMA16_PERIPHERAL_MAP	0xFFC01E2C	/* DMA Channel 16 Peripheral Map Register */
-#define	DMA16_CURR_X_COUNT		0xFFC01E30	/* DMA Channel 16 Current X Count Register */
-#define	DMA16_CURR_Y_COUNT		0xFFC01E38	/* DMA Channel 16 Current Y Count Register */
-
-#define	DMA17_NEXT_DESC_PTR		0xFFC01E40	/* DMA Channel 17 Next Descriptor Pointer Register */
-#define	DMA17_START_ADDR		0xFFC01E44	/* DMA Channel 17 Start	Address	Register */
-#define	DMA17_CONFIG			0xFFC01E48	/* DMA Channel 17 Configuration	Register */
-#define	DMA17_X_COUNT			0xFFC01E50	/* DMA Channel 17 X Count Register */
-#define	DMA17_X_MODIFY			0xFFC01E54	/* DMA Channel 17 X Modify Register */
-#define	DMA17_Y_COUNT			0xFFC01E58	/* DMA Channel 17 Y Count Register */
-#define	DMA17_Y_MODIFY			0xFFC01E5C	/* DMA Channel 17 Y Modify Register */
-#define	DMA17_CURR_DESC_PTR		0xFFC01E60	/* DMA Channel 17 Current Descriptor Pointer Register */
-#define	DMA17_CURR_ADDR			0xFFC01E64	/* DMA Channel 17 Current Address Register */
-#define	DMA17_IRQ_STATUS		0xFFC01E68	/* DMA Channel 17 Interrupt/Status Register */
-#define	DMA17_PERIPHERAL_MAP	0xFFC01E6C	/* DMA Channel 17 Peripheral Map Register */
-#define	DMA17_CURR_X_COUNT		0xFFC01E70	/* DMA Channel 17 Current X Count Register */
-#define	DMA17_CURR_Y_COUNT		0xFFC01E78	/* DMA Channel 17 Current Y Count Register */
-
-#define	DMA18_NEXT_DESC_PTR		0xFFC01E80	/* DMA Channel 18 Next Descriptor Pointer Register */
-#define	DMA18_START_ADDR		0xFFC01E84	/* DMA Channel 18 Start	Address	Register */
-#define	DMA18_CONFIG			0xFFC01E88	/* DMA Channel 18 Configuration	Register */
-#define	DMA18_X_COUNT			0xFFC01E90	/* DMA Channel 18 X Count Register */
-#define	DMA18_X_MODIFY			0xFFC01E94	/* DMA Channel 18 X Modify Register */
-#define	DMA18_Y_COUNT			0xFFC01E98	/* DMA Channel 18 Y Count Register */
-#define	DMA18_Y_MODIFY			0xFFC01E9C	/* DMA Channel 18 Y Modify Register */
-#define	DMA18_CURR_DESC_PTR		0xFFC01EA0	/* DMA Channel 18 Current Descriptor Pointer Register */
-#define	DMA18_CURR_ADDR			0xFFC01EA4	/* DMA Channel 18 Current Address Register */
-#define	DMA18_IRQ_STATUS		0xFFC01EA8	/* DMA Channel 18 Interrupt/Status Register */
-#define	DMA18_PERIPHERAL_MAP	0xFFC01EAC	/* DMA Channel 18 Peripheral Map Register */
-#define	DMA18_CURR_X_COUNT		0xFFC01EB0	/* DMA Channel 18 Current X Count Register */
-#define	DMA18_CURR_Y_COUNT		0xFFC01EB8	/* DMA Channel 18 Current Y Count Register */
-
-#define	DMA19_NEXT_DESC_PTR		0xFFC01EC0	/* DMA Channel 19 Next Descriptor Pointer Register */
-#define	DMA19_START_ADDR		0xFFC01EC4	/* DMA Channel 19 Start	Address	Register */
-#define	DMA19_CONFIG			0xFFC01EC8	/* DMA Channel 19 Configuration	Register */
-#define	DMA19_X_COUNT			0xFFC01ED0	/* DMA Channel 19 X Count Register */
-#define	DMA19_X_MODIFY			0xFFC01ED4	/* DMA Channel 19 X Modify Register */
-#define	DMA19_Y_COUNT			0xFFC01ED8	/* DMA Channel 19 Y Count Register */
-#define	DMA19_Y_MODIFY			0xFFC01EDC	/* DMA Channel 19 Y Modify Register */
-#define	DMA19_CURR_DESC_PTR		0xFFC01EE0	/* DMA Channel 19 Current Descriptor Pointer Register */
-#define	DMA19_CURR_ADDR			0xFFC01EE4	/* DMA Channel 19 Current Address Register */
-#define	DMA19_IRQ_STATUS		0xFFC01EE8	/* DMA Channel 19 Interrupt/Status Register */
-#define	DMA19_PERIPHERAL_MAP	0xFFC01EEC	/* DMA Channel 19 Peripheral Map Register */
-#define	DMA19_CURR_X_COUNT		0xFFC01EF0	/* DMA Channel 19 Current X Count Register */
-#define	DMA19_CURR_Y_COUNT		0xFFC01EF8	/* DMA Channel 19 Current Y Count Register */
-
-#define	MDMA1_D0_NEXT_DESC_PTR	0xFFC01F00	/* MemDMA1 Stream 0 Destination	Next Descriptor	Pointer	Register */
-#define	MDMA1_D0_START_ADDR		0xFFC01F04	/* MemDMA1 Stream 0 Destination	Start Address Register */
-#define	MDMA1_D0_CONFIG			0xFFC01F08	/* MemDMA1 Stream 0 Destination	Configuration Register */
-#define	MDMA1_D0_X_COUNT		0xFFC01F10	/* MemDMA1 Stream 0 Destination	X Count	Register */
-#define	MDMA1_D0_X_MODIFY		0xFFC01F14	/* MemDMA1 Stream 0 Destination	X Modify Register */
-#define	MDMA1_D0_Y_COUNT		0xFFC01F18	/* MemDMA1 Stream 0 Destination	Y Count	Register */
-#define	MDMA1_D0_Y_MODIFY		0xFFC01F1C	/* MemDMA1 Stream 0 Destination	Y Modify Register */
-#define	MDMA1_D0_CURR_DESC_PTR	0xFFC01F20	/* MemDMA1 Stream 0 Destination	Current	Descriptor Pointer Register */
-#define	MDMA1_D0_CURR_ADDR		0xFFC01F24	/* MemDMA1 Stream 0 Destination	Current	Address	Register */
-#define	MDMA1_D0_IRQ_STATUS		0xFFC01F28	/* MemDMA1 Stream 0 Destination	Interrupt/Status Register */
-#define	MDMA1_D0_PERIPHERAL_MAP	0xFFC01F2C	/* MemDMA1 Stream 0 Destination	Peripheral Map Register */
-#define	MDMA1_D0_CURR_X_COUNT	0xFFC01F30	/* MemDMA1 Stream 0 Destination	Current	X Count	Register */
-#define	MDMA1_D0_CURR_Y_COUNT	0xFFC01F38	/* MemDMA1 Stream 0 Destination	Current	Y Count	Register */
-
-#define	MDMA1_S0_NEXT_DESC_PTR	0xFFC01F40	/* MemDMA1 Stream 0 Source Next	Descriptor Pointer Register */
-#define	MDMA1_S0_START_ADDR		0xFFC01F44	/* MemDMA1 Stream 0 Source Start Address Register */
-#define	MDMA1_S0_CONFIG			0xFFC01F48	/* MemDMA1 Stream 0 Source Configuration Register */
-#define	MDMA1_S0_X_COUNT		0xFFC01F50	/* MemDMA1 Stream 0 Source X Count Register */
-#define	MDMA1_S0_X_MODIFY		0xFFC01F54	/* MemDMA1 Stream 0 Source X Modify Register */
-#define	MDMA1_S0_Y_COUNT		0xFFC01F58	/* MemDMA1 Stream 0 Source Y Count Register */
-#define	MDMA1_S0_Y_MODIFY		0xFFC01F5C	/* MemDMA1 Stream 0 Source Y Modify Register */
-#define	MDMA1_S0_CURR_DESC_PTR	0xFFC01F60	/* MemDMA1 Stream 0 Source Current Descriptor Pointer Register */
-#define	MDMA1_S0_CURR_ADDR		0xFFC01F64	/* MemDMA1 Stream 0 Source Current Address Register */
-#define	MDMA1_S0_IRQ_STATUS		0xFFC01F68	/* MemDMA1 Stream 0 Source Interrupt/Status Register */
-#define	MDMA1_S0_PERIPHERAL_MAP	0xFFC01F6C	/* MemDMA1 Stream 0 Source Peripheral Map Register */
-#define	MDMA1_S0_CURR_X_COUNT	0xFFC01F70	/* MemDMA1 Stream 0 Source Current X Count Register */
-#define	MDMA1_S0_CURR_Y_COUNT	0xFFC01F78	/* MemDMA1 Stream 0 Source Current Y Count Register */
-
-#define	MDMA1_D1_NEXT_DESC_PTR	0xFFC01F80	/* MemDMA1 Stream 1 Destination	Next Descriptor	Pointer	Register */
-#define	MDMA1_D1_START_ADDR		0xFFC01F84	/* MemDMA1 Stream 1 Destination	Start Address Register */
-#define	MDMA1_D1_CONFIG			0xFFC01F88	/* MemDMA1 Stream 1 Destination	Configuration Register */
-#define	MDMA1_D1_X_COUNT		0xFFC01F90	/* MemDMA1 Stream 1 Destination	X Count	Register */
-#define	MDMA1_D1_X_MODIFY		0xFFC01F94	/* MemDMA1 Stream 1 Destination	X Modify Register */
-#define	MDMA1_D1_Y_COUNT		0xFFC01F98	/* MemDMA1 Stream 1 Destination	Y Count	Register */
-#define	MDMA1_D1_Y_MODIFY		0xFFC01F9C	/* MemDMA1 Stream 1 Destination	Y Modify Register */
-#define	MDMA1_D1_CURR_DESC_PTR	0xFFC01FA0	/* MemDMA1 Stream 1 Destination	Current	Descriptor Pointer Register */
-#define	MDMA1_D1_CURR_ADDR		0xFFC01FA4	/* MemDMA1 Stream 1 Destination	Current	Address	Register */
-#define	MDMA1_D1_IRQ_STATUS		0xFFC01FA8	/* MemDMA1 Stream 1 Destination	Interrupt/Status Register */
-#define	MDMA1_D1_PERIPHERAL_MAP	0xFFC01FAC	/* MemDMA1 Stream 1 Destination	Peripheral Map Register */
-#define	MDMA1_D1_CURR_X_COUNT	0xFFC01FB0	/* MemDMA1 Stream 1 Destination	Current	X Count	Register */
-#define	MDMA1_D1_CURR_Y_COUNT	0xFFC01FB8	/* MemDMA1 Stream 1 Destination	Current	Y Count	Register */
-
-#define	MDMA1_S1_NEXT_DESC_PTR	0xFFC01FC0	/* MemDMA1 Stream 1 Source Next	Descriptor Pointer Register */
-#define	MDMA1_S1_START_ADDR		0xFFC01FC4	/* MemDMA1 Stream 1 Source Start Address Register */
-#define	MDMA1_S1_CONFIG			0xFFC01FC8	/* MemDMA1 Stream 1 Source Configuration Register */
-#define	MDMA1_S1_X_COUNT		0xFFC01FD0	/* MemDMA1 Stream 1 Source X Count Register */
-#define	MDMA1_S1_X_MODIFY		0xFFC01FD4	/* MemDMA1 Stream 1 Source X Modify Register */
-#define	MDMA1_S1_Y_COUNT		0xFFC01FD8	/* MemDMA1 Stream 1 Source Y Count Register */
-#define	MDMA1_S1_Y_MODIFY		0xFFC01FDC	/* MemDMA1 Stream 1 Source Y Modify Register */
-#define	MDMA1_S1_CURR_DESC_PTR	0xFFC01FE0	/* MemDMA1 Stream 1 Source Current Descriptor Pointer Register */
-#define	MDMA1_S1_CURR_ADDR		0xFFC01FE4	/* MemDMA1 Stream 1 Source Current Address Register */
-#define	MDMA1_S1_IRQ_STATUS		0xFFC01FE8	/* MemDMA1 Stream 1 Source Interrupt/Status Register */
-#define	MDMA1_S1_PERIPHERAL_MAP	0xFFC01FEC	/* MemDMA1 Stream 1 Source Peripheral Map Register */
-#define	MDMA1_S1_CURR_X_COUNT	0xFFC01FF0	/* MemDMA1 Stream 1 Source Current X Count Register */
-#define	MDMA1_S1_CURR_Y_COUNT	0xFFC01FF8	/* MemDMA1 Stream 1 Source Current Y Count Register */
-
-
-/* UART1 Controller		(0xFFC02000 - 0xFFC020FF)	 */
-#define	UART1_THR			0xFFC02000	/* Transmit Holding register */
-#define	UART1_RBR			0xFFC02000	/* Receive Buffer register */
-#define	UART1_DLL			0xFFC02000	/* Divisor Latch (Low-Byte) */
-#define	UART1_IER			0xFFC02004	/* Interrupt Enable Register */
-#define	UART1_DLH			0xFFC02004	/* Divisor Latch (High-Byte) */
-#define	UART1_IIR			0xFFC02008	/* Interrupt Identification Register */
-#define	UART1_LCR			0xFFC0200C	/* Line	Control	Register */
-#define	UART1_MCR			0xFFC02010	/* Modem Control Register */
-#define	UART1_LSR			0xFFC02014	/* Line	Status Register */
-#define	UART1_SCR			0xFFC0201C	/* SCR Scratch Register */
-#define	UART1_GCTL			0xFFC02024	/* Global Control Register */
-
-
-/* UART2 Controller		(0xFFC02100 - 0xFFC021FF)	 */
-#define	UART2_THR			0xFFC02100	/* Transmit Holding register */
-#define	UART2_RBR			0xFFC02100	/* Receive Buffer register */
-#define	UART2_DLL			0xFFC02100	/* Divisor Latch (Low-Byte) */
-#define	UART2_IER			0xFFC02104	/* Interrupt Enable Register */
-#define	UART2_DLH			0xFFC02104	/* Divisor Latch (High-Byte) */
-#define	UART2_IIR			0xFFC02108	/* Interrupt Identification Register */
-#define	UART2_LCR			0xFFC0210C	/* Line	Control	Register */
-#define	UART2_MCR			0xFFC02110	/* Modem Control Register */
-#define	UART2_LSR			0xFFC02114	/* Line	Status Register */
-#define	UART2_SCR			0xFFC0211C	/* SCR Scratch Register */
-#define	UART2_GCTL			0xFFC02124	/* Global Control Register */
-
-
-/* Two-Wire Interface 1	(0xFFC02200 - 0xFFC022FF)			 */
-#define	TWI1_CLKDIV			0xFFC02200	/* Serial Clock	Divider	Register */
-#define	TWI1_CONTROL		0xFFC02204	/* TWI1	Master Internal	Time Reference Register */
-#define	TWI1_SLAVE_CTL		0xFFC02208	/* Slave Mode Control Register */
-#define	TWI1_SLAVE_STAT		0xFFC0220C	/* Slave Mode Status Register */
-#define	TWI1_SLAVE_ADDR		0xFFC02210	/* Slave Mode Address Register */
-#define	TWI1_MASTER_CTL	0xFFC02214	/* Master Mode Control Register */
-#define	TWI1_MASTER_STAT	0xFFC02218	/* Master Mode Status Register */
-#define	TWI1_MASTER_ADDR	0xFFC0221C	/* Master Mode Address Register */
-#define	TWI1_INT_STAT		0xFFC02220	/* TWI1	Master Interrupt Register */
-#define	TWI1_INT_MASK		0xFFC02224	/* TWI1	Master Interrupt Mask Register */
-#define	TWI1_FIFO_CTL		0xFFC02228	/* FIFO	Control	Register */
-#define	TWI1_FIFO_STAT		0xFFC0222C	/* FIFO	Status Register */
-#define	TWI1_XMT_DATA8		0xFFC02280	/* FIFO	Transmit Data Single Byte Register */
-#define	TWI1_XMT_DATA16		0xFFC02284	/* FIFO	Transmit Data Double Byte Register */
-#define	TWI1_RCV_DATA8		0xFFC02288	/* FIFO	Receive	Data Single Byte Register */
-#define	TWI1_RCV_DATA16		0xFFC0228C	/* FIFO	Receive	Data Double Byte Register */
-#define TWI1_REGBASE		TWI1_CLKDIV
-
-
-/* the following are for backwards compatibility */
-#define	TWI1_PRESCALE	  TWI1_CONTROL
-#define	TWI1_INT_SRC	  TWI1_INT_STAT
-#define	TWI1_INT_ENABLE	  TWI1_INT_MASK
-
-
-/* SPI1	Controller		(0xFFC02300 - 0xFFC023FF)	 */
-#define	SPI1_CTL			0xFFC02300  /* SPI1 Control Register */
-#define	SPI1_FLG			0xFFC02304  /* SPI1 Flag register */
-#define	SPI1_STAT			0xFFC02308  /* SPI1 Status register */
-#define	SPI1_TDBR			0xFFC0230C  /* SPI1 Transmit Data Buffer Register */
-#define	SPI1_RDBR			0xFFC02310  /* SPI1 Receive Data Buffer	Register */
-#define	SPI1_BAUD			0xFFC02314  /* SPI1 Baud rate Register */
-#define	SPI1_SHADOW			0xFFC02318  /* SPI1_RDBR Shadow	Register */
-#define SPI1_REGBASE			SPI1_CTL
-
-/* SPI2	Controller		(0xFFC02400 - 0xFFC024FF)	 */
-#define	SPI2_CTL			0xFFC02400  /* SPI2 Control Register */
-#define	SPI2_FLG			0xFFC02404  /* SPI2 Flag register */
-#define	SPI2_STAT			0xFFC02408  /* SPI2 Status register */
-#define	SPI2_TDBR			0xFFC0240C  /* SPI2 Transmit Data Buffer Register */
-#define	SPI2_RDBR			0xFFC02410  /* SPI2 Receive Data Buffer	Register */
-#define	SPI2_BAUD			0xFFC02414  /* SPI2 Baud rate Register */
-#define	SPI2_SHADOW			0xFFC02418  /* SPI2_RDBR Shadow	Register */
-#define SPI2_REGBASE			SPI2_CTL
-
-/* SPORT2 Controller		(0xFFC02500 - 0xFFC025FF)			 */
-#define	SPORT2_TCR1			0xFFC02500	/* SPORT2 Transmit Configuration 1 Register */
-#define	SPORT2_TCR2			0xFFC02504	/* SPORT2 Transmit Configuration 2 Register */
-#define	SPORT2_TCLKDIV		0xFFC02508	/* SPORT2 Transmit Clock Divider */
-#define	SPORT2_TFSDIV		0xFFC0250C	/* SPORT2 Transmit Frame Sync Divider */
-#define	SPORT2_TX			0xFFC02510	/* SPORT2 TX Data Register */
-#define	SPORT2_RX			0xFFC02518	/* SPORT2 RX Data Register */
-#define	SPORT2_RCR1			0xFFC02520	/* SPORT2 Transmit Configuration 1 Register */
-#define	SPORT2_RCR2			0xFFC02524	/* SPORT2 Transmit Configuration 2 Register */
-#define	SPORT2_RCLKDIV		0xFFC02528	/* SPORT2 Receive Clock	Divider */
-#define	SPORT2_RFSDIV		0xFFC0252C	/* SPORT2 Receive Frame	Sync Divider */
-#define	SPORT2_STAT			0xFFC02530	/* SPORT2 Status Register */
-#define	SPORT2_CHNL			0xFFC02534	/* SPORT2 Current Channel Register */
-#define	SPORT2_MCMC1		0xFFC02538	/* SPORT2 Multi-Channel	Configuration Register 1 */
-#define	SPORT2_MCMC2		0xFFC0253C	/* SPORT2 Multi-Channel	Configuration Register 2 */
-#define	SPORT2_MTCS0		0xFFC02540	/* SPORT2 Multi-Channel	Transmit Select	Register 0 */
-#define	SPORT2_MTCS1		0xFFC02544	/* SPORT2 Multi-Channel	Transmit Select	Register 1 */
-#define	SPORT2_MTCS2		0xFFC02548	/* SPORT2 Multi-Channel	Transmit Select	Register 2 */
-#define	SPORT2_MTCS3		0xFFC0254C	/* SPORT2 Multi-Channel	Transmit Select	Register 3 */
-#define	SPORT2_MRCS0		0xFFC02550	/* SPORT2 Multi-Channel	Receive	Select Register	0 */
-#define	SPORT2_MRCS1		0xFFC02554	/* SPORT2 Multi-Channel	Receive	Select Register	1 */
-#define	SPORT2_MRCS2		0xFFC02558	/* SPORT2 Multi-Channel	Receive	Select Register	2 */
-#define	SPORT2_MRCS3		0xFFC0255C	/* SPORT2 Multi-Channel	Receive	Select Register	3 */
-
-
-/* SPORT3 Controller		(0xFFC02600 - 0xFFC026FF)			 */
-#define	SPORT3_TCR1			0xFFC02600	/* SPORT3 Transmit Configuration 1 Register */
-#define	SPORT3_TCR2			0xFFC02604	/* SPORT3 Transmit Configuration 2 Register */
-#define	SPORT3_TCLKDIV		0xFFC02608	/* SPORT3 Transmit Clock Divider */
-#define	SPORT3_TFSDIV		0xFFC0260C	/* SPORT3 Transmit Frame Sync Divider */
-#define	SPORT3_TX			0xFFC02610	/* SPORT3 TX Data Register */
-#define	SPORT3_RX			0xFFC02618	/* SPORT3 RX Data Register */
-#define	SPORT3_RCR1			0xFFC02620	/* SPORT3 Transmit Configuration 1 Register */
-#define	SPORT3_RCR2			0xFFC02624	/* SPORT3 Transmit Configuration 2 Register */
-#define	SPORT3_RCLKDIV		0xFFC02628	/* SPORT3 Receive Clock	Divider */
-#define	SPORT3_RFSDIV		0xFFC0262C	/* SPORT3 Receive Frame	Sync Divider */
-#define	SPORT3_STAT			0xFFC02630	/* SPORT3 Status Register */
-#define	SPORT3_CHNL			0xFFC02634	/* SPORT3 Current Channel Register */
-#define	SPORT3_MCMC1		0xFFC02638	/* SPORT3 Multi-Channel	Configuration Register 1 */
-#define	SPORT3_MCMC2		0xFFC0263C	/* SPORT3 Multi-Channel	Configuration Register 2 */
-#define	SPORT3_MTCS0		0xFFC02640	/* SPORT3 Multi-Channel	Transmit Select	Register 0 */
-#define	SPORT3_MTCS1		0xFFC02644	/* SPORT3 Multi-Channel	Transmit Select	Register 1 */
-#define	SPORT3_MTCS2		0xFFC02648	/* SPORT3 Multi-Channel	Transmit Select	Register 2 */
-#define	SPORT3_MTCS3		0xFFC0264C	/* SPORT3 Multi-Channel	Transmit Select	Register 3 */
-#define	SPORT3_MRCS0		0xFFC02650	/* SPORT3 Multi-Channel	Receive	Select Register	0 */
-#define	SPORT3_MRCS1		0xFFC02654	/* SPORT3 Multi-Channel	Receive	Select Register	1 */
-#define	SPORT3_MRCS2		0xFFC02658	/* SPORT3 Multi-Channel	Receive	Select Register	2 */
-#define	SPORT3_MRCS3		0xFFC0265C	/* SPORT3 Multi-Channel	Receive	Select Register	3 */
-
-=======
 #include "defBF538.h"
->>>>>>> 3cbea436
 
 /* Media Transceiver (MXVR)   (0xFFC02700 - 0xFFC028FF) */
 
@@ -997,1252 +149,4 @@
 #define	MXVR_BLOCK_CNT	      0xFFC028C0  /* MXVR Block	Counter */
 #define	MXVR_PLL_CTL_2	      0xFFC028C4  /* MXVR Phase	Lock Loop Control Register 2 */
 
-<<<<<<< HEAD
-
-/* CAN Controller		(0xFFC02A00 - 0xFFC02FFF)				 */
-/* For Mailboxes 0-15											 */
-#define	CAN_MC1				0xFFC02A00	/* Mailbox config reg 1	 */
-#define	CAN_MD1				0xFFC02A04	/* Mailbox direction reg 1 */
-#define	CAN_TRS1			0xFFC02A08	/* Transmit Request Set	reg 1 */
-#define	CAN_TRR1			0xFFC02A0C	/* Transmit Request Reset reg 1 */
-#define	CAN_TA1				0xFFC02A10	/* Transmit Acknowledge	reg 1 */
-#define	CAN_AA1				0xFFC02A14	/* Transmit Abort Acknowledge reg 1 */
-#define	CAN_RMP1			0xFFC02A18	/* Receive Message Pending reg 1 */
-#define	CAN_RML1			0xFFC02A1C	/* Receive Message Lost	reg 1 */
-#define	CAN_MBTIF1			0xFFC02A20	/* Mailbox Transmit Interrupt Flag reg 1 */
-#define	CAN_MBRIF1			0xFFC02A24	/* Mailbox Receive  Interrupt Flag reg 1 */
-#define	CAN_MBIM1			0xFFC02A28	/* Mailbox Interrupt Mask reg 1 */
-#define	CAN_RFH1			0xFFC02A2C	/* Remote Frame	Handling reg 1 */
-#define	CAN_OPSS1			0xFFC02A30	/* Overwrite Protection	Single Shot Xmission reg 1 */
-
-/* For Mailboxes 16-31											 */
-#define	CAN_MC2				0xFFC02A40	/* Mailbox config reg 2	 */
-#define	CAN_MD2				0xFFC02A44	/* Mailbox direction reg 2 */
-#define	CAN_TRS2			0xFFC02A48	/* Transmit Request Set	reg 2 */
-#define	CAN_TRR2			0xFFC02A4C	/* Transmit Request Reset reg 2 */
-#define	CAN_TA2				0xFFC02A50	/* Transmit Acknowledge	reg 2 */
-#define	CAN_AA2				0xFFC02A54	/* Transmit Abort Acknowledge reg 2 */
-#define	CAN_RMP2			0xFFC02A58	/* Receive Message Pending reg 2 */
-#define	CAN_RML2			0xFFC02A5C	/* Receive Message Lost	reg 2 */
-#define	CAN_MBTIF2			0xFFC02A60	/* Mailbox Transmit Interrupt Flag reg 2 */
-#define	CAN_MBRIF2			0xFFC02A64	/* Mailbox Receive  Interrupt Flag reg 2 */
-#define	CAN_MBIM2			0xFFC02A68	/* Mailbox Interrupt Mask reg 2 */
-#define	CAN_RFH2			0xFFC02A6C	/* Remote Frame	Handling reg 2 */
-#define	CAN_OPSS2			0xFFC02A70	/* Overwrite Protection	Single Shot Xmission reg 2 */
-
-#define	CAN_CLOCK			0xFFC02A80	/* Bit Timing Configuration register 0 */
-#define	CAN_TIMING			0xFFC02A84	/* Bit Timing Configuration register 1 */
-
-#define	CAN_DEBUG			0xFFC02A88	/* Debug Register		 */
-/* the following is for	backwards compatibility */
-#define	CAN_CNF		 CAN_DEBUG
-
-#define	CAN_STATUS			0xFFC02A8C	/* Global Status Register */
-#define	CAN_CEC				0xFFC02A90	/* Error Counter Register */
-#define	CAN_GIS				0xFFC02A94	/* Global Interrupt Status Register */
-#define	CAN_GIM				0xFFC02A98	/* Global Interrupt Mask Register */
-#define	CAN_GIF				0xFFC02A9C	/* Global Interrupt Flag Register */
-#define	CAN_CONTROL			0xFFC02AA0	/* Master Control Register */
-#define	CAN_INTR			0xFFC02AA4	/* Interrupt Pending Register */
-#define	CAN_MBTD			0xFFC02AAC	/* Mailbox Temporary Disable Feature */
-#define	CAN_EWR				0xFFC02AB0	/* Programmable	Warning	Level */
-#define	CAN_ESR				0xFFC02AB4	/* Error Status	Register */
-#define	CAN_UCCNT			0xFFC02AC4	/* Universal Counter	 */
-#define	CAN_UCRC			0xFFC02AC8	/* Universal Counter Reload/Capture Register */
-#define	CAN_UCCNF			0xFFC02ACC	/* Universal Counter Configuration Register */
-
-/* Mailbox Acceptance Masks					 */
-#define	CAN_AM00L			0xFFC02B00	/* Mailbox 0 Low Acceptance Mask */
-#define	CAN_AM00H			0xFFC02B04	/* Mailbox 0 High Acceptance Mask */
-#define	CAN_AM01L			0xFFC02B08	/* Mailbox 1 Low Acceptance Mask */
-#define	CAN_AM01H			0xFFC02B0C	/* Mailbox 1 High Acceptance Mask */
-#define	CAN_AM02L			0xFFC02B10	/* Mailbox 2 Low Acceptance Mask */
-#define	CAN_AM02H			0xFFC02B14	/* Mailbox 2 High Acceptance Mask */
-#define	CAN_AM03L			0xFFC02B18	/* Mailbox 3 Low Acceptance Mask */
-#define	CAN_AM03H			0xFFC02B1C	/* Mailbox 3 High Acceptance Mask */
-#define	CAN_AM04L			0xFFC02B20	/* Mailbox 4 Low Acceptance Mask */
-#define	CAN_AM04H			0xFFC02B24	/* Mailbox 4 High Acceptance Mask */
-#define	CAN_AM05L			0xFFC02B28	/* Mailbox 5 Low Acceptance Mask */
-#define	CAN_AM05H			0xFFC02B2C	/* Mailbox 5 High Acceptance Mask */
-#define	CAN_AM06L			0xFFC02B30	/* Mailbox 6 Low Acceptance Mask */
-#define	CAN_AM06H			0xFFC02B34	/* Mailbox 6 High Acceptance Mask */
-#define	CAN_AM07L			0xFFC02B38	/* Mailbox 7 Low Acceptance Mask */
-#define	CAN_AM07H			0xFFC02B3C	/* Mailbox 7 High Acceptance Mask */
-#define	CAN_AM08L			0xFFC02B40	/* Mailbox 8 Low Acceptance Mask */
-#define	CAN_AM08H			0xFFC02B44	/* Mailbox 8 High Acceptance Mask */
-#define	CAN_AM09L			0xFFC02B48	/* Mailbox 9 Low Acceptance Mask */
-#define	CAN_AM09H			0xFFC02B4C	/* Mailbox 9 High Acceptance Mask */
-#define	CAN_AM10L			0xFFC02B50	/* Mailbox 10 Low Acceptance Mask */
-#define	CAN_AM10H			0xFFC02B54	/* Mailbox 10 High Acceptance Mask */
-#define	CAN_AM11L			0xFFC02B58	/* Mailbox 11 Low Acceptance Mask */
-#define	CAN_AM11H			0xFFC02B5C	/* Mailbox 11 High Acceptance Mask */
-#define	CAN_AM12L			0xFFC02B60	/* Mailbox 12 Low Acceptance Mask */
-#define	CAN_AM12H			0xFFC02B64	/* Mailbox 12 High Acceptance Mask */
-#define	CAN_AM13L			0xFFC02B68	/* Mailbox 13 Low Acceptance Mask */
-#define	CAN_AM13H			0xFFC02B6C	/* Mailbox 13 High Acceptance Mask */
-#define	CAN_AM14L			0xFFC02B70	/* Mailbox 14 Low Acceptance Mask */
-#define	CAN_AM14H			0xFFC02B74	/* Mailbox 14 High Acceptance Mask */
-#define	CAN_AM15L			0xFFC02B78	/* Mailbox 15 Low Acceptance Mask */
-#define	CAN_AM15H			0xFFC02B7C	/* Mailbox 15 High Acceptance Mask */
-
-#define	CAN_AM16L			0xFFC02B80	/* Mailbox 16 Low Acceptance Mask */
-#define	CAN_AM16H			0xFFC02B84	/* Mailbox 16 High Acceptance Mask */
-#define	CAN_AM17L			0xFFC02B88	/* Mailbox 17 Low Acceptance Mask */
-#define	CAN_AM17H			0xFFC02B8C	/* Mailbox 17 High Acceptance Mask */
-#define	CAN_AM18L			0xFFC02B90	/* Mailbox 18 Low Acceptance Mask */
-#define	CAN_AM18H			0xFFC02B94	/* Mailbox 18 High Acceptance Mask */
-#define	CAN_AM19L			0xFFC02B98	/* Mailbox 19 Low Acceptance Mask */
-#define	CAN_AM19H			0xFFC02B9C	/* Mailbox 19 High Acceptance Mask */
-#define	CAN_AM20L			0xFFC02BA0	/* Mailbox 20 Low Acceptance Mask */
-#define	CAN_AM20H			0xFFC02BA4	/* Mailbox 20 High Acceptance Mask */
-#define	CAN_AM21L			0xFFC02BA8	/* Mailbox 21 Low Acceptance Mask */
-#define	CAN_AM21H			0xFFC02BAC	/* Mailbox 21 High Acceptance Mask */
-#define	CAN_AM22L			0xFFC02BB0	/* Mailbox 22 Low Acceptance Mask */
-#define	CAN_AM22H			0xFFC02BB4	/* Mailbox 22 High Acceptance Mask */
-#define	CAN_AM23L			0xFFC02BB8	/* Mailbox 23 Low Acceptance Mask */
-#define	CAN_AM23H			0xFFC02BBC	/* Mailbox 23 High Acceptance Mask */
-#define	CAN_AM24L			0xFFC02BC0	/* Mailbox 24 Low Acceptance Mask */
-#define	CAN_AM24H			0xFFC02BC4	/* Mailbox 24 High Acceptance Mask */
-#define	CAN_AM25L			0xFFC02BC8	/* Mailbox 25 Low Acceptance Mask */
-#define	CAN_AM25H			0xFFC02BCC	/* Mailbox 25 High Acceptance Mask */
-#define	CAN_AM26L			0xFFC02BD0	/* Mailbox 26 Low Acceptance Mask */
-#define	CAN_AM26H			0xFFC02BD4	/* Mailbox 26 High Acceptance Mask */
-#define	CAN_AM27L			0xFFC02BD8	/* Mailbox 27 Low Acceptance Mask */
-#define	CAN_AM27H			0xFFC02BDC	/* Mailbox 27 High Acceptance Mask */
-#define	CAN_AM28L			0xFFC02BE0	/* Mailbox 28 Low Acceptance Mask */
-#define	CAN_AM28H			0xFFC02BE4	/* Mailbox 28 High Acceptance Mask */
-#define	CAN_AM29L			0xFFC02BE8	/* Mailbox 29 Low Acceptance Mask */
-#define	CAN_AM29H			0xFFC02BEC	/* Mailbox 29 High Acceptance Mask */
-#define	CAN_AM30L			0xFFC02BF0	/* Mailbox 30 Low Acceptance Mask */
-#define	CAN_AM30H			0xFFC02BF4	/* Mailbox 30 High Acceptance Mask */
-#define	CAN_AM31L			0xFFC02BF8	/* Mailbox 31 Low Acceptance Mask */
-#define	CAN_AM31H			0xFFC02BFC	/* Mailbox 31 High Acceptance Mask */
-
-/* CAN Acceptance Mask Macros */
-#define	CAN_AM_L(x)			(CAN_AM00L+((x)*0x8))
-#define	CAN_AM_H(x)			(CAN_AM00H+((x)*0x8))
-
-/* Mailbox Registers									 */
-#define	CAN_MB00_DATA0		0xFFC02C00	/* Mailbox 0 Data Word 0 [15:0]	Register */
-#define	CAN_MB00_DATA1		0xFFC02C04	/* Mailbox 0 Data Word 1 [31:16] Register */
-#define	CAN_MB00_DATA2		0xFFC02C08	/* Mailbox 0 Data Word 2 [47:32] Register */
-#define	CAN_MB00_DATA3		0xFFC02C0C	/* Mailbox 0 Data Word 3 [63:48] Register */
-#define	CAN_MB00_LENGTH		0xFFC02C10	/* Mailbox 0 Data Length Code Register */
-#define	CAN_MB00_TIMESTAMP	0xFFC02C14	/* Mailbox 0 Time Stamp	Value Register */
-#define	CAN_MB00_ID0		0xFFC02C18	/* Mailbox 0 Identifier	Low Register */
-#define	CAN_MB00_ID1		0xFFC02C1C	/* Mailbox 0 Identifier	High Register */
-
-#define	CAN_MB01_DATA0		0xFFC02C20	/* Mailbox 1 Data Word 0 [15:0]	Register */
-#define	CAN_MB01_DATA1		0xFFC02C24	/* Mailbox 1 Data Word 1 [31:16] Register */
-#define	CAN_MB01_DATA2		0xFFC02C28	/* Mailbox 1 Data Word 2 [47:32] Register */
-#define	CAN_MB01_DATA3		0xFFC02C2C	/* Mailbox 1 Data Word 3 [63:48] Register */
-#define	CAN_MB01_LENGTH		0xFFC02C30	/* Mailbox 1 Data Length Code Register */
-#define	CAN_MB01_TIMESTAMP	0xFFC02C34	/* Mailbox 1 Time Stamp	Value Register */
-#define	CAN_MB01_ID0		0xFFC02C38	/* Mailbox 1 Identifier	Low Register */
-#define	CAN_MB01_ID1		0xFFC02C3C	/* Mailbox 1 Identifier	High Register */
-
-#define	CAN_MB02_DATA0		0xFFC02C40	/* Mailbox 2 Data Word 0 [15:0]	Register */
-#define	CAN_MB02_DATA1		0xFFC02C44	/* Mailbox 2 Data Word 1 [31:16] Register */
-#define	CAN_MB02_DATA2		0xFFC02C48	/* Mailbox 2 Data Word 2 [47:32] Register */
-#define	CAN_MB02_DATA3		0xFFC02C4C	/* Mailbox 2 Data Word 3 [63:48] Register */
-#define	CAN_MB02_LENGTH		0xFFC02C50	/* Mailbox 2 Data Length Code Register */
-#define	CAN_MB02_TIMESTAMP	0xFFC02C54	/* Mailbox 2 Time Stamp	Value Register */
-#define	CAN_MB02_ID0		0xFFC02C58	/* Mailbox 2 Identifier	Low Register */
-#define	CAN_MB02_ID1		0xFFC02C5C	/* Mailbox 2 Identifier	High Register */
-
-#define	CAN_MB03_DATA0		0xFFC02C60	/* Mailbox 3 Data Word 0 [15:0]	Register */
-#define	CAN_MB03_DATA1		0xFFC02C64	/* Mailbox 3 Data Word 1 [31:16] Register */
-#define	CAN_MB03_DATA2		0xFFC02C68	/* Mailbox 3 Data Word 2 [47:32] Register */
-#define	CAN_MB03_DATA3		0xFFC02C6C	/* Mailbox 3 Data Word 3 [63:48] Register */
-#define	CAN_MB03_LENGTH		0xFFC02C70	/* Mailbox 3 Data Length Code Register */
-#define	CAN_MB03_TIMESTAMP	0xFFC02C74	/* Mailbox 3 Time Stamp	Value Register */
-#define	CAN_MB03_ID0		0xFFC02C78	/* Mailbox 3 Identifier	Low Register */
-#define	CAN_MB03_ID1		0xFFC02C7C	/* Mailbox 3 Identifier	High Register */
-
-#define	CAN_MB04_DATA0		0xFFC02C80	/* Mailbox 4 Data Word 0 [15:0]	Register */
-#define	CAN_MB04_DATA1		0xFFC02C84	/* Mailbox 4 Data Word 1 [31:16] Register */
-#define	CAN_MB04_DATA2		0xFFC02C88	/* Mailbox 4 Data Word 2 [47:32] Register */
-#define	CAN_MB04_DATA3		0xFFC02C8C	/* Mailbox 4 Data Word 3 [63:48] Register */
-#define	CAN_MB04_LENGTH		0xFFC02C90	/* Mailbox 4 Data Length Code Register */
-#define	CAN_MB04_TIMESTAMP	0xFFC02C94	/* Mailbox 4 Time Stamp	Value Register */
-#define	CAN_MB04_ID0		0xFFC02C98	/* Mailbox 4 Identifier	Low Register */
-#define	CAN_MB04_ID1		0xFFC02C9C	/* Mailbox 4 Identifier	High Register */
-
-#define	CAN_MB05_DATA0		0xFFC02CA0	/* Mailbox 5 Data Word 0 [15:0]	Register */
-#define	CAN_MB05_DATA1		0xFFC02CA4	/* Mailbox 5 Data Word 1 [31:16] Register */
-#define	CAN_MB05_DATA2		0xFFC02CA8	/* Mailbox 5 Data Word 2 [47:32] Register */
-#define	CAN_MB05_DATA3		0xFFC02CAC	/* Mailbox 5 Data Word 3 [63:48] Register */
-#define	CAN_MB05_LENGTH		0xFFC02CB0	/* Mailbox 5 Data Length Code Register */
-#define	CAN_MB05_TIMESTAMP	0xFFC02CB4	/* Mailbox 5 Time Stamp	Value Register */
-#define	CAN_MB05_ID0		0xFFC02CB8	/* Mailbox 5 Identifier	Low Register */
-#define	CAN_MB05_ID1		0xFFC02CBC	/* Mailbox 5 Identifier	High Register */
-
-#define	CAN_MB06_DATA0		0xFFC02CC0	/* Mailbox 6 Data Word 0 [15:0]	Register */
-#define	CAN_MB06_DATA1		0xFFC02CC4	/* Mailbox 6 Data Word 1 [31:16] Register */
-#define	CAN_MB06_DATA2		0xFFC02CC8	/* Mailbox 6 Data Word 2 [47:32] Register */
-#define	CAN_MB06_DATA3		0xFFC02CCC	/* Mailbox 6 Data Word 3 [63:48] Register */
-#define	CAN_MB06_LENGTH		0xFFC02CD0	/* Mailbox 6 Data Length Code Register */
-#define	CAN_MB06_TIMESTAMP	0xFFC02CD4	/* Mailbox 6 Time Stamp	Value Register */
-#define	CAN_MB06_ID0		0xFFC02CD8	/* Mailbox 6 Identifier	Low Register */
-#define	CAN_MB06_ID1		0xFFC02CDC	/* Mailbox 6 Identifier	High Register */
-
-#define	CAN_MB07_DATA0		0xFFC02CE0	/* Mailbox 7 Data Word 0 [15:0]	Register */
-#define	CAN_MB07_DATA1		0xFFC02CE4	/* Mailbox 7 Data Word 1 [31:16] Register */
-#define	CAN_MB07_DATA2		0xFFC02CE8	/* Mailbox 7 Data Word 2 [47:32] Register */
-#define	CAN_MB07_DATA3		0xFFC02CEC	/* Mailbox 7 Data Word 3 [63:48] Register */
-#define	CAN_MB07_LENGTH		0xFFC02CF0	/* Mailbox 7 Data Length Code Register */
-#define	CAN_MB07_TIMESTAMP	0xFFC02CF4	/* Mailbox 7 Time Stamp	Value Register */
-#define	CAN_MB07_ID0		0xFFC02CF8	/* Mailbox 7 Identifier	Low Register */
-#define	CAN_MB07_ID1		0xFFC02CFC	/* Mailbox 7 Identifier	High Register */
-
-#define	CAN_MB08_DATA0		0xFFC02D00	/* Mailbox 8 Data Word 0 [15:0]	Register */
-#define	CAN_MB08_DATA1		0xFFC02D04	/* Mailbox 8 Data Word 1 [31:16] Register */
-#define	CAN_MB08_DATA2		0xFFC02D08	/* Mailbox 8 Data Word 2 [47:32] Register */
-#define	CAN_MB08_DATA3		0xFFC02D0C	/* Mailbox 8 Data Word 3 [63:48] Register */
-#define	CAN_MB08_LENGTH		0xFFC02D10	/* Mailbox 8 Data Length Code Register */
-#define	CAN_MB08_TIMESTAMP	0xFFC02D14	/* Mailbox 8 Time Stamp	Value Register */
-#define	CAN_MB08_ID0		0xFFC02D18	/* Mailbox 8 Identifier	Low Register */
-#define	CAN_MB08_ID1		0xFFC02D1C	/* Mailbox 8 Identifier	High Register */
-
-#define	CAN_MB09_DATA0		0xFFC02D20	/* Mailbox 9 Data Word 0 [15:0]	Register */
-#define	CAN_MB09_DATA1		0xFFC02D24	/* Mailbox 9 Data Word 1 [31:16] Register */
-#define	CAN_MB09_DATA2		0xFFC02D28	/* Mailbox 9 Data Word 2 [47:32] Register */
-#define	CAN_MB09_DATA3		0xFFC02D2C	/* Mailbox 9 Data Word 3 [63:48] Register */
-#define	CAN_MB09_LENGTH		0xFFC02D30	/* Mailbox 9 Data Length Code Register */
-#define	CAN_MB09_TIMESTAMP	0xFFC02D34	/* Mailbox 9 Time Stamp	Value Register */
-#define	CAN_MB09_ID0		0xFFC02D38	/* Mailbox 9 Identifier	Low Register */
-#define	CAN_MB09_ID1		0xFFC02D3C	/* Mailbox 9 Identifier	High Register */
-
-#define	CAN_MB10_DATA0		0xFFC02D40	/* Mailbox 10 Data Word	0 [15:0] Register */
-#define	CAN_MB10_DATA1		0xFFC02D44	/* Mailbox 10 Data Word	1 [31:16] Register */
-#define	CAN_MB10_DATA2		0xFFC02D48	/* Mailbox 10 Data Word	2 [47:32] Register */
-#define	CAN_MB10_DATA3		0xFFC02D4C	/* Mailbox 10 Data Word	3 [63:48] Register */
-#define	CAN_MB10_LENGTH		0xFFC02D50	/* Mailbox 10 Data Length Code Register */
-#define	CAN_MB10_TIMESTAMP	0xFFC02D54	/* Mailbox 10 Time Stamp Value Register */
-#define	CAN_MB10_ID0		0xFFC02D58	/* Mailbox 10 Identifier Low Register */
-#define	CAN_MB10_ID1		0xFFC02D5C	/* Mailbox 10 Identifier High Register */
-
-#define	CAN_MB11_DATA0		0xFFC02D60	/* Mailbox 11 Data Word	0 [15:0] Register */
-#define	CAN_MB11_DATA1		0xFFC02D64	/* Mailbox 11 Data Word	1 [31:16] Register */
-#define	CAN_MB11_DATA2		0xFFC02D68	/* Mailbox 11 Data Word	2 [47:32] Register */
-#define	CAN_MB11_DATA3		0xFFC02D6C	/* Mailbox 11 Data Word	3 [63:48] Register */
-#define	CAN_MB11_LENGTH		0xFFC02D70	/* Mailbox 11 Data Length Code Register */
-#define	CAN_MB11_TIMESTAMP	0xFFC02D74	/* Mailbox 11 Time Stamp Value Register */
-#define	CAN_MB11_ID0		0xFFC02D78	/* Mailbox 11 Identifier Low Register */
-#define	CAN_MB11_ID1		0xFFC02D7C	/* Mailbox 11 Identifier High Register */
-
-#define	CAN_MB12_DATA0		0xFFC02D80	/* Mailbox 12 Data Word	0 [15:0] Register */
-#define	CAN_MB12_DATA1		0xFFC02D84	/* Mailbox 12 Data Word	1 [31:16] Register */
-#define	CAN_MB12_DATA2		0xFFC02D88	/* Mailbox 12 Data Word	2 [47:32] Register */
-#define	CAN_MB12_DATA3		0xFFC02D8C	/* Mailbox 12 Data Word	3 [63:48] Register */
-#define	CAN_MB12_LENGTH		0xFFC02D90	/* Mailbox 12 Data Length Code Register */
-#define	CAN_MB12_TIMESTAMP	0xFFC02D94	/* Mailbox 12 Time Stamp Value Register */
-#define	CAN_MB12_ID0		0xFFC02D98	/* Mailbox 12 Identifier Low Register */
-#define	CAN_MB12_ID1		0xFFC02D9C	/* Mailbox 12 Identifier High Register */
-
-#define	CAN_MB13_DATA0		0xFFC02DA0	/* Mailbox 13 Data Word	0 [15:0] Register */
-#define	CAN_MB13_DATA1		0xFFC02DA4	/* Mailbox 13 Data Word	1 [31:16] Register */
-#define	CAN_MB13_DATA2		0xFFC02DA8	/* Mailbox 13 Data Word	2 [47:32] Register */
-#define	CAN_MB13_DATA3		0xFFC02DAC	/* Mailbox 13 Data Word	3 [63:48] Register */
-#define	CAN_MB13_LENGTH		0xFFC02DB0	/* Mailbox 13 Data Length Code Register */
-#define	CAN_MB13_TIMESTAMP	0xFFC02DB4	/* Mailbox 13 Time Stamp Value Register */
-#define	CAN_MB13_ID0		0xFFC02DB8	/* Mailbox 13 Identifier Low Register */
-#define	CAN_MB13_ID1		0xFFC02DBC	/* Mailbox 13 Identifier High Register */
-
-#define	CAN_MB14_DATA0		0xFFC02DC0	/* Mailbox 14 Data Word	0 [15:0] Register */
-#define	CAN_MB14_DATA1		0xFFC02DC4	/* Mailbox 14 Data Word	1 [31:16] Register */
-#define	CAN_MB14_DATA2		0xFFC02DC8	/* Mailbox 14 Data Word	2 [47:32] Register */
-#define	CAN_MB14_DATA3		0xFFC02DCC	/* Mailbox 14 Data Word	3 [63:48] Register */
-#define	CAN_MB14_LENGTH		0xFFC02DD0	/* Mailbox 14 Data Length Code Register */
-#define	CAN_MB14_TIMESTAMP	0xFFC02DD4	/* Mailbox 14 Time Stamp Value Register */
-#define	CAN_MB14_ID0		0xFFC02DD8	/* Mailbox 14 Identifier Low Register */
-#define	CAN_MB14_ID1		0xFFC02DDC	/* Mailbox 14 Identifier High Register */
-
-#define	CAN_MB15_DATA0		0xFFC02DE0	/* Mailbox 15 Data Word	0 [15:0] Register */
-#define	CAN_MB15_DATA1		0xFFC02DE4	/* Mailbox 15 Data Word	1 [31:16] Register */
-#define	CAN_MB15_DATA2		0xFFC02DE8	/* Mailbox 15 Data Word	2 [47:32] Register */
-#define	CAN_MB15_DATA3		0xFFC02DEC	/* Mailbox 15 Data Word	3 [63:48] Register */
-#define	CAN_MB15_LENGTH		0xFFC02DF0	/* Mailbox 15 Data Length Code Register */
-#define	CAN_MB15_TIMESTAMP	0xFFC02DF4	/* Mailbox 15 Time Stamp Value Register */
-#define	CAN_MB15_ID0		0xFFC02DF8	/* Mailbox 15 Identifier Low Register */
-#define	CAN_MB15_ID1		0xFFC02DFC	/* Mailbox 15 Identifier High Register */
-
-#define	CAN_MB16_DATA0		0xFFC02E00	/* Mailbox 16 Data Word	0 [15:0] Register */
-#define	CAN_MB16_DATA1		0xFFC02E04	/* Mailbox 16 Data Word	1 [31:16] Register */
-#define	CAN_MB16_DATA2		0xFFC02E08	/* Mailbox 16 Data Word	2 [47:32] Register */
-#define	CAN_MB16_DATA3		0xFFC02E0C	/* Mailbox 16 Data Word	3 [63:48] Register */
-#define	CAN_MB16_LENGTH		0xFFC02E10	/* Mailbox 16 Data Length Code Register */
-#define	CAN_MB16_TIMESTAMP	0xFFC02E14	/* Mailbox 16 Time Stamp Value Register */
-#define	CAN_MB16_ID0		0xFFC02E18	/* Mailbox 16 Identifier Low Register */
-#define	CAN_MB16_ID1		0xFFC02E1C	/* Mailbox 16 Identifier High Register */
-
-#define	CAN_MB17_DATA0		0xFFC02E20	/* Mailbox 17 Data Word	0 [15:0] Register */
-#define	CAN_MB17_DATA1		0xFFC02E24	/* Mailbox 17 Data Word	1 [31:16] Register */
-#define	CAN_MB17_DATA2		0xFFC02E28	/* Mailbox 17 Data Word	2 [47:32] Register */
-#define	CAN_MB17_DATA3		0xFFC02E2C	/* Mailbox 17 Data Word	3 [63:48] Register */
-#define	CAN_MB17_LENGTH		0xFFC02E30	/* Mailbox 17 Data Length Code Register */
-#define	CAN_MB17_TIMESTAMP	0xFFC02E34	/* Mailbox 17 Time Stamp Value Register */
-#define	CAN_MB17_ID0		0xFFC02E38	/* Mailbox 17 Identifier Low Register */
-#define	CAN_MB17_ID1		0xFFC02E3C	/* Mailbox 17 Identifier High Register */
-
-#define	CAN_MB18_DATA0		0xFFC02E40	/* Mailbox 18 Data Word	0 [15:0] Register */
-#define	CAN_MB18_DATA1		0xFFC02E44	/* Mailbox 18 Data Word	1 [31:16] Register */
-#define	CAN_MB18_DATA2		0xFFC02E48	/* Mailbox 18 Data Word	2 [47:32] Register */
-#define	CAN_MB18_DATA3		0xFFC02E4C	/* Mailbox 18 Data Word	3 [63:48] Register */
-#define	CAN_MB18_LENGTH		0xFFC02E50	/* Mailbox 18 Data Length Code Register */
-#define	CAN_MB18_TIMESTAMP	0xFFC02E54	/* Mailbox 18 Time Stamp Value Register */
-#define	CAN_MB18_ID0		0xFFC02E58	/* Mailbox 18 Identifier Low Register */
-#define	CAN_MB18_ID1		0xFFC02E5C	/* Mailbox 18 Identifier High Register */
-
-#define	CAN_MB19_DATA0		0xFFC02E60	/* Mailbox 19 Data Word	0 [15:0] Register */
-#define	CAN_MB19_DATA1		0xFFC02E64	/* Mailbox 19 Data Word	1 [31:16] Register */
-#define	CAN_MB19_DATA2		0xFFC02E68	/* Mailbox 19 Data Word	2 [47:32] Register */
-#define	CAN_MB19_DATA3		0xFFC02E6C	/* Mailbox 19 Data Word	3 [63:48] Register */
-#define	CAN_MB19_LENGTH		0xFFC02E70	/* Mailbox 19 Data Length Code Register */
-#define	CAN_MB19_TIMESTAMP	0xFFC02E74	/* Mailbox 19 Time Stamp Value Register */
-#define	CAN_MB19_ID0		0xFFC02E78	/* Mailbox 19 Identifier Low Register */
-#define	CAN_MB19_ID1		0xFFC02E7C	/* Mailbox 19 Identifier High Register */
-
-#define	CAN_MB20_DATA0		0xFFC02E80	/* Mailbox 20 Data Word	0 [15:0] Register */
-#define	CAN_MB20_DATA1		0xFFC02E84	/* Mailbox 20 Data Word	1 [31:16] Register */
-#define	CAN_MB20_DATA2		0xFFC02E88	/* Mailbox 20 Data Word	2 [47:32] Register */
-#define	CAN_MB20_DATA3		0xFFC02E8C	/* Mailbox 20 Data Word	3 [63:48] Register */
-#define	CAN_MB20_LENGTH		0xFFC02E90	/* Mailbox 20 Data Length Code Register */
-#define	CAN_MB20_TIMESTAMP	0xFFC02E94	/* Mailbox 20 Time Stamp Value Register */
-#define	CAN_MB20_ID0		0xFFC02E98	/* Mailbox 20 Identifier Low Register */
-#define	CAN_MB20_ID1		0xFFC02E9C	/* Mailbox 20 Identifier High Register */
-
-#define	CAN_MB21_DATA0		0xFFC02EA0	/* Mailbox 21 Data Word	0 [15:0] Register */
-#define	CAN_MB21_DATA1		0xFFC02EA4	/* Mailbox 21 Data Word	1 [31:16] Register */
-#define	CAN_MB21_DATA2		0xFFC02EA8	/* Mailbox 21 Data Word	2 [47:32] Register */
-#define	CAN_MB21_DATA3		0xFFC02EAC	/* Mailbox 21 Data Word	3 [63:48] Register */
-#define	CAN_MB21_LENGTH		0xFFC02EB0	/* Mailbox 21 Data Length Code Register */
-#define	CAN_MB21_TIMESTAMP	0xFFC02EB4	/* Mailbox 21 Time Stamp Value Register */
-#define	CAN_MB21_ID0		0xFFC02EB8	/* Mailbox 21 Identifier Low Register */
-#define	CAN_MB21_ID1		0xFFC02EBC	/* Mailbox 21 Identifier High Register */
-
-#define	CAN_MB22_DATA0		0xFFC02EC0	/* Mailbox 22 Data Word	0 [15:0] Register */
-#define	CAN_MB22_DATA1		0xFFC02EC4	/* Mailbox 22 Data Word	1 [31:16] Register */
-#define	CAN_MB22_DATA2		0xFFC02EC8	/* Mailbox 22 Data Word	2 [47:32] Register */
-#define	CAN_MB22_DATA3		0xFFC02ECC	/* Mailbox 22 Data Word	3 [63:48] Register */
-#define	CAN_MB22_LENGTH		0xFFC02ED0	/* Mailbox 22 Data Length Code Register */
-#define	CAN_MB22_TIMESTAMP	0xFFC02ED4	/* Mailbox 22 Time Stamp Value Register */
-#define	CAN_MB22_ID0		0xFFC02ED8	/* Mailbox 22 Identifier Low Register */
-#define	CAN_MB22_ID1		0xFFC02EDC	/* Mailbox 22 Identifier High Register */
-
-#define	CAN_MB23_DATA0		0xFFC02EE0	/* Mailbox 23 Data Word	0 [15:0] Register */
-#define	CAN_MB23_DATA1		0xFFC02EE4	/* Mailbox 23 Data Word	1 [31:16] Register */
-#define	CAN_MB23_DATA2		0xFFC02EE8	/* Mailbox 23 Data Word	2 [47:32] Register */
-#define	CAN_MB23_DATA3		0xFFC02EEC	/* Mailbox 23 Data Word	3 [63:48] Register */
-#define	CAN_MB23_LENGTH		0xFFC02EF0	/* Mailbox 23 Data Length Code Register */
-#define	CAN_MB23_TIMESTAMP	0xFFC02EF4	/* Mailbox 23 Time Stamp Value Register */
-#define	CAN_MB23_ID0		0xFFC02EF8	/* Mailbox 23 Identifier Low Register */
-#define	CAN_MB23_ID1		0xFFC02EFC	/* Mailbox 23 Identifier High Register */
-
-#define	CAN_MB24_DATA0		0xFFC02F00	/* Mailbox 24 Data Word	0 [15:0] Register */
-#define	CAN_MB24_DATA1		0xFFC02F04	/* Mailbox 24 Data Word	1 [31:16] Register */
-#define	CAN_MB24_DATA2		0xFFC02F08	/* Mailbox 24 Data Word	2 [47:32] Register */
-#define	CAN_MB24_DATA3		0xFFC02F0C	/* Mailbox 24 Data Word	3 [63:48] Register */
-#define	CAN_MB24_LENGTH		0xFFC02F10	/* Mailbox 24 Data Length Code Register */
-#define	CAN_MB24_TIMESTAMP	0xFFC02F14	/* Mailbox 24 Time Stamp Value Register */
-#define	CAN_MB24_ID0		0xFFC02F18	/* Mailbox 24 Identifier Low Register */
-#define	CAN_MB24_ID1		0xFFC02F1C	/* Mailbox 24 Identifier High Register */
-
-#define	CAN_MB25_DATA0		0xFFC02F20	/* Mailbox 25 Data Word	0 [15:0] Register */
-#define	CAN_MB25_DATA1		0xFFC02F24	/* Mailbox 25 Data Word	1 [31:16] Register */
-#define	CAN_MB25_DATA2		0xFFC02F28	/* Mailbox 25 Data Word	2 [47:32] Register */
-#define	CAN_MB25_DATA3		0xFFC02F2C	/* Mailbox 25 Data Word	3 [63:48] Register */
-#define	CAN_MB25_LENGTH		0xFFC02F30	/* Mailbox 25 Data Length Code Register */
-#define	CAN_MB25_TIMESTAMP	0xFFC02F34	/* Mailbox 25 Time Stamp Value Register */
-#define	CAN_MB25_ID0		0xFFC02F38	/* Mailbox 25 Identifier Low Register */
-#define	CAN_MB25_ID1		0xFFC02F3C	/* Mailbox 25 Identifier High Register */
-
-#define	CAN_MB26_DATA0		0xFFC02F40	/* Mailbox 26 Data Word	0 [15:0] Register */
-#define	CAN_MB26_DATA1		0xFFC02F44	/* Mailbox 26 Data Word	1 [31:16] Register */
-#define	CAN_MB26_DATA2		0xFFC02F48	/* Mailbox 26 Data Word	2 [47:32] Register */
-#define	CAN_MB26_DATA3		0xFFC02F4C	/* Mailbox 26 Data Word	3 [63:48] Register */
-#define	CAN_MB26_LENGTH		0xFFC02F50	/* Mailbox 26 Data Length Code Register */
-#define	CAN_MB26_TIMESTAMP	0xFFC02F54	/* Mailbox 26 Time Stamp Value Register */
-#define	CAN_MB26_ID0		0xFFC02F58	/* Mailbox 26 Identifier Low Register */
-#define	CAN_MB26_ID1		0xFFC02F5C	/* Mailbox 26 Identifier High Register */
-
-#define	CAN_MB27_DATA0		0xFFC02F60	/* Mailbox 27 Data Word	0 [15:0] Register */
-#define	CAN_MB27_DATA1		0xFFC02F64	/* Mailbox 27 Data Word	1 [31:16] Register */
-#define	CAN_MB27_DATA2		0xFFC02F68	/* Mailbox 27 Data Word	2 [47:32] Register */
-#define	CAN_MB27_DATA3		0xFFC02F6C	/* Mailbox 27 Data Word	3 [63:48] Register */
-#define	CAN_MB27_LENGTH		0xFFC02F70	/* Mailbox 27 Data Length Code Register */
-#define	CAN_MB27_TIMESTAMP	0xFFC02F74	/* Mailbox 27 Time Stamp Value Register */
-#define	CAN_MB27_ID0		0xFFC02F78	/* Mailbox 27 Identifier Low Register */
-#define	CAN_MB27_ID1		0xFFC02F7C	/* Mailbox 27 Identifier High Register */
-
-#define	CAN_MB28_DATA0		0xFFC02F80	/* Mailbox 28 Data Word	0 [15:0] Register */
-#define	CAN_MB28_DATA1		0xFFC02F84	/* Mailbox 28 Data Word	1 [31:16] Register */
-#define	CAN_MB28_DATA2		0xFFC02F88	/* Mailbox 28 Data Word	2 [47:32] Register */
-#define	CAN_MB28_DATA3		0xFFC02F8C	/* Mailbox 28 Data Word	3 [63:48] Register */
-#define	CAN_MB28_LENGTH		0xFFC02F90	/* Mailbox 28 Data Length Code Register */
-#define	CAN_MB28_TIMESTAMP	0xFFC02F94	/* Mailbox 28 Time Stamp Value Register */
-#define	CAN_MB28_ID0		0xFFC02F98	/* Mailbox 28 Identifier Low Register */
-#define	CAN_MB28_ID1		0xFFC02F9C	/* Mailbox 28 Identifier High Register */
-
-#define	CAN_MB29_DATA0		0xFFC02FA0	/* Mailbox 29 Data Word	0 [15:0] Register */
-#define	CAN_MB29_DATA1		0xFFC02FA4	/* Mailbox 29 Data Word	1 [31:16] Register */
-#define	CAN_MB29_DATA2		0xFFC02FA8	/* Mailbox 29 Data Word	2 [47:32] Register */
-#define	CAN_MB29_DATA3		0xFFC02FAC	/* Mailbox 29 Data Word	3 [63:48] Register */
-#define	CAN_MB29_LENGTH		0xFFC02FB0	/* Mailbox 29 Data Length Code Register */
-#define	CAN_MB29_TIMESTAMP	0xFFC02FB4	/* Mailbox 29 Time Stamp Value Register */
-#define	CAN_MB29_ID0		0xFFC02FB8	/* Mailbox 29 Identifier Low Register */
-#define	CAN_MB29_ID1		0xFFC02FBC	/* Mailbox 29 Identifier High Register */
-
-#define	CAN_MB30_DATA0		0xFFC02FC0	/* Mailbox 30 Data Word	0 [15:0] Register */
-#define	CAN_MB30_DATA1		0xFFC02FC4	/* Mailbox 30 Data Word	1 [31:16] Register */
-#define	CAN_MB30_DATA2		0xFFC02FC8	/* Mailbox 30 Data Word	2 [47:32] Register */
-#define	CAN_MB30_DATA3		0xFFC02FCC	/* Mailbox 30 Data Word	3 [63:48] Register */
-#define	CAN_MB30_LENGTH		0xFFC02FD0	/* Mailbox 30 Data Length Code Register */
-#define	CAN_MB30_TIMESTAMP	0xFFC02FD4	/* Mailbox 30 Time Stamp Value Register */
-#define	CAN_MB30_ID0		0xFFC02FD8	/* Mailbox 30 Identifier Low Register */
-#define	CAN_MB30_ID1		0xFFC02FDC	/* Mailbox 30 Identifier High Register */
-
-#define	CAN_MB31_DATA0		0xFFC02FE0	/* Mailbox 31 Data Word	0 [15:0] Register */
-#define	CAN_MB31_DATA1		0xFFC02FE4	/* Mailbox 31 Data Word	1 [31:16] Register */
-#define	CAN_MB31_DATA2		0xFFC02FE8	/* Mailbox 31 Data Word	2 [47:32] Register */
-#define	CAN_MB31_DATA3		0xFFC02FEC	/* Mailbox 31 Data Word	3 [63:48] Register */
-#define	CAN_MB31_LENGTH		0xFFC02FF0	/* Mailbox 31 Data Length Code Register */
-#define	CAN_MB31_TIMESTAMP	0xFFC02FF4	/* Mailbox 31 Time Stamp Value Register */
-#define	CAN_MB31_ID0		0xFFC02FF8	/* Mailbox 31 Identifier Low Register */
-#define	CAN_MB31_ID1		0xFFC02FFC	/* Mailbox 31 Identifier High Register */
-
-/* CAN Mailbox Area Macros */
-#define	CAN_MB_ID1(x)		(CAN_MB00_ID1+((x)*0x20))
-#define	CAN_MB_ID0(x)		(CAN_MB00_ID0+((x)*0x20))
-#define	CAN_MB_TIMESTAMP(x)	(CAN_MB00_TIMESTAMP+((x)*0x20))
-#define	CAN_MB_LENGTH(x)	(CAN_MB00_LENGTH+((x)*0x20))
-#define	CAN_MB_DATA3(x)		(CAN_MB00_DATA3+((x)*0x20))
-#define	CAN_MB_DATA2(x)		(CAN_MB00_DATA2+((x)*0x20))
-#define	CAN_MB_DATA1(x)		(CAN_MB00_DATA1+((x)*0x20))
-#define	CAN_MB_DATA0(x)		(CAN_MB00_DATA0+((x)*0x20))
-
-
-/*********************************************************************************** */
-/* System MMR Register Bits and	Macros */
-/******************************************************************************* */
-
-/* SWRST Mask */
-#define	SYSTEM_RESET	0x0007	/* Initiates A System Software Reset */
-#define	DOUBLE_FAULT	0x0008	/* Core	Double Fault Causes Reset */
-#define	RESET_DOUBLE	0x2000	/* SW Reset Generated By Core Double-Fault */
-#define	RESET_WDOG		0x4000	/* SW Reset Generated By Watchdog Timer */
-#define	RESET_SOFTWARE	0x8000	/* SW Reset Occurred Since Last	Read Of	SWRST */
-
-/* SYSCR Masks													 */
-#define	BMODE			0x0006	/* Boot	Mode - Latched During HW Reset From Mode Pins */
-#define	NOBOOT			0x0010	/* Execute From	L1 or ASYNC Bank 0 When	BMODE =	0 */
-
-
-/* *************  SYSTEM INTERRUPT CONTROLLER MASKS ***************** */
-
-/* Peripheral Masks For	SIC0_ISR, SIC0_IWR, SIC0_IMASK */
-#define	PLL_WAKEUP_IRQ		0x00000001	/* PLL Wakeup Interrupt	Request */
-#define	DMAC0_ERR_IRQ		0x00000002	/* DMA Controller 0 Error Interrupt Request */
-#define	PPI_ERR_IRQ		0x00000004	/* PPI Error Interrupt Request */
-#define	SPORT0_ERR_IRQ		0x00000008	/* SPORT0 Error	Interrupt Request */
-#define	SPORT1_ERR_IRQ		0x00000010	/* SPORT1 Error	Interrupt Request */
-#define	SPI0_ERR_IRQ		0x00000020	/* SPI0	Error Interrupt	Request */
-#define	UART0_ERR_IRQ		0x00000040	/* UART0 Error Interrupt Request */
-#define	RTC_IRQ			0x00000080	/* Real-Time Clock Interrupt Request */
-#define	DMA0_IRQ		0x00000100	/* DMA Channel 0 (PPI) Interrupt Request */
-#define	DMA1_IRQ		0x00000200	/* DMA Channel 1 (SPORT0 RX) Interrupt Request */
-#define	DMA2_IRQ		0x00000400	/* DMA Channel 2 (SPORT0 TX) Interrupt Request */
-#define	DMA3_IRQ		0x00000800	/* DMA Channel 3 (SPORT1 RX) Interrupt Request */
-#define	DMA4_IRQ		0x00001000	/* DMA Channel 4 (SPORT1 TX) Interrupt Request */
-#define	DMA5_IRQ		0x00002000	/* DMA Channel 5 (SPI) Interrupt Request */
-#define	DMA6_IRQ		0x00004000	/* DMA Channel 6 (UART RX) Interrupt Request */
-#define	DMA7_IRQ		0x00008000	/* DMA Channel 7 (UART TX) Interrupt Request */
-#define	TIMER0_IRQ		0x00010000	/* Timer 0 Interrupt Request */
-#define	TIMER1_IRQ		0x00020000	/* Timer 1 Interrupt Request */
-#define	TIMER2_IRQ		0x00040000	/* Timer 2 Interrupt Request */
-#define	PFA_IRQ			0x00080000	/* Programmable	Flag Interrupt Request A */
-#define	PFB_IRQ			0x00100000	/* Programmable	Flag Interrupt Request B */
-#define	MDMA0_0_IRQ		0x00200000	/* MemDMA0 Stream 0 Interrupt Request */
-#define	MDMA0_1_IRQ		0x00400000	/* MemDMA0 Stream 1 Interrupt Request */
-#define	WDOG_IRQ		0x00800000	/* Software Watchdog Timer Interrupt Request */
-#define	DMAC1_ERR_IRQ		0x01000000	/* DMA Controller 1 Error Interrupt Request */
-#define	SPORT2_ERR_IRQ		0x02000000	/* SPORT2 Error	Interrupt Request */
-#define	SPORT3_ERR_IRQ		0x04000000	/* SPORT3 Error	Interrupt Request */
-#define	MXVR_SD_IRQ		0x08000000	/* MXVR	Synchronous Data Interrupt Request */
-#define	SPI1_ERR_IRQ		0x10000000	/* SPI1	Error Interrupt	Request */
-#define	SPI2_ERR_IRQ		0x20000000	/* SPI2	Error Interrupt	Request */
-#define	UART1_ERR_IRQ		0x40000000	/* UART1 Error Interrupt Request */
-#define	UART2_ERR_IRQ		0x80000000	/* UART2 Error Interrupt Request */
-
-/* the following are for backwards compatibility */
-#define	DMA0_ERR_IRQ		DMAC0_ERR_IRQ
-#define	DMA1_ERR_IRQ		DMAC1_ERR_IRQ
-
-
-/* Peripheral Masks For	SIC_ISR1, SIC_IWR1, SIC_IMASK1	 */
-#define	CAN_ERR_IRQ			0x00000001	/* CAN Error Interrupt Request */
-#define	DMA8_IRQ			0x00000002	/* DMA Channel 8 (SPORT2 RX) Interrupt Request */
-#define	DMA9_IRQ			0x00000004	/* DMA Channel 9 (SPORT2 TX) Interrupt Request */
-#define	DMA10_IRQ			0x00000008	/* DMA Channel 10 (SPORT3 RX) Interrupt	Request */
-#define	DMA11_IRQ			0x00000010	/* DMA Channel 11 (SPORT3 TX) Interrupt	Request */
-#define	DMA12_IRQ			0x00000020	/* DMA Channel 12 Interrupt Request */
-#define	DMA13_IRQ			0x00000040	/* DMA Channel 13 Interrupt Request */
-#define	DMA14_IRQ			0x00000080	/* DMA Channel 14 (SPI1) Interrupt Request */
-#define	DMA15_IRQ			0x00000100	/* DMA Channel 15 (SPI2) Interrupt Request */
-#define	DMA16_IRQ			0x00000200	/* DMA Channel 16 (UART1 RX) Interrupt Request */
-#define	DMA17_IRQ			0x00000400	/* DMA Channel 17 (UART1 TX) Interrupt Request */
-#define	DMA18_IRQ			0x00000800	/* DMA Channel 18 (UART2 RX) Interrupt Request */
-#define	DMA19_IRQ			0x00001000	/* DMA Channel 19 (UART2 TX) Interrupt Request */
-#define	TWI0_IRQ			0x00002000	/* TWI0	Interrupt Request */
-#define	TWI1_IRQ			0x00004000	/* TWI1	Interrupt Request */
-#define	CAN_RX_IRQ			0x00008000	/* CAN Receive Interrupt Request */
-#define	CAN_TX_IRQ			0x00010000	/* CAN Transmit	Interrupt Request */
-#define	MDMA1_0_IRQ			0x00020000	/* MemDMA1 Stream 0 Interrupt Request */
-#define	MDMA1_1_IRQ			0x00040000	/* MemDMA1 Stream 1 Interrupt Request */
-#define	MXVR_STAT_IRQ			0x00080000	/* MXVR	Status Interrupt Request */
-#define	MXVR_CM_IRQ			0x00100000	/* MXVR	Control	Message	Interrupt Request */
-#define	MXVR_AP_IRQ			0x00200000	/* MXVR	Asynchronous Packet Interrupt */
-
-/* the following are for backwards compatibility */
-#define	MDMA0_IRQ		MDMA1_0_IRQ
-#define	MDMA1_IRQ		MDMA1_1_IRQ
-
-#ifdef _MISRA_RULES
-#define	_MF15 0xFu
-#define	_MF7 7u
-#else
-#define	_MF15 0xF
-#define	_MF7 7
-#endif /* _MISRA_RULES */
-
-/* SIC_IMASKx Masks											 */
-#define	SIC_UNMASK_ALL	0x00000000					/* Unmask all peripheral interrupts */
-#define	SIC_MASK_ALL	0xFFFFFFFF					/* Mask	all peripheral interrupts */
-#ifdef _MISRA_RULES
-#define	SIC_MASK(x)		(1 << ((x)&0x1Fu))					/* Mask	Peripheral #x interrupt */
-#define	SIC_UNMASK(x)	(0xFFFFFFFFu ^ (1 << ((x)&0x1Fu)))	/* Unmask Peripheral #x	interrupt */
-#else
-#define	SIC_MASK(x)		(1 << ((x)&0x1F))					/* Mask	Peripheral #x interrupt */
-#define	SIC_UNMASK(x)	(0xFFFFFFFF ^ (1 << ((x)&0x1F)))	/* Unmask Peripheral #x	interrupt */
-#endif /* _MISRA_RULES */
-
-/* SIC_IWRx Masks											 */
-#define	IWR_DISABLE_ALL	0x00000000					/* Wakeup Disable all peripherals */
-#define	IWR_ENABLE_ALL	0xFFFFFFFF					/* Wakeup Enable all peripherals */
-#ifdef _MISRA_RULES
-#define	IWR_ENABLE(x)	(1 << ((x)&0x1Fu))					/* Wakeup Enable Peripheral #x */
-#define	IWR_DISABLE(x)	(0xFFFFFFFFu ^ (1 << ((x)&0x1Fu)))	/* Wakeup Disable Peripheral #x */
-#else
-#define	IWR_ENABLE(x)	(1 << ((x)&0x1F))					/* Wakeup Enable Peripheral #x */
-#define	IWR_DISABLE(x)	(0xFFFFFFFF ^ (1 << ((x)&0x1F)))	/* Wakeup Disable Peripheral #x */
-#endif /* _MISRA_RULES */
-
-
-/* ***************************** UART CONTROLLER MASKS ********************** */
-/* UARTx_LCR Register */
-#ifdef _MISRA_RULES
-#define	WLS(x)		(((x)-5u) & 0x03u)	/* Word	Length Select */
-#else
-#define	WLS(x)		(((x)-5) & 0x03)	/* Word	Length Select */
-#endif /* _MISRA_RULES */
-#define	STB			0x04				/* Stop	Bits */
-#define	PEN			0x08				/* Parity Enable */
-#define	EPS			0x10				/* Even	Parity Select */
-#define	STP			0x20				/* Stick Parity */
-#define	SB			0x40				/* Set Break */
-#define	DLAB		0x80				/* Divisor Latch Access */
-
-#define	DLAB_P		0x07
-#define	SB_P		0x06
-#define	STP_P		0x05
-#define	EPS_P		0x04
-#define	PEN_P		0x03
-#define	STB_P		0x02
-#define	WLS_P1		0x01
-#define	WLS_P0		0x00
-
-/* UARTx_MCR Register */
-#define	LOOP_ENA	0x10	/* Loopback Mode Enable */
-#define	LOOP_ENA_P	0x04
-/* Deprecated UARTx_MCR	Mask			 */
-
-/* UARTx_LSR Register */
-#define	DR			0x01	/* Data	Ready */
-#define	OE			0x02	/* Overrun Error */
-#define	PE			0x04	/* Parity Error */
-#define	FE			0x08	/* Framing Error */
-#define	BI			0x10	/* Break Interrupt */
-#define	THRE		0x20	/* THR Empty */
-#define	TEMT		0x40	/* TSR and UART_THR Empty */
-
-#define	TEMP_P		0x06
-#define	THRE_P		0x05
-#define	BI_P		0x04
-#define	FE_P		0x03
-#define	PE_P		0x02
-#define	OE_P		0x01
-#define	DR_P		0x00
-
-/* UARTx_IER Register */
-#define	ERBFI		0x01		/* Enable Receive Buffer Full Interrupt */
-#define	ETBEI		0x02		/* Enable Transmit Buffer Empty	Interrupt */
-#define	ELSI		0x04		/* Enable RX Status Interrupt */
-
-#define	ELSI_P		0x02
-#define	ETBEI_P		0x01
-#define	ERBFI_P		0x00
-
-/* UARTx_IIR Register */
-#define	NINT		0x01
-#define	STATUS_P1	0x02
-#define	STATUS_P0	0x01
-#define	NINT_P		0x00
-
-/* UARTx_GCTL Register */
-#define	UCEN		0x01		/* Enable UARTx	Clocks */
-#define	IREN		0x02		/* Enable IrDA Mode */
-#define	TPOLC		0x04		/* IrDA	TX Polarity Change */
-#define	RPOLC		0x08		/* IrDA	RX Polarity Change */
-#define	FPE			0x10		/* Force Parity	Error On Transmit */
-#define	FFE			0x20		/* Force Framing Error On Transmit */
-
-#define	FFE_P		0x05
-#define	FPE_P		0x04
-#define	RPOLC_P		0x03
-#define	TPOLC_P		0x02
-#define	IREN_P		0x01
-#define	UCEN_P		0x00
-
-
-/*  *********  PARALLEL	PERIPHERAL INTERFACE (PPI) MASKS ****************   */
-/*  PPI_CONTROL	Masks	      */
-#define	PORT_EN		0x0001	/* PPI Port Enable  */
-#define	PORT_DIR	0x0002	/* PPI Port Direction	    */
-#define	XFR_TYPE	0x000C	/* PPI Transfer	Type  */
-#define	PORT_CFG	0x0030	/* PPI Port Configuration */
-#define	FLD_SEL		0x0040	/* PPI Active Field Select */
-#define	PACK_EN		0x0080	/* PPI Packing Mode */
-/* previous versions of	defBF539.h erroneously included	DMA32 (PPI 32-bit DMA Enable) */
-#define	SKIP_EN		0x0200	/* PPI Skip Element Enable */
-#define	SKIP_EO		0x0400	/* PPI Skip Even/Odd Elements */
-#define	DLENGTH		0x3800	/* PPI Data Length  */
-#define	DLEN_8		0x0	     /*	PPI Data Length	mask for DLEN=8 */
-#define	DLEN_10		0x0800		/* Data	Length = 10 Bits */
-#define	DLEN_11		0x1000		/* Data	Length = 11 Bits */
-#define	DLEN_12		0x1800		/* Data	Length = 12 Bits */
-#define	DLEN_13		0x2000		/* Data	Length = 13 Bits */
-#define	DLEN_14		0x2800		/* Data	Length = 14 Bits */
-#define	DLEN_15		0x3000		/* Data	Length = 15 Bits */
-#define	DLEN_16		0x3800		/* Data	Length = 16 Bits */
-#ifdef _MISRA_RULES
-#define	DLEN(x)		((((x)-9u) & 0x07u) << 11)  /* PPI Data	Length (only works for x=10-->x=16) */
-#else
-#define	DLEN(x)		((((x)-9) & 0x07) << 11)  /* PPI Data Length (only works for x=10-->x=16) */
-#endif /* _MISRA_RULES */
-#define	POL			0xC000	/* PPI Signal Polarities       */
-#define	POLC		0x4000		/* PPI Clock Polarity */
-#define	POLS		0x8000		/* PPI Frame Sync Polarity */
-
-
-/* PPI_STATUS Masks					     */
-#define	FLD			0x0400	/* Field Indicator   */
-#define	FT_ERR		0x0800	/* Frame Track Error */
-#define	OVR			0x1000	/* FIFO	Overflow Error */
-#define	UNDR		0x2000	/* FIFO	Underrun Error */
-#define	ERR_DET		0x4000	/* Error Detected Indicator */
-#define	ERR_NCOR	0x8000	/* Error Not Corrected Indicator */
-
-
-/* **********  DMA CONTROLLER MASKS  ***********************/
-
-/* DMAx_PERIPHERAL_MAP,	MDMA_yy_PERIPHERAL_MAP Masks */
-
-#define	CTYPE			0x0040	/* DMA Channel Type Indicator */
-#define	CTYPE_P			0x6		/* DMA Channel Type Indicator BIT POSITION */
-#define	PCAP8			0x0080	/* DMA 8-bit Operation Indicator   */
-#define	PCAP16			0x0100	/* DMA 16-bit Operation	Indicator */
-#define	PCAP32			0x0200	/* DMA 32-bit Operation	Indicator */
-#define	PCAPWR			0x0400	/* DMA Write Operation Indicator */
-#define	PCAPRD			0x0800	/* DMA Read Operation Indicator */
-#define	PMAP			0xF000	/* DMA Peripheral Map Field */
-
-/* PMAP	Encodings For DMA Controller 0 */
-#define	PMAP_PPI		0x0000	/* PMAP	PPI Port DMA */
-#define	PMAP_SPORT0RX	0x1000	/* PMAP	SPORT0 Receive DMA */
-#define	PMAP_SPORT0TX	0x2000	/* PMAP	SPORT0 Transmit	DMA */
-#define	PMAP_SPORT1RX	0x3000	/* PMAP	SPORT1 Receive DMA */
-#define	PMAP_SPORT1TX	0x4000	/* PMAP	SPORT1 Transmit	DMA */
-#define	PMAP_SPI0		0x5000	/* PMAP	SPI DMA */
-#define	PMAP_UART0RX		0x6000	/* PMAP	UART Receive DMA */
-#define	PMAP_UART0TX		0x7000	/* PMAP	UART Transmit DMA */
-
-/* PMAP	Encodings For DMA Controller 1 */
-#define	PMAP_SPORT2RX	    0x0000  /* PMAP SPORT2 Receive DMA */
-#define	PMAP_SPORT2TX	    0x1000  /* PMAP SPORT2 Transmit DMA */
-#define	PMAP_SPORT3RX	    0x2000  /* PMAP SPORT3 Receive DMA */
-#define	PMAP_SPORT3TX	    0x3000  /* PMAP SPORT3 Transmit DMA */
-#define	PMAP_SPI1	    0x6000  /* PMAP SPI1 DMA */
-#define	PMAP_SPI2	    0x7000  /* PMAP SPI2 DMA */
-#define	PMAP_UART1RX	    0x8000  /* PMAP UART1 Receive DMA */
-#define	PMAP_UART1TX	    0x9000  /* PMAP UART1 Transmit DMA */
-#define	PMAP_UART2RX	    0xA000  /* PMAP UART2 Receive DMA */
-#define	PMAP_UART2TX	    0xB000  /* PMAP UART2 Transmit DMA */
-
-
-/*  *************  GENERAL PURPOSE TIMER MASKS	******************** */
-/* PWM Timer bit definitions */
-/* TIMER_ENABLE	Register */
-#define	TIMEN0			0x0001	/* Enable Timer	0 */
-#define	TIMEN1			0x0002	/* Enable Timer	1 */
-#define	TIMEN2			0x0004	/* Enable Timer	2 */
-
-#define	TIMEN0_P		0x00
-#define	TIMEN1_P		0x01
-#define	TIMEN2_P		0x02
-
-/* TIMER_DISABLE Register */
-#define	TIMDIS0			0x0001	/* Disable Timer 0 */
-#define	TIMDIS1			0x0002	/* Disable Timer 1 */
-#define	TIMDIS2			0x0004	/* Disable Timer 2 */
-
-#define	TIMDIS0_P		0x00
-#define	TIMDIS1_P		0x01
-#define	TIMDIS2_P		0x02
-
-/* TIMER_STATUS	Register */
-#define	TIMIL0			0x0001	/* Timer 0 Interrupt */
-#define	TIMIL1			0x0002	/* Timer 1 Interrupt */
-#define	TIMIL2			0x0004	/* Timer 2 Interrupt */
-#define	TOVF_ERR0		0x0010	/* Timer 0 Counter Overflow */
-#define	TOVF_ERR1		0x0020	/* Timer 1 Counter Overflow */
-#define	TOVF_ERR2		0x0040	/* Timer 2 Counter Overflow */
-#define	TRUN0			0x1000	/* Timer 0 Slave Enable	Status */
-#define	TRUN1			0x2000	/* Timer 1 Slave Enable	Status */
-#define	TRUN2			0x4000	/* Timer 2 Slave Enable	Status */
-
-#define	TIMIL0_P		0x00
-#define	TIMIL1_P		0x01
-#define	TIMIL2_P		0x02
-#define	TOVF_ERR0_P		0x04
-#define	TOVF_ERR1_P		0x05
-#define	TOVF_ERR2_P		0x06
-#define	TRUN0_P			0x0C
-#define	TRUN1_P			0x0D
-#define	TRUN2_P			0x0E
-
-/* Alternate Deprecated	Macros Provided	For Backwards Code Compatibility */
-#define	TOVL_ERR0		TOVF_ERR0
-#define	TOVL_ERR1		TOVF_ERR1
-#define	TOVL_ERR2		TOVF_ERR2
-#define	TOVL_ERR0_P		TOVF_ERR0_P
-#define	TOVL_ERR1_P	TOVF_ERR1_P
-#define	TOVL_ERR2_P	TOVF_ERR2_P
-
-/* TIMERx_CONFIG Registers */
-#define	PWM_OUT			0x0001
-#define	WDTH_CAP		0x0002
-#define	EXT_CLK			0x0003
-#define	PULSE_HI		0x0004
-#define	PERIOD_CNT		0x0008
-#define	IRQ_ENA			0x0010
-#define	TIN_SEL			0x0020
-#define	OUT_DIS			0x0040
-#define	CLK_SEL			0x0080
-#define	TOGGLE_HI		0x0100
-#define	EMU_RUN			0x0200
-#ifdef _MISRA_RULES
-#define	ERR_TYP(x)		(((x) &	0x03u) << 14)
-#else
-#define	ERR_TYP(x)		(((x) &	0x03) << 14)
-#endif /* _MISRA_RULES */
-
-#define	TMODE_P0		0x00
-#define	TMODE_P1		0x01
-#define	PULSE_HI_P		0x02
-#define	PERIOD_CNT_P	0x03
-#define	IRQ_ENA_P		0x04
-#define	TIN_SEL_P		0x05
-#define	OUT_DIS_P		0x06
-#define	CLK_SEL_P		0x07
-#define	TOGGLE_HI_P		0x08
-#define	EMU_RUN_P		0x09
-#define	ERR_TYP_P0		0x0E
-#define	ERR_TYP_P1		0x0F
-
-
-/*/ ******************	 GENERAL-PURPOSE I/O  ********************* */
-/*  Flag I/O (FIO_) Masks */
-#define	PF0			0x0001
-#define	PF1			0x0002
-#define	PF2			0x0004
-#define	PF3			0x0008
-#define	PF4			0x0010
-#define	PF5			0x0020
-#define	PF6			0x0040
-#define	PF7			0x0080
-#define	PF8			0x0100
-#define	PF9			0x0200
-#define	PF10		0x0400
-#define	PF11		0x0800
-#define	PF12		0x1000
-#define	PF13		0x2000
-#define	PF14		0x4000
-#define	PF15		0x8000
-
-/*  PORT F BIT POSITIONS */
-#define	PF0_P		0x0
-#define	PF1_P		0x1
-#define	PF2_P		0x2
-#define	PF3_P		0x3
-#define	PF4_P		0x4
-#define	PF5_P		0x5
-#define	PF6_P		0x6
-#define	PF7_P		0x7
-#define	PF8_P		0x8
-#define	PF9_P		0x9
-#define	PF10_P		0xA
-#define	PF11_P		0xB
-#define	PF12_P		0xC
-#define	PF13_P		0xD
-#define	PF14_P		0xE
-#define	PF15_P		0xF
-
-
-/*******************   GPIO MASKS  *********************/
-/* Port	C Masks */
-#define	PC0		0x0001
-#define	PC1		0x0002
-#define	PC4		0x0010
-#define	PC5		0x0020
-#define	PC6		0x0040
-#define	PC7		0x0080
-#define	PC8		0x0100
-#define	PC9		0x0200
-/* Port	C Bit Positions */
-#define	PC0_P	0x0
-#define	PC1_P	0x1
-#define	PC4_P	0x4
-#define	PC5_P	0x5
-#define	PC6_P	0x6
-#define	PC7_P	0x7
-#define	PC8_P	0x8
-#define	PC9_P	0x9
-
-/* Port	D */
-#define	PD0		0x0001
-#define	PD1		0x0002
-#define	PD2		0x0004
-#define	PD3		0x0008
-#define	PD4		0x0010
-#define	PD5		0x0020
-#define	PD6		0x0040
-#define	PD7		0x0080
-#define	PD8		0x0100
-#define	PD9		0x0200
-#define	PD10	0x0400
-#define	PD11	0x0800
-#define	PD12	0x1000
-#define	PD13	0x2000
-#define	PD14	0x4000
-#define	PD15	0x8000
-/* Port	D Bit Positions */
-#define	PD0_P	0x0
-#define	PD1_P	0x1
-#define	PD2_P	0x2
-#define	PD3_P	0x3
-#define	PD4_P	0x4
-#define	PD5_P	0x5
-#define	PD6_P	0x6
-#define	PD7_P	0x7
-#define	PD8_P	0x8
-#define	PD9_P	0x9
-#define	PD10_P	0xA
-#define	PD11_P	0xB
-#define	PD12_P	0xC
-#define	PD13_P	0xD
-#define	PD14_P	0xE
-#define	PD15_P	0xF
-
-/* Port	E */
-#define	PE0		0x0001
-#define	PE1		0x0002
-#define	PE2		0x0004
-#define	PE3		0x0008
-#define	PE4		0x0010
-#define	PE5		0x0020
-#define	PE6		0x0040
-#define	PE7		0x0080
-#define	PE8		0x0100
-#define	PE9		0x0200
-#define	PE10	0x0400
-#define	PE11	0x0800
-#define	PE12	0x1000
-#define	PE13	0x2000
-#define	PE14	0x4000
-#define	PE15	0x8000
-/* Port	E Bit Positions */
-#define	PE0_P	0x0
-#define	PE1_P	0x1
-#define	PE2_P	0x2
-#define	PE3_P	0x3
-#define	PE4_P	0x4
-#define	PE5_P	0x5
-#define	PE6_P	0x6
-#define	PE7_P	0x7
-#define	PE8_P	0x8
-#define	PE9_P	0x9
-#define	PE10_P	0xA
-#define	PE11_P	0xB
-#define	PE12_P	0xC
-#define	PE13_P	0xD
-#define	PE14_P	0xE
-#define	PE15_P	0xF
-
-/* *********************  ASYNCHRONOUS MEMORY CONTROLLER MASKS	************* */
-/* EBIU_AMGCTL Masks */
-#define	AMCKEN		0x0001	/* Enable CLKOUT */
-#define	AMBEN_NONE	0x0000	/* All Banks Disabled */
-#define	AMBEN_B0	0x0002	/* Enable Asynchronous Memory Bank 0 only */
-#define	AMBEN_B0_B1	0x0004	/* Enable Asynchronous Memory Banks 0 &	1 only */
-#define	AMBEN_B0_B1_B2	0x0006	/* Enable Asynchronous Memory Banks 0, 1, and 2 */
-#define	AMBEN_ALL	0x0008	/* Enable Asynchronous Memory Banks (all) 0, 1,	2, and 3 */
-#define	CDPRIO		0x0100	/* DMA has priority over core for external accesses */
-
-/* EBIU_AMGCTL Bit Positions */
-#define	AMCKEN_P		0x0000	/* Enable CLKOUT */
-#define	AMBEN_P0		0x0001	/* Asynchronous	Memory Enable, 000 - banks 0-3 disabled, 001 - Bank 0 enabled */
-#define	AMBEN_P1		0x0002	/* Asynchronous	Memory Enable, 010 - banks 0&1 enabled,	 011 - banks 0-3 enabled */
-#define	AMBEN_P2		0x0003	/* Asynchronous	Memory Enable, 1xx - All banks (bank 0,	1, 2, and 3) enabled */
-
-/* EBIU_AMBCTL0	Masks */
-#define	B0RDYEN			0x00000001  /* Bank 0 RDY Enable, 0=disable, 1=enable */
-#define	B0RDYPOL		0x00000002  /* Bank 0 RDY Active high, 0=active	low, 1=active high */
-#define	B0TT_1			0x00000004  /* Bank 0 Transition Time from Read	to Write = 1 cycle */
-#define	B0TT_2			0x00000008  /* Bank 0 Transition Time from Read	to Write = 2 cycles */
-#define	B0TT_3			0x0000000C  /* Bank 0 Transition Time from Read	to Write = 3 cycles */
-#define	B0TT_4			0x00000000  /* Bank 0 Transition Time from Read	to Write = 4 cycles */
-#define	B0ST_1			0x00000010  /* Bank 0 Setup Time from AOE asserted to Read/Write asserted=1 cycle */
-#define	B0ST_2			0x00000020  /* Bank 0 Setup Time from AOE asserted to Read/Write asserted=2 cycles */
-#define	B0ST_3			0x00000030  /* Bank 0 Setup Time from AOE asserted to Read/Write asserted=3 cycles */
-#define	B0ST_4			0x00000000  /* Bank 0 Setup Time from AOE asserted to Read/Write asserted=4 cycles */
-#define	B0HT_1			0x00000040  /* Bank 0 Hold Time	from Read/Write	deasserted to AOE deasserted = 1 cycle */
-#define	B0HT_2			0x00000080  /* Bank 0 Hold Time	from Read/Write	deasserted to AOE deasserted = 2 cycles */
-#define	B0HT_3			0x000000C0  /* Bank 0 Hold Time	from Read/Write	deasserted to AOE deasserted = 3 cycles */
-#define	B0HT_0			0x00000000  /* Bank 0 Hold Time	from Read/Write	deasserted to AOE deasserted = 0 cycles */
-#define	B0RAT_1			0x00000100  /* Bank 0 Read Access Time = 1 cycle */
-#define	B0RAT_2			0x00000200  /* Bank 0 Read Access Time = 2 cycles */
-#define	B0RAT_3			0x00000300  /* Bank 0 Read Access Time = 3 cycles */
-#define	B0RAT_4			0x00000400  /* Bank 0 Read Access Time = 4 cycles */
-#define	B0RAT_5			0x00000500  /* Bank 0 Read Access Time = 5 cycles */
-#define	B0RAT_6			0x00000600  /* Bank 0 Read Access Time = 6 cycles */
-#define	B0RAT_7			0x00000700  /* Bank 0 Read Access Time = 7 cycles */
-#define	B0RAT_8			0x00000800  /* Bank 0 Read Access Time = 8 cycles */
-#define	B0RAT_9			0x00000900  /* Bank 0 Read Access Time = 9 cycles */
-#define	B0RAT_10		0x00000A00  /* Bank 0 Read Access Time = 10 cycles */
-#define	B0RAT_11		0x00000B00  /* Bank 0 Read Access Time = 11 cycles */
-#define	B0RAT_12		0x00000C00  /* Bank 0 Read Access Time = 12 cycles */
-#define	B0RAT_13		0x00000D00  /* Bank 0 Read Access Time = 13 cycles */
-#define	B0RAT_14		0x00000E00  /* Bank 0 Read Access Time = 14 cycles */
-#define	B0RAT_15		0x00000F00  /* Bank 0 Read Access Time = 15 cycles */
-#define	B0WAT_1			0x00001000  /* Bank 0 Write Access Time	= 1 cycle */
-#define	B0WAT_2			0x00002000  /* Bank 0 Write Access Time	= 2 cycles */
-#define	B0WAT_3			0x00003000  /* Bank 0 Write Access Time	= 3 cycles */
-#define	B0WAT_4			0x00004000  /* Bank 0 Write Access Time	= 4 cycles */
-#define	B0WAT_5			0x00005000  /* Bank 0 Write Access Time	= 5 cycles */
-#define	B0WAT_6			0x00006000  /* Bank 0 Write Access Time	= 6 cycles */
-#define	B0WAT_7			0x00007000  /* Bank 0 Write Access Time	= 7 cycles */
-#define	B0WAT_8			0x00008000  /* Bank 0 Write Access Time	= 8 cycles */
-#define	B0WAT_9			0x00009000  /* Bank 0 Write Access Time	= 9 cycles */
-#define	B0WAT_10		0x0000A000  /* Bank 0 Write Access Time	= 10 cycles */
-#define	B0WAT_11		0x0000B000  /* Bank 0 Write Access Time	= 11 cycles */
-#define	B0WAT_12		0x0000C000  /* Bank 0 Write Access Time	= 12 cycles */
-#define	B0WAT_13		0x0000D000  /* Bank 0 Write Access Time	= 13 cycles */
-#define	B0WAT_14		0x0000E000  /* Bank 0 Write Access Time	= 14 cycles */
-#define	B0WAT_15		0x0000F000  /* Bank 0 Write Access Time	= 15 cycles */
-#define	B1RDYEN			0x00010000  /* Bank 1 RDY enable, 0=disable, 1=enable */
-#define	B1RDYPOL		0x00020000  /* Bank 1 RDY Active high, 0=active	low, 1=active high */
-#define	B1TT_1			0x00040000  /* Bank 1 Transition Time from Read	to Write = 1 cycle */
-#define	B1TT_2			0x00080000  /* Bank 1 Transition Time from Read	to Write = 2 cycles */
-#define	B1TT_3			0x000C0000  /* Bank 1 Transition Time from Read	to Write = 3 cycles */
-#define	B1TT_4			0x00000000  /* Bank 1 Transition Time from Read	to Write = 4 cycles */
-#define	B1ST_1			0x00100000  /* Bank 1 Setup Time from AOE asserted to Read or Write asserted = 1 cycle */
-#define	B1ST_2			0x00200000  /* Bank 1 Setup Time from AOE asserted to Read or Write asserted = 2 cycles */
-#define	B1ST_3			0x00300000  /* Bank 1 Setup Time from AOE asserted to Read or Write asserted = 3 cycles */
-#define	B1ST_4			0x00000000  /* Bank 1 Setup Time from AOE asserted to Read or Write asserted = 4 cycles */
-#define	B1HT_1			0x00400000  /* Bank 1 Hold Time	from Read or Write deasserted to AOE deasserted	= 1 cycle */
-#define	B1HT_2			0x00800000  /* Bank 1 Hold Time	from Read or Write deasserted to AOE deasserted	= 2 cycles */
-#define	B1HT_3			0x00C00000  /* Bank 1 Hold Time	from Read or Write deasserted to AOE deasserted	= 3 cycles */
-#define	B1HT_0			0x00000000  /* Bank 1 Hold Time	from Read or Write deasserted to AOE deasserted	= 0 cycles */
-#define	B1RAT_1			0x01000000  /* Bank 1 Read Access Time = 1 cycle */
-#define	B1RAT_2			0x02000000  /* Bank 1 Read Access Time = 2 cycles */
-#define	B1RAT_3			0x03000000  /* Bank 1 Read Access Time = 3 cycles */
-#define	B1RAT_4			0x04000000  /* Bank 1 Read Access Time = 4 cycles */
-#define	B1RAT_5			0x05000000  /* Bank 1 Read Access Time = 5 cycles */
-#define	B1RAT_6			0x06000000  /* Bank 1 Read Access Time = 6 cycles */
-#define	B1RAT_7			0x07000000  /* Bank 1 Read Access Time = 7 cycles */
-#define	B1RAT_8			0x08000000  /* Bank 1 Read Access Time = 8 cycles */
-#define	B1RAT_9			0x09000000  /* Bank 1 Read Access Time = 9 cycles */
-#define	B1RAT_10		0x0A000000  /* Bank 1 Read Access Time = 10 cycles */
-#define	B1RAT_11		0x0B000000  /* Bank 1 Read Access Time = 11 cycles */
-#define	B1RAT_12		0x0C000000  /* Bank 1 Read Access Time = 12 cycles */
-#define	B1RAT_13		0x0D000000  /* Bank 1 Read Access Time = 13 cycles */
-#define	B1RAT_14		0x0E000000  /* Bank 1 Read Access Time = 14 cycles */
-#define	B1RAT_15		0x0F000000  /* Bank 1 Read Access Time = 15 cycles */
-#define	B1WAT_1			0x10000000 /* Bank 1 Write Access Time = 1 cycle */
-#define	B1WAT_2			0x20000000  /* Bank 1 Write Access Time	= 2 cycles */
-#define	B1WAT_3			0x30000000  /* Bank 1 Write Access Time	= 3 cycles */
-#define	B1WAT_4			0x40000000  /* Bank 1 Write Access Time	= 4 cycles */
-#define	B1WAT_5			0x50000000  /* Bank 1 Write Access Time	= 5 cycles */
-#define	B1WAT_6			0x60000000  /* Bank 1 Write Access Time	= 6 cycles */
-#define	B1WAT_7			0x70000000  /* Bank 1 Write Access Time	= 7 cycles */
-#define	B1WAT_8			0x80000000  /* Bank 1 Write Access Time	= 8 cycles */
-#define	B1WAT_9			0x90000000  /* Bank 1 Write Access Time	= 9 cycles */
-#define	B1WAT_10		0xA0000000  /* Bank 1 Write Access Time	= 10 cycles */
-#define	B1WAT_11		0xB0000000  /* Bank 1 Write Access Time	= 11 cycles */
-#define	B1WAT_12		0xC0000000  /* Bank 1 Write Access Time	= 12 cycles */
-#define	B1WAT_13		0xD0000000  /* Bank 1 Write Access Time	= 13 cycles */
-#define	B1WAT_14		0xE0000000  /* Bank 1 Write Access Time	= 14 cycles */
-#define	B1WAT_15		0xF0000000  /* Bank 1 Write Access Time	= 15 cycles */
-
-/* EBIU_AMBCTL1	Masks */
-#define	B2RDYEN			0x00000001  /* Bank 2 RDY Enable, 0=disable, 1=enable */
-#define	B2RDYPOL		0x00000002  /* Bank 2 RDY Active high, 0=active	low, 1=active high */
-#define	B2TT_1			0x00000004  /* Bank 2 Transition Time from Read	to Write = 1 cycle */
-#define	B2TT_2			0x00000008  /* Bank 2 Transition Time from Read	to Write = 2 cycles */
-#define	B2TT_3			0x0000000C  /* Bank 2 Transition Time from Read	to Write = 3 cycles */
-#define	B2TT_4			0x00000000  /* Bank 2 Transition Time from Read	to Write = 4 cycles */
-#define	B2ST_1			0x00000010  /* Bank 2 Setup Time from AOE asserted to Read or Write asserted = 1 cycle */
-#define	B2ST_2			0x00000020  /* Bank 2 Setup Time from AOE asserted to Read or Write asserted = 2 cycles */
-#define	B2ST_3			0x00000030  /* Bank 2 Setup Time from AOE asserted to Read or Write asserted = 3 cycles */
-#define	B2ST_4			0x00000000  /* Bank 2 Setup Time from AOE asserted to Read or Write asserted = 4 cycles */
-#define	B2HT_1			0x00000040  /* Bank 2 Hold Time	from Read or Write deasserted to AOE deasserted	= 1 cycle */
-#define	B2HT_2			0x00000080  /* Bank 2 Hold Time	from Read or Write deasserted to AOE deasserted	= 2 cycles */
-#define	B2HT_3			0x000000C0  /* Bank 2 Hold Time	from Read or Write deasserted to AOE deasserted	= 3 cycles */
-#define	B2HT_0			0x00000000  /* Bank 2 Hold Time	from Read or Write deasserted to AOE deasserted	= 0 cycles */
-#define	B2RAT_1			0x00000100  /* Bank 2 Read Access Time = 1 cycle */
-#define	B2RAT_2			0x00000200  /* Bank 2 Read Access Time = 2 cycles */
-#define	B2RAT_3			0x00000300  /* Bank 2 Read Access Time = 3 cycles */
-#define	B2RAT_4			0x00000400  /* Bank 2 Read Access Time = 4 cycles */
-#define	B2RAT_5			0x00000500  /* Bank 2 Read Access Time = 5 cycles */
-#define	B2RAT_6			0x00000600  /* Bank 2 Read Access Time = 6 cycles */
-#define	B2RAT_7			0x00000700  /* Bank 2 Read Access Time = 7 cycles */
-#define	B2RAT_8			0x00000800  /* Bank 2 Read Access Time = 8 cycles */
-#define	B2RAT_9			0x00000900  /* Bank 2 Read Access Time = 9 cycles */
-#define	B2RAT_10		0x00000A00  /* Bank 2 Read Access Time = 10 cycles */
-#define	B2RAT_11		0x00000B00  /* Bank 2 Read Access Time = 11 cycles */
-#define	B2RAT_12		0x00000C00  /* Bank 2 Read Access Time = 12 cycles */
-#define	B2RAT_13		0x00000D00  /* Bank 2 Read Access Time = 13 cycles */
-#define	B2RAT_14		0x00000E00  /* Bank 2 Read Access Time = 14 cycles */
-#define	B2RAT_15		0x00000F00  /* Bank 2 Read Access Time = 15 cycles */
-#define	B2WAT_1			0x00001000  /* Bank 2 Write Access Time	= 1 cycle */
-#define	B2WAT_2			0x00002000  /* Bank 2 Write Access Time	= 2 cycles */
-#define	B2WAT_3			0x00003000  /* Bank 2 Write Access Time	= 3 cycles */
-#define	B2WAT_4			0x00004000  /* Bank 2 Write Access Time	= 4 cycles */
-#define	B2WAT_5			0x00005000  /* Bank 2 Write Access Time	= 5 cycles */
-#define	B2WAT_6			0x00006000  /* Bank 2 Write Access Time	= 6 cycles */
-#define	B2WAT_7			0x00007000  /* Bank 2 Write Access Time	= 7 cycles */
-#define	B2WAT_8			0x00008000  /* Bank 2 Write Access Time	= 8 cycles */
-#define	B2WAT_9			0x00009000  /* Bank 2 Write Access Time	= 9 cycles */
-#define	B2WAT_10		0x0000A000  /* Bank 2 Write Access Time	= 10 cycles */
-#define	B2WAT_11		0x0000B000  /* Bank 2 Write Access Time	= 11 cycles */
-#define	B2WAT_12		0x0000C000  /* Bank 2 Write Access Time	= 12 cycles */
-#define	B2WAT_13		0x0000D000  /* Bank 2 Write Access Time	= 13 cycles */
-#define	B2WAT_14		0x0000E000  /* Bank 2 Write Access Time	= 14 cycles */
-#define	B2WAT_15		0x0000F000  /* Bank 2 Write Access Time	= 15 cycles */
-#define	B3RDYEN			0x00010000  /* Bank 3 RDY enable, 0=disable, 1=enable */
-#define	B3RDYPOL		0x00020000  /* Bank 3 RDY Active high, 0=active	low, 1=active high */
-#define	B3TT_1			0x00040000  /* Bank 3 Transition Time from Read	to Write = 1 cycle */
-#define	B3TT_2			0x00080000  /* Bank 3 Transition Time from Read	to Write = 2 cycles */
-#define	B3TT_3			0x000C0000  /* Bank 3 Transition Time from Read	to Write = 3 cycles */
-#define	B3TT_4			0x00000000  /* Bank 3 Transition Time from Read	to Write = 4 cycles */
-#define	B3ST_1			0x00100000  /* Bank 3 Setup Time from AOE asserted to Read or Write asserted = 1 cycle */
-#define	B3ST_2			0x00200000  /* Bank 3 Setup Time from AOE asserted to Read or Write asserted = 2 cycles */
-#define	B3ST_3			0x00300000  /* Bank 3 Setup Time from AOE asserted to Read or Write asserted = 3 cycles */
-#define	B3ST_4			0x00000000  /* Bank 3 Setup Time from AOE asserted to Read or Write asserted = 4 cycles */
-#define	B3HT_1			0x00400000  /* Bank 3 Hold Time	from Read or Write deasserted to AOE deasserted	= 1 cycle */
-#define	B3HT_2			0x00800000  /* Bank 3 Hold Time	from Read or Write deasserted to AOE deasserted	= 2 cycles */
-#define	B3HT_3			0x00C00000  /* Bank 3 Hold Time	from Read or Write deasserted to AOE deasserted	= 3 cycles */
-#define	B3HT_0			0x00000000  /* Bank 3 Hold Time	from Read or Write deasserted to AOE deasserted	= 0 cycles */
-#define	B3RAT_1			0x01000000 /* Bank 3 Read Access Time =	1 cycle */
-#define	B3RAT_2			0x02000000  /* Bank 3 Read Access Time = 2 cycles */
-#define	B3RAT_3			0x03000000  /* Bank 3 Read Access Time = 3 cycles */
-#define	B3RAT_4			0x04000000  /* Bank 3 Read Access Time = 4 cycles */
-#define	B3RAT_5			0x05000000  /* Bank 3 Read Access Time = 5 cycles */
-#define	B3RAT_6			0x06000000  /* Bank 3 Read Access Time = 6 cycles */
-#define	B3RAT_7			0x07000000  /* Bank 3 Read Access Time = 7 cycles */
-#define	B3RAT_8			0x08000000  /* Bank 3 Read Access Time = 8 cycles */
-#define	B3RAT_9			0x09000000  /* Bank 3 Read Access Time = 9 cycles */
-#define	B3RAT_10		0x0A000000  /* Bank 3 Read Access Time = 10 cycles */
-#define	B3RAT_11		0x0B000000  /* Bank 3 Read Access Time = 11 cycles */
-#define	B3RAT_12		0x0C000000  /* Bank 3 Read Access Time = 12 cycles */
-#define	B3RAT_13		0x0D000000  /* Bank 3 Read Access Time = 13 cycles */
-#define	B3RAT_14		0x0E000000  /* Bank 3 Read Access Time = 14 cycles */
-#define	B3RAT_15		0x0F000000  /* Bank 3 Read Access Time = 15 cycles */
-#define	B3WAT_1			0x10000000 /* Bank 3 Write Access Time = 1 cycle */
-#define	B3WAT_2			0x20000000  /* Bank 3 Write Access Time	= 2 cycles */
-#define	B3WAT_3			0x30000000  /* Bank 3 Write Access Time	= 3 cycles */
-#define	B3WAT_4			0x40000000  /* Bank 3 Write Access Time	= 4 cycles */
-#define	B3WAT_5			0x50000000  /* Bank 3 Write Access Time	= 5 cycles */
-#define	B3WAT_6			0x60000000  /* Bank 3 Write Access Time	= 6 cycles */
-#define	B3WAT_7			0x70000000  /* Bank 3 Write Access Time	= 7 cycles */
-#define	B3WAT_8			0x80000000  /* Bank 3 Write Access Time	= 8 cycles */
-#define	B3WAT_9			0x90000000  /* Bank 3 Write Access Time	= 9 cycles */
-#define	B3WAT_10		0xA0000000  /* Bank 3 Write Access Time	= 10 cycles */
-#define	B3WAT_11		0xB0000000  /* Bank 3 Write Access Time	= 11 cycles */
-#define	B3WAT_12		0xC0000000  /* Bank 3 Write Access Time	= 12 cycles */
-#define	B3WAT_13		0xD0000000  /* Bank 3 Write Access Time	= 13 cycles */
-#define	B3WAT_14		0xE0000000  /* Bank 3 Write Access Time	= 14 cycles */
-#define	B3WAT_15		0xF0000000  /* Bank 3 Write Access Time	= 15 cycles */
-
-/* **********************  SDRAM CONTROLLER MASKS  *************************** */
-/* EBIU_SDGCTL Masks */
-#define	SCTLE			0x00000001 /* Enable SCLK[0], /SRAS, /SCAS, /SWE, SDQM[3:0] */
-#define	CL_2			0x00000008 /* SDRAM CAS	latency	= 2 cycles */
-#define	CL_3			0x0000000C /* SDRAM CAS	latency	= 3 cycles */
-#define	PFE				0x00000010 /* Enable SDRAM prefetch */
-#define	PFP				0x00000020 /* Prefetch has priority over AMC requests */
-#define	PASR_ALL		0x00000000	/* All 4 SDRAM Banks Refreshed In Self-Refresh */
-#define	PASR_B0_B1		0x00000010	/* SDRAM Banks 0 and 1 Are Refreshed In	Self-Refresh */
-#define	PASR_B0			0x00000020	/* Only	SDRAM Bank 0 Is	Refreshed In Self-Refresh */
-#define	TRAS_1			0x00000040 /* SDRAM tRAS = 1 cycle */
-#define	TRAS_2			0x00000080 /* SDRAM tRAS = 2 cycles */
-#define	TRAS_3			0x000000C0 /* SDRAM tRAS = 3 cycles */
-#define	TRAS_4			0x00000100 /* SDRAM tRAS = 4 cycles */
-#define	TRAS_5			0x00000140 /* SDRAM tRAS = 5 cycles */
-#define	TRAS_6			0x00000180 /* SDRAM tRAS = 6 cycles */
-#define	TRAS_7			0x000001C0 /* SDRAM tRAS = 7 cycles */
-#define	TRAS_8			0x00000200 /* SDRAM tRAS = 8 cycles */
-#define	TRAS_9			0x00000240 /* SDRAM tRAS = 9 cycles */
-#define	TRAS_10			0x00000280 /* SDRAM tRAS = 10 cycles */
-#define	TRAS_11			0x000002C0 /* SDRAM tRAS = 11 cycles */
-#define	TRAS_12			0x00000300 /* SDRAM tRAS = 12 cycles */
-#define	TRAS_13			0x00000340 /* SDRAM tRAS = 13 cycles */
-#define	TRAS_14			0x00000380 /* SDRAM tRAS = 14 cycles */
-#define	TRAS_15			0x000003C0 /* SDRAM tRAS = 15 cycles */
-#define	TRP_1			0x00000800 /* SDRAM tRP	= 1 cycle */
-#define	TRP_2			0x00001000 /* SDRAM tRP	= 2 cycles */
-#define	TRP_3			0x00001800 /* SDRAM tRP	= 3 cycles */
-#define	TRP_4			0x00002000 /* SDRAM tRP	= 4 cycles */
-#define	TRP_5			0x00002800 /* SDRAM tRP	= 5 cycles */
-#define	TRP_6			0x00003000 /* SDRAM tRP	= 6 cycles */
-#define	TRP_7			0x00003800 /* SDRAM tRP	= 7 cycles */
-#define	TRCD_1			0x00008000 /* SDRAM tRCD = 1 cycle */
-#define	TRCD_2			0x00010000 /* SDRAM tRCD = 2 cycles */
-#define	TRCD_3			0x00018000 /* SDRAM tRCD = 3 cycles */
-#define	TRCD_4			0x00020000 /* SDRAM tRCD = 4 cycles */
-#define	TRCD_5			0x00028000 /* SDRAM tRCD = 5 cycles */
-#define	TRCD_6			0x00030000 /* SDRAM tRCD = 6 cycles */
-#define	TRCD_7			0x00038000 /* SDRAM tRCD = 7 cycles */
-#define	TWR_1			0x00080000 /* SDRAM tWR	= 1 cycle */
-#define	TWR_2			0x00100000 /* SDRAM tWR	= 2 cycles */
-#define	TWR_3			0x00180000 /* SDRAM tWR	= 3 cycles */
-#define	PUPSD			0x00200000 /*Power-up start delay */
-#define	PSM				0x00400000 /* SDRAM power-up sequence =	Precharge, mode	register set, 8	CBR refresh cycles */
-#define	PSS				0x00800000 /* enable SDRAM power-up sequence on	next SDRAM access */
-#define	SRFS			0x01000000 /* Start SDRAM self-refresh mode */
-#define	EBUFE			0x02000000 /* Enable external buffering	timing */
-#define	FBBRW			0x04000000 /* Fast back-to-back	read write enable */
-#define	EMREN			0x10000000 /* Extended mode register enable */
-#define	TCSR			0x20000000 /* Temp compensated self refresh value 85 deg C */
-#define	CDDBG			0x40000000 /* Tristate SDRAM controls during bus grant */
-
-/* EBIU_SDBCTL Masks */
-#define	EBE				0x00000001 /* Enable SDRAM external bank */
-#define	EBSZ_16			0x00000000 /* SDRAM external bank size = 16MB */
-#define	EBSZ_32			0x00000002 /* SDRAM external bank size = 32MB */
-#define	EBSZ_64			0x00000004 /* SDRAM external bank size = 64MB */
-#define	EBSZ_128		0x00000006 /* SDRAM external bank size = 128MB */
-#define	EBSZ_256		0x00000008 /* SDRAM External Bank Size = 256MB */
-#define	EBSZ_512		0x0000000A /* SDRAM External Bank Size = 512MB */
-#define	EBCAW_8			0x00000000 /* SDRAM external bank column address width = 8 bits */
-#define	EBCAW_9			0x00000010 /* SDRAM external bank column address width = 9 bits */
-#define	EBCAW_10		0x00000020 /* SDRAM external bank column address width = 9 bits */
-#define	EBCAW_11		0x00000030 /* SDRAM external bank column address width = 9 bits */
-
-/* EBIU_SDSTAT Masks */
-#define	SDCI			0x00000001 /* SDRAM controller is idle */
-#define	SDSRA			0x00000002 /* SDRAM SDRAM self refresh is active */
-#define	SDPUA			0x00000004 /* SDRAM power up active  */
-#define	SDRS			0x00000008 /* SDRAM is in reset	state */
-#define	SDEASE			0x00000010 /* SDRAM EAB	sticky error status - W1C */
-#define	BGSTAT			0x00000020 /* Bus granted */
-
-
-/*  ********************  TWO-WIRE INTERFACE (TWIx) MASKS  ***********************/
-/* TWIx_CLKDIV Macros (Use: *pTWIx_CLKDIV = CLKLOW(x)|CLKHI(y);	 ) */
-#ifdef _MISRA_RULES
-#define	CLKLOW(x)	((x) & 0xFFu)		/* Periods Clock Is Held Low */
-#define	CLKHI(y)	(((y)&0xFFu)<<0x8)	/* Periods Before New Clock Low */
-#else
-#define	CLKLOW(x)	((x) & 0xFF)		/* Periods Clock Is Held Low */
-#define	CLKHI(y)	(((y)&0xFF)<<0x8)	/* Periods Before New Clock Low */
-#endif /* _MISRA_RULES */
-
-/* TWIx_PRESCALE Masks								 */
-#define	PRESCALE	0x007F		/* SCLKs Per Internal Time Reference (10MHz) */
-#define	TWI_ENA		0x0080		/* TWI Enable		 */
-#define	SCCB		0x0200		/* SCCB	Compatibility Enable */
-
-/* TWIx_SLAVE_CTRL Masks								 */
-#define	SEN			0x0001		/* Slave Enable		 */
-#define	SADD_LEN	0x0002		/* Slave Address Length */
-#define	STDVAL		0x0004		/* Slave Transmit Data Valid */
-#define	NAK			0x0008		/* NAK/ACK* Generated At Conclusion Of Transfer */
-#define	GEN			0x0010		/* General Call	Adrress	Matching Enabled */
-
-/* TWIx_SLAVE_STAT Masks								 */
-#define	SDIR		0x0001		/* Slave Transfer Direction (Transmit/Receive*) */
-#define	GCALL		0x0002		/* General Call	Indicator */
-
-/* TWIx_MASTER_CTRL Masks						 */
-#define	MEN			0x0001		/* Master Mode Enable */
-#define	MADD_LEN	0x0002		/* Master Address Length */
-#define	MDIR		0x0004		/* Master Transmit Direction (RX/TX*) */
-#define	FAST		0x0008		/* Use Fast Mode Timing	Specs */
-#define	STOP		0x0010		/* Issue Stop Condition */
-#define	RSTART		0x0020		/* Repeat Start	or Stop* At End	Of Transfer */
-#define	DCNT		0x3FC0		/* Data	Bytes To Transfer */
-#define	SDAOVR		0x4000		/* Serial Data Override */
-#define	SCLOVR		0x8000		/* Serial Clock	Override */
-
-/* TWIx_MASTER_STAT Masks							 */
-#define	MPROG		0x0001		/* Master Transfer In Progress */
-#define	LOSTARB		0x0002		/* Lost	Arbitration Indicator (Xfer Aborted) */
-#define	ANAK		0x0004		/* Address Not Acknowledged */
-#define	DNAK		0x0008		/* Data	Not Acknowledged */
-#define	BUFRDERR	0x0010		/* Buffer Read Error */
-#define	BUFWRERR	0x0020		/* Buffer Write	Error */
-#define	SDASEN		0x0040		/* Serial Data Sense */
-#define	SCLSEN		0x0080		/* Serial Clock	Sense */
-#define	BUSBUSY		0x0100		/* Bus Busy Indicator */
-
-/* TWIx_INT_SRC	and TWIx_INT_ENABLE Masks */
-#define	SINIT		0x0001		/* Slave Transfer Initiated */
-#define	SCOMP		0x0002		/* Slave Transfer Complete */
-#define	SERR		0x0004		/* Slave Transfer Error */
-#define	SOVF		0x0008		/* Slave Overflow */
-#define	MCOMP		0x0010		/* Master Transfer Complete */
-#define	MERR		0x0020		/* Master Transfer Error */
-#define	XMTSERV		0x0040		/* Transmit FIFO Service */
-#define	RCVSERV		0x0080		/* Receive FIFO	Service */
-
-/* TWIx_FIFO_CTL Masks					 */
-#define	XMTFLUSH	0x0001		/* Transmit Buffer Flush */
-#define	RCVFLUSH	0x0002		/* Receive Buffer Flush */
-#define	XMTINTLEN	0x0004		/* Transmit Buffer Interrupt Length */
-#define	RCVINTLEN	0x0008		/* Receive Buffer Interrupt Length */
-
-/* TWIx_FIFO_STAT Masks								 */
-#define	XMTSTAT		0x0003		/* Transmit FIFO Status */
-#define	XMT_EMPTY	0x0000		/*		Transmit FIFO Empty */
-#define	XMT_HALF	0x0001		/*		Transmit FIFO Has 1 Byte To Write */
-#define	XMT_FULL	0x0003		/*		Transmit FIFO Full (2 Bytes To Write) */
-
-#define	RCVSTAT		0x000C		/* Receive FIFO	Status */
-#define	RCV_EMPTY	0x0000		/*		Receive	FIFO Empty */
-#define	RCV_HALF	0x0004		/*		Receive	FIFO Has 1 Byte	To Read */
-#define	RCV_FULL	0x000C		/*		Receive	FIFO Full (2 Bytes To Read) */
-
-=======
->>>>>>> 3cbea436
 #endif /* _DEF_BF539_H */