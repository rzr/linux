--- conflicted
+++ resolved
@@ -173,21 +173,6 @@
 }
 
 static struct irq_chip dp264_irq_type = {
-<<<<<<< HEAD
-	.name		= "DP264",
-	.unmask		= dp264_enable_irq,
-	.mask		= dp264_disable_irq,
-	.mask_ack	= dp264_disable_irq,
-	.set_affinity	= dp264_set_affinity,
-};
-
-static struct irq_chip clipper_irq_type = {
-	.name		= "CLIPPER",
-	.unmask		= clipper_enable_irq,
-	.mask		= clipper_disable_irq,
-	.mask_ack	= clipper_disable_irq,
-	.set_affinity	= clipper_set_affinity,
-=======
 	.name			= "DP264",
 	.irq_unmask		= dp264_enable_irq,
 	.irq_mask		= dp264_disable_irq,
@@ -201,7 +186,6 @@
 	.irq_mask		= clipper_disable_irq,
 	.irq_mask_ack		= clipper_disable_irq,
 	.irq_set_affinity	= clipper_set_affinity,
->>>>>>> 105e53f8
 };
 
 static void
@@ -286,13 +270,8 @@
 {
 	long i;
 	for (i = imin; i <= imax; ++i) {
-<<<<<<< HEAD
-		irq_to_desc(i)->status |= IRQ_LEVEL;
-		set_irq_chip_and_handler(i, ops, handle_level_irq);
-=======
 		irq_set_chip_and_handler(i, ops, handle_level_irq);
 		irq_set_status_flags(i, IRQ_LEVEL);
->>>>>>> 105e53f8
 	}
 }
 
