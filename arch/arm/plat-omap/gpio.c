--- conflicted
+++ resolved
@@ -755,27 +755,12 @@
 	bank = irq_data_get_irq_chip_data(d);
 	spin_lock_irqsave(&bank->lock, flags);
 	retval = _set_gpio_triggering(bank, get_gpio_index(gpio), type);
-<<<<<<< HEAD
-	if (retval == 0) {
-		struct irq_desc *desc = irq_to_desc(d->irq);
-
-		desc->status &= ~IRQ_TYPE_SENSE_MASK;
-		desc->status |= type;
-	}
-	spin_unlock_irqrestore(&bank->lock, flags);
-
-	if (type & (IRQ_TYPE_LEVEL_LOW | IRQ_TYPE_LEVEL_HIGH))
-		__set_irq_handler_unlocked(d->irq, handle_level_irq);
-	else if (type & (IRQ_TYPE_EDGE_FALLING | IRQ_TYPE_EDGE_RISING))
-		__set_irq_handler_unlocked(d->irq, handle_edge_irq);
-=======
 	spin_unlock_irqrestore(&bank->lock, flags);
 
 	if (type & (IRQ_TYPE_LEVEL_LOW | IRQ_TYPE_LEVEL_HIGH))
 		__irq_set_handler_locked(d->irq, handle_level_irq);
 	else if (type & (IRQ_TYPE_EDGE_FALLING | IRQ_TYPE_EDGE_RISING))
 		__irq_set_handler_locked(d->irq, handle_edge_irq);
->>>>>>> 105e53f8
 
 	return retval;
 }
@@ -1279,12 +1264,7 @@
 	unsigned int gpio = d->irq - IH_GPIO_BASE;
 	struct gpio_bank *bank = irq_data_get_irq_chip_data(d);
 	unsigned int irq_mask = 1 << get_gpio_index(gpio);
-<<<<<<< HEAD
-	struct irq_desc *desc = irq_to_desc(d->irq);
-	u32 trigger = desc->status & IRQ_TYPE_SENSE_MASK;
-=======
 	u32 trigger = irqd_get_trigger_type(d);
->>>>>>> 105e53f8
 
 	if (trigger)
 		_set_gpio_triggering(bank, get_gpio_index(gpio), trigger);
@@ -1678,90 +1658,6 @@
 		bank->chip.label = "gpio";
 		bank->chip.base = gpio;
 		gpio += bank_width;
-<<<<<<< HEAD
-	}
-	bank->chip.ngpio = bank_width;
-
-	gpiochip_add(&bank->chip);
-
-	for (j = bank->virtual_irq_start;
-		     j < bank->virtual_irq_start + bank_width; j++) {
-		struct irq_desc *d = irq_to_desc(j);
-
-		lockdep_set_class(&d->lock, &gpio_lock_class);
-		set_irq_chip_data(j, bank);
-		if (bank_is_mpuio(bank))
-			set_irq_chip(j, &mpuio_irq_chip);
-		else
-			set_irq_chip(j, &gpio_irq_chip);
-		set_irq_handler(j, handle_simple_irq);
-		set_irq_flags(j, IRQF_VALID);
-	}
-	set_irq_chained_handler(bank->irq, gpio_irq_handler);
-	set_irq_data(bank->irq, bank);
-}
-
-static int __devinit omap_gpio_probe(struct platform_device *pdev)
-{
-	static int gpio_init_done;
-	struct omap_gpio_platform_data *pdata;
-	struct resource *res;
-	int id;
-	struct gpio_bank *bank;
-
-	if (!pdev->dev.platform_data)
-		return -EINVAL;
-
-	pdata = pdev->dev.platform_data;
-
-	if (!gpio_init_done) {
-		int ret;
-
-		ret = init_gpio_info(pdev);
-		if (ret)
-			return ret;
-	}
-
-	id = pdev->id;
-	bank = &gpio_bank[id];
-
-	res = platform_get_resource(pdev, IORESOURCE_IRQ, 0);
-	if (unlikely(!res)) {
-		dev_err(&pdev->dev, "GPIO Bank %i Invalid IRQ resource\n", id);
-		return -ENODEV;
-	}
-
-	bank->irq = res->start;
-	bank->virtual_irq_start = pdata->virtual_irq_start;
-	bank->method = pdata->bank_type;
-	bank->dev = &pdev->dev;
-	bank->dbck_flag = pdata->dbck_flag;
-	bank->stride = pdata->bank_stride;
-	bank_width = pdata->bank_width;
-
-	spin_lock_init(&bank->lock);
-
-	/* Static mapping, never released */
-	res = platform_get_resource(pdev, IORESOURCE_MEM, 0);
-	if (unlikely(!res)) {
-		dev_err(&pdev->dev, "GPIO Bank %i Invalid mem resource\n", id);
-		return -ENODEV;
-	}
-
-	bank->base = ioremap(res->start, resource_size(res));
-	if (!bank->base) {
-		dev_err(&pdev->dev, "Could not ioremap gpio bank%i\n", id);
-		return -ENOMEM;
-	}
-
-	pm_runtime_enable(bank->dev);
-	pm_runtime_get_sync(bank->dev);
-
-	omap_gpio_mod_init(bank, id);
-	omap_gpio_chip_init(bank);
-	omap_gpio_show_rev(bank);
-
-=======
 	}
 	bank->chip.ngpio = bank_width;
 
@@ -1842,7 +1738,6 @@
 	omap_gpio_chip_init(bank);
 	omap_gpio_show_rev(bank);
 
->>>>>>> 105e53f8
 	if (!gpio_init_done)
 		gpio_init_done = 1;
 
