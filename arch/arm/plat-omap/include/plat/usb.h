--- conflicted
+++ resolved
@@ -105,11 +105,7 @@
 #if defined(CONFIG_ARCH_OMAP_OTG) || defined(CONFIG_ARCH_OMAP_OTG_MODULE)
 void omap2_usbfs_init(struct omap_usb_config *pdata);
 #else
-<<<<<<< HEAD
-static inline omap2_usbfs_init(struct omap_usb_config *pdata)
-=======
 static inline void omap2_usbfs_init(struct omap_usb_config *pdata)
->>>>>>> 45f53cc9
 {
 }
 #endif
@@ -264,24 +260,4 @@
 }
 #endif
 
-#if defined(CONFIG_ARCH_OMAP1) && defined(CONFIG_USB)
-u32 omap1_usb0_init(unsigned nwires, unsigned is_device);
-u32 omap1_usb1_init(unsigned nwires);
-u32 omap1_usb2_init(unsigned nwires, unsigned alt_pingroup);
-#else
-static inline u32 omap1_usb0_init(unsigned nwires, unsigned is_device)
-{
-	return 0;
-}
-static inline u32 omap1_usb1_init(unsigned nwires)
-{
-	return 0;
-
-}
-static inline u32 omap1_usb2_init(unsigned nwires, unsigned alt_pingroup)
-{
-	return 0;
-}
-#endif
-
 #endif	/* __ASM_ARCH_OMAP_USB_H */