/*
 * arch/arm/plat-omap/include/mach/sram.h
 *
 * Interface for functions that need to be run in internal SRAM
 *
 * This program is free software; you can redistribute it and/or modify
 * it under the terms of the GNU General Public License version 2 as
 * published by the Free Software Foundation.
 */

#ifndef __ARCH_ARM_OMAP_SRAM_H
#define __ARCH_ARM_OMAP_SRAM_H

#ifndef __ASSEMBLY__
<<<<<<< HEAD
extern void * omap_sram_push(void * start, unsigned long size);
=======
#include <asm/fncpy.h>

extern void *omap_sram_push_address(unsigned long size);

/* Macro to push a function to the internal SRAM, using the fncpy API */
#define omap_sram_push(funcp, size) ({				\
	typeof(&(funcp)) _res = NULL;				\
	void *_sram_address = omap_sram_push_address(size);	\
	if (_sram_address)					\
		_res = fncpy(_sram_address, &(funcp), size);	\
	_res;							\
})

>>>>>>> 105e53f8
extern void omap_sram_reprogram_clock(u32 dpllctl, u32 ckctl);

extern void omap2_sram_ddr_init(u32 *slow_dll_ctrl, u32 fast_dll_ctrl,
				u32 base_cs, u32 force_unlock);
extern void omap2_sram_reprogram_sdrc(u32 perf_level, u32 dll_val,
				      u32 mem_type);
extern u32 omap2_set_prcm(u32 dpll_ctrl_val, u32 sdrc_rfr_val, int bypass);

extern u32 omap3_configure_core_dpll(
			u32 m2, u32 unlock_dll, u32 f, u32 inc,
			u32 sdrc_rfr_ctrl_0, u32 sdrc_actim_ctrl_a_0,
			u32 sdrc_actim_ctrl_b_0, u32 sdrc_mr_0,
			u32 sdrc_rfr_ctrl_1, u32 sdrc_actim_ctrl_a_1,
			u32 sdrc_actim_ctrl_b_1, u32 sdrc_mr_1);
extern void omap3_sram_restore_context(void);

/* Do not use these */
extern void omap1_sram_reprogram_clock(u32 ckctl, u32 dpllctl);
extern unsigned long omap1_sram_reprogram_clock_sz;

extern void omap24xx_sram_reprogram_clock(u32 ckctl, u32 dpllctl);
extern unsigned long omap24xx_sram_reprogram_clock_sz;

extern void omap242x_sram_ddr_init(u32 *slow_dll_ctrl, u32 fast_dll_ctrl,
						u32 base_cs, u32 force_unlock);
extern unsigned long omap242x_sram_ddr_init_sz;

extern u32 omap242x_sram_set_prcm(u32 dpll_ctrl_val, u32 sdrc_rfr_val,
						int bypass);
extern unsigned long omap242x_sram_set_prcm_sz;

extern void omap242x_sram_reprogram_sdrc(u32 perf_level, u32 dll_val,
						u32 mem_type);
extern unsigned long omap242x_sram_reprogram_sdrc_sz;


extern void omap243x_sram_ddr_init(u32 *slow_dll_ctrl, u32 fast_dll_ctrl,
						u32 base_cs, u32 force_unlock);
extern unsigned long omap243x_sram_ddr_init_sz;

extern u32 omap243x_sram_set_prcm(u32 dpll_ctrl_val, u32 sdrc_rfr_val,
						int bypass);
extern unsigned long omap243x_sram_set_prcm_sz;

extern void omap243x_sram_reprogram_sdrc(u32 perf_level, u32 dll_val,
						u32 mem_type);
extern unsigned long omap243x_sram_reprogram_sdrc_sz;

extern u32 omap3_sram_configure_core_dpll(
			u32 m2, u32 unlock_dll, u32 f, u32 inc,
			u32 sdrc_rfr_ctrl_0, u32 sdrc_actim_ctrl_a_0,
			u32 sdrc_actim_ctrl_b_0, u32 sdrc_mr_0,
			u32 sdrc_rfr_ctrl_1, u32 sdrc_actim_ctrl_a_1,
			u32 sdrc_actim_ctrl_b_1, u32 sdrc_mr_1);
extern unsigned long omap3_sram_configure_core_dpll_sz;

#ifdef CONFIG_PM
extern void omap_push_sram_idle(void);
#else
static inline void omap_push_sram_idle(void) {}
#endif /* CONFIG_PM */

#endif /* __ASSEMBLY__ */

/*
 * OMAP2+: define the SRAM PA addresses.
 * Used by the SRAM management code and the idle sleep code.
 */
#define OMAP2_SRAM_PA		0x40200000
#define OMAP3_SRAM_PA           0x40200000
#define OMAP4_SRAM_PA		0x40300000

#endif<|MERGE_RESOLUTION|>--- conflicted
+++ resolved
@@ -12,9 +12,6 @@
 #define __ARCH_ARM_OMAP_SRAM_H
 
 #ifndef __ASSEMBLY__
-<<<<<<< HEAD
-extern void * omap_sram_push(void * start, unsigned long size);
-=======
 #include <asm/fncpy.h>
 
 extern void *omap_sram_push_address(unsigned long size);
@@ -28,7 +25,6 @@
 	_res;							\
 })
 
->>>>>>> 105e53f8
 extern void omap_sram_reprogram_clock(u32 dpllctl, u32 ckctl);
 
 extern void omap2_sram_ddr_init(u32 *slow_dll_ctrl, u32 fast_dll_ctrl,
