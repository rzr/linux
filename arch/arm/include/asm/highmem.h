--- conflicted
+++ resolved
@@ -35,15 +35,9 @@
 #ifdef CONFIG_HIGHMEM
 extern void *kmap(struct page *page);
 extern void kunmap(struct page *page);
-<<<<<<< HEAD
-extern void *kmap_atomic(struct page *page, enum km_type type);
-extern void kunmap_atomic_notypecheck(void *kvaddr, enum km_type type);
-extern void *kmap_atomic_pfn(unsigned long pfn, enum km_type type);
-=======
 extern void *__kmap_atomic(struct page *page);
 extern void __kunmap_atomic(void *kvaddr);
 extern void *kmap_atomic_pfn(unsigned long pfn);
->>>>>>> 45f53cc9
 extern struct page *kmap_atomic_to_page(const void *ptr);
 #endif
 
