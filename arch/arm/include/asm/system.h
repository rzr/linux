--- conflicted
+++ resolved
@@ -84,13 +84,10 @@
 void hook_fault_code(int nr, int (*fn)(unsigned long, unsigned int,
 				       struct pt_regs *),
 		     int sig, int code, const char *name);
-<<<<<<< HEAD
-=======
 
 void hook_ifault_code(int nr, int (*fn)(unsigned long, unsigned int,
 				       struct pt_regs *),
 		     int sig, int code, const char *name);
->>>>>>> 45f53cc9
 
 #define xchg(ptr,x) \
 	((__typeof__(*(ptr)))__xchg((unsigned long)(x),(ptr),sizeof(*(ptr))))
