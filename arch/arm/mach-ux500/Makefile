#
# Makefile for the linux kernel, U8500 machine.
#

<<<<<<< HEAD
obj-y				:= clock.o cpu.o devices.o
obj-$(CONFIG_UX500_SOC_DB5500)	+= cpu-db5500.o devices-db5500.o
obj-$(CONFIG_UX500_SOC_DB8500)	+= cpu-db8500.o devices-db8500.o prcmu.o
obj-$(CONFIG_MACH_U8500_MOP)	+= board-mop500.o board-mop500-sdi.o
obj-$(CONFIG_MACH_U5500)	+= board-u5500.o
=======
obj-y				:= clock.o cpu.o devices.o devices-common.o \
				   id.o
obj-$(CONFIG_UX500_SOC_DB5500)	+= cpu-db5500.o dma-db5500.o
obj-$(CONFIG_UX500_SOC_DB8500)	+= cpu-db8500.o devices-db8500.o prcmu.o
obj-$(CONFIG_MACH_U8500)	+= board-mop500.o board-mop500-sdi.o \
				board-mop500-keypads.o
obj-$(CONFIG_MACH_U5500)	+= board-u5500.o board-u5500-sdi.o
>>>>>>> 3cbea436
obj-$(CONFIG_SMP)		+= platsmp.o headsmp.o
obj-$(CONFIG_HOTPLUG_CPU)	+= hotplug.o
obj-$(CONFIG_LOCAL_TIMERS)	+= localtimer.o
obj-$(CONFIG_REGULATOR_AB8500)	+= board-mop500-regulators.o
<<<<<<< HEAD
obj-$(CONFIG_U5500_MODEM_IRQ)	+= modem_irq.o
obj-$(CONFIG_U5500_MBOX)	+= mbox.o
=======
obj-$(CONFIG_U5500_MODEM_IRQ)	+= modem-irq-db5500.o
obj-$(CONFIG_U5500_MBOX)	+= mbox-db5500.o
obj-$(CONFIG_CPU_FREQ)		+= cpufreq.o
>>>>>>> 3cbea436
<|MERGE_RESOLUTION|>--- conflicted
+++ resolved
@@ -2,13 +2,6 @@
 # Makefile for the linux kernel, U8500 machine.
 #
 
-<<<<<<< HEAD
-obj-y				:= clock.o cpu.o devices.o
-obj-$(CONFIG_UX500_SOC_DB5500)	+= cpu-db5500.o devices-db5500.o
-obj-$(CONFIG_UX500_SOC_DB8500)	+= cpu-db8500.o devices-db8500.o prcmu.o
-obj-$(CONFIG_MACH_U8500_MOP)	+= board-mop500.o board-mop500-sdi.o
-obj-$(CONFIG_MACH_U5500)	+= board-u5500.o
-=======
 obj-y				:= clock.o cpu.o devices.o devices-common.o \
 				   id.o
 obj-$(CONFIG_UX500_SOC_DB5500)	+= cpu-db5500.o dma-db5500.o
@@ -16,16 +9,10 @@
 obj-$(CONFIG_MACH_U8500)	+= board-mop500.o board-mop500-sdi.o \
 				board-mop500-keypads.o
 obj-$(CONFIG_MACH_U5500)	+= board-u5500.o board-u5500-sdi.o
->>>>>>> 3cbea436
 obj-$(CONFIG_SMP)		+= platsmp.o headsmp.o
 obj-$(CONFIG_HOTPLUG_CPU)	+= hotplug.o
 obj-$(CONFIG_LOCAL_TIMERS)	+= localtimer.o
 obj-$(CONFIG_REGULATOR_AB8500)	+= board-mop500-regulators.o
-<<<<<<< HEAD
-obj-$(CONFIG_U5500_MODEM_IRQ)	+= modem_irq.o
-obj-$(CONFIG_U5500_MBOX)	+= mbox.o
-=======
 obj-$(CONFIG_U5500_MODEM_IRQ)	+= modem-irq-db5500.o
 obj-$(CONFIG_U5500_MBOX)	+= mbox-db5500.o
-obj-$(CONFIG_CPU_FREQ)		+= cpufreq.o
->>>>>>> 3cbea436
+obj-$(CONFIG_CPU_FREQ)		+= cpufreq.o