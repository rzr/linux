# arch/arm/mach-s3c6410/Kconfig
#
# Copyright 2008 Openmoko, Inc.
# Copyright 2008 Simtec Electronics
#
# Licensed under GPLv2

# Configuration options for the S3C6410 CPU

config CPU_S3C6410
	bool
	select CPU_S3C6400_INIT
	select CPU_S3C6400_CLOCK
	help
	  Enable S3C6410 CPU support

config S3C6410_SETUP_SDHCI
	bool
	select S3C64XX_SETUP_SDHCI_GPIO
	help
	  Internal helper functions for S3C6410 based SDHCI systems

config MACH_ANW6410
	bool "A&W6410"
	select CPU_S3C6410
	select S3C_DEV_FB
	select S3C64XX_SETUP_FB_24BPP
	help
	  Machine support for the A&W6410

config MACH_SMDK6410
	bool "SMDK6410"
	select CPU_S3C6410
	select S3C_DEV_HSMMC
	select S3C_DEV_HSMMC1
	select S3C_DEV_I2C1
	select S3C_DEV_FB
	select S3C_DEV_USB_HOST
	select S3C_DEV_USB_HSOTG
	select S3C6410_SETUP_SDHCI
	select S3C64XX_SETUP_I2C1
	select S3C64XX_SETUP_FB_24BPP
	help
	  Machine support for the Samsung SMDK6410

# At least some of the SMDK6410s were shipped with the card detect
# for the MMC/SD slots connected to the same input. This means that
# either the boards need to be altered to have channel0 to an alternate
# configuration or that only one slot can be used.

choice
	prompt "SMDK6410 MMC/SD slot setup"
	depends on MACH_SMDK6410

config SMDK6410_SD_CH0
	bool "Use channel 0 only"
	depends on MACH_SMDK6410
	help
          Select CON7 (channel 0) as the MMC/SD slot, as
	  at least some SMDK6410 boards come with the
	  resistors fitted so that the card detects for
	  channels 0 and 1 are the same.
       
config SMDK6410_SD_CH1
	bool "Use channel 1 only"
	depends on MACH_SMDK6410
	help
          Select CON6 (channel 1) as the MMC/SD slot, as
	  at least some SMDK6410 boards come with the
	  resistors fitted so that the card detects for
	  channels 0 and 1 are the same.

endchoice

config SMDK6410_WM1190_EV1
	bool "Support Wolfson Microelectronics 1190-EV1 PMIC card"
	depends on MACH_SMDK6410
	select REGULATOR
	select REGULATOR_WM8350
	select MFD_WM8350_I2C
	select MFD_WM8350_CONFIG_MODE_0
	select MFD_WM8350_CONFIG_MODE_3
	select MFD_WM8352_CONFIG_MODE_0
	help
	  The Wolfson Microelectronics 1190-EV1 is a WM835x based PMIC
	  and audio daughtercard for the Samsung SMDK6410 reference
	  platform.  Enabling this option will build support for this
	  module into the kernel.  The presence of the module will be
	  detected at runtime so the the resulting kernel can be used
	  with or without the 1190-EV1 fitted.

config MACH_NCP
	bool "NCP"
	select CPU_S3C6410
	select S3C_DEV_I2C1
	select S3C_DEV_HSMMC1
	select S3C64XX_SETUP_I2C1
	help
          Machine support for the Samsung NCP

config MACH_HMT
	bool "Airgoo HMT"
	select CPU_S3C6410
	select S3C_DEV_FB
<<<<<<< HEAD
=======
	select S3C_DEV_NAND
>>>>>>> 71623855
	select S3C_DEV_USB_HOST
	select S3C64XX_SETUP_FB_24BPP
	select HAVE_PWM
	help
	  Machine support for the Airgoo HMT<|MERGE_RESOLUTION|>--- conflicted
+++ resolved
@@ -102,10 +102,7 @@
 	bool "Airgoo HMT"
 	select CPU_S3C6410
 	select S3C_DEV_FB
-<<<<<<< HEAD
-=======
 	select S3C_DEV_NAND
->>>>>>> 71623855
 	select S3C_DEV_USB_HOST
 	select S3C64XX_SETUP_FB_24BPP
 	select HAVE_PWM
