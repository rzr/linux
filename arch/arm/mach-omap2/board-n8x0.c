--- conflicted
+++ resolved
@@ -646,14 +646,11 @@
 
 #ifdef CONFIG_OMAP_MUX
 static struct omap_board_mux board_mux[] __initdata = {
-<<<<<<< HEAD
-=======
 	/* I2S codec port pins for McBSP block */
 	OMAP2420_MUX(EAC_AC_SCLK, OMAP_MUX_MODE1 | OMAP_PIN_INPUT),
 	OMAP2420_MUX(EAC_AC_FS, OMAP_MUX_MODE1 | OMAP_PIN_INPUT),
 	OMAP2420_MUX(EAC_AC_DIN, OMAP_MUX_MODE1 | OMAP_PIN_INPUT),
 	OMAP2420_MUX(EAC_AC_DOUT, OMAP_MUX_MODE1 | OMAP_PIN_OUTPUT),
->>>>>>> 45f53cc9
 	{ .reg_offset = OMAP_MUX_TERMINATOR },
 };
 #else
