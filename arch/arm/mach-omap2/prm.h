#ifndef __ARCH_ARM_MACH_OMAP2_PRM_H
#define __ARCH_ARM_MACH_OMAP2_PRM_H

/*
 * OMAP2/3 Power/Reset Management (PRM) register definitions
 *
 * Copyright (C) 2007-2009 Texas Instruments, Inc.
 * Copyright (C) 2009 Nokia Corporation
 *
 * Written by Paul Walmsley
 *
 * This program is free software; you can redistribute it and/or modify
 * it under the terms of the GNU General Public License version 2 as
 * published by the Free Software Foundation.
 */

#include "prcm-common.h"

#define OMAP2420_PRM_REGADDR(module, reg)				\
		OMAP2_L4_IO_ADDRESS(OMAP2420_PRM_BASE + (module) + (reg))
#define OMAP2430_PRM_REGADDR(module, reg)				\
		OMAP2_L4_IO_ADDRESS(OMAP2430_PRM_BASE + (module) + (reg))
#define OMAP34XX_PRM_REGADDR(module, reg)				\
		OMAP2_L4_IO_ADDRESS(OMAP3430_PRM_BASE + (module) + (reg))
#define OMAP44XX_PRM_REGADDR(module, reg)				\
		OMAP2_L4_IO_ADDRESS(OMAP4430_PRM_BASE + (module) + (reg))
<<<<<<< HEAD
#define OMAP44XX_CHIRONSS_REGADDR(module, reg)				\
		OMAP2_L4_IO_ADDRESS(OMAP4430_CHIRONSS_BASE + (module) + (reg))
=======
#define OMAP44XX_PRCM_MPU_REGADDR(module, reg)				\
		OMAP2_L4_IO_ADDRESS(OMAP4430_PRCM_MPU_BASE + (module) + (reg))
>>>>>>> 2da30e70

#include "prm44xx.h"

/*
 * Architecture-specific global PRM registers
 * Use __raw_{read,write}l() with these registers.
 *
 * With a few exceptions, these are the register names beginning with
 * PRCM_* on 24xx, and PRM_* on 34xx.  (The exceptions are the
 * IRQSTATUS and IRQENABLE bits.)
 *
 */

#define OMAP2_PRCM_REVISION_OFFSET	0x0000
#define OMAP2420_PRCM_REVISION		OMAP2420_PRM_REGADDR(OCP_MOD, 0x0000)
#define OMAP2_PRCM_SYSCONFIG_OFFSET	0x0010
#define OMAP2420_PRCM_SYSCONFIG		OMAP2420_PRM_REGADDR(OCP_MOD, 0x0010)

#define OMAP2_PRCM_IRQSTATUS_MPU_OFFSET	0x0018
#define OMAP2420_PRCM_IRQSTATUS_MPU	OMAP2420_PRM_REGADDR(OCP_MOD, 0x0018)
#define OMAP2_PRCM_IRQENABLE_MPU_OFFSET	0x001c
#define OMAP2420_PRCM_IRQENABLE_MPU	OMAP2420_PRM_REGADDR(OCP_MOD, 0x001c)

#define OMAP2_PRCM_VOLTCTRL_OFFSET	0x0050
#define OMAP2420_PRCM_VOLTCTRL		OMAP2420_PRM_REGADDR(OCP_MOD, 0x0050)
#define OMAP2_PRCM_VOLTST_OFFSET	0x0054
#define OMAP2420_PRCM_VOLTST		OMAP2420_PRM_REGADDR(OCP_MOD, 0x0054)
#define OMAP2_PRCM_CLKSRC_CTRL_OFFSET	0x0060
#define OMAP2420_PRCM_CLKSRC_CTRL	OMAP2420_PRM_REGADDR(OCP_MOD, 0x0060)
#define OMAP2_PRCM_CLKOUT_CTRL_OFFSET	0x0070
#define OMAP2420_PRCM_CLKOUT_CTRL	OMAP2420_PRM_REGADDR(OCP_MOD, 0x0070)
#define OMAP2_PRCM_CLKEMUL_CTRL_OFFSET	0x0078
#define OMAP2420_PRCM_CLKEMUL_CTRL	OMAP2420_PRM_REGADDR(OCP_MOD, 0x0078)
#define OMAP2_PRCM_CLKCFG_CTRL_OFFSET	0x0080
#define OMAP2420_PRCM_CLKCFG_CTRL	OMAP2420_PRM_REGADDR(OCP_MOD, 0x0080)
#define OMAP2_PRCM_CLKCFG_STATUS_OFFSET	0x0084
#define OMAP2420_PRCM_CLKCFG_STATUS	OMAP2420_PRM_REGADDR(OCP_MOD, 0x0084)
#define OMAP2_PRCM_VOLTSETUP_OFFSET	0x0090
#define OMAP2420_PRCM_VOLTSETUP		OMAP2420_PRM_REGADDR(OCP_MOD, 0x0090)
#define OMAP2_PRCM_CLKSSETUP_OFFSET	0x0094
#define OMAP2420_PRCM_CLKSSETUP		OMAP2420_PRM_REGADDR(OCP_MOD, 0x0094)
#define OMAP2_PRCM_POLCTRL_OFFSET	0x0098
#define OMAP2420_PRCM_POLCTRL		OMAP2420_PRM_REGADDR(OCP_MOD, 0x0098)

#define OMAP2430_PRCM_REVISION		OMAP2430_PRM_REGADDR(OCP_MOD, 0x0000)
#define OMAP2430_PRCM_SYSCONFIG		OMAP2430_PRM_REGADDR(OCP_MOD, 0x0010)

#define OMAP2430_PRCM_IRQSTATUS_MPU	OMAP2430_PRM_REGADDR(OCP_MOD, 0x0018)
#define OMAP2430_PRCM_IRQENABLE_MPU	OMAP2430_PRM_REGADDR(OCP_MOD, 0x001c)

#define OMAP2430_PRCM_VOLTCTRL		OMAP2430_PRM_REGADDR(OCP_MOD, 0x0050)
#define OMAP2430_PRCM_VOLTST		OMAP2430_PRM_REGADDR(OCP_MOD, 0x0054)
#define OMAP2430_PRCM_CLKSRC_CTRL	OMAP2430_PRM_REGADDR(OCP_MOD, 0x0060)
#define OMAP2430_PRCM_CLKOUT_CTRL	OMAP2430_PRM_REGADDR(OCP_MOD, 0x0070)
#define OMAP2430_PRCM_CLKEMUL_CTRL	OMAP2430_PRM_REGADDR(OCP_MOD, 0x0078)
#define OMAP2430_PRCM_CLKCFG_CTRL	OMAP2430_PRM_REGADDR(OCP_MOD, 0x0080)
#define OMAP2430_PRCM_CLKCFG_STATUS	OMAP2430_PRM_REGADDR(OCP_MOD, 0x0084)
#define OMAP2430_PRCM_VOLTSETUP		OMAP2430_PRM_REGADDR(OCP_MOD, 0x0090)
#define OMAP2430_PRCM_CLKSSETUP		OMAP2430_PRM_REGADDR(OCP_MOD, 0x0094)
#define OMAP2430_PRCM_POLCTRL		OMAP2430_PRM_REGADDR(OCP_MOD, 0x0098)

#define OMAP3_PRM_REVISION_OFFSET	0x0004
#define OMAP3430_PRM_REVISION		OMAP34XX_PRM_REGADDR(OCP_MOD, 0x0004)
#define OMAP3_PRM_SYSCONFIG_OFFSET	0x0014
#define OMAP3430_PRM_SYSCONFIG		OMAP34XX_PRM_REGADDR(OCP_MOD, 0x0014)

#define OMAP3_PRM_IRQSTATUS_MPU_OFFSET	0x0018
#define OMAP3430_PRM_IRQSTATUS_MPU	OMAP34XX_PRM_REGADDR(OCP_MOD, 0x0018)
#define OMAP3_PRM_IRQENABLE_MPU_OFFSET	0x001c
#define OMAP3430_PRM_IRQENABLE_MPU	OMAP34XX_PRM_REGADDR(OCP_MOD, 0x001c)


#define OMAP3_PRM_VC_SMPS_SA_OFFSET	0x0020
#define OMAP3430_PRM_VC_SMPS_SA		OMAP34XX_PRM_REGADDR(OMAP3430_GR_MOD, 0x0020)
#define OMAP3_PRM_VC_SMPS_VOL_RA_OFFSET	0x0024
#define OMAP3430_PRM_VC_SMPS_VOL_RA	OMAP34XX_PRM_REGADDR(OMAP3430_GR_MOD, 0x0024)
#define OMAP3_PRM_VC_SMPS_CMD_RA_OFFSET	0x0028
#define OMAP3430_PRM_VC_SMPS_CMD_RA	OMAP34XX_PRM_REGADDR(OMAP3430_GR_MOD, 0x0028)
#define OMAP3_PRM_VC_CMD_VAL_0_OFFSET	0x002c
#define OMAP3430_PRM_VC_CMD_VAL_0	OMAP34XX_PRM_REGADDR(OMAP3430_GR_MOD, 0x002c)
#define OMAP3_PRM_VC_CMD_VAL_1_OFFSET	0x0030
#define OMAP3430_PRM_VC_CMD_VAL_1	OMAP34XX_PRM_REGADDR(OMAP3430_GR_MOD, 0x0030)
#define OMAP3_PRM_VC_CH_CONF_OFFSET	0x0034
#define OMAP3430_PRM_VC_CH_CONF		OMAP34XX_PRM_REGADDR(OMAP3430_GR_MOD, 0x0034)
#define OMAP3_PRM_VC_I2C_CFG_OFFSET	0x0038
#define OMAP3430_PRM_VC_I2C_CFG		OMAP34XX_PRM_REGADDR(OMAP3430_GR_MOD, 0x0038)
#define OMAP3_PRM_VC_BYPASS_VAL_OFFSET	0x003c
#define OMAP3430_PRM_VC_BYPASS_VAL	OMAP34XX_PRM_REGADDR(OMAP3430_GR_MOD, 0x003c)
#define OMAP3_PRM_RSTCTRL_OFFSET	0x0050
#define OMAP3430_PRM_RSTCTRL		OMAP34XX_PRM_REGADDR(OMAP3430_GR_MOD, 0x0050)
#define OMAP3_PRM_RSTTIME_OFFSET	0x0054
#define OMAP3430_PRM_RSTTIME		OMAP34XX_PRM_REGADDR(OMAP3430_GR_MOD, 0x0054)
#define OMAP3_PRM_RSTST_OFFSET	0x0058
#define OMAP3430_PRM_RSTST		OMAP34XX_PRM_REGADDR(OMAP3430_GR_MOD, 0x0058)
#define OMAP3_PRM_VOLTCTRL_OFFSET	0x0060
#define OMAP3430_PRM_VOLTCTRL		OMAP34XX_PRM_REGADDR(OMAP3430_GR_MOD, 0x0060)
#define OMAP3_PRM_SRAM_PCHARGE_OFFSET	0x0064
#define OMAP3430_PRM_SRAM_PCHARGE	OMAP34XX_PRM_REGADDR(OMAP3430_GR_MOD, 0x0064)
#define OMAP3_PRM_CLKSRC_CTRL_OFFSET	0x0070
#define OMAP3430_PRM_CLKSRC_CTRL	OMAP34XX_PRM_REGADDR(OMAP3430_GR_MOD, 0x0070)
#define OMAP3_PRM_VOLTSETUP1_OFFSET	0x0090
#define OMAP3430_PRM_VOLTSETUP1		OMAP34XX_PRM_REGADDR(OMAP3430_GR_MOD, 0x0090)
#define OMAP3_PRM_VOLTOFFSET_OFFSET	0x0094
#define OMAP3430_PRM_VOLTOFFSET		OMAP34XX_PRM_REGADDR(OMAP3430_GR_MOD, 0x0094)
#define OMAP3_PRM_CLKSETUP_OFFSET	0x0098
#define OMAP3430_PRM_CLKSETUP		OMAP34XX_PRM_REGADDR(OMAP3430_GR_MOD, 0x0098)
#define OMAP3_PRM_POLCTRL_OFFSET	0x009c
#define OMAP3430_PRM_POLCTRL		OMAP34XX_PRM_REGADDR(OMAP3430_GR_MOD, 0x009c)
#define OMAP3_PRM_VOLTSETUP2_OFFSET	0x00a0
#define OMAP3430_PRM_VOLTSETUP2		OMAP34XX_PRM_REGADDR(OMAP3430_GR_MOD, 0x00a0)
#define OMAP3_PRM_VP1_CONFIG_OFFSET	0x00b0
#define OMAP3430_PRM_VP1_CONFIG		OMAP34XX_PRM_REGADDR(OMAP3430_GR_MOD, 0x00b0)
#define OMAP3_PRM_VP1_VSTEPMIN_OFFSET	0x00b4
#define OMAP3430_PRM_VP1_VSTEPMIN	OMAP34XX_PRM_REGADDR(OMAP3430_GR_MOD, 0x00b4)
#define OMAP3_PRM_VP1_VSTEPMAX_OFFSET	0x00b8
#define OMAP3430_PRM_VP1_VSTEPMAX	OMAP34XX_PRM_REGADDR(OMAP3430_GR_MOD, 0x00b8)
#define OMAP3_PRM_VP1_VLIMITTO_OFFSET	0x00bc
#define OMAP3430_PRM_VP1_VLIMITTO	OMAP34XX_PRM_REGADDR(OMAP3430_GR_MOD, 0x00bc)
#define OMAP3_PRM_VP1_VOLTAGE_OFFSET	0x00c0
#define OMAP3430_PRM_VP1_VOLTAGE	OMAP34XX_PRM_REGADDR(OMAP3430_GR_MOD, 0x00c0)
#define OMAP3_PRM_VP1_STATUS_OFFSET	0x00c4
#define OMAP3430_PRM_VP1_STATUS		OMAP34XX_PRM_REGADDR(OMAP3430_GR_MOD, 0x00c4)
#define OMAP3_PRM_VP2_CONFIG_OFFSET	0x00d0
#define OMAP3430_PRM_VP2_CONFIG		OMAP34XX_PRM_REGADDR(OMAP3430_GR_MOD, 0x00d0)
#define OMAP3_PRM_VP2_VSTEPMIN_OFFSET	0x00d4
#define OMAP3430_PRM_VP2_VSTEPMIN	OMAP34XX_PRM_REGADDR(OMAP3430_GR_MOD, 0x00d4)
#define OMAP3_PRM_VP2_VSTEPMAX_OFFSET	0x00d8
#define OMAP3430_PRM_VP2_VSTEPMAX	OMAP34XX_PRM_REGADDR(OMAP3430_GR_MOD, 0x00d8)
#define OMAP3_PRM_VP2_VLIMITTO_OFFSET	0x00dc
#define OMAP3430_PRM_VP2_VLIMITTO	OMAP34XX_PRM_REGADDR(OMAP3430_GR_MOD, 0x00dc)
#define OMAP3_PRM_VP2_VOLTAGE_OFFSET	0x00e0
#define OMAP3430_PRM_VP2_VOLTAGE	OMAP34XX_PRM_REGADDR(OMAP3430_GR_MOD, 0x00e0)
#define OMAP3_PRM_VP2_STATUS_OFFSET	0x00e4
#define OMAP3430_PRM_VP2_STATUS		OMAP34XX_PRM_REGADDR(OMAP3430_GR_MOD, 0x00e4)

#define OMAP3_PRM_CLKSEL_OFFSET	0x0040
#define OMAP3430_PRM_CLKSEL		OMAP34XX_PRM_REGADDR(OMAP3430_CCR_MOD, 0x0040)
#define OMAP3_PRM_CLKOUT_CTRL_OFFSET	0x0070
#define OMAP3430_PRM_CLKOUT_CTRL	OMAP34XX_PRM_REGADDR(OMAP3430_CCR_MOD, 0x0070)

/*
 * Module specific PRM registers from PRM_BASE + domain offset
 *
 * Use prm_{read,write}_mod_reg() with these registers.
 *
 * With a few exceptions, these are the register names beginning with
 * {PM,RM}_* on both architectures.  (The exceptions are the IRQSTATUS
 * and IRQENABLE bits.)
 *
 */

/* Registers appearing on both 24xx and 34xx */

#define OMAP2_RM_RSTCTRL				0x0050
#define OMAP2_RM_RSTTIME				0x0054
#define OMAP2_RM_RSTST					0x0058
#define OMAP2_PM_PWSTCTRL				0x00e0
#define OMAP2_PM_PWSTST					0x00e4

#define PM_WKEN						0x00a0
#define PM_WKEN1					PM_WKEN
#define PM_WKST						0x00b0
#define PM_WKST1					PM_WKST
#define PM_WKDEP					0x00c8
#define PM_EVGENCTRL					0x00d4
#define PM_EVGENONTIM					0x00d8
#define PM_EVGENOFFTIM					0x00dc

/* Omap2 specific registers */
#define OMAP24XX_PM_WKEN2				0x00a4
#define OMAP24XX_PM_WKST2				0x00b4

#define OMAP24XX_PRCM_IRQSTATUS_DSP			0x00f0	/* IVA mod */
#define OMAP24XX_PRCM_IRQENABLE_DSP			0x00f4	/* IVA mod */
#define OMAP24XX_PRCM_IRQSTATUS_IVA			0x00f8
#define OMAP24XX_PRCM_IRQENABLE_IVA			0x00fc

/* Omap3 specific registers */
#define OMAP3430ES2_PM_WKEN3				0x00f0
#define OMAP3430ES2_PM_WKST3				0x00b8

#define OMAP3430_PM_MPUGRPSEL				0x00a4
#define OMAP3430_PM_MPUGRPSEL1				OMAP3430_PM_MPUGRPSEL
#define OMAP3430ES2_PM_MPUGRPSEL3			0x00f8

#define OMAP3430_PM_IVAGRPSEL				0x00a8
#define OMAP3430_PM_IVAGRPSEL1				OMAP3430_PM_IVAGRPSEL
#define OMAP3430ES2_PM_IVAGRPSEL3			0x00f4

#define OMAP3430_PM_PREPWSTST				0x00e8

#define OMAP3430_PRM_IRQSTATUS_IVA2			0x00f8
#define OMAP3430_PRM_IRQENABLE_IVA2			0x00fc

/* Omap4 specific registers */
#define OMAP4_RM_RSTCTRL				0x0000
#define OMAP4_RM_RSTTIME				0x0004
#define OMAP4_RM_RSTST					0x0008
#define OMAP4_PM_PWSTCTRL				0x0000
#define OMAP4_PM_PWSTST					0x0004


#ifndef __ASSEMBLER__

/* Power/reset management domain register get/set */
extern u32 prm_read_mod_reg(s16 module, u16 idx);
extern void prm_write_mod_reg(u32 val, s16 module, u16 idx);
extern u32 prm_rmw_mod_reg_bits(u32 mask, u32 bits, s16 module, s16 idx);

/* Read-modify-write bits in a PRM register (by domain) */
static inline u32 prm_set_mod_reg_bits(u32 bits, s16 module, s16 idx)
{
	return prm_rmw_mod_reg_bits(bits, bits, module, idx);
}

static inline u32 prm_clear_mod_reg_bits(u32 bits, s16 module, s16 idx)
{
	return prm_rmw_mod_reg_bits(bits, 0x0, module, idx);
}

#endif

/*
 * Bits common to specific registers
 *
 * The 3430 register and bit names are generally used,
 * since they tend to make more sense
 */

/* PM_EVGENONTIM_MPU */
/* Named PM_EVEGENONTIM_MPU on the 24XX */
#define OMAP_ONTIMEVAL_SHIFT				0
#define OMAP_ONTIMEVAL_MASK				(0xffffffff << 0)

/* PM_EVGENOFFTIM_MPU */
/* Named PM_EVEGENOFFTIM_MPU on the 24XX */
#define OMAP_OFFTIMEVAL_SHIFT				0
#define OMAP_OFFTIMEVAL_MASK				(0xffffffff << 0)

/* PRM_CLKSETUP and PRCM_VOLTSETUP */
/* Named PRCM_CLKSSETUP on the 24XX */
#define OMAP_SETUP_TIME_SHIFT				0
#define OMAP_SETUP_TIME_MASK				(0xffff << 0)

/* PRM_CLKSRC_CTRL */
/* Named PRCM_CLKSRC_CTRL on the 24XX */
#define OMAP_SYSCLKDIV_SHIFT				6
#define OMAP_SYSCLKDIV_MASK				(0x3 << 6)
#define OMAP_AUTOEXTCLKMODE_SHIFT			3
#define OMAP_AUTOEXTCLKMODE_MASK			(0x3 << 3)
#define OMAP_SYSCLKSEL_SHIFT				0
#define OMAP_SYSCLKSEL_MASK				(0x3 << 0)

/* PM_EVGENCTRL_MPU */
#define OMAP_OFFLOADMODE_SHIFT				3
#define OMAP_OFFLOADMODE_MASK				(0x3 << 3)
#define OMAP_ONLOADMODE_SHIFT				1
#define OMAP_ONLOADMODE_MASK				(0x3 << 1)
#define OMAP_ENABLE_MASK				(1 << 0)

/* PRM_RSTTIME */
/* Named RM_RSTTIME_WKUP on the 24xx */
#define OMAP_RSTTIME2_SHIFT				8
#define OMAP_RSTTIME2_MASK				(0x1f << 8)
#define OMAP_RSTTIME1_SHIFT				0
#define OMAP_RSTTIME1_MASK				(0xff << 0)

/* PRM_RSTCTRL */
/* Named RM_RSTCTRL_WKUP on the 24xx */
/* 2420 calls RST_DPLL3 'RST_DPLL' */
#define OMAP_RST_DPLL3_MASK				(1 << 2)
#define OMAP_RST_GS_MASK				(1 << 1)


/*
 * Bits common to module-shared registers
 *
 * Not all registers of a particular type support all of these bits -
 * check TRM if you are unsure
 */

/*
 * 24XX: PM_PWSTST_CORE, PM_PWSTST_GFX, PM_PWSTST_MPU, PM_PWSTST_DSP
 *
 * 2430: PM_PWSTST_MDM
 *
 * 3430: PM_PWSTST_IVA2, PM_PWSTST_MPU, PM_PWSTST_CORE, PM_PWSTST_GFX,
 *	 PM_PWSTST_DSS, PM_PWSTST_CAM, PM_PWSTST_PER, PM_PWSTST_EMU,
 *	 PM_PWSTST_NEON
 */
#define OMAP_INTRANSITION_MASK				(1 << 20)


/*
 * 24XX: PM_PWSTST_GFX, PM_PWSTST_DSP
 *
 * 2430: PM_PWSTST_MDM
 *
 * 3430: PM_PWSTST_IVA2, PM_PWSTST_MPU, PM_PWSTST_CORE, PM_PWSTST_GFX,
 *	 PM_PWSTST_DSS, PM_PWSTST_CAM, PM_PWSTST_PER, PM_PWSTST_EMU,
 *	 PM_PWSTST_NEON
 */
#define OMAP_POWERSTATEST_SHIFT				0
#define OMAP_POWERSTATEST_MASK				(0x3 << 0)

/*
 * 24XX: RM_RSTST_MPU and RM_RSTST_DSP - on 24XX, 'COREDOMAINWKUP_RST' is
 *	 called 'COREWKUP_RST'
 *
 * 3430: RM_RSTST_IVA2, RM_RSTST_MPU, RM_RSTST_GFX, RM_RSTST_DSS,
 *	 RM_RSTST_CAM, RM_RSTST_PER, RM_RSTST_NEON
 */
#define OMAP_COREDOMAINWKUP_RST_MASK			(1 << 3)

/*
 * 24XX: RM_RSTST_MPU, RM_RSTST_GFX, RM_RSTST_DSP
 *
 * 2430: RM_RSTST_MDM
 *
 * 3430: RM_RSTST_CORE, RM_RSTST_EMU
 */
#define OMAP_DOMAINWKUP_RST_MASK			(1 << 2)

/*
 * 24XX: RM_RSTST_MPU, RM_RSTST_WKUP, RM_RSTST_DSP
 *	 On 24XX, 'GLOBALWARM_RST' is called 'GLOBALWMPU_RST'.
 *
 * 2430: RM_RSTST_MDM
 *
 * 3430: RM_RSTST_CORE, RM_RSTST_EMU
 */
#define OMAP_GLOBALWARM_RST_MASK			(1 << 1)
#define OMAP_GLOBALCOLD_RST_MASK			(1 << 0)

/*
 * 24XX: PM_WKDEP_GFX, PM_WKDEP_MPU, PM_WKDEP_CORE, PM_WKDEP_DSP
 *	 2420 TRM sometimes uses "EN_WAKEUP" instead of "EN_WKUP"
 *
 * 2430: PM_WKDEP_MDM
 *
 * 3430: PM_WKDEP_IVA2, PM_WKDEP_GFX, PM_WKDEP_DSS, PM_WKDEP_CAM,
 *	 PM_WKDEP_PER
 */
#define OMAP_EN_WKUP_SHIFT				4
#define OMAP_EN_WKUP_MASK				(1 << 4)

/*
 * 24XX: PM_PWSTCTRL_MPU, PM_PWSTCTRL_CORE, PM_PWSTCTRL_GFX,
 *	 PM_PWSTCTRL_DSP
 *
 * 2430: PM_PWSTCTRL_MDM
 *
 * 3430: PM_PWSTCTRL_IVA2, PM_PWSTCTRL_CORE, PM_PWSTCTRL_GFX,
 *	 PM_PWSTCTRL_DSS, PM_PWSTCTRL_CAM, PM_PWSTCTRL_PER,
 *	 PM_PWSTCTRL_NEON
 */
#define OMAP_LOGICRETSTATE_MASK				(1 << 2)

/*
 * 24XX: PM_PWSTCTRL_MPU, PM_PWSTCTRL_CORE, PM_PWSTCTRL_GFX,
 *       PM_PWSTCTRL_DSP, PM_PWSTST_MPU
 *
 * 2430: PM_PWSTCTRL_MDM shared bits
 *
 * 3430: PM_PWSTCTRL_IVA2, PM_PWSTCTRL_MPU, PM_PWSTCTRL_CORE,
 *	 PM_PWSTCTRL_GFX, PM_PWSTCTRL_DSS, PM_PWSTCTRL_CAM, PM_PWSTCTRL_PER,
 *	 PM_PWSTCTRL_NEON shared bits
 */
#define OMAP_POWERSTATE_SHIFT				0
#define OMAP_POWERSTATE_MASK				(0x3 << 0)


#endif<|MERGE_RESOLUTION|>--- conflicted
+++ resolved
@@ -24,13 +24,8 @@
 		OMAP2_L4_IO_ADDRESS(OMAP3430_PRM_BASE + (module) + (reg))
 #define OMAP44XX_PRM_REGADDR(module, reg)				\
 		OMAP2_L4_IO_ADDRESS(OMAP4430_PRM_BASE + (module) + (reg))
-<<<<<<< HEAD
-#define OMAP44XX_CHIRONSS_REGADDR(module, reg)				\
-		OMAP2_L4_IO_ADDRESS(OMAP4430_CHIRONSS_BASE + (module) + (reg))
-=======
 #define OMAP44XX_PRCM_MPU_REGADDR(module, reg)				\
 		OMAP2_L4_IO_ADDRESS(OMAP4430_PRCM_MPU_BASE + (module) + (reg))
->>>>>>> 2da30e70
 
 #include "prm44xx.h"
 
