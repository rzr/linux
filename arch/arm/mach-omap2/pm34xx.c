/*
 * OMAP3 Power Management Routines
 *
 * Copyright (C) 2006-2008 Nokia Corporation
 * Tony Lindgren <tony@atomide.com>
 * Jouni Hogander
 *
 * Copyright (C) 2007 Texas Instruments, Inc.
 * Rajendra Nayak <rnayak@ti.com>
 *
 * Copyright (C) 2005 Texas Instruments, Inc.
 * Richard Woodruff <r-woodruff2@ti.com>
 *
 * Based on pm.c for omap1
 *
 * This program is free software; you can redistribute it and/or modify
 * it under the terms of the GNU General Public License version 2 as
 * published by the Free Software Foundation.
 */

#include <linux/pm.h>
#include <linux/suspend.h>
#include <linux/interrupt.h>
#include <linux/module.h>
#include <linux/list.h>
#include <linux/err.h>
#include <linux/gpio.h>
#include <linux/clk.h>
#include <linux/delay.h>
<<<<<<< HEAD
=======
#include <linux/slab.h>
>>>>>>> 2da30e70

#include <plat/sram.h>
#include <plat/clockdomain.h>
#include <plat/powerdomain.h>
#include <plat/control.h>
#include <plat/serial.h>
#include <plat/sdrc.h>
#include <plat/prcm.h>
#include <plat/gpmc.h>
#include <plat/dma.h>
#include <plat/dmtimer.h>

#include <asm/tlbflush.h>

#include "cm.h"
#include "cm-regbits-34xx.h"
#include "prm-regbits-34xx.h"

#include "prm.h"
#include "pm.h"
#include "sdrc.h"

/* Scratchpad offsets */
#define OMAP343X_TABLE_ADDRESS_OFFSET	   0x31
#define OMAP343X_TABLE_VALUE_OFFSET	   0x30
#define OMAP343X_CONTROL_REG_VALUE_OFFSET  0x32

u32 enable_off_mode;
u32 sleep_while_idle;
u32 wakeup_timer_seconds;
u32 wakeup_timer_milliseconds;

struct power_state {
	struct powerdomain *pwrdm;
	u32 next_state;
#ifdef CONFIG_SUSPEND
	u32 saved_state;
#endif
	struct list_head node;
};

static LIST_HEAD(pwrst_list);

static void (*_omap_sram_idle)(u32 *addr, int save_state);

static int (*_omap_save_secure_sram)(u32 *addr);

static struct powerdomain *mpu_pwrdm, *neon_pwrdm;
static struct powerdomain *core_pwrdm, *per_pwrdm;
static struct powerdomain *cam_pwrdm;

static inline void omap3_per_save_context(void)
{
	omap_gpio_save_context();
}

static inline void omap3_per_restore_context(void)
{
	omap_gpio_restore_context();
}

static void omap3_enable_io_chain(void)
{
	int timeout = 0;

	if (omap_rev() >= OMAP3430_REV_ES3_1) {
		prm_set_mod_reg_bits(OMAP3430_EN_IO_CHAIN_MASK, WKUP_MOD,
				     PM_WKEN);
		/* Do a readback to assure write has been done */
		prm_read_mod_reg(WKUP_MOD, PM_WKEN);

		while (!(prm_read_mod_reg(WKUP_MOD, PM_WKST) &
			 OMAP3430_ST_IO_CHAIN_MASK)) {
			timeout++;
			if (timeout > 1000) {
				printk(KERN_ERR "Wake up daisy chain "
				       "activation failed.\n");
				return;
			}
			prm_set_mod_reg_bits(OMAP3430_ST_IO_CHAIN_MASK,
					     WKUP_MOD, PM_WKST);
		}
	}
}

static void omap3_disable_io_chain(void)
{
	if (omap_rev() >= OMAP3430_REV_ES3_1)
		prm_clear_mod_reg_bits(OMAP3430_EN_IO_CHAIN_MASK, WKUP_MOD,
				       PM_WKEN);
}

static void omap3_core_save_context(void)
{
	u32 control_padconf_off;

	/* Save the padconf registers */
	control_padconf_off = omap_ctrl_readl(OMAP343X_CONTROL_PADCONF_OFF);
	control_padconf_off |= START_PADCONF_SAVE;
	omap_ctrl_writel(control_padconf_off, OMAP343X_CONTROL_PADCONF_OFF);
	/* wait for the save to complete */
	while (!(omap_ctrl_readl(OMAP343X_CONTROL_GENERAL_PURPOSE_STATUS)
			& PADCONF_SAVE_DONE))
		udelay(1);

	/*
	 * Force write last pad into memory, as this can fail in some
	 * cases according to erratas 1.157, 1.185
	 */
	omap_ctrl_writel(omap_ctrl_readl(OMAP343X_PADCONF_ETK_D14),
		OMAP343X_CONTROL_MEM_WKUP + 0x2a0);

	/* Save the Interrupt controller context */
	omap_intc_save_context();
	/* Save the GPMC context */
	omap3_gpmc_save_context();
	/* Save the system control module context, padconf already save above*/
	omap3_control_save_context();
	omap_dma_global_context_save();
}

static void omap3_core_restore_context(void)
{
	/* Restore the control module context, padconf restored by h/w */
	omap3_control_restore_context();
	/* Restore the GPMC context */
	omap3_gpmc_restore_context();
	/* Restore the interrupt controller context */
	omap_intc_restore_context();
	omap_dma_global_context_restore();
}

/*
 * FIXME: This function should be called before entering off-mode after
 * OMAP3 secure services have been accessed. Currently it is only called
 * once during boot sequence, but this works as we are not using secure
 * services.
 */
static void omap3_save_secure_ram_context(u32 target_mpu_state)
{
	u32 ret;

	if (omap_type() != OMAP2_DEVICE_TYPE_GP) {
		/*
		 * MPU next state must be set to POWER_ON temporarily,
		 * otherwise the WFI executed inside the ROM code
		 * will hang the system.
		 */
		pwrdm_set_next_pwrst(mpu_pwrdm, PWRDM_POWER_ON);
		ret = _omap_save_secure_sram((u32 *)
				__pa(omap3_secure_ram_storage));
		pwrdm_set_next_pwrst(mpu_pwrdm, target_mpu_state);
		/* Following is for error tracking, it should not happen */
		if (ret) {
			printk(KERN_ERR "save_secure_sram() returns %08x\n",
				ret);
			while (1)
				;
		}
	}
}

/*
 * PRCM Interrupt Handler Helper Function
 *
 * The purpose of this function is to clear any wake-up events latched
 * in the PRCM PM_WKST_x registers. It is possible that a wake-up event
 * may occur whilst attempting to clear a PM_WKST_x register and thus
 * set another bit in this register. A while loop is used to ensure
 * that any peripheral wake-up events occurring while attempting to
 * clear the PM_WKST_x are detected and cleared.
 */
static int prcm_clear_mod_irqs(s16 module, u8 regs)
{
	u32 wkst, fclk, iclk, clken;
	u16 wkst_off = (regs == 3) ? OMAP3430ES2_PM_WKST3 : PM_WKST1;
	u16 fclk_off = (regs == 3) ? OMAP3430ES2_CM_FCLKEN3 : CM_FCLKEN1;
	u16 iclk_off = (regs == 3) ? CM_ICLKEN3 : CM_ICLKEN1;
	u16 grpsel_off = (regs == 3) ?
		OMAP3430ES2_PM_MPUGRPSEL3 : OMAP3430_PM_MPUGRPSEL;
	int c = 0;

	wkst = prm_read_mod_reg(module, wkst_off);
	wkst &= prm_read_mod_reg(module, grpsel_off);
	if (wkst) {
		iclk = cm_read_mod_reg(module, iclk_off);
		fclk = cm_read_mod_reg(module, fclk_off);
		while (wkst) {
			clken = wkst;
			cm_set_mod_reg_bits(clken, module, iclk_off);
			/*
			 * For USBHOST, we don't know whether HOST1 or
			 * HOST2 woke us up, so enable both f-clocks
			 */
			if (module == OMAP3430ES2_USBHOST_MOD)
				clken |= 1 << OMAP3430ES2_EN_USBHOST2_SHIFT;
			cm_set_mod_reg_bits(clken, module, fclk_off);
			prm_write_mod_reg(wkst, module, wkst_off);
			wkst = prm_read_mod_reg(module, wkst_off);
			c++;
		}
		cm_write_mod_reg(iclk, module, iclk_off);
		cm_write_mod_reg(fclk, module, fclk_off);
	}

	return c;
}

static int _prcm_int_handle_wakeup(void)
{
	int c;

	c = prcm_clear_mod_irqs(WKUP_MOD, 1);
	c += prcm_clear_mod_irqs(CORE_MOD, 1);
	c += prcm_clear_mod_irqs(OMAP3430_PER_MOD, 1);
	if (omap_rev() > OMAP3430_REV_ES1_0) {
		c += prcm_clear_mod_irqs(CORE_MOD, 3);
		c += prcm_clear_mod_irqs(OMAP3430ES2_USBHOST_MOD, 1);
	}

	return c;
}

/*
 * PRCM Interrupt Handler
 *
 * The PRM_IRQSTATUS_MPU register indicates if there are any pending
 * interrupts from the PRCM for the MPU. These bits must be cleared in
 * order to clear the PRCM interrupt. The PRCM interrupt handler is
 * implemented to simply clear the PRM_IRQSTATUS_MPU in order to clear
 * the PRCM interrupt. Please note that bit 0 of the PRM_IRQSTATUS_MPU
 * register indicates that a wake-up event is pending for the MPU and
 * this bit can only be cleared if the all the wake-up events latched
 * in the various PM_WKST_x registers have been cleared. The interrupt
 * handler is implemented using a do-while loop so that if a wake-up
 * event occurred during the processing of the prcm interrupt handler
 * (setting a bit in the corresponding PM_WKST_x register and thus
 * preventing us from clearing bit 0 of the PRM_IRQSTATUS_MPU register)
 * this would be handled.
 */
static irqreturn_t prcm_interrupt_handler (int irq, void *dev_id)
{
	u32 irqenable_mpu, irqstatus_mpu;
	int c = 0;

	irqenable_mpu = prm_read_mod_reg(OCP_MOD,
					 OMAP3_PRM_IRQENABLE_MPU_OFFSET);
	irqstatus_mpu = prm_read_mod_reg(OCP_MOD,
					 OMAP3_PRM_IRQSTATUS_MPU_OFFSET);
	irqstatus_mpu &= irqenable_mpu;

	do {
		if (irqstatus_mpu & (OMAP3430_WKUP_ST_MASK |
				     OMAP3430_IO_ST_MASK)) {
			c = _prcm_int_handle_wakeup();

			/*
			 * Is the MPU PRCM interrupt handler racing with the
			 * IVA2 PRCM interrupt handler ?
			 */
			WARN(c == 0, "prcm: WARNING: PRCM indicated MPU wakeup "
			     "but no wakeup sources are marked\n");
		} else {
			/* XXX we need to expand our PRCM interrupt handler */
			WARN(1, "prcm: WARNING: PRCM interrupt received, but "
			     "no code to handle it (%08x)\n", irqstatus_mpu);
		}

		prm_write_mod_reg(irqstatus_mpu, OCP_MOD,
					OMAP3_PRM_IRQSTATUS_MPU_OFFSET);

		irqstatus_mpu = prm_read_mod_reg(OCP_MOD,
					OMAP3_PRM_IRQSTATUS_MPU_OFFSET);
		irqstatus_mpu &= irqenable_mpu;

	} while (irqstatus_mpu);

	return IRQ_HANDLED;
}

static void restore_control_register(u32 val)
{
	__asm__ __volatile__ ("mcr p15, 0, %0, c1, c0, 0" : : "r" (val));
}

/* Function to restore the table entry that was modified for enabling MMU */
static void restore_table_entry(void)
{
	u32 *scratchpad_address;
	u32 previous_value, control_reg_value;
	u32 *address;

	scratchpad_address = OMAP2_L4_IO_ADDRESS(OMAP343X_SCRATCHPAD);

	/* Get address of entry that was modified */
	address = (u32 *)__raw_readl(scratchpad_address +
				     OMAP343X_TABLE_ADDRESS_OFFSET);
	/* Get the previous value which needs to be restored */
	previous_value = __raw_readl(scratchpad_address +
				     OMAP343X_TABLE_VALUE_OFFSET);
	address = __va(address);
	*address = previous_value;
	flush_tlb_all();
	control_reg_value = __raw_readl(scratchpad_address
					+ OMAP343X_CONTROL_REG_VALUE_OFFSET);
	/* This will enable caches and prediction */
	restore_control_register(control_reg_value);
}

void omap_sram_idle(void)
{
	/* Variable to tell what needs to be saved and restored
	 * in omap_sram_idle*/
	/* save_state = 0 => Nothing to save and restored */
	/* save_state = 1 => Only L1 and logic lost */
	/* save_state = 2 => Only L2 lost */
	/* save_state = 3 => L1, L2 and logic lost */
	int save_state = 0;
	int mpu_next_state = PWRDM_POWER_ON;
	int per_next_state = PWRDM_POWER_ON;
	int core_next_state = PWRDM_POWER_ON;
	int core_prev_state, per_prev_state;
	u32 sdrc_pwr = 0;
	int per_state_modified = 0;

	if (!_omap_sram_idle)
		return;

	pwrdm_clear_all_prev_pwrst(mpu_pwrdm);
	pwrdm_clear_all_prev_pwrst(neon_pwrdm);
	pwrdm_clear_all_prev_pwrst(core_pwrdm);
	pwrdm_clear_all_prev_pwrst(per_pwrdm);

	mpu_next_state = pwrdm_read_next_pwrst(mpu_pwrdm);
	switch (mpu_next_state) {
	case PWRDM_POWER_ON:
	case PWRDM_POWER_RET:
		/* No need to save context */
		save_state = 0;
		break;
	case PWRDM_POWER_OFF:
		save_state = 3;
		break;
	default:
		/* Invalid state */
		printk(KERN_ERR "Invalid mpu state in sram_idle\n");
		return;
	}
	pwrdm_pre_transition();

	/* NEON control */
	if (pwrdm_read_pwrst(neon_pwrdm) == PWRDM_POWER_ON)
		pwrdm_set_next_pwrst(neon_pwrdm, mpu_next_state);

	/* Enable IO-PAD and IO-CHAIN wakeups */
	per_next_state = pwrdm_read_next_pwrst(per_pwrdm);
	core_next_state = pwrdm_read_next_pwrst(core_pwrdm);
	if (per_next_state < PWRDM_POWER_ON ||
			core_next_state < PWRDM_POWER_ON) {
		prm_set_mod_reg_bits(OMAP3430_EN_IO_MASK, WKUP_MOD, PM_WKEN);
		omap3_enable_io_chain();
	}

	/* PER */
	if (per_next_state < PWRDM_POWER_ON) {
		omap_uart_prepare_idle(2);
		omap2_gpio_prepare_for_idle(per_next_state);
		if (per_next_state == PWRDM_POWER_OFF) {
			if (core_next_state == PWRDM_POWER_ON) {
				per_next_state = PWRDM_POWER_RET;
				pwrdm_set_next_pwrst(per_pwrdm, per_next_state);
				per_state_modified = 1;
			} else
				omap3_per_save_context();
		}
	}

	if (pwrdm_read_pwrst(cam_pwrdm) == PWRDM_POWER_ON)
		omap2_clkdm_deny_idle(mpu_pwrdm->pwrdm_clkdms[0]);

	/* CORE */
	if (core_next_state < PWRDM_POWER_ON) {
		omap_uart_prepare_idle(0);
		omap_uart_prepare_idle(1);
		if (core_next_state == PWRDM_POWER_OFF) {
			omap3_core_save_context();
			omap3_prcm_save_context();
		}
	}
	omap3_intc_prepare_idle();

	omap3_intc_prepare_idle();

	/*
	* On EMU/HS devices ROM code restores a SRDC value
	* from scratchpad which has automatic self refresh on timeout
	* of AUTO_CNT = 1 enabled. This takes care of errata 1.142.
	* Hence store/restore the SDRC_POWER register here.
	*/
	if (omap_rev() >= OMAP3430_REV_ES3_0 &&
	    omap_type() != OMAP2_DEVICE_TYPE_GP &&
	    core_next_state == PWRDM_POWER_OFF)
		sdrc_pwr = sdrc_read_reg(SDRC_POWER);

	/*
	 * omap3_arm_context is the location where ARM registers
	 * get saved. The restore path then reads from this
	 * location and restores them back.
	 */
	_omap_sram_idle(omap3_arm_context, save_state);
	cpu_init();

	/* Restore normal SDRC POWER settings */
	if (omap_rev() >= OMAP3430_REV_ES3_0 &&
	    omap_type() != OMAP2_DEVICE_TYPE_GP &&
	    core_next_state == PWRDM_POWER_OFF)
		sdrc_write_reg(sdrc_pwr, SDRC_POWER);

	/* Restore table entry modified during MMU restoration */
	if (pwrdm_read_prev_pwrst(mpu_pwrdm) == PWRDM_POWER_OFF)
		restore_table_entry();

	/* CORE */
	if (core_next_state < PWRDM_POWER_ON) {
		core_prev_state = pwrdm_read_prev_pwrst(core_pwrdm);
		if (core_prev_state == PWRDM_POWER_OFF) {
			omap3_core_restore_context();
			omap3_prcm_restore_context();
			omap3_sram_restore_context();
			omap2_sms_restore_context();
		}
		omap_uart_resume_idle(0);
		omap_uart_resume_idle(1);
		if (core_next_state == PWRDM_POWER_OFF)
			prm_clear_mod_reg_bits(OMAP3430_AUTO_OFF_MASK,
					       OMAP3430_GR_MOD,
					       OMAP3_PRM_VOLTCTRL_OFFSET);
	}
	omap3_intc_resume_idle();

	/* PER */
	if (per_next_state < PWRDM_POWER_ON) {
		per_prev_state = pwrdm_read_prev_pwrst(per_pwrdm);
		omap2_gpio_resume_after_idle();
		if (per_prev_state == PWRDM_POWER_OFF)
			omap3_per_restore_context();
		omap_uart_resume_idle(2);
		if (per_state_modified)
			pwrdm_set_next_pwrst(per_pwrdm, PWRDM_POWER_OFF);
	}

	/* Disable IO-PAD and IO-CHAIN wakeup */
	if (core_next_state < PWRDM_POWER_ON) {
		prm_clear_mod_reg_bits(OMAP3430_EN_IO_MASK, WKUP_MOD, PM_WKEN);
		omap3_disable_io_chain();
	}

	pwrdm_post_transition();

	omap2_clkdm_allow_idle(mpu_pwrdm->pwrdm_clkdms[0]);
}

int omap3_can_sleep(void)
{
	if (!sleep_while_idle)
		return 0;
	if (!omap_uart_can_sleep())
		return 0;
	return 1;
}

/* This sets pwrdm state (other than mpu & core. Currently only ON &
 * RET are supported. Function is assuming that clkdm doesn't have
 * hw_sup mode enabled. */
int set_pwrdm_state(struct powerdomain *pwrdm, u32 state)
{
	u32 cur_state;
	int sleep_switch = 0;
	int ret = 0;

	if (pwrdm == NULL || IS_ERR(pwrdm))
		return -EINVAL;

	while (!(pwrdm->pwrsts & (1 << state))) {
		if (state == PWRDM_POWER_OFF)
			return ret;
		state--;
	}

	cur_state = pwrdm_read_next_pwrst(pwrdm);
	if (cur_state == state)
		return ret;

	if (pwrdm_read_pwrst(pwrdm) < PWRDM_POWER_ON) {
		omap2_clkdm_wakeup(pwrdm->pwrdm_clkdms[0]);
		sleep_switch = 1;
		pwrdm_wait_transition(pwrdm);
	}

	ret = pwrdm_set_next_pwrst(pwrdm, state);
	if (ret) {
		printk(KERN_ERR "Unable to set state of powerdomain: %s\n",
		       pwrdm->name);
		goto err;
	}

	if (sleep_switch) {
		omap2_clkdm_allow_idle(pwrdm->pwrdm_clkdms[0]);
		pwrdm_wait_transition(pwrdm);
		pwrdm_state_switch(pwrdm);
	}

err:
	return ret;
}

static void omap3_pm_idle(void)
{
	local_irq_disable();
	local_fiq_disable();

	if (!omap3_can_sleep())
		goto out;

	if (omap_irq_pending() || need_resched())
		goto out;

	omap_sram_idle();

out:
	local_fiq_enable();
	local_irq_enable();
}

#ifdef CONFIG_SUSPEND
static suspend_state_t suspend_state;

static void omap2_pm_wakeup_on_timer(u32 seconds, u32 milliseconds)
{
	u32 tick_rate, cycles;

	if (!seconds && !milliseconds)
		return;

	tick_rate = clk_get_rate(omap_dm_timer_get_fclk(gptimer_wakeup));
	cycles = tick_rate * seconds + tick_rate * milliseconds / 1000;
	omap_dm_timer_stop(gptimer_wakeup);
	omap_dm_timer_set_load_start(gptimer_wakeup, 0, 0xffffffff - cycles);

	pr_info("PM: Resume timer in %u.%03u secs"
		" (%d ticks at %d ticks/sec.)\n",
		seconds, milliseconds, cycles, tick_rate);
}

static int omap3_pm_prepare(void)
{
	disable_hlt();
	return 0;
}

static int omap3_pm_suspend(void)
{
	struct power_state *pwrst;
	int state, ret = 0;

	if (wakeup_timer_seconds || wakeup_timer_milliseconds)
		omap2_pm_wakeup_on_timer(wakeup_timer_seconds,
					 wakeup_timer_milliseconds);

	/* Read current next_pwrsts */
	list_for_each_entry(pwrst, &pwrst_list, node)
		pwrst->saved_state = pwrdm_read_next_pwrst(pwrst->pwrdm);
	/* Set ones wanted by suspend */
	list_for_each_entry(pwrst, &pwrst_list, node) {
		if (set_pwrdm_state(pwrst->pwrdm, pwrst->next_state))
			goto restore;
		if (pwrdm_clear_all_prev_pwrst(pwrst->pwrdm))
			goto restore;
	}

	omap_uart_prepare_suspend();
	omap3_intc_suspend();

	omap_sram_idle();

restore:
	/* Restore next_pwrsts */
	list_for_each_entry(pwrst, &pwrst_list, node) {
		state = pwrdm_read_prev_pwrst(pwrst->pwrdm);
		if (state > pwrst->next_state) {
			printk(KERN_INFO "Powerdomain (%s) didn't enter "
			       "target state %d\n",
			       pwrst->pwrdm->name, pwrst->next_state);
			ret = -1;
		}
		set_pwrdm_state(pwrst->pwrdm, pwrst->saved_state);
	}
	if (ret)
		printk(KERN_ERR "Could not enter target state in pm_suspend\n");
	else
		printk(KERN_INFO "Successfully put all powerdomains "
		       "to target state\n");

	return ret;
}

static int omap3_pm_enter(suspend_state_t unused)
{
	int ret = 0;

	switch (suspend_state) {
	case PM_SUSPEND_STANDBY:
	case PM_SUSPEND_MEM:
		ret = omap3_pm_suspend();
		break;
	default:
		ret = -EINVAL;
	}

	return ret;
}

static void omap3_pm_finish(void)
{
	enable_hlt();
}

/* Hooks to enable / disable UART interrupts during suspend */
static int omap3_pm_begin(suspend_state_t state)
{
	suspend_state = state;
	omap_uart_enable_irqs(0);
	return 0;
}

static void omap3_pm_end(void)
{
	suspend_state = PM_SUSPEND_ON;
	omap_uart_enable_irqs(1);
	return;
}

static struct platform_suspend_ops omap_pm_ops = {
	.begin		= omap3_pm_begin,
	.end		= omap3_pm_end,
	.prepare	= omap3_pm_prepare,
	.enter		= omap3_pm_enter,
	.finish		= omap3_pm_finish,
	.valid		= suspend_valid_only_mem,
};
#endif /* CONFIG_SUSPEND */


/**
 * omap3_iva_idle(): ensure IVA is in idle so it can be put into
 *                   retention
 *
 * In cases where IVA2 is activated by bootcode, it may prevent
 * full-chip retention or off-mode because it is not idle.  This
 * function forces the IVA2 into idle state so it can go
 * into retention/off and thus allow full-chip retention/off.
 *
 **/
static void __init omap3_iva_idle(void)
{
	/* ensure IVA2 clock is disabled */
	cm_write_mod_reg(0, OMAP3430_IVA2_MOD, CM_FCLKEN);

	/* if no clock activity, nothing else to do */
	if (!(cm_read_mod_reg(OMAP3430_IVA2_MOD, OMAP3430_CM_CLKSTST) &
	      OMAP3430_CLKACTIVITY_IVA2_MASK))
		return;

	/* Reset IVA2 */
	prm_write_mod_reg(OMAP3430_RST1_IVA2_MASK |
			  OMAP3430_RST2_IVA2_MASK |
			  OMAP3430_RST3_IVA2_MASK,
			  OMAP3430_IVA2_MOD, OMAP2_RM_RSTCTRL);

	/* Enable IVA2 clock */
	cm_write_mod_reg(OMAP3430_CM_FCLKEN_IVA2_EN_IVA2_MASK,
			 OMAP3430_IVA2_MOD, CM_FCLKEN);

	/* Set IVA2 boot mode to 'idle' */
	omap_ctrl_writel(OMAP3_IVA2_BOOTMOD_IDLE,
			 OMAP343X_CONTROL_IVA2_BOOTMOD);

	/* Un-reset IVA2 */
	prm_write_mod_reg(0, OMAP3430_IVA2_MOD, OMAP2_RM_RSTCTRL);

	/* Disable IVA2 clock */
	cm_write_mod_reg(0, OMAP3430_IVA2_MOD, CM_FCLKEN);

	/* Reset IVA2 */
	prm_write_mod_reg(OMAP3430_RST1_IVA2_MASK |
			  OMAP3430_RST2_IVA2_MASK |
			  OMAP3430_RST3_IVA2_MASK,
			  OMAP3430_IVA2_MOD, OMAP2_RM_RSTCTRL);
}

static void __init omap3_d2d_idle(void)
{
	u16 mask, padconf;

	/* In a stand alone OMAP3430 where there is not a stacked
	 * modem for the D2D Idle Ack and D2D MStandby must be pulled
	 * high. S CONTROL_PADCONF_SAD2D_IDLEACK and
	 * CONTROL_PADCONF_SAD2D_MSTDBY to have a pull up. */
	mask = (1 << 4) | (1 << 3); /* pull-up, enabled */
	padconf = omap_ctrl_readw(OMAP3_PADCONF_SAD2D_MSTANDBY);
	padconf |= mask;
	omap_ctrl_writew(padconf, OMAP3_PADCONF_SAD2D_MSTANDBY);

	padconf = omap_ctrl_readw(OMAP3_PADCONF_SAD2D_IDLEACK);
	padconf |= mask;
	omap_ctrl_writew(padconf, OMAP3_PADCONF_SAD2D_IDLEACK);

	/* reset modem */
	prm_write_mod_reg(OMAP3430_RM_RSTCTRL_CORE_MODEM_SW_RSTPWRON_MASK |
			  OMAP3430_RM_RSTCTRL_CORE_MODEM_SW_RST_MASK,
			  CORE_MOD, OMAP2_RM_RSTCTRL);
	prm_write_mod_reg(0, CORE_MOD, OMAP2_RM_RSTCTRL);
}

static void __init prcm_setup_regs(void)
{
	/* XXX Reset all wkdeps. This should be done when initializing
	 * powerdomains */
	prm_write_mod_reg(0, OMAP3430_IVA2_MOD, PM_WKDEP);
	prm_write_mod_reg(0, MPU_MOD, PM_WKDEP);
	prm_write_mod_reg(0, OMAP3430_DSS_MOD, PM_WKDEP);
	prm_write_mod_reg(0, OMAP3430_NEON_MOD, PM_WKDEP);
	prm_write_mod_reg(0, OMAP3430_CAM_MOD, PM_WKDEP);
	prm_write_mod_reg(0, OMAP3430_PER_MOD, PM_WKDEP);
	if (omap_rev() > OMAP3430_REV_ES1_0) {
		prm_write_mod_reg(0, OMAP3430ES2_SGX_MOD, PM_WKDEP);
		prm_write_mod_reg(0, OMAP3430ES2_USBHOST_MOD, PM_WKDEP);
	} else
		prm_write_mod_reg(0, GFX_MOD, PM_WKDEP);

	/*
	 * Enable interface clock autoidle for all modules.
	 * Note that in the long run this should be done by clockfw
	 */
	cm_write_mod_reg(
		OMAP3430_AUTO_MODEM_MASK |
		OMAP3430ES2_AUTO_MMC3_MASK |
		OMAP3430ES2_AUTO_ICR_MASK |
		OMAP3430_AUTO_AES2_MASK |
		OMAP3430_AUTO_SHA12_MASK |
		OMAP3430_AUTO_DES2_MASK |
		OMAP3430_AUTO_MMC2_MASK |
		OMAP3430_AUTO_MMC1_MASK |
		OMAP3430_AUTO_MSPRO_MASK |
		OMAP3430_AUTO_HDQ_MASK |
		OMAP3430_AUTO_MCSPI4_MASK |
		OMAP3430_AUTO_MCSPI3_MASK |
		OMAP3430_AUTO_MCSPI2_MASK |
		OMAP3430_AUTO_MCSPI1_MASK |
		OMAP3430_AUTO_I2C3_MASK |
		OMAP3430_AUTO_I2C2_MASK |
		OMAP3430_AUTO_I2C1_MASK |
		OMAP3430_AUTO_UART2_MASK |
		OMAP3430_AUTO_UART1_MASK |
		OMAP3430_AUTO_GPT11_MASK |
		OMAP3430_AUTO_GPT10_MASK |
		OMAP3430_AUTO_MCBSP5_MASK |
		OMAP3430_AUTO_MCBSP1_MASK |
		OMAP3430ES1_AUTO_FAC_MASK | /* This is es1 only */
		OMAP3430_AUTO_MAILBOXES_MASK |
		OMAP3430_AUTO_OMAPCTRL_MASK |
		OMAP3430ES1_AUTO_FSHOSTUSB_MASK |
		OMAP3430_AUTO_HSOTGUSB_MASK |
		OMAP3430_AUTO_SAD2D_MASK |
		OMAP3430_AUTO_SSI_MASK,
		CORE_MOD, CM_AUTOIDLE1);

	cm_write_mod_reg(
		OMAP3430_AUTO_PKA_MASK |
		OMAP3430_AUTO_AES1_MASK |
		OMAP3430_AUTO_RNG_MASK |
		OMAP3430_AUTO_SHA11_MASK |
		OMAP3430_AUTO_DES1_MASK,
		CORE_MOD, CM_AUTOIDLE2);

	if (omap_rev() > OMAP3430_REV_ES1_0) {
		cm_write_mod_reg(
			OMAP3430_AUTO_MAD2D_MASK |
			OMAP3430ES2_AUTO_USBTLL_MASK,
			CORE_MOD, CM_AUTOIDLE3);
	}

	cm_write_mod_reg(
		OMAP3430_AUTO_WDT2_MASK |
		OMAP3430_AUTO_WDT1_MASK |
		OMAP3430_AUTO_GPIO1_MASK |
		OMAP3430_AUTO_32KSYNC_MASK |
		OMAP3430_AUTO_GPT12_MASK |
		OMAP3430_AUTO_GPT1_MASK,
		WKUP_MOD, CM_AUTOIDLE);

	cm_write_mod_reg(
		OMAP3430_AUTO_DSS_MASK,
		OMAP3430_DSS_MOD,
		CM_AUTOIDLE);

	cm_write_mod_reg(
		OMAP3430_AUTO_CAM_MASK,
		OMAP3430_CAM_MOD,
		CM_AUTOIDLE);

	cm_write_mod_reg(
		OMAP3430_AUTO_GPIO6_MASK |
		OMAP3430_AUTO_GPIO5_MASK |
		OMAP3430_AUTO_GPIO4_MASK |
		OMAP3430_AUTO_GPIO3_MASK |
		OMAP3430_AUTO_GPIO2_MASK |
		OMAP3430_AUTO_WDT3_MASK |
		OMAP3430_AUTO_UART3_MASK |
		OMAP3430_AUTO_GPT9_MASK |
		OMAP3430_AUTO_GPT8_MASK |
		OMAP3430_AUTO_GPT7_MASK |
		OMAP3430_AUTO_GPT6_MASK |
		OMAP3430_AUTO_GPT5_MASK |
		OMAP3430_AUTO_GPT4_MASK |
		OMAP3430_AUTO_GPT3_MASK |
		OMAP3430_AUTO_GPT2_MASK |
		OMAP3430_AUTO_MCBSP4_MASK |
		OMAP3430_AUTO_MCBSP3_MASK |
		OMAP3430_AUTO_MCBSP2_MASK,
		OMAP3430_PER_MOD,
		CM_AUTOIDLE);

	if (omap_rev() > OMAP3430_REV_ES1_0) {
		cm_write_mod_reg(
			OMAP3430ES2_AUTO_USBHOST_MASK,
			OMAP3430ES2_USBHOST_MOD,
			CM_AUTOIDLE);
	}

<<<<<<< HEAD
	omap_ctrl_writel(OMAP3430_AUTOIDLE, OMAP2_CONTROL_SYSCONFIG);
=======
	omap_ctrl_writel(OMAP3430_AUTOIDLE_MASK, OMAP2_CONTROL_SYSCONFIG);
>>>>>>> 2da30e70

	/*
	 * Set all plls to autoidle. This is needed until autoidle is
	 * enabled by clockfw
	 */
	cm_write_mod_reg(1 << OMAP3430_AUTO_IVA2_DPLL_SHIFT,
			 OMAP3430_IVA2_MOD, CM_AUTOIDLE2);
	cm_write_mod_reg(1 << OMAP3430_AUTO_MPU_DPLL_SHIFT,
			 MPU_MOD,
			 CM_AUTOIDLE2);
	cm_write_mod_reg((1 << OMAP3430_AUTO_PERIPH_DPLL_SHIFT) |
			 (1 << OMAP3430_AUTO_CORE_DPLL_SHIFT),
			 PLL_MOD,
			 CM_AUTOIDLE);
	cm_write_mod_reg(1 << OMAP3430ES2_AUTO_PERIPH2_DPLL_SHIFT,
			 PLL_MOD,
			 CM_AUTOIDLE2);

	/*
	 * Enable control of expternal oscillator through
	 * sys_clkreq. In the long run clock framework should
	 * take care of this.
	 */
	prm_rmw_mod_reg_bits(OMAP_AUTOEXTCLKMODE_MASK,
			     1 << OMAP_AUTOEXTCLKMODE_SHIFT,
			     OMAP3430_GR_MOD,
			     OMAP3_PRM_CLKSRC_CTRL_OFFSET);

	/* setup wakup source */
	prm_write_mod_reg(OMAP3430_EN_IO_MASK | OMAP3430_EN_GPIO1_MASK |
			  OMAP3430_EN_GPT1_MASK | OMAP3430_EN_GPT12_MASK,
			  WKUP_MOD, PM_WKEN);
	/* No need to write EN_IO, that is always enabled */
	prm_write_mod_reg(OMAP3430_GRPSEL_GPIO1_MASK |
			  OMAP3430_GRPSEL_GPT1_MASK |
			  OMAP3430_GRPSEL_GPT12_MASK,
			  WKUP_MOD, OMAP3430_PM_MPUGRPSEL);
	/* For some reason IO doesn't generate wakeup event even if
	 * it is selected to mpu wakeup goup */
	prm_write_mod_reg(OMAP3430_IO_EN_MASK | OMAP3430_WKUP_EN_MASK,
			  OCP_MOD, OMAP3_PRM_IRQENABLE_MPU_OFFSET);

	/* Enable PM_WKEN to support DSS LPR */
<<<<<<< HEAD
	prm_write_mod_reg(OMAP3430_PM_WKEN_DSS_EN_DSS,
				OMAP3430_DSS_MOD, PM_WKEN);

	/* Enable wakeups in PER */
	prm_write_mod_reg(OMAP3430_EN_GPIO2 | OMAP3430_EN_GPIO3 |
			  OMAP3430_EN_GPIO4 | OMAP3430_EN_GPIO5 |
			  OMAP3430_EN_GPIO6 | OMAP3430_EN_UART3 |
			  OMAP3430_EN_MCBSP2 | OMAP3430_EN_MCBSP3 |
			  OMAP3430_EN_MCBSP4,
			  OMAP3430_PER_MOD, PM_WKEN);
	/* and allow them to wake up MPU */
	prm_write_mod_reg(OMAP3430_GRPSEL_GPIO2 | OMAP3430_EN_GPIO3 |
			  OMAP3430_GRPSEL_GPIO4 | OMAP3430_EN_GPIO5 |
			  OMAP3430_GRPSEL_GPIO6 | OMAP3430_EN_UART3 |
			  OMAP3430_EN_MCBSP2 | OMAP3430_EN_MCBSP3 |
			  OMAP3430_EN_MCBSP4,
=======
	prm_write_mod_reg(OMAP3430_PM_WKEN_DSS_EN_DSS_MASK,
				OMAP3430_DSS_MOD, PM_WKEN);

	/* Enable wakeups in PER */
	prm_write_mod_reg(OMAP3430_EN_GPIO2_MASK | OMAP3430_EN_GPIO3_MASK |
			  OMAP3430_EN_GPIO4_MASK | OMAP3430_EN_GPIO5_MASK |
			  OMAP3430_EN_GPIO6_MASK | OMAP3430_EN_UART3_MASK |
			  OMAP3430_EN_MCBSP2_MASK | OMAP3430_EN_MCBSP3_MASK |
			  OMAP3430_EN_MCBSP4_MASK,
			  OMAP3430_PER_MOD, PM_WKEN);
	/* and allow them to wake up MPU */
	prm_write_mod_reg(OMAP3430_GRPSEL_GPIO2_MASK |
			  OMAP3430_GRPSEL_GPIO3_MASK |
			  OMAP3430_GRPSEL_GPIO4_MASK |
			  OMAP3430_GRPSEL_GPIO5_MASK |
			  OMAP3430_GRPSEL_GPIO6_MASK |
			  OMAP3430_GRPSEL_UART3_MASK |
			  OMAP3430_GRPSEL_MCBSP2_MASK |
			  OMAP3430_GRPSEL_MCBSP3_MASK |
			  OMAP3430_GRPSEL_MCBSP4_MASK,
>>>>>>> 2da30e70
			  OMAP3430_PER_MOD, OMAP3430_PM_MPUGRPSEL);

	/* Don't attach IVA interrupts */
	prm_write_mod_reg(0, WKUP_MOD, OMAP3430_PM_IVAGRPSEL);
	prm_write_mod_reg(0, CORE_MOD, OMAP3430_PM_IVAGRPSEL1);
	prm_write_mod_reg(0, CORE_MOD, OMAP3430ES2_PM_IVAGRPSEL3);
	prm_write_mod_reg(0, OMAP3430_PER_MOD, OMAP3430_PM_IVAGRPSEL);

	/* Clear any pending 'reset' flags */
<<<<<<< HEAD
	prm_write_mod_reg(0xffffffff, MPU_MOD, RM_RSTST);
	prm_write_mod_reg(0xffffffff, CORE_MOD, RM_RSTST);
	prm_write_mod_reg(0xffffffff, OMAP3430_PER_MOD, RM_RSTST);
	prm_write_mod_reg(0xffffffff, OMAP3430_EMU_MOD, RM_RSTST);
	prm_write_mod_reg(0xffffffff, OMAP3430_NEON_MOD, RM_RSTST);
	prm_write_mod_reg(0xffffffff, OMAP3430_DSS_MOD, RM_RSTST);
	prm_write_mod_reg(0xffffffff, OMAP3430ES2_USBHOST_MOD, RM_RSTST);
=======
	prm_write_mod_reg(0xffffffff, MPU_MOD, OMAP2_RM_RSTST);
	prm_write_mod_reg(0xffffffff, CORE_MOD, OMAP2_RM_RSTST);
	prm_write_mod_reg(0xffffffff, OMAP3430_PER_MOD, OMAP2_RM_RSTST);
	prm_write_mod_reg(0xffffffff, OMAP3430_EMU_MOD, OMAP2_RM_RSTST);
	prm_write_mod_reg(0xffffffff, OMAP3430_NEON_MOD, OMAP2_RM_RSTST);
	prm_write_mod_reg(0xffffffff, OMAP3430_DSS_MOD, OMAP2_RM_RSTST);
	prm_write_mod_reg(0xffffffff, OMAP3430ES2_USBHOST_MOD, OMAP2_RM_RSTST);
>>>>>>> 2da30e70

	/* Clear any pending PRCM interrupts */
	prm_write_mod_reg(0, OCP_MOD, OMAP3_PRM_IRQSTATUS_MPU_OFFSET);

	omap3_iva_idle();
	omap3_d2d_idle();
}

void omap3_pm_off_mode_enable(int enable)
{
	struct power_state *pwrst;
	u32 state;

	if (enable)
		state = PWRDM_POWER_OFF;
	else
		state = PWRDM_POWER_RET;

#ifdef CONFIG_CPU_IDLE
	omap3_cpuidle_update_states();
#endif

	list_for_each_entry(pwrst, &pwrst_list, node) {
		pwrst->next_state = state;
		set_pwrdm_state(pwrst->pwrdm, state);
	}
}

int omap3_pm_get_suspend_state(struct powerdomain *pwrdm)
{
	struct power_state *pwrst;

	list_for_each_entry(pwrst, &pwrst_list, node) {
		if (pwrst->pwrdm == pwrdm)
			return pwrst->next_state;
	}
	return -EINVAL;
}

int omap3_pm_set_suspend_state(struct powerdomain *pwrdm, int state)
{
	struct power_state *pwrst;

	list_for_each_entry(pwrst, &pwrst_list, node) {
		if (pwrst->pwrdm == pwrdm) {
			pwrst->next_state = state;
			return 0;
		}
	}
	return -EINVAL;
}

static int __init pwrdms_setup(struct powerdomain *pwrdm, void *unused)
{
	struct power_state *pwrst;

	if (!pwrdm->pwrsts)
		return 0;

	pwrst = kmalloc(sizeof(struct power_state), GFP_ATOMIC);
	if (!pwrst)
		return -ENOMEM;
	pwrst->pwrdm = pwrdm;
	pwrst->next_state = PWRDM_POWER_RET;
	list_add(&pwrst->node, &pwrst_list);

	if (pwrdm_has_hdwr_sar(pwrdm))
		pwrdm_enable_hdwr_sar(pwrdm);

	return set_pwrdm_state(pwrst->pwrdm, pwrst->next_state);
}

/*
 * Enable hw supervised mode for all clockdomains if it's
 * supported. Initiate sleep transition for other clockdomains, if
 * they are not used
 */
static int __init clkdms_setup(struct clockdomain *clkdm, void *unused)
{
	clkdm_clear_all_wkdeps(clkdm);
	clkdm_clear_all_sleepdeps(clkdm);

	if (clkdm->flags & CLKDM_CAN_ENABLE_AUTO)
		omap2_clkdm_allow_idle(clkdm);
	else if (clkdm->flags & CLKDM_CAN_FORCE_SLEEP &&
		 atomic_read(&clkdm->usecount) == 0)
		omap2_clkdm_sleep(clkdm);
	return 0;
}

void omap_push_sram_idle(void)
{
	_omap_sram_idle = omap_sram_push(omap34xx_cpu_suspend,
					omap34xx_cpu_suspend_sz);
	if (omap_type() != OMAP2_DEVICE_TYPE_GP)
		_omap_save_secure_sram = omap_sram_push(save_secure_ram_context,
				save_secure_ram_context_sz);
}

static int __init omap3_pm_init(void)
{
	struct power_state *pwrst, *tmp;
	struct clockdomain *neon_clkdm, *per_clkdm, *mpu_clkdm, *core_clkdm;
	int ret;

	if (!cpu_is_omap34xx())
		return -ENODEV;

	printk(KERN_ERR "Power Management for TI OMAP3.\n");

	/* XXX prcm_setup_regs needs to be before enabling hw
	 * supervised mode for powerdomains */
	prcm_setup_regs();

	ret = request_irq(INT_34XX_PRCM_MPU_IRQ,
			  (irq_handler_t)prcm_interrupt_handler,
			  IRQF_DISABLED, "prcm", NULL);
	if (ret) {
		printk(KERN_ERR "request_irq failed to register for 0x%x\n",
		       INT_34XX_PRCM_MPU_IRQ);
		goto err1;
	}

	ret = pwrdm_for_each(pwrdms_setup, NULL);
	if (ret) {
		printk(KERN_ERR "Failed to setup powerdomains\n");
		goto err2;
	}

	(void) clkdm_for_each(clkdms_setup, NULL);

	mpu_pwrdm = pwrdm_lookup("mpu_pwrdm");
	if (mpu_pwrdm == NULL) {
		printk(KERN_ERR "Failed to get mpu_pwrdm\n");
		goto err2;
	}

	neon_pwrdm = pwrdm_lookup("neon_pwrdm");
	per_pwrdm = pwrdm_lookup("per_pwrdm");
	core_pwrdm = pwrdm_lookup("core_pwrdm");
	cam_pwrdm = pwrdm_lookup("cam_pwrdm");

	neon_clkdm = clkdm_lookup("neon_clkdm");
	mpu_clkdm = clkdm_lookup("mpu_clkdm");
	per_clkdm = clkdm_lookup("per_clkdm");
	core_clkdm = clkdm_lookup("core_clkdm");

	omap_push_sram_idle();
#ifdef CONFIG_SUSPEND
	suspend_set_ops(&omap_pm_ops);
#endif /* CONFIG_SUSPEND */

	pm_idle = omap3_pm_idle;
	omap3_idle_init();

	clkdm_add_wkdep(neon_clkdm, mpu_clkdm);
	if (omap_type() != OMAP2_DEVICE_TYPE_GP) {
		omap3_secure_ram_storage =
			kmalloc(0x803F, GFP_KERNEL);
		if (!omap3_secure_ram_storage)
			printk(KERN_ERR "Memory allocation failed when"
					"allocating for secure sram context\n");

		local_irq_disable();
		local_fiq_disable();

		omap_dma_global_context_save();
		omap3_save_secure_ram_context(PWRDM_POWER_ON);
		omap_dma_global_context_restore();

		local_irq_enable();
		local_fiq_enable();
	}

	omap3_save_scratchpad_contents();
err1:
	return ret;
err2:
	free_irq(INT_34XX_PRCM_MPU_IRQ, NULL);
	list_for_each_entry_safe(pwrst, tmp, &pwrst_list, node) {
		list_del(&pwrst->node);
		kfree(pwrst);
	}
	return ret;
}

late_initcall(omap3_pm_init);<|MERGE_RESOLUTION|>--- conflicted
+++ resolved
@@ -27,10 +27,7 @@
 #include <linux/gpio.h>
 #include <linux/clk.h>
 #include <linux/delay.h>
-<<<<<<< HEAD
-=======
 #include <linux/slab.h>
->>>>>>> 2da30e70
 
 #include <plat/sram.h>
 #include <plat/clockdomain.h>
@@ -420,7 +417,6 @@
 			omap3_prcm_save_context();
 		}
 	}
-	omap3_intc_prepare_idle();
 
 	omap3_intc_prepare_idle();
 
@@ -871,11 +867,7 @@
 			CM_AUTOIDLE);
 	}
 
-<<<<<<< HEAD
-	omap_ctrl_writel(OMAP3430_AUTOIDLE, OMAP2_CONTROL_SYSCONFIG);
-=======
 	omap_ctrl_writel(OMAP3430_AUTOIDLE_MASK, OMAP2_CONTROL_SYSCONFIG);
->>>>>>> 2da30e70
 
 	/*
 	 * Set all plls to autoidle. This is needed until autoidle is
@@ -919,24 +911,6 @@
 			  OCP_MOD, OMAP3_PRM_IRQENABLE_MPU_OFFSET);
 
 	/* Enable PM_WKEN to support DSS LPR */
-<<<<<<< HEAD
-	prm_write_mod_reg(OMAP3430_PM_WKEN_DSS_EN_DSS,
-				OMAP3430_DSS_MOD, PM_WKEN);
-
-	/* Enable wakeups in PER */
-	prm_write_mod_reg(OMAP3430_EN_GPIO2 | OMAP3430_EN_GPIO3 |
-			  OMAP3430_EN_GPIO4 | OMAP3430_EN_GPIO5 |
-			  OMAP3430_EN_GPIO6 | OMAP3430_EN_UART3 |
-			  OMAP3430_EN_MCBSP2 | OMAP3430_EN_MCBSP3 |
-			  OMAP3430_EN_MCBSP4,
-			  OMAP3430_PER_MOD, PM_WKEN);
-	/* and allow them to wake up MPU */
-	prm_write_mod_reg(OMAP3430_GRPSEL_GPIO2 | OMAP3430_EN_GPIO3 |
-			  OMAP3430_GRPSEL_GPIO4 | OMAP3430_EN_GPIO5 |
-			  OMAP3430_GRPSEL_GPIO6 | OMAP3430_EN_UART3 |
-			  OMAP3430_EN_MCBSP2 | OMAP3430_EN_MCBSP3 |
-			  OMAP3430_EN_MCBSP4,
-=======
 	prm_write_mod_reg(OMAP3430_PM_WKEN_DSS_EN_DSS_MASK,
 				OMAP3430_DSS_MOD, PM_WKEN);
 
@@ -957,7 +931,6 @@
 			  OMAP3430_GRPSEL_MCBSP2_MASK |
 			  OMAP3430_GRPSEL_MCBSP3_MASK |
 			  OMAP3430_GRPSEL_MCBSP4_MASK,
->>>>>>> 2da30e70
 			  OMAP3430_PER_MOD, OMAP3430_PM_MPUGRPSEL);
 
 	/* Don't attach IVA interrupts */
@@ -967,15 +940,6 @@
 	prm_write_mod_reg(0, OMAP3430_PER_MOD, OMAP3430_PM_IVAGRPSEL);
 
 	/* Clear any pending 'reset' flags */
-<<<<<<< HEAD
-	prm_write_mod_reg(0xffffffff, MPU_MOD, RM_RSTST);
-	prm_write_mod_reg(0xffffffff, CORE_MOD, RM_RSTST);
-	prm_write_mod_reg(0xffffffff, OMAP3430_PER_MOD, RM_RSTST);
-	prm_write_mod_reg(0xffffffff, OMAP3430_EMU_MOD, RM_RSTST);
-	prm_write_mod_reg(0xffffffff, OMAP3430_NEON_MOD, RM_RSTST);
-	prm_write_mod_reg(0xffffffff, OMAP3430_DSS_MOD, RM_RSTST);
-	prm_write_mod_reg(0xffffffff, OMAP3430ES2_USBHOST_MOD, RM_RSTST);
-=======
 	prm_write_mod_reg(0xffffffff, MPU_MOD, OMAP2_RM_RSTST);
 	prm_write_mod_reg(0xffffffff, CORE_MOD, OMAP2_RM_RSTST);
 	prm_write_mod_reg(0xffffffff, OMAP3430_PER_MOD, OMAP2_RM_RSTST);
@@ -983,7 +947,6 @@
 	prm_write_mod_reg(0xffffffff, OMAP3430_NEON_MOD, OMAP2_RM_RSTST);
 	prm_write_mod_reg(0xffffffff, OMAP3430_DSS_MOD, OMAP2_RM_RSTST);
 	prm_write_mod_reg(0xffffffff, OMAP3430ES2_USBHOST_MOD, OMAP2_RM_RSTST);
->>>>>>> 2da30e70
 
 	/* Clear any pending PRCM interrupts */
 	prm_write_mod_reg(0, OCP_MOD, OMAP3_PRM_IRQSTATUS_MPU_OFFSET);
