if ARCH_OMAP2PLUS

menu "TI OMAP2/3/4 Specific Features"

config ARCH_OMAP2PLUS_TYPICAL
	bool "Typical OMAP configuration"
	default y
	select AEABI
	select REGULATOR
	select PM
	select PM_RUNTIME
	select VFP
	select NEON if ARCH_OMAP3 || ARCH_OMAP4
	select SERIAL_OMAP
	select SERIAL_OMAP_CONSOLE
	select I2C
	select I2C_OMAP
	select MFD_SUPPORT
	select MENELAUS if ARCH_OMAP2
	select TWL4030_CORE if ARCH_OMAP3 || ARCH_OMAP4
	select TWL4030_POWER if ARCH_OMAP3 || ARCH_OMAP4
	help
	  Compile a kernel suitable for booting most boards

config ARCH_OMAP2
	bool "TI OMAP2"
	depends on ARCH_OMAP2PLUS
	default y
	select CPU_V6

config ARCH_OMAP3
	bool "TI OMAP3"
	depends on ARCH_OMAP2PLUS
	default y
	select CPU_V7
	select USB_ARCH_HAS_EHCI
	select ARM_L1_CACHE_SHIFT_6 if !ARCH_OMAP4
	select ARCH_HAS_OPP
	select PM_OPP if PM

config ARCH_OMAP4
	bool "TI OMAP4"
	default y
	depends on ARCH_OMAP2PLUS
	select CPU_V7
	select ARM_GIC
	select PL310_ERRATA_588369
	select ARM_ERRATA_720789
<<<<<<< HEAD
	select ARCH_HAS_OPP
	select PM_OPP if PM
=======
	select USB_ARCH_HAS_EHCI
>>>>>>> e4a2b356

comment "OMAP Core Type"
	depends on ARCH_OMAP2

config ARCH_OMAP2420
	bool "OMAP2420 support"
	depends on ARCH_OMAP2
	default y
	select OMAP_DM_TIMER
	select ARCH_OMAP_OTG

config ARCH_OMAP2430
	bool "OMAP2430 support"
	depends on ARCH_OMAP2
	default y
	select ARCH_OMAP_OTG

config ARCH_OMAP3430
	bool "OMAP3430 support"
	depends on ARCH_OMAP3
	default y
	select ARCH_OMAP_OTG

config OMAP_PACKAGE_ZAF
       bool

config OMAP_PACKAGE_ZAC
       bool

config OMAP_PACKAGE_CBC
       bool

config OMAP_PACKAGE_CBB
       bool

config OMAP_PACKAGE_CUS
       bool

config OMAP_PACKAGE_CBP
       bool

config OMAP_PACKAGE_CBL
       bool

config OMAP_PACKAGE_CBS
       bool

comment "OMAP Board Type"
	depends on ARCH_OMAP2PLUS

config MACH_OMAP_GENERIC
	bool "Generic OMAP board"
	depends on ARCH_OMAP2
	default y

config MACH_OMAP2_TUSB6010
	bool
	depends on ARCH_OMAP2 && ARCH_OMAP2420
	default y if MACH_NOKIA_N8X0

config MACH_OMAP_H4
	bool "OMAP 2420 H4 board"
	depends on ARCH_OMAP2420
	default y
	select OMAP_PACKAGE_ZAF
	select OMAP_DEBUG_DEVICES

config MACH_OMAP_APOLLON
	bool "OMAP 2420 Apollon board"
	depends on ARCH_OMAP2420
	default y
	select OMAP_PACKAGE_ZAC

config MACH_OMAP_2430SDP
	bool "OMAP 2430 SDP board"
	depends on ARCH_OMAP2430
	default y
	select OMAP_PACKAGE_ZAC

config MACH_OMAP3_BEAGLE
	bool "OMAP3 BEAGLE board"
	depends on ARCH_OMAP3
	default y
	select OMAP_PACKAGE_CBB

config MACH_DEVKIT8000
	bool "DEVKIT8000 board"
	depends on ARCH_OMAP3
	default y
	select OMAP_PACKAGE_CUS

config MACH_OMAP_LDP
	bool "OMAP3 LDP board"
	depends on ARCH_OMAP3
	default y
	select OMAP_PACKAGE_CBB

config MACH_OMAP3530_LV_SOM
	bool "OMAP3 Logic 3530 LV SOM board"
	depends on ARCH_OMAP3
	select OMAP_PACKAGE_CBB
	default y
	help
	 Support for the LogicPD OMAP3530 SOM Development kit
	 for full description please see the products webpage at
	 http://www.logicpd.com/products/development-kits/texas-instruments-zoom%E2%84%A2-omap35x-development-kit

config MACH_OMAP3_TORPEDO
	bool "OMAP3 Logic 35x Torpedo board"
	depends on ARCH_OMAP3
	select OMAP_PACKAGE_CBB
	default y
	help
	 Support for the LogicPD OMAP35x Torpedo Development kit
	 for full description please see the products webpage at
	 http://www.logicpd.com/products/development-kits/zoom-omap35x-torpedo-development-kit

config MACH_OVERO
	bool "Gumstix Overo board"
	depends on ARCH_OMAP3
	default y
	select OMAP_PACKAGE_CBB

config MACH_OMAP3EVM
	bool "OMAP 3530 EVM board"
	depends on ARCH_OMAP3
	default y
	select OMAP_PACKAGE_CBB

config MACH_OMAP3517EVM
	bool "OMAP3517/ AM3517 EVM board"
	depends on ARCH_OMAP3
	default y
	select OMAP_PACKAGE_CBB

config MACH_CRANEBOARD
	bool "AM3517/05 CRANE board"
	depends on ARCH_OMAP3
	select OMAP_PACKAGE_CBB

config MACH_OMAP3_PANDORA
	bool "OMAP3 Pandora"
	depends on ARCH_OMAP3
	default y
	select OMAP_PACKAGE_CBB
	select REGULATOR_FIXED_VOLTAGE

config MACH_OMAP3_TOUCHBOOK
	bool "OMAP3 Touch Book"
	depends on ARCH_OMAP3
	default y
	select BACKLIGHT_CLASS_DEVICE

config MACH_OMAP_3430SDP
	bool "OMAP 3430 SDP board"
	depends on ARCH_OMAP3
	default y
	select OMAP_PACKAGE_CBB

config MACH_NOKIA_N800
       bool

config MACH_NOKIA_N810
       bool

config MACH_NOKIA_N810_WIMAX
       bool

config MACH_NOKIA_N8X0
	bool "Nokia N800/N810"
	depends on ARCH_OMAP2420
	default y
	select OMAP_PACKAGE_ZAC
	select MACH_NOKIA_N800
	select MACH_NOKIA_N810
	select MACH_NOKIA_N810_WIMAX

config MACH_NOKIA_RM680
	bool "Nokia RM-680 board"
	depends on ARCH_OMAP3
	default y
	select OMAP_PACKAGE_CBB

config MACH_NOKIA_RX51
	bool "Nokia RX-51 board"
	depends on ARCH_OMAP3
	default y
	select OMAP_PACKAGE_CBB

config MACH_OMAP_ZOOM2
	bool "OMAP3 Zoom2 board"
	depends on ARCH_OMAP3
	default y
	select OMAP_PACKAGE_CBB
	select SERIAL_8250
	select SERIAL_CORE_CONSOLE
	select SERIAL_8250_CONSOLE
	select REGULATOR_FIXED_VOLTAGE

config MACH_OMAP_ZOOM3
	bool "OMAP3630 Zoom3 board"
	depends on ARCH_OMAP3
	default y
	select OMAP_PACKAGE_CBP
	select SERIAL_8250
	select SERIAL_CORE_CONSOLE
	select SERIAL_8250_CONSOLE
	select REGULATOR_FIXED_VOLTAGE

config MACH_CM_T35
	bool "CompuLab CM-T35 module"
	depends on ARCH_OMAP3
	default y
	select OMAP_PACKAGE_CUS

config MACH_CM_T3517
	bool "CompuLab CM-T3517 module"
	depends on ARCH_OMAP3
	default y
	select OMAP_PACKAGE_CBB

config MACH_IGEP0020
	bool "IGEP v2 board"
	depends on ARCH_OMAP3
	default y
	select OMAP_PACKAGE_CBB

config MACH_IGEP0030
	bool "IGEP OMAP3 module"
	depends on ARCH_OMAP3
	default y
	select OMAP_PACKAGE_CBB

config MACH_SBC3530
	bool "OMAP3 SBC STALKER board"
	depends on ARCH_OMAP3
	default y
	select OMAP_PACKAGE_CUS

config MACH_OMAP_3630SDP
	bool "OMAP3630 SDP board"
	depends on ARCH_OMAP3
	default y
	select OMAP_PACKAGE_CBP

config MACH_OMAP_4430SDP
	bool "OMAP 4430 SDP board"
	default y
	depends on ARCH_OMAP4
	select OMAP_PACKAGE_CBL
	select OMAP_PACKAGE_CBS

config MACH_OMAP4_PANDA
	bool "OMAP4 Panda Board"
	default y
	depends on ARCH_OMAP4
	select OMAP_PACKAGE_CBL
	select OMAP_PACKAGE_CBS

config OMAP3_EMU
	bool "OMAP3 debugging peripherals"
	depends on ARCH_OMAP3
	select OC_ETM
	help
	  Say Y here to enable debugging hardware of omap3

config OMAP3_SDRC_AC_TIMING
	bool "Enable SDRC AC timing register changes"
	depends on ARCH_OMAP3
	default n
	help
	  If you know that none of your system initiators will attempt to
	  access SDRAM during CORE DVFS, select Y here.  This should boost
	  SDRAM performance at lower CORE OPPs.  There are relatively few
	  users who will wish to say yes at this point - almost everyone will
	  wish to say no.  Selecting yes without understanding what is
	  going on could result in system crashes;

endmenu

endif<|MERGE_RESOLUTION|>--- conflicted
+++ resolved
@@ -46,12 +46,9 @@
 	select ARM_GIC
 	select PL310_ERRATA_588369
 	select ARM_ERRATA_720789
-<<<<<<< HEAD
+	select USB_ARCH_HAS_EHCI
 	select ARCH_HAS_OPP
 	select PM_OPP if PM
-=======
-	select USB_ARCH_HAS_EHCI
->>>>>>> e4a2b356
 
 comment "OMAP Core Type"
 	depends on ARCH_OMAP2
