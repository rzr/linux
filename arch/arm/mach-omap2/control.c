/*
 * OMAP2/3 System Control Module register access
 *
 * Copyright (C) 2007 Texas Instruments, Inc.
 * Copyright (C) 2007 Nokia Corporation
 *
 * Written by Paul Walmsley
 *
 * This program is free software; you can redistribute it and/or modify
 * it under the terms of the GNU General Public License version 2 as
 * published by the Free Software Foundation.
 */
#undef DEBUG

#include <linux/kernel.h>
#include <linux/io.h>

#include <plat/common.h>
#include <plat/sdrc.h>

#include "cm-regbits-34xx.h"
#include "prm-regbits-34xx.h"
#include "cm.h"
#include "prm.h"
#include "sdrc.h"
<<<<<<< HEAD
#include "control.h"
=======
#include "pm.h"
>>>>>>> f788aa07

static void __iomem *omap2_ctrl_base;
static void __iomem *omap4_ctrl_pad_base;

#if defined(CONFIG_ARCH_OMAP3) && defined(CONFIG_PM)
struct omap3_scratchpad {
	u32 boot_config_ptr;
	u32 public_restore_ptr;
	u32 secure_ram_restore_ptr;
	u32 sdrc_module_semaphore;
	u32 prcm_block_offset;
	u32 sdrc_block_offset;
};

struct omap3_scratchpad_prcm_block {
	u32 prm_clksrc_ctrl;
	u32 prm_clksel;
	u32 cm_clksel_core;
	u32 cm_clksel_wkup;
	u32 cm_clken_pll;
	u32 cm_autoidle_pll;
	u32 cm_clksel1_pll;
	u32 cm_clksel2_pll;
	u32 cm_clksel3_pll;
	u32 cm_clken_pll_mpu;
	u32 cm_autoidle_pll_mpu;
	u32 cm_clksel1_pll_mpu;
	u32 cm_clksel2_pll_mpu;
	u32 prcm_block_size;
};

struct omap3_scratchpad_sdrc_block {
	u16 sysconfig;
	u16 cs_cfg;
	u16 sharing;
	u16 err_type;
	u32 dll_a_ctrl;
	u32 dll_b_ctrl;
	u32 power;
	u32 cs_0;
	u32 mcfg_0;
	u16 mr_0;
	u16 emr_1_0;
	u16 emr_2_0;
	u16 emr_3_0;
	u32 actim_ctrla_0;
	u32 actim_ctrlb_0;
	u32 rfr_ctrl_0;
	u32 cs_1;
	u32 mcfg_1;
	u16 mr_1;
	u16 emr_1_1;
	u16 emr_2_1;
	u16 emr_3_1;
	u32 actim_ctrla_1;
	u32 actim_ctrlb_1;
	u32 rfr_ctrl_1;
	u16 dcdl_1_ctrl;
	u16 dcdl_2_ctrl;
	u32 flags;
	u32 block_size;
};

void *omap3_secure_ram_storage;

/*
 * This is used to store ARM registers in SDRAM before attempting
 * an MPU OFF. The save and restore happens from the SRAM sleep code.
 * The address is stored in scratchpad, so that it can be used
 * during the restore path.
 */
u32 omap3_arm_context[128];

struct omap3_control_regs {
	u32 sysconfig;
	u32 devconf0;
	u32 mem_dftrw0;
	u32 mem_dftrw1;
	u32 msuspendmux_0;
	u32 msuspendmux_1;
	u32 msuspendmux_2;
	u32 msuspendmux_3;
	u32 msuspendmux_4;
	u32 msuspendmux_5;
	u32 sec_ctrl;
	u32 devconf1;
	u32 csirxfe;
	u32 iva2_bootaddr;
	u32 iva2_bootmod;
	u32 debobs_0;
	u32 debobs_1;
	u32 debobs_2;
	u32 debobs_3;
	u32 debobs_4;
	u32 debobs_5;
	u32 debobs_6;
	u32 debobs_7;
	u32 debobs_8;
	u32 prog_io0;
	u32 prog_io1;
	u32 dss_dpll_spreading;
	u32 core_dpll_spreading;
	u32 per_dpll_spreading;
	u32 usbhost_dpll_spreading;
	u32 pbias_lite;
	u32 temp_sensor;
	u32 sramldo4;
	u32 sramldo5;
	u32 csi;
};

static struct omap3_control_regs control_context;
#endif /* CONFIG_ARCH_OMAP3 && CONFIG_PM */

#define OMAP_CTRL_REGADDR(reg)		(omap2_ctrl_base + (reg))
#define OMAP4_CTRL_PAD_REGADDR(reg)	(omap4_ctrl_pad_base + (reg))

void __init omap2_set_globals_control(struct omap_globals *omap2_globals)
{
	/* Static mapping, never released */
	if (omap2_globals->ctrl) {
		omap2_ctrl_base = ioremap(omap2_globals->ctrl, SZ_4K);
		WARN_ON(!omap2_ctrl_base);
	}

	/* Static mapping, never released */
	if (omap2_globals->ctrl_pad) {
		omap4_ctrl_pad_base = ioremap(omap2_globals->ctrl_pad, SZ_4K);
		WARN_ON(!omap4_ctrl_pad_base);
	}
}

void __iomem *omap_ctrl_base_get(void)
{
	return omap2_ctrl_base;
}

u8 omap_ctrl_readb(u16 offset)
{
	return __raw_readb(OMAP_CTRL_REGADDR(offset));
}

u16 omap_ctrl_readw(u16 offset)
{
	return __raw_readw(OMAP_CTRL_REGADDR(offset));
}

u32 omap_ctrl_readl(u16 offset)
{
	return __raw_readl(OMAP_CTRL_REGADDR(offset));
}

void omap_ctrl_writeb(u8 val, u16 offset)
{
	__raw_writeb(val, OMAP_CTRL_REGADDR(offset));
}

void omap_ctrl_writew(u16 val, u16 offset)
{
	__raw_writew(val, OMAP_CTRL_REGADDR(offset));
}

void omap_ctrl_writel(u32 val, u16 offset)
{
	__raw_writel(val, OMAP_CTRL_REGADDR(offset));
}

/*
 * On OMAP4 control pad are not addressable from control
 * core base. So the common omap_ctrl_read/write APIs breaks
 * Hence export separate APIs to manage the omap4 pad control
 * registers. This APIs will work only for OMAP4
 */

u32 omap4_ctrl_pad_readl(u16 offset)
{
	return __raw_readl(OMAP4_CTRL_PAD_REGADDR(offset));
}

void omap4_ctrl_pad_writel(u32 val, u16 offset)
{
	__raw_writel(val, OMAP4_CTRL_PAD_REGADDR(offset));
}

#if defined(CONFIG_ARCH_OMAP3) && defined(CONFIG_PM)
/*
 * Clears the scratchpad contents in case of cold boot-
 * called during bootup
 */
void omap3_clear_scratchpad_contents(void)
{
	u32 max_offset = OMAP343X_SCRATCHPAD_ROM_OFFSET;
	void __iomem *v_addr;
	u32 offset = 0;
	v_addr = OMAP2_L4_IO_ADDRESS(OMAP343X_SCRATCHPAD_ROM);
	if (prm_read_mod_reg(OMAP3430_GR_MOD, OMAP3_PRM_RSTST_OFFSET) &
	    OMAP3430_GLOBAL_COLD_RST_MASK) {
		for ( ; offset <= max_offset; offset += 0x4)
			__raw_writel(0x0, (v_addr + offset));
		prm_set_mod_reg_bits(OMAP3430_GLOBAL_COLD_RST_MASK,
				     OMAP3430_GR_MOD,
				     OMAP3_PRM_RSTST_OFFSET);
	}
}

/* Populate the scratchpad structure with restore structure */
void omap3_save_scratchpad_contents(void)
{
	void  __iomem *scratchpad_address;
	u32 arm_context_addr;
	struct omap3_scratchpad scratchpad_contents;
	struct omap3_scratchpad_prcm_block prcm_block_contents;
	struct omap3_scratchpad_sdrc_block sdrc_block_contents;

	/* Populate the Scratchpad contents */
	scratchpad_contents.boot_config_ptr = 0x0;
	if (omap_rev() != OMAP3430_REV_ES3_0 &&
					omap_rev() != OMAP3430_REV_ES3_1)
		scratchpad_contents.public_restore_ptr =
			virt_to_phys(get_restore_pointer());
	else
		scratchpad_contents.public_restore_ptr =
			virt_to_phys(get_es3_restore_pointer());
	if (omap_type() == OMAP2_DEVICE_TYPE_GP)
		scratchpad_contents.secure_ram_restore_ptr = 0x0;
	else
		scratchpad_contents.secure_ram_restore_ptr =
			(u32) __pa(omap3_secure_ram_storage);
	scratchpad_contents.sdrc_module_semaphore = 0x0;
	scratchpad_contents.prcm_block_offset = 0x2C;
	scratchpad_contents.sdrc_block_offset = 0x64;

	/* Populate the PRCM block contents */
	prcm_block_contents.prm_clksrc_ctrl = prm_read_mod_reg(OMAP3430_GR_MOD,
			OMAP3_PRM_CLKSRC_CTRL_OFFSET);
	prcm_block_contents.prm_clksel = prm_read_mod_reg(OMAP3430_CCR_MOD,
			OMAP3_PRM_CLKSEL_OFFSET);
	prcm_block_contents.cm_clksel_core =
			cm_read_mod_reg(CORE_MOD, CM_CLKSEL);
	prcm_block_contents.cm_clksel_wkup =
			cm_read_mod_reg(WKUP_MOD, CM_CLKSEL);
	prcm_block_contents.cm_clken_pll =
			cm_read_mod_reg(PLL_MOD, CM_CLKEN);
	prcm_block_contents.cm_autoidle_pll =
			cm_read_mod_reg(PLL_MOD, OMAP3430_CM_AUTOIDLE_PLL);
	prcm_block_contents.cm_clksel1_pll =
			cm_read_mod_reg(PLL_MOD, OMAP3430_CM_CLKSEL1_PLL);
	prcm_block_contents.cm_clksel2_pll =
			cm_read_mod_reg(PLL_MOD, OMAP3430_CM_CLKSEL2_PLL);
	prcm_block_contents.cm_clksel3_pll =
			cm_read_mod_reg(PLL_MOD, OMAP3430_CM_CLKSEL3);
	prcm_block_contents.cm_clken_pll_mpu =
			cm_read_mod_reg(MPU_MOD, OMAP3430_CM_CLKEN_PLL);
	prcm_block_contents.cm_autoidle_pll_mpu =
			cm_read_mod_reg(MPU_MOD, OMAP3430_CM_AUTOIDLE_PLL);
	prcm_block_contents.cm_clksel1_pll_mpu =
			cm_read_mod_reg(MPU_MOD, OMAP3430_CM_CLKSEL1_PLL);
	prcm_block_contents.cm_clksel2_pll_mpu =
			cm_read_mod_reg(MPU_MOD, OMAP3430_CM_CLKSEL2_PLL);
	prcm_block_contents.prcm_block_size = 0x0;

	/* Populate the SDRC block contents */
	sdrc_block_contents.sysconfig =
			(sdrc_read_reg(SDRC_SYSCONFIG) & 0xFFFF);
	sdrc_block_contents.cs_cfg =
			(sdrc_read_reg(SDRC_CS_CFG) & 0xFFFF);
	sdrc_block_contents.sharing =
			(sdrc_read_reg(SDRC_SHARING) & 0xFFFF);
	sdrc_block_contents.err_type =
			(sdrc_read_reg(SDRC_ERR_TYPE) & 0xFFFF);
	sdrc_block_contents.dll_a_ctrl = sdrc_read_reg(SDRC_DLLA_CTRL);
	sdrc_block_contents.dll_b_ctrl = 0x0;
	/*
	 * Due to a OMAP3 errata (1.142), on EMU/HS devices SRDC should
	 * be programed to issue automatic self refresh on timeout
	 * of AUTO_CNT = 1 prior to any transition to OFF mode.
	 */
	if ((omap_type() != OMAP2_DEVICE_TYPE_GP)
			&& (omap_rev() >= OMAP3430_REV_ES3_0))
		sdrc_block_contents.power = (sdrc_read_reg(SDRC_POWER) &
				~(SDRC_POWER_AUTOCOUNT_MASK|
				SDRC_POWER_CLKCTRL_MASK)) |
				(1 << SDRC_POWER_AUTOCOUNT_SHIFT) |
				SDRC_SELF_REFRESH_ON_AUTOCOUNT;
	else
		sdrc_block_contents.power = sdrc_read_reg(SDRC_POWER);

	sdrc_block_contents.cs_0 = 0x0;
	sdrc_block_contents.mcfg_0 = sdrc_read_reg(SDRC_MCFG_0);
	sdrc_block_contents.mr_0 = (sdrc_read_reg(SDRC_MR_0) & 0xFFFF);
	sdrc_block_contents.emr_1_0 = 0x0;
	sdrc_block_contents.emr_2_0 = 0x0;
	sdrc_block_contents.emr_3_0 = 0x0;
	sdrc_block_contents.actim_ctrla_0 =
			sdrc_read_reg(SDRC_ACTIM_CTRL_A_0);
	sdrc_block_contents.actim_ctrlb_0 =
			sdrc_read_reg(SDRC_ACTIM_CTRL_B_0);
	sdrc_block_contents.rfr_ctrl_0 =
			sdrc_read_reg(SDRC_RFR_CTRL_0);
	sdrc_block_contents.cs_1 = 0x0;
	sdrc_block_contents.mcfg_1 = sdrc_read_reg(SDRC_MCFG_1);
	sdrc_block_contents.mr_1 = sdrc_read_reg(SDRC_MR_1) & 0xFFFF;
	sdrc_block_contents.emr_1_1 = 0x0;
	sdrc_block_contents.emr_2_1 = 0x0;
	sdrc_block_contents.emr_3_1 = 0x0;
	sdrc_block_contents.actim_ctrla_1 =
			sdrc_read_reg(SDRC_ACTIM_CTRL_A_1);
	sdrc_block_contents.actim_ctrlb_1 =
			sdrc_read_reg(SDRC_ACTIM_CTRL_B_1);
	sdrc_block_contents.rfr_ctrl_1 =
			sdrc_read_reg(SDRC_RFR_CTRL_1);
	sdrc_block_contents.dcdl_1_ctrl = 0x0;
	sdrc_block_contents.dcdl_2_ctrl = 0x0;
	sdrc_block_contents.flags = 0x0;
	sdrc_block_contents.block_size = 0x0;

	arm_context_addr = virt_to_phys(omap3_arm_context);

	/* Copy all the contents to the scratchpad location */
	scratchpad_address = OMAP2_L4_IO_ADDRESS(OMAP343X_SCRATCHPAD);
	memcpy_toio(scratchpad_address, &scratchpad_contents,
		 sizeof(scratchpad_contents));
	/* Scratchpad contents being 32 bits, a divide by 4 done here */
	memcpy_toio(scratchpad_address +
		scratchpad_contents.prcm_block_offset,
		&prcm_block_contents, sizeof(prcm_block_contents));
	memcpy_toio(scratchpad_address +
		scratchpad_contents.sdrc_block_offset,
		&sdrc_block_contents, sizeof(sdrc_block_contents));
	/*
	 * Copies the address of the location in SDRAM where ARM
	 * registers get saved during a MPU OFF transition.
	 */
	memcpy_toio(scratchpad_address +
		scratchpad_contents.sdrc_block_offset +
		sizeof(sdrc_block_contents), &arm_context_addr, 4);
}

void omap3_control_save_context(void)
{
	control_context.sysconfig = omap_ctrl_readl(OMAP2_CONTROL_SYSCONFIG);
	control_context.devconf0 = omap_ctrl_readl(OMAP2_CONTROL_DEVCONF0);
	control_context.mem_dftrw0 =
			omap_ctrl_readl(OMAP343X_CONTROL_MEM_DFTRW0);
	control_context.mem_dftrw1 =
			omap_ctrl_readl(OMAP343X_CONTROL_MEM_DFTRW1);
	control_context.msuspendmux_0 =
			omap_ctrl_readl(OMAP2_CONTROL_MSUSPENDMUX_0);
	control_context.msuspendmux_1 =
			omap_ctrl_readl(OMAP2_CONTROL_MSUSPENDMUX_1);
	control_context.msuspendmux_2 =
			omap_ctrl_readl(OMAP2_CONTROL_MSUSPENDMUX_2);
	control_context.msuspendmux_3 =
			omap_ctrl_readl(OMAP2_CONTROL_MSUSPENDMUX_3);
	control_context.msuspendmux_4 =
			omap_ctrl_readl(OMAP2_CONTROL_MSUSPENDMUX_4);
	control_context.msuspendmux_5 =
			omap_ctrl_readl(OMAP2_CONTROL_MSUSPENDMUX_5);
	control_context.sec_ctrl = omap_ctrl_readl(OMAP2_CONTROL_SEC_CTRL);
	control_context.devconf1 = omap_ctrl_readl(OMAP343X_CONTROL_DEVCONF1);
	control_context.csirxfe = omap_ctrl_readl(OMAP343X_CONTROL_CSIRXFE);
	control_context.iva2_bootaddr =
			omap_ctrl_readl(OMAP343X_CONTROL_IVA2_BOOTADDR);
	control_context.iva2_bootmod =
			omap_ctrl_readl(OMAP343X_CONTROL_IVA2_BOOTMOD);
	control_context.debobs_0 = omap_ctrl_readl(OMAP343X_CONTROL_DEBOBS(0));
	control_context.debobs_1 = omap_ctrl_readl(OMAP343X_CONTROL_DEBOBS(1));
	control_context.debobs_2 = omap_ctrl_readl(OMAP343X_CONTROL_DEBOBS(2));
	control_context.debobs_3 = omap_ctrl_readl(OMAP343X_CONTROL_DEBOBS(3));
	control_context.debobs_4 = omap_ctrl_readl(OMAP343X_CONTROL_DEBOBS(4));
	control_context.debobs_5 = omap_ctrl_readl(OMAP343X_CONTROL_DEBOBS(5));
	control_context.debobs_6 = omap_ctrl_readl(OMAP343X_CONTROL_DEBOBS(6));
	control_context.debobs_7 = omap_ctrl_readl(OMAP343X_CONTROL_DEBOBS(7));
	control_context.debobs_8 = omap_ctrl_readl(OMAP343X_CONTROL_DEBOBS(8));
	control_context.prog_io0 = omap_ctrl_readl(OMAP343X_CONTROL_PROG_IO0);
	control_context.prog_io1 = omap_ctrl_readl(OMAP343X_CONTROL_PROG_IO1);
	control_context.dss_dpll_spreading =
			omap_ctrl_readl(OMAP343X_CONTROL_DSS_DPLL_SPREADING);
	control_context.core_dpll_spreading =
			omap_ctrl_readl(OMAP343X_CONTROL_CORE_DPLL_SPREADING);
	control_context.per_dpll_spreading =
			omap_ctrl_readl(OMAP343X_CONTROL_PER_DPLL_SPREADING);
	control_context.usbhost_dpll_spreading =
		omap_ctrl_readl(OMAP343X_CONTROL_USBHOST_DPLL_SPREADING);
	control_context.pbias_lite =
			omap_ctrl_readl(OMAP343X_CONTROL_PBIAS_LITE);
	control_context.temp_sensor =
			omap_ctrl_readl(OMAP343X_CONTROL_TEMP_SENSOR);
	control_context.sramldo4 = omap_ctrl_readl(OMAP343X_CONTROL_SRAMLDO4);
	control_context.sramldo5 = omap_ctrl_readl(OMAP343X_CONTROL_SRAMLDO5);
	control_context.csi = omap_ctrl_readl(OMAP343X_CONTROL_CSI);
	return;
}

void omap3_control_restore_context(void)
{
	omap_ctrl_writel(control_context.sysconfig, OMAP2_CONTROL_SYSCONFIG);
	omap_ctrl_writel(control_context.devconf0, OMAP2_CONTROL_DEVCONF0);
	omap_ctrl_writel(control_context.mem_dftrw0,
					OMAP343X_CONTROL_MEM_DFTRW0);
	omap_ctrl_writel(control_context.mem_dftrw1,
					OMAP343X_CONTROL_MEM_DFTRW1);
	omap_ctrl_writel(control_context.msuspendmux_0,
					OMAP2_CONTROL_MSUSPENDMUX_0);
	omap_ctrl_writel(control_context.msuspendmux_1,
					OMAP2_CONTROL_MSUSPENDMUX_1);
	omap_ctrl_writel(control_context.msuspendmux_2,
					OMAP2_CONTROL_MSUSPENDMUX_2);
	omap_ctrl_writel(control_context.msuspendmux_3,
					OMAP2_CONTROL_MSUSPENDMUX_3);
	omap_ctrl_writel(control_context.msuspendmux_4,
					OMAP2_CONTROL_MSUSPENDMUX_4);
	omap_ctrl_writel(control_context.msuspendmux_5,
					OMAP2_CONTROL_MSUSPENDMUX_5);
	omap_ctrl_writel(control_context.sec_ctrl, OMAP2_CONTROL_SEC_CTRL);
	omap_ctrl_writel(control_context.devconf1, OMAP343X_CONTROL_DEVCONF1);
	omap_ctrl_writel(control_context.csirxfe, OMAP343X_CONTROL_CSIRXFE);
	omap_ctrl_writel(control_context.iva2_bootaddr,
					OMAP343X_CONTROL_IVA2_BOOTADDR);
	omap_ctrl_writel(control_context.iva2_bootmod,
					OMAP343X_CONTROL_IVA2_BOOTMOD);
	omap_ctrl_writel(control_context.debobs_0, OMAP343X_CONTROL_DEBOBS(0));
	omap_ctrl_writel(control_context.debobs_1, OMAP343X_CONTROL_DEBOBS(1));
	omap_ctrl_writel(control_context.debobs_2, OMAP343X_CONTROL_DEBOBS(2));
	omap_ctrl_writel(control_context.debobs_3, OMAP343X_CONTROL_DEBOBS(3));
	omap_ctrl_writel(control_context.debobs_4, OMAP343X_CONTROL_DEBOBS(4));
	omap_ctrl_writel(control_context.debobs_5, OMAP343X_CONTROL_DEBOBS(5));
	omap_ctrl_writel(control_context.debobs_6, OMAP343X_CONTROL_DEBOBS(6));
	omap_ctrl_writel(control_context.debobs_7, OMAP343X_CONTROL_DEBOBS(7));
	omap_ctrl_writel(control_context.debobs_8, OMAP343X_CONTROL_DEBOBS(8));
	omap_ctrl_writel(control_context.prog_io0, OMAP343X_CONTROL_PROG_IO0);
	omap_ctrl_writel(control_context.prog_io1, OMAP343X_CONTROL_PROG_IO1);
	omap_ctrl_writel(control_context.dss_dpll_spreading,
					OMAP343X_CONTROL_DSS_DPLL_SPREADING);
	omap_ctrl_writel(control_context.core_dpll_spreading,
					OMAP343X_CONTROL_CORE_DPLL_SPREADING);
	omap_ctrl_writel(control_context.per_dpll_spreading,
					OMAP343X_CONTROL_PER_DPLL_SPREADING);
	omap_ctrl_writel(control_context.usbhost_dpll_spreading,
				OMAP343X_CONTROL_USBHOST_DPLL_SPREADING);
	omap_ctrl_writel(control_context.pbias_lite,
					OMAP343X_CONTROL_PBIAS_LITE);
	omap_ctrl_writel(control_context.temp_sensor,
					OMAP343X_CONTROL_TEMP_SENSOR);
	omap_ctrl_writel(control_context.sramldo4, OMAP343X_CONTROL_SRAMLDO4);
	omap_ctrl_writel(control_context.sramldo5, OMAP343X_CONTROL_SRAMLDO5);
	omap_ctrl_writel(control_context.csi, OMAP343X_CONTROL_CSI);
	return;
}
#endif /* CONFIG_ARCH_OMAP3 && CONFIG_PM */<|MERGE_RESOLUTION|>--- conflicted
+++ resolved
@@ -23,11 +23,8 @@
 #include "cm.h"
 #include "prm.h"
 #include "sdrc.h"
-<<<<<<< HEAD
 #include "control.h"
-=======
 #include "pm.h"
->>>>>>> f788aa07
 
 static void __iomem *omap2_ctrl_base;
 static void __iomem *omap4_ctrl_pad_base;
