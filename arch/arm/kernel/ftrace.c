--- conflicted
+++ resolved
@@ -24,10 +24,7 @@
 #define	NOP		0xe8bd4000	/* pop {lr} */
 #endif
 
-<<<<<<< HEAD
-=======
 #ifdef CONFIG_DYNAMIC_FTRACE
->>>>>>> 3cbea436
 #ifdef CONFIG_OLD_MCOUNT
 #define OLD_MCOUNT_ADDR	((unsigned long) mcount)
 #define OLD_FTRACE_ADDR ((unsigned long) ftrace_caller_old)
@@ -35,10 +32,6 @@
 #define	OLD_NOP		0xe1a00000	/* mov r0, r0 */
 
 static unsigned long ftrace_nop_replace(struct dyn_ftrace *rec)
-<<<<<<< HEAD
-{
-	return rec->arch.old_mcount ? OLD_NOP : NOP;
-=======
 {
 	return rec->arch.old_mcount ? OLD_NOP : NOP;
 }
@@ -64,38 +57,12 @@
 static unsigned long adjust_address(struct dyn_ftrace *rec, unsigned long addr)
 {
 	return addr;
->>>>>>> 3cbea436
-}
-#endif
-
-<<<<<<< HEAD
-static unsigned long adjust_address(struct dyn_ftrace *rec, unsigned long addr)
-{
-	if (!rec->arch.old_mcount)
-		return addr;
-
-	if (addr == MCOUNT_ADDR)
-		addr = OLD_MCOUNT_ADDR;
-	else if (addr == FTRACE_ADDR)
-		addr = OLD_FTRACE_ADDR;
-
-	return addr;
-}
-#else
-static unsigned long ftrace_nop_replace(struct dyn_ftrace *rec)
-{
-	return NOP;
-}
-
-static unsigned long adjust_address(struct dyn_ftrace *rec, unsigned long addr)
-{
-	return addr;
-}
-#endif
-
-/* construct a branch (BL) instruction to addr */
+}
+#endif
+
 #ifdef CONFIG_THUMB2_KERNEL
-static unsigned long ftrace_call_replace(unsigned long pc, unsigned long addr)
+static unsigned long ftrace_gen_branch(unsigned long pc, unsigned long addr,
+				       bool link)
 {
 	unsigned long s, j1, j2, i1, i2, imm10, imm11;
 	unsigned long first, second;
@@ -117,39 +84,6 @@
 	j2 = (!i2) ^ s;
 
 	first = 0xf000 | (s << 10) | imm10;
-	second = 0xd000 | (j1 << 13) | (j2 << 11) | imm11;
-
-	return (second << 16) | first;
-}
-#else
-static unsigned long ftrace_call_replace(unsigned long pc, unsigned long addr)
-{
-	long offset;
-=======
-#ifdef CONFIG_THUMB2_KERNEL
-static unsigned long ftrace_gen_branch(unsigned long pc, unsigned long addr,
-				       bool link)
-{
-	unsigned long s, j1, j2, i1, i2, imm10, imm11;
-	unsigned long first, second;
-	long offset;
-
-	offset = (long)addr - (long)(pc + 4);
-	if (offset < -16777216 || offset > 16777214) {
-		WARN_ON_ONCE(1);
-		return 0;
-	}
-
-	s	= (offset >> 24) & 0x1;
-	i1	= (offset >> 23) & 0x1;
-	i2	= (offset >> 22) & 0x1;
-	imm10	= (offset >> 12) & 0x3ff;
-	imm11	= (offset >>  1) & 0x7ff;
-
-	j1 = (!i1) ^ s;
-	j2 = (!i2) ^ s;
-
-	first = 0xf000 | (s << 10) | imm10;
 	second = 0x9000 | (j1 << 13) | (j2 << 11) | imm11;
 	if (link)
 		second |= 1 << 14;
@@ -165,7 +99,6 @@
 
 	if (link)
 		opcode |= 1 << 24;
->>>>>>> 3cbea436
 
 	offset = (long)addr - (long)(pc + 8);
 	if (unlikely(offset < -33554432 || offset > 33554428)) {
@@ -175,17 +108,9 @@
 		WARN_ON_ONCE(1);
 		return 0;
 	}
-<<<<<<< HEAD
 
 	offset = (offset >> 2) & 0x00ffffff;
 
-	return 0xeb000000 | offset;
-}
-#endif
-=======
-
-	offset = (offset >> 2) & 0x00ffffff;
-
 	return opcode | offset;
 }
 #endif
@@ -194,7 +119,6 @@
 {
 	return ftrace_gen_branch(pc, addr, true);
 }
->>>>>>> 3cbea436
 
 static int ftrace_modify_code(unsigned long pc, unsigned long old,
 			      unsigned long new)
