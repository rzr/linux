/*
 * Support for CompuLab EM-X270 platform
 *
 * Copyright (C) 2007, 2008 CompuLab, Ltd.
 * Author: Mike Rapoport <mike@compulab.co.il>
 *
 * This program is free software; you can redistribute it and/or modify
 * it under the terms of the GNU General Public License version 2 as
 * published by the Free Software Foundation.
 */

#include <linux/irq.h>
#include <linux/platform_device.h>
#include <linux/delay.h>

#include <linux/dm9000.h>
#include <linux/rtc-v3020.h>
#include <linux/mtd/nand.h>
#include <linux/mtd/partitions.h>
#include <linux/mtd/physmap.h>
#include <linux/input.h>
#include <linux/gpio_keys.h>
#include <linux/gpio.h>
#include <linux/mfd/da903x.h>
#include <linux/regulator/machine.h>
#include <linux/spi/spi.h>
#include <linux/spi/tdo24m.h>
#include <linux/spi/libertas_spi.h>
#include <linux/spi/pxa2xx_spi.h>
#include <linux/power_supply.h>
#include <linux/apm-emulation.h>
#include <linux/i2c.h>
#include <linux/i2c/pca953x.h>
#include <linux/regulator/userspace-consumer.h>

#include <media/soc_camera.h>

#include <asm/mach-types.h>
#include <asm/mach/arch.h>

#include <mach/pxa27x.h>
#include <mach/pxa27x-udc.h>
#include <mach/audio.h>
#include <mach/pxafb.h>
#include <mach/ohci.h>
#include <mach/mmc.h>
#include <plat/pxa27x_keypad.h>
#include <plat/i2c.h>
#include <mach/camera.h>

#include "generic.h"
#include "devices.h"

/* EM-X270 specific GPIOs */
#define GPIO13_MMC_CD		(13)
#define GPIO95_MMC_WP		(95)
#define GPIO56_NAND_RB		(56)
#define GPIO93_CAM_RESET	(93)
#define GPIO16_USB_HUB_RESET	(16)

/* eXeda specific GPIOs */
#define GPIO114_MMC_CD		(114)
#define GPIO20_NAND_RB		(20)
#define GPIO38_SD_PWEN		(38)
#define GPIO37_WLAN_RST		(37)
#define GPIO95_TOUCHPAD_INT	(95)
#define GPIO130_CAM_RESET	(130)
#define GPIO10_USB_HUB_RESET	(10)

/* common  GPIOs */
#define GPIO11_NAND_CS		(11)
#define GPIO41_ETHIRQ		(41)
#define EM_X270_ETHIRQ		IRQ_GPIO(GPIO41_ETHIRQ)
#define GPIO115_WLAN_PWEN	(115)
#define GPIO19_WLAN_STRAP	(19)
#define GPIO9_USB_VBUS_EN	(9)

static int mmc_cd;
static int nand_rb;
static int dm9000_flags;
static int cam_reset;
static int usb_hub_reset;

static unsigned long common_pin_config[] = {
	/* AC'97 */
	GPIO28_AC97_BITCLK,
	GPIO29_AC97_SDATA_IN_0,
	GPIO30_AC97_SDATA_OUT,
	GPIO31_AC97_SYNC,
	GPIO98_AC97_SYSCLK,
	GPIO113_AC97_nRESET,

	/* BTUART */
	GPIO42_BTUART_RXD,
	GPIO43_BTUART_TXD,
	GPIO44_BTUART_CTS,
	GPIO45_BTUART_RTS,

	/* STUART */
	GPIO46_STUART_RXD,
	GPIO47_STUART_TXD,

	/* MCI controller */
	GPIO32_MMC_CLK,
	GPIO112_MMC_CMD,
	GPIO92_MMC_DAT_0,
	GPIO109_MMC_DAT_1,
	GPIO110_MMC_DAT_2,
	GPIO111_MMC_DAT_3,

	/* LCD */
	GPIOxx_LCD_TFT_16BPP,

	/* QCI */
	GPIO84_CIF_FV,
	GPIO25_CIF_LV,
	GPIO53_CIF_MCLK,
	GPIO54_CIF_PCLK,
	GPIO81_CIF_DD_0,
	GPIO55_CIF_DD_1,
	GPIO51_CIF_DD_2,
	GPIO50_CIF_DD_3,
	GPIO52_CIF_DD_4,
	GPIO48_CIF_DD_5,
	GPIO17_CIF_DD_6,
	GPIO12_CIF_DD_7,

	/* I2C */
	GPIO117_I2C_SCL,
	GPIO118_I2C_SDA,

	/* Keypad */
	GPIO100_KP_MKIN_0	| WAKEUP_ON_LEVEL_HIGH,
	GPIO101_KP_MKIN_1	| WAKEUP_ON_LEVEL_HIGH,
	GPIO102_KP_MKIN_2	| WAKEUP_ON_LEVEL_HIGH,
	GPIO34_KP_MKIN_3	| WAKEUP_ON_LEVEL_HIGH,
	GPIO39_KP_MKIN_4	| WAKEUP_ON_LEVEL_HIGH,
	GPIO99_KP_MKIN_5	| WAKEUP_ON_LEVEL_HIGH,
	GPIO91_KP_MKIN_6	| WAKEUP_ON_LEVEL_HIGH,
	GPIO36_KP_MKIN_7	| WAKEUP_ON_LEVEL_HIGH,
	GPIO103_KP_MKOUT_0,
	GPIO104_KP_MKOUT_1,
	GPIO105_KP_MKOUT_2,
	GPIO106_KP_MKOUT_3,
	GPIO107_KP_MKOUT_4,
	GPIO108_KP_MKOUT_5,
	GPIO96_KP_MKOUT_6,
	GPIO22_KP_MKOUT_7,

	/* SSP1 */
	GPIO26_SSP1_RXD,
	GPIO23_SSP1_SCLK,
	GPIO24_SSP1_SFRM,
	GPIO57_SSP1_TXD,

	/* SSP2 */
	GPIO19_GPIO,	/* SSP2 clock is used as GPIO for Libertas pin-strap */
	GPIO14_GPIO,
	GPIO89_SSP2_TXD,
	GPIO88_SSP2_RXD,

	/* SDRAM and local bus */
	GPIO15_nCS_1,
	GPIO78_nCS_2,
	GPIO79_nCS_3,
	GPIO80_nCS_4,
	GPIO49_nPWE,
	GPIO18_RDY,

	/* GPIO */
	GPIO1_GPIO | WAKEUP_ON_EDGE_BOTH,	/* sleep/resume button */

	/* power controls */
	GPIO20_GPIO	| MFP_LPM_DRIVE_LOW,	/* GPRS_PWEN */
	GPIO115_GPIO	| MFP_LPM_DRIVE_LOW,	/* WLAN_PWEN */

	/* NAND controls */
	GPIO11_GPIO	| MFP_LPM_DRIVE_HIGH,	/* NAND CE# */

	/* interrupts */
	GPIO41_GPIO,	/* DM9000 interrupt */
};

static unsigned long em_x270_pin_config[] = {
	GPIO13_GPIO,				/* MMC card detect */
	GPIO16_GPIO,				/* USB hub reset */
	GPIO56_GPIO,				/* NAND Ready/Busy */
	GPIO93_GPIO	| MFP_LPM_DRIVE_LOW,	/* Camera reset */
	GPIO95_GPIO,				/* MMC Write protect */
};

static unsigned long exeda_pin_config[] = {
	GPIO10_GPIO,				/* USB hub reset */
	GPIO20_GPIO,				/* NAND Ready/Busy */
	GPIO38_GPIO	| MFP_LPM_DRIVE_LOW,	/* SD slot power */
	GPIO95_GPIO,				/* touchpad IRQ */
	GPIO114_GPIO,				/* MMC card detect */
};

#if defined(CONFIG_DM9000) || defined(CONFIG_DM9000_MODULE)
static struct resource em_x270_dm9000_resource[] = {
	[0] = {
		.start = PXA_CS2_PHYS,
		.end   = PXA_CS2_PHYS + 3,
		.flags = IORESOURCE_MEM,
	},
	[1] = {
		.start = PXA_CS2_PHYS + 8,
		.end   = PXA_CS2_PHYS + 8 + 0x3f,
		.flags = IORESOURCE_MEM,
	},
	[2] = {
		.start = EM_X270_ETHIRQ,
		.end   = EM_X270_ETHIRQ,
		.flags = IORESOURCE_IRQ | IORESOURCE_IRQ_HIGHEDGE,
	}
};

static struct dm9000_plat_data em_x270_dm9000_platdata = {
	.flags		= DM9000_PLATF_NO_EEPROM,
};

static struct platform_device em_x270_dm9000 = {
	.name		= "dm9000",
	.id		= 0,
	.num_resources	= ARRAY_SIZE(em_x270_dm9000_resource),
	.resource	= em_x270_dm9000_resource,
	.dev		= {
		.platform_data = &em_x270_dm9000_platdata,
	}
};

static void __init em_x270_init_dm9000(void)
{
	em_x270_dm9000_platdata.flags |= dm9000_flags;
	platform_device_register(&em_x270_dm9000);
}
#else
static inline void em_x270_init_dm9000(void) {}
#endif

/* V3020 RTC */
#if defined(CONFIG_RTC_DRV_V3020) || defined(CONFIG_RTC_DRV_V3020_MODULE)
static struct resource em_x270_v3020_resource[] = {
	[0] = {
		.start = PXA_CS4_PHYS,
		.end   = PXA_CS4_PHYS + 3,
		.flags = IORESOURCE_MEM,
	},
};

static struct v3020_platform_data em_x270_v3020_platdata = {
	.leftshift = 0,
};

static struct platform_device em_x270_rtc = {
	.name		= "v3020",
	.num_resources	= ARRAY_SIZE(em_x270_v3020_resource),
	.resource	= em_x270_v3020_resource,
	.id		= -1,
	.dev		= {
		.platform_data = &em_x270_v3020_platdata,
	}
};

static void __init em_x270_init_rtc(void)
{
	platform_device_register(&em_x270_rtc);
}
#else
static inline void em_x270_init_rtc(void) {}
#endif

/* NAND flash */
#if defined(CONFIG_MTD_NAND_PLATFORM) || defined(CONFIG_MTD_NAND_PLATFORM_MODULE)
static inline void nand_cs_on(void)
{
	gpio_set_value(GPIO11_NAND_CS, 0);
}

static void nand_cs_off(void)
{
	dsb();

	gpio_set_value(GPIO11_NAND_CS, 1);
}

/* hardware specific access to control-lines */
static void em_x270_nand_cmd_ctl(struct mtd_info *mtd, int dat,
				 unsigned int ctrl)
{
	struct nand_chip *this = mtd->priv;
	unsigned long nandaddr = (unsigned long)this->IO_ADDR_W;

	dsb();

	if (ctrl & NAND_CTRL_CHANGE) {
		if (ctrl & NAND_ALE)
			nandaddr |=  (1 << 3);
		else
			nandaddr &= ~(1 << 3);
		if (ctrl & NAND_CLE)
			nandaddr |=  (1 << 2);
		else
			nandaddr &= ~(1 << 2);
		if (ctrl & NAND_NCE)
			nand_cs_on();
		else
			nand_cs_off();
	}

	dsb();
	this->IO_ADDR_W = (void __iomem *)nandaddr;
	if (dat != NAND_CMD_NONE)
		writel(dat, this->IO_ADDR_W);

	dsb();
}

/* read device ready pin */
static int em_x270_nand_device_ready(struct mtd_info *mtd)
{
	dsb();

	return gpio_get_value(nand_rb);
}

static struct mtd_partition em_x270_partition_info[] = {
	[0] = {
		.name	= "em_x270-0",
		.offset	= 0,
		.size	= SZ_4M,
	},
	[1] = {
		.name	= "em_x270-1",
		.offset	= MTDPART_OFS_APPEND,
		.size	= MTDPART_SIZ_FULL
	},
};

static const char *em_x270_part_probes[] = { "cmdlinepart", NULL };

struct platform_nand_data em_x270_nand_platdata = {
	.chip = {
		.nr_chips = 1,
		.chip_offset = 0,
		.nr_partitions = ARRAY_SIZE(em_x270_partition_info),
		.partitions = em_x270_partition_info,
		.chip_delay = 20,
		.part_probe_types = em_x270_part_probes,
	},
	.ctrl = {
		.hwcontrol = 0,
		.dev_ready = em_x270_nand_device_ready,
		.select_chip = 0,
		.cmd_ctrl = em_x270_nand_cmd_ctl,
	},
};

static struct resource em_x270_nand_resource[] = {
	[0] = {
		.start = PXA_CS1_PHYS,
		.end   = PXA_CS1_PHYS + 12,
		.flags = IORESOURCE_MEM,
	},
};

static struct platform_device em_x270_nand = {
	.name		= "gen_nand",
	.num_resources	= ARRAY_SIZE(em_x270_nand_resource),
	.resource	= em_x270_nand_resource,
	.id		= -1,
	.dev		= {
		.platform_data = &em_x270_nand_platdata,
	}
};

static void __init em_x270_init_nand(void)
{
	int err;

	err = gpio_request(GPIO11_NAND_CS, "NAND CS");
	if (err) {
		pr_warning("EM-X270: failed to request NAND CS gpio\n");
		return;
	}

	gpio_direction_output(GPIO11_NAND_CS, 1);

	err = gpio_request(nand_rb, "NAND R/B");
	if (err) {
		pr_warning("EM-X270: failed to request NAND R/B gpio\n");
		gpio_free(GPIO11_NAND_CS);
		return;
	}

	gpio_direction_input(nand_rb);

	platform_device_register(&em_x270_nand);
}
#else
static inline void em_x270_init_nand(void) {}
#endif

#if defined(CONFIG_MTD_PHYSMAP) || defined(CONFIG_MTD_PHYSMAP_MODULE)
static struct mtd_partition em_x270_nor_parts[] = {
	{
		.name =		"Bootloader",
		.offset =	0x00000000,
		.size =		0x00050000,
		.mask_flags =	MTD_WRITEABLE  /* force read-only */
	}, {
		.name =		"Environment",
		.offset =	0x00050000,
		.size =		0x00010000,
	}, {
		.name =		"Reserved",
		.offset =	0x00060000,
		.size =		0x00050000,
		.mask_flags =	MTD_WRITEABLE  /* force read-only */
	}, {
		.name =		"Splashscreen",
		.offset =	0x000b0000,
		.size =		0x00050000,
	}
};

static struct physmap_flash_data em_x270_nor_data[] = {
	[0] = {
		.width = 2,
		.parts = em_x270_nor_parts,
		.nr_parts = ARRAY_SIZE(em_x270_nor_parts),
	},
};

static struct resource em_x270_nor_flash_resource = {
	.start	= PXA_CS0_PHYS,
	.end	= PXA_CS0_PHYS + SZ_1M - 1,
	.flags	= IORESOURCE_MEM,
};

static struct platform_device em_x270_physmap_flash = {
	.name		= "physmap-flash",
	.id		= 0,
	.num_resources	= 1,
	.resource	= &em_x270_nor_flash_resource,
	.dev		= {
		.platform_data	= &em_x270_nor_data,
	},
};

static void __init em_x270_init_nor(void)
{
	platform_device_register(&em_x270_physmap_flash);
}
#else
static inline void em_x270_init_nor(void) {}
#endif

/* PXA27x OHCI controller setup */
#if defined(CONFIG_USB_OHCI_HCD) || defined(CONFIG_USB_OHCI_HCD_MODULE)
static struct regulator *em_x270_usb_ldo;

static int em_x270_usb_hub_init(void)
{
	int err;

	em_x270_usb_ldo = regulator_get(NULL, "vcc usb");
	if (IS_ERR(em_x270_usb_ldo))
		return PTR_ERR(em_x270_usb_ldo);

	err = gpio_request(GPIO9_USB_VBUS_EN, "vbus en");
	if (err)
		goto err_free_usb_ldo;

	err = gpio_request(usb_hub_reset, "hub rst");
	if (err)
		goto err_free_vbus_gpio;

	/* USB Hub power-on and reset */
	gpio_direction_output(usb_hub_reset, 1);
	gpio_direction_output(GPIO9_USB_VBUS_EN, 0);
	regulator_enable(em_x270_usb_ldo);
	gpio_set_value(usb_hub_reset, 0);
	gpio_set_value(usb_hub_reset, 1);
	regulator_disable(em_x270_usb_ldo);
	regulator_enable(em_x270_usb_ldo);
	gpio_set_value(usb_hub_reset, 0);
	gpio_set_value(GPIO9_USB_VBUS_EN, 1);

	return 0;

err_free_vbus_gpio:
	gpio_free(GPIO9_USB_VBUS_EN);
err_free_usb_ldo:
	regulator_put(em_x270_usb_ldo);

	return err;
}

static int em_x270_ohci_init(struct device *dev)
{
	int err;

	/* we don't want to entirely disable USB if the HUB init failed */
	err = em_x270_usb_hub_init();
	if (err)
		pr_err("USB Hub initialization failed: %d\n", err);

	/* enable port 2 transiever */
	UP2OCR = UP2OCR_HXS | UP2OCR_HXOE;

	return 0;
}

static void em_x270_ohci_exit(struct device *dev)
{
	gpio_free(usb_hub_reset);
	gpio_free(GPIO9_USB_VBUS_EN);

	if (!IS_ERR(em_x270_usb_ldo)) {
		if (regulator_is_enabled(em_x270_usb_ldo))
			regulator_disable(em_x270_usb_ldo);

		regulator_put(em_x270_usb_ldo);
	}
}

static struct pxaohci_platform_data em_x270_ohci_platform_data = {
	.port_mode	= PMM_PERPORT_MODE,
	.flags		= ENABLE_PORT1 | ENABLE_PORT2 | POWER_CONTROL_LOW,
	.init		= em_x270_ohci_init,
	.exit		= em_x270_ohci_exit,
};

static void __init em_x270_init_ohci(void)
{
	pxa_set_ohci_info(&em_x270_ohci_platform_data);
}
#else
static inline void em_x270_init_ohci(void) {}
#endif

/* MCI controller setup */
#if defined(CONFIG_MMC) || defined(CONFIG_MMC_MODULE)
static struct regulator *em_x270_sdio_ldo;

static int em_x270_mci_init(struct device *dev,
			    irq_handler_t em_x270_detect_int,
			    void *data)
{
	int err;

	em_x270_sdio_ldo = regulator_get(dev, "vcc sdio");
	if (IS_ERR(em_x270_sdio_ldo)) {
		dev_err(dev, "can't request SDIO power supply: %ld\n",
			PTR_ERR(em_x270_sdio_ldo));
		return PTR_ERR(em_x270_sdio_ldo);
	}

	err = request_irq(gpio_to_irq(mmc_cd), em_x270_detect_int,
			      IRQF_DISABLED | IRQF_TRIGGER_RISING |
			      IRQF_TRIGGER_FALLING,
			      "MMC card detect", data);
	if (err) {
		dev_err(dev, "can't request MMC card detect IRQ: %d\n", err);
		goto err_irq;
	}

	if (machine_is_em_x270()) {
		err = gpio_request(GPIO95_MMC_WP, "MMC WP");
		if (err) {
			dev_err(dev, "can't request MMC write protect: %d\n",
				err);
			goto err_gpio_wp;
		}
		gpio_direction_input(GPIO95_MMC_WP);
	} else {
		err = gpio_request(GPIO38_SD_PWEN, "sdio power");
		if (err) {
			dev_err(dev, "can't request MMC power control : %d\n",
				err);
			goto err_gpio_wp;
		}
		gpio_direction_output(GPIO38_SD_PWEN, 1);
	}

	return 0;

err_gpio_wp:
	free_irq(gpio_to_irq(mmc_cd), data);
err_irq:
	regulator_put(em_x270_sdio_ldo);

	return err;
}

static void em_x270_mci_setpower(struct device *dev, unsigned int vdd)
{
	struct pxamci_platform_data* p_d = dev->platform_data;

	if ((1 << vdd) & p_d->ocr_mask) {
		int vdd_uV = (2000 + (vdd - __ffs(MMC_VDD_20_21)) * 100) * 1000;

		regulator_set_voltage(em_x270_sdio_ldo, vdd_uV, vdd_uV);
		regulator_enable(em_x270_sdio_ldo);
	} else {
		regulator_disable(em_x270_sdio_ldo);
	}
}

static void em_x270_mci_exit(struct device *dev, void *data)
{
	free_irq(gpio_to_irq(mmc_cd), data);
	regulator_put(em_x270_sdio_ldo);

	if (machine_is_em_x270())
		gpio_free(GPIO95_MMC_WP);
	else
		gpio_free(GPIO38_SD_PWEN);
}

static int em_x270_mci_get_ro(struct device *dev)
{
	return gpio_get_value(GPIO95_MMC_WP);
}

static struct pxamci_platform_data em_x270_mci_platform_data = {
	.detect_delay_ms	= 250,
	.ocr_mask		= MMC_VDD_20_21|MMC_VDD_21_22|MMC_VDD_22_23|
				  MMC_VDD_24_25|MMC_VDD_25_26|MMC_VDD_26_27|
				  MMC_VDD_27_28|MMC_VDD_28_29|MMC_VDD_29_30|
				  MMC_VDD_30_31|MMC_VDD_31_32,
	.init 			= em_x270_mci_init,
	.setpower 		= em_x270_mci_setpower,
	.exit			= em_x270_mci_exit,
	.gpio_card_detect	= -1,
	.gpio_card_ro		= -1,
	.gpio_power		= -1,
};

static void __init em_x270_init_mmc(void)
{
	if (machine_is_em_x270())
		em_x270_mci_platform_data.get_ro = em_x270_mci_get_ro;

	pxa_set_mci_info(&em_x270_mci_platform_data);
}
#else
static inline void em_x270_init_mmc(void) {}
#endif

/* LCD */
#if defined(CONFIG_FB_PXA) || defined(CONFIG_FB_PXA_MODULE)
static struct pxafb_mode_info em_x270_lcd_modes[] = {
	[0] = {
		.pixclock	= 38250,
		.bpp		= 16,
		.xres		= 480,
		.yres		= 640,
		.hsync_len	= 8,
		.vsync_len	= 2,
		.left_margin	= 8,
		.upper_margin	= 2,
		.right_margin	= 24,
		.lower_margin	= 4,
		.sync		= 0,
	},
	[1] = {
		.pixclock       = 153800,
		.bpp		= 16,
		.xres		= 240,
		.yres		= 320,
		.hsync_len	= 8,
		.vsync_len	= 2,
		.left_margin	= 8,
		.upper_margin	= 2,
		.right_margin	= 88,
		.lower_margin	= 2,
		.sync		= 0,
	},
};

static struct pxafb_mach_info em_x270_lcd = {
	.modes		= em_x270_lcd_modes,
	.num_modes	= 2,
	.lcd_conn	= LCD_COLOR_TFT_16BPP,
};

static void __init em_x270_init_lcd(void)
{
	set_pxa_fb_info(&em_x270_lcd);
}
#else
static inline void em_x270_init_lcd(void) {}
#endif

#if defined(CONFIG_SPI_PXA2XX) || defined(CONFIG_SPI_PXA2XX_MODULE)
static struct pxa2xx_spi_master em_x270_spi_info = {
	.num_chipselect	= 1,
};

static struct pxa2xx_spi_chip em_x270_tdo24m_chip = {
	.rx_threshold	= 1,
	.tx_threshold	= 1,
	.gpio_cs	= -1,
};

static struct tdo24m_platform_data em_x270_tdo24m_pdata = {
	.model = TDO35S,
};

static struct pxa2xx_spi_master em_x270_spi_2_info = {
	.num_chipselect	= 1,
	.enable_dma	= 1,
};

static struct pxa2xx_spi_chip em_x270_libertas_chip = {
	.rx_threshold	= 1,
	.tx_threshold	= 1,
	.timeout	= 1000,
	.gpio_cs	= 14,
};

static unsigned long em_x270_libertas_pin_config[] = {
	/* SSP2 */
	GPIO19_SSP2_SCLK,
	GPIO14_GPIO,
	GPIO89_SSP2_TXD,
	GPIO88_SSP2_RXD,
};

static int em_x270_libertas_setup(struct spi_device *spi)
{
	int err = gpio_request(GPIO115_WLAN_PWEN, "WLAN PWEN");
	if (err)
		return err;

	err = gpio_request(GPIO19_WLAN_STRAP, "WLAN STRAP");
	if (err)
		goto err_free_pwen;

	if (machine_is_exeda()) {
		err = gpio_request(GPIO37_WLAN_RST, "WLAN RST");
		if (err)
			goto err_free_strap;

		gpio_direction_output(GPIO37_WLAN_RST, 1);
		msleep(100);
	}

	gpio_direction_output(GPIO19_WLAN_STRAP, 1);
	msleep(100);

	pxa2xx_mfp_config(ARRAY_AND_SIZE(em_x270_libertas_pin_config));

	gpio_direction_output(GPIO115_WLAN_PWEN, 0);
	msleep(100);
	gpio_set_value(GPIO115_WLAN_PWEN, 1);
	msleep(100);

	spi->bits_per_word = 16;
	spi_setup(spi);

	return 0;

err_free_strap:
	gpio_free(GPIO19_WLAN_STRAP);
err_free_pwen:
	gpio_free(GPIO115_WLAN_PWEN);

	return err;
}

static int em_x270_libertas_teardown(struct spi_device *spi)
{
	gpio_set_value(GPIO115_WLAN_PWEN, 0);
	gpio_free(GPIO115_WLAN_PWEN);
	gpio_free(GPIO19_WLAN_STRAP);

	if (machine_is_exeda()) {
		gpio_set_value(GPIO37_WLAN_RST, 0);
		gpio_free(GPIO37_WLAN_RST);
	}

	return 0;
}

struct libertas_spi_platform_data em_x270_libertas_pdata = {
	.use_dummy_writes	= 1,
	.setup			= em_x270_libertas_setup,
	.teardown		= em_x270_libertas_teardown,
};

static struct spi_board_info em_x270_spi_devices[] __initdata = {
	{
		.modalias		= "tdo24m",
		.max_speed_hz		= 1000000,
		.bus_num		= 1,
		.chip_select		= 0,
		.controller_data	= &em_x270_tdo24m_chip,
		.platform_data		= &em_x270_tdo24m_pdata,
	},
	{
		.modalias		= "libertas_spi",
		.max_speed_hz		= 13000000,
		.bus_num		= 2,
		.irq			= IRQ_GPIO(116),
		.chip_select		= 0,
		.controller_data	= &em_x270_libertas_chip,
		.platform_data		= &em_x270_libertas_pdata,
	},
};

static void __init em_x270_init_spi(void)
{
	pxa2xx_set_spi_info(1, &em_x270_spi_info);
	pxa2xx_set_spi_info(2, &em_x270_spi_2_info);
	spi_register_board_info(ARRAY_AND_SIZE(em_x270_spi_devices));
}
#else
static inline void em_x270_init_spi(void) {}
#endif

#if defined(CONFIG_SND_PXA2XX_LIB_AC97)
static pxa2xx_audio_ops_t em_x270_ac97_info = {
	.reset_gpio = 113,
};

static void __init em_x270_init_ac97(void)
{
	pxa_set_ac97_info(&em_x270_ac97_info);
}
#else
static inline void em_x270_init_ac97(void) {}
#endif

#if defined(CONFIG_KEYBOARD_PXA27x) || defined(CONFIG_KEYBOARD_PXA27x_MODULE)
static unsigned int em_x270_module_matrix_keys[] = {
	KEY(0, 0, KEY_A), KEY(1, 0, KEY_UP), KEY(2, 1, KEY_B),
	KEY(0, 2, KEY_LEFT), KEY(1, 1, KEY_ENTER), KEY(2, 0, KEY_RIGHT),
	KEY(0, 1, KEY_C), KEY(1, 2, KEY_DOWN), KEY(2, 2, KEY_D),
};

struct pxa27x_keypad_platform_data em_x270_module_keypad_info = {
	/* code map for the matrix keys */
	.matrix_key_rows	= 3,
	.matrix_key_cols	= 3,
	.matrix_key_map		= em_x270_module_matrix_keys,
	.matrix_key_map_size	= ARRAY_SIZE(em_x270_module_matrix_keys),
};

static unsigned int em_x270_exeda_matrix_keys[] = {
	KEY(0, 0, KEY_RIGHTSHIFT), KEY(0, 1, KEY_RIGHTCTRL),
	KEY(0, 2, KEY_RIGHTALT), KEY(0, 3, KEY_SPACE),
	KEY(0, 4, KEY_LEFTALT), KEY(0, 5, KEY_LEFTCTRL),
	KEY(0, 6, KEY_ENTER), KEY(0, 7, KEY_SLASH),

	KEY(1, 0, KEY_DOT), KEY(1, 1, KEY_M),
	KEY(1, 2, KEY_N), KEY(1, 3, KEY_B),
	KEY(1, 4, KEY_V), KEY(1, 5, KEY_C),
	KEY(1, 6, KEY_X), KEY(1, 7, KEY_Z),

	KEY(2, 0, KEY_LEFTSHIFT), KEY(2, 1, KEY_SEMICOLON),
	KEY(2, 2, KEY_L), KEY(2, 3, KEY_K),
	KEY(2, 4, KEY_J), KEY(2, 5, KEY_H),
	KEY(2, 6, KEY_G), KEY(2, 7, KEY_F),

	KEY(3, 0, KEY_D), KEY(3, 1, KEY_S),
	KEY(3, 2, KEY_A), KEY(3, 3, KEY_TAB),
	KEY(3, 4, KEY_BACKSPACE), KEY(3, 5, KEY_P),
	KEY(3, 6, KEY_O), KEY(3, 7, KEY_I),

	KEY(4, 0, KEY_U), KEY(4, 1, KEY_Y),
	KEY(4, 2, KEY_T), KEY(4, 3, KEY_R),
	KEY(4, 4, KEY_E), KEY(4, 5, KEY_W),
	KEY(4, 6, KEY_Q), KEY(4, 7, KEY_MINUS),

	KEY(5, 0, KEY_0), KEY(5, 1, KEY_9),
	KEY(5, 2, KEY_8), KEY(5, 3, KEY_7),
	KEY(5, 4, KEY_6), KEY(5, 5, KEY_5),
	KEY(5, 6, KEY_4), KEY(5, 7, KEY_3),

	KEY(6, 0, KEY_2), KEY(6, 1, KEY_1),
	KEY(6, 2, KEY_ENTER), KEY(6, 3, KEY_END),
	KEY(6, 4, KEY_DOWN), KEY(6, 5, KEY_UP),
	KEY(6, 6, KEY_MENU), KEY(6, 7, KEY_F1),

	KEY(7, 0, KEY_LEFT), KEY(7, 1, KEY_RIGHT),
	KEY(7, 2, KEY_BACK), KEY(7, 3, KEY_HOME),
	KEY(7, 4, 0), KEY(7, 5, 0),
	KEY(7, 6, 0), KEY(7, 7, 0),
};

struct pxa27x_keypad_platform_data em_x270_exeda_keypad_info = {
	/* code map for the matrix keys */
	.matrix_key_rows	= 8,
	.matrix_key_cols	= 8,
	.matrix_key_map		= em_x270_exeda_matrix_keys,
	.matrix_key_map_size	= ARRAY_SIZE(em_x270_exeda_matrix_keys),
};

static void __init em_x270_init_keypad(void)
{
	if (machine_is_em_x270())
		pxa_set_keypad_info(&em_x270_module_keypad_info);
	else
		pxa_set_keypad_info(&em_x270_exeda_keypad_info);
}
#else
static inline void em_x270_init_keypad(void) {}
#endif

#if defined(CONFIG_KEYBOARD_GPIO) || defined(CONFIG_KEYBOARD_GPIO_MODULE)
static struct gpio_keys_button gpio_keys_button[] = {
	[0] = {
		.desc	= "sleep/wakeup",
		.code	= KEY_SUSPEND,
		.type	= EV_PWR,
		.gpio	= 1,
		.wakeup	= 1,
	},
};

static struct gpio_keys_platform_data em_x270_gpio_keys_data = {
	.buttons	= gpio_keys_button,
	.nbuttons	= 1,
};

static struct platform_device em_x270_gpio_keys = {
	.name		= "gpio-keys",
	.id		= -1,
	.dev		= {
		.platform_data	= &em_x270_gpio_keys_data,
	},
};

static void __init em_x270_init_gpio_keys(void)
{
	platform_device_register(&em_x270_gpio_keys);
}
#else
static inline void em_x270_init_gpio_keys(void) {}
#endif

/* Quick Capture Interface and sensor setup */
#if defined(CONFIG_VIDEO_PXA27x) || defined(CONFIG_VIDEO_PXA27x_MODULE)
static struct regulator *em_x270_camera_ldo;

static int em_x270_sensor_init(void)
{
	int ret;

	ret = gpio_request(cam_reset, "camera reset");
	if (ret)
		return ret;

	gpio_direction_output(cam_reset, 0);

	em_x270_camera_ldo = regulator_get(NULL, "vcc cam");
	if (em_x270_camera_ldo == NULL) {
		gpio_free(cam_reset);
		return -ENODEV;
	}

	ret = regulator_enable(em_x270_camera_ldo);
	if (ret) {
		regulator_put(em_x270_camera_ldo);
		gpio_free(cam_reset);
		return ret;
	}

	gpio_set_value(cam_reset, 1);

	return 0;
}

struct pxacamera_platform_data em_x270_camera_platform_data = {
	.flags  = PXA_CAMERA_MASTER | PXA_CAMERA_DATAWIDTH_8 |
		PXA_CAMERA_PCLK_EN | PXA_CAMERA_MCLK_EN,
	.mclk_10khz = 2600,
};

static int em_x270_sensor_power(struct device *dev, int on)
{
	int ret;
	int is_on = regulator_is_enabled(em_x270_camera_ldo);

	if (on == is_on)
		return 0;

	gpio_set_value(cam_reset, !on);

	if (on)
		ret = regulator_enable(em_x270_camera_ldo);
	else
		ret = regulator_disable(em_x270_camera_ldo);

	if (ret)
		return ret;

	gpio_set_value(cam_reset, on);

	return 0;
}

static struct i2c_board_info em_x270_i2c_cam_info[] = {
	{
		I2C_BOARD_INFO("mt9m111", 0x48),
	},
};

static struct soc_camera_link iclink = {
	.bus_id		= 0,
	.power		= em_x270_sensor_power,
	.board_info	= &em_x270_i2c_cam_info[0],
	.i2c_adapter_id	= 0,
};

static struct platform_device em_x270_camera = {
	.name	= "soc-camera-pdrv",
	.id	= -1,
	.dev	= {
		.platform_data = &iclink,
	},
};

static void  __init em_x270_init_camera(void)
{
	if (em_x270_sensor_init() == 0) {
		pxa_set_camera_info(&em_x270_camera_platform_data);
		platform_device_register(&em_x270_camera);
	}
}
#else
static inline void em_x270_init_camera(void) {}
#endif

static struct regulator_bulk_data em_x270_gps_consumer_supply = {
	.supply		= "vcc gps",
};

static struct regulator_userspace_consumer_data em_x270_gps_consumer_data = {
	.name		= "vcc gps",
	.num_supplies	= 1,
	.supplies	= &em_x270_gps_consumer_supply,
};

static struct platform_device em_x270_gps_userspace_consumer = {
	.name		= "reg-userspace-consumer",
	.id		= 0,
	.dev		= {
		.platform_data = &em_x270_gps_consumer_data,
	},
};

static struct regulator_bulk_data em_x270_gprs_consumer_supply = {
	.supply		= "vcc gprs",
};

static struct regulator_userspace_consumer_data em_x270_gprs_consumer_data = {
	.name		= "vcc gprs",
	.num_supplies	= 1,
	.supplies	= &em_x270_gprs_consumer_supply
};

static struct platform_device em_x270_gprs_userspace_consumer = {
	.name		= "reg-userspace-consumer",
	.id		= 1,
	.dev		= {
		.platform_data = &em_x270_gprs_consumer_data,
	}
};

static struct platform_device *em_x270_userspace_consumers[] = {
	&em_x270_gps_userspace_consumer,
	&em_x270_gprs_userspace_consumer,
};

static void __init em_x270_userspace_consumers_init(void)
{
	platform_add_devices(ARRAY_AND_SIZE(em_x270_userspace_consumers));
}

/* DA9030 related initializations */
#define REGULATOR_CONSUMER(_name, _dev, _supply)			       \
	static struct regulator_consumer_supply _name##_consumers[] = {	\
		{							\
			.dev = _dev,					\
			.supply = _supply,				\
		},							\
	}

REGULATOR_CONSUMER(ldo3, &em_x270_gps_userspace_consumer.dev, "vcc gps");
REGULATOR_CONSUMER(ldo5, NULL, "vcc cam");
REGULATOR_CONSUMER(ldo10, &pxa_device_mci.dev, "vcc sdio");
REGULATOR_CONSUMER(ldo12, NULL, "vcc usb");
REGULATOR_CONSUMER(ldo19, &em_x270_gprs_userspace_consumer.dev, "vcc gprs");
REGULATOR_CONSUMER(buck2, NULL, "vcc_core");

#define REGULATOR_INIT(_ldo, _min_uV, _max_uV, _ops_mask)		\
	static struct regulator_init_data _ldo##_data = {		\
		.constraints = {					\
			.min_uV = _min_uV,				\
			.max_uV = _max_uV,				\
			.state_mem = {					\
				.enabled = 0,				\
			},						\
			.valid_ops_mask = _ops_mask,			\
			.apply_uV = 1,					\
		},							\
		.num_consumer_supplies = ARRAY_SIZE(_ldo##_consumers),	\
		.consumer_supplies = _ldo##_consumers,			\
	};

REGULATOR_INIT(ldo3, 3200000, 3200000, REGULATOR_CHANGE_STATUS);
REGULATOR_INIT(ldo5, 3000000, 3000000, REGULATOR_CHANGE_STATUS);
REGULATOR_INIT(ldo10, 2000000, 3200000,
	       REGULATOR_CHANGE_STATUS | REGULATOR_CHANGE_VOLTAGE);
REGULATOR_INIT(ldo12, 3000000, 3000000, REGULATOR_CHANGE_STATUS);
REGULATOR_INIT(ldo19, 3200000, 3200000, REGULATOR_CHANGE_STATUS);
REGULATOR_INIT(buck2, 1000000, 1650000, REGULATOR_CHANGE_VOLTAGE);

struct led_info em_x270_led_info = {
	.name = "em-x270:orange",
	.default_trigger = "battery-charging-or-full",
};

struct power_supply_info em_x270_psy_info = {
	.name = "battery",
	.technology = POWER_SUPPLY_TECHNOLOGY_LIPO,
	.voltage_max_design = 4200000,
	.voltage_min_design = 3000000,
	.use_for_apm = 1,
};

static void em_x270_battery_low(void)
{
#if defined(CONFIG_APM_EMULATION)
	apm_queue_event(APM_LOW_BATTERY);
#endif
}

static void em_x270_battery_critical(void)
{
#if defined(CONFIG_APM_EMULATION)
	apm_queue_event(APM_CRITICAL_SUSPEND);
#endif
}

struct da9030_battery_info em_x270_batterty_info = {
	.battery_info = &em_x270_psy_info,

	.charge_milliamp = 1000,
	.charge_millivolt = 4200,

	.vbat_low = 3600,
	.vbat_crit = 3400,
	.vbat_charge_start = 4100,
	.vbat_charge_stop = 4200,
	.vbat_charge_restart = 4000,

	.vcharge_min = 3200,
	.vcharge_max = 5500,

	.tbat_low = 197,
	.tbat_high = 78,
	.tbat_restart = 100,

	.batmon_interval = 0,

	.battery_low = em_x270_battery_low,
	.battery_critical = em_x270_battery_critical,
};

#define DA9030_SUBDEV(_name, _id, _pdata)	\
	{					\
		.name = "da903x-" #_name,	\
		.id = DA9030_ID_##_id,		\
		.platform_data = _pdata,	\
	}

#define DA9030_LDO(num)	DA9030_SUBDEV(regulator, LDO##num, &ldo##num##_data)

struct da903x_subdev_info em_x270_da9030_subdevs[] = {
	DA9030_LDO(3),
	DA9030_LDO(5),
	DA9030_LDO(10),
	DA9030_LDO(12),
	DA9030_LDO(19),

	DA9030_SUBDEV(regulator, BUCK2, &buck2_data),

	DA9030_SUBDEV(led, LED_PC, &em_x270_led_info),
	DA9030_SUBDEV(backlight, WLED, &em_x270_led_info),
	DA9030_SUBDEV(battery, BAT, &em_x270_batterty_info),
};

static struct da903x_platform_data em_x270_da9030_info = {
	.num_subdevs = ARRAY_SIZE(em_x270_da9030_subdevs),
	.subdevs = em_x270_da9030_subdevs,
};

static struct i2c_board_info em_x270_i2c_pmic_info = {
	I2C_BOARD_INFO("da9030", 0x49),
	.irq = IRQ_GPIO(0),
	.platform_data = &em_x270_da9030_info,
};

static struct i2c_pxa_platform_data em_x270_pwr_i2c_info = {
	.use_pio = 1,
};

static void __init em_x270_init_da9030(void)
{
	pxa27x_set_i2c_power_info(&em_x270_pwr_i2c_info);
	i2c_register_board_info(1, &em_x270_i2c_pmic_info, 1);
}

static struct pca953x_platform_data exeda_gpio_ext_pdata = {
	.gpio_base = 128,
};

static struct i2c_board_info exeda_i2c_info[] = {
	{
		I2C_BOARD_INFO("pca9555", 0x21),
		.platform_data = &exeda_gpio_ext_pdata,
	},
};

static struct i2c_pxa_platform_data em_x270_i2c_info = {
	.fast_mode = 1,
};

static void __init em_x270_init_i2c(void)
{
	pxa_set_i2c_info(&em_x270_i2c_info);

	if (machine_is_exeda())
		i2c_register_board_info(0, ARRAY_AND_SIZE(exeda_i2c_info));
}

static void __init em_x270_module_init(void)
{
	pxa2xx_mfp_config(ARRAY_AND_SIZE(em_x270_pin_config));

	mmc_cd = GPIO13_MMC_CD;
	nand_rb = GPIO56_NAND_RB;
	dm9000_flags = DM9000_PLATF_32BITONLY;
	cam_reset = GPIO93_CAM_RESET;
	usb_hub_reset = GPIO16_USB_HUB_RESET;
}

static void __init em_x270_exeda_init(void)
{
	pxa2xx_mfp_config(ARRAY_AND_SIZE(exeda_pin_config));

	mmc_cd = GPIO114_MMC_CD;
	nand_rb = GPIO20_NAND_RB;
	dm9000_flags = DM9000_PLATF_16BITONLY;
	cam_reset = GPIO130_CAM_RESET;
	usb_hub_reset = GPIO10_USB_HUB_RESET;
}

static void __init em_x270_init(void)
{
	pxa2xx_mfp_config(ARRAY_AND_SIZE(common_pin_config));

	pxa_set_ffuart_info(NULL);
	pxa_set_btuart_info(NULL);
	pxa_set_stuart_info(NULL);

#ifdef CONFIG_PM
	pxa27x_set_pwrmode(PWRMODE_DEEPSLEEP);
#endif

	if (machine_is_em_x270())
		em_x270_module_init();
	else if (machine_is_exeda())
		em_x270_exeda_init();
	else
		panic("Unsupported machine: %d\n", machine_arch_type);

	em_x270_init_da9030();
	em_x270_init_dm9000();
	em_x270_init_rtc();
	em_x270_init_nand();
	em_x270_init_nor();
	em_x270_init_lcd();
	em_x270_init_mmc();
	em_x270_init_ohci();
	em_x270_init_keypad();
	em_x270_init_gpio_keys();
	em_x270_init_ac97();
	em_x270_init_spi();
	em_x270_init_i2c();
	em_x270_init_camera();
	em_x270_userspace_consumers_init();
}

MACHINE_START(EM_X270, "Compulab EM-X270")
	.boot_params	= 0xa0000100,
<<<<<<< HEAD
	.map_io		= pxa_map_io,
=======
	.map_io		= pxa27x_map_io,
>>>>>>> 3cbea436
	.init_irq	= pxa27x_init_irq,
	.timer		= &pxa_timer,
	.init_machine	= em_x270_init,
MACHINE_END

MACHINE_START(EXEDA, "Compulab eXeda")
	.boot_params	= 0xa0000100,
<<<<<<< HEAD
	.map_io		= pxa_map_io,
=======
	.map_io		= pxa27x_map_io,
>>>>>>> 3cbea436
	.init_irq	= pxa27x_init_irq,
	.timer		= &pxa_timer,
	.init_machine	= em_x270_init,
MACHINE_END<|MERGE_RESOLUTION|>--- conflicted
+++ resolved
@@ -1300,11 +1300,7 @@
 
 MACHINE_START(EM_X270, "Compulab EM-X270")
 	.boot_params	= 0xa0000100,
-<<<<<<< HEAD
-	.map_io		= pxa_map_io,
-=======
 	.map_io		= pxa27x_map_io,
->>>>>>> 3cbea436
 	.init_irq	= pxa27x_init_irq,
 	.timer		= &pxa_timer,
 	.init_machine	= em_x270_init,
@@ -1312,11 +1308,7 @@
 
 MACHINE_START(EXEDA, "Compulab eXeda")
 	.boot_params	= 0xa0000100,
-<<<<<<< HEAD
-	.map_io		= pxa_map_io,
-=======
 	.map_io		= pxa27x_map_io,
->>>>>>> 3cbea436
 	.init_irq	= pxa27x_init_irq,
 	.timer		= &pxa_timer,
 	.init_machine	= em_x270_init,
