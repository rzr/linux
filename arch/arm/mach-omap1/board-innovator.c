--- conflicted
+++ resolved
@@ -290,14 +290,6 @@
 {
 	omap1_init_common_hw();
 	omap_init_irq();
-<<<<<<< HEAD
-#ifdef CONFIG_ARCH_OMAP15XX
-	if (cpu_is_omap1510()) {
-		omap1510_fpga_init_irq();
-	}
-#endif
-=======
->>>>>>> de1d34c4
 }
 
 #ifdef CONFIG_ARCH_OMAP15XX
@@ -388,11 +380,8 @@
 
 static void __init innovator_init(void)
 {
-<<<<<<< HEAD
-=======
 	if (cpu_is_omap1510())
 		omap1510_fpga_init_irq();
->>>>>>> de1d34c4
 	innovator_init_smc91x();
 
 #ifdef CONFIG_ARCH_OMAP15XX
