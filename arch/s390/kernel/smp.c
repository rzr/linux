--- conflicted
+++ resolved
@@ -553,10 +553,7 @@
 int __cpuinit __cpu_up(unsigned int cpu)
 {
 	struct _lowcore *cpu_lowcore;
-<<<<<<< HEAD
-=======
 	struct create_idle c_idle;
->>>>>>> 3cbea436
 	struct task_struct *idle;
 	struct stack_frame *sf;
 	u32 lowcore;
@@ -682,10 +679,6 @@
 		udelay(10);
 	smp_free_lowcore(cpu);
 	atomic_dec(&init_mm.context.attach_count);
-<<<<<<< HEAD
-	pr_info("Processor %d stopped\n", cpu);
-=======
->>>>>>> 3cbea436
 }
 
 void cpu_die(void)
