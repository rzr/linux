--- conflicted
+++ resolved
@@ -350,13 +350,9 @@
 /*
  * sys_execve() executes a new program.
  */
-<<<<<<< HEAD
-asmlinkage int sys_execve(const char *name, char **argv, char **envp)
-=======
 asmlinkage int sys_execve(const char *name,
 			  const char *const *argv,
 			  const char *const *envp)
->>>>>>> 062c1825
 {
 	int error;
 	char * filename;
