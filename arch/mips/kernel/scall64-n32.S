--- conflicted
+++ resolved
@@ -421,12 +421,8 @@
 	PTR	sys_perf_event_open
 	PTR	sys_accept4
 	PTR     compat_sys_recvmmsg
-<<<<<<< HEAD
-	PTR     sys_getdents
-=======
 	PTR     sys_getdents64
 	PTR	sys_fanotify_init		/* 6300 */
 	PTR	sys_fanotify_mark
 	PTR	sys_prlimit64
->>>>>>> 062c1825
 	.size	sysn32_call_table,.-sysn32_call_table