/*
 *	This program is free software; you can redistribute it and/or
 *	modify it under the terms of the GNU General Public License
 *	as published by the Free Software Foundation; either version
 *	2 of the License, or (at your option) any later version.
 *
 * Portions Copyright (C)  Cisco Systems, Inc.
 */
#ifndef __ASM_MACH_POWERTV_IOREMAP_H
#define __ASM_MACH_POWERTV_IOREMAP_H

#include <linux/types.h>
#include <linux/log2.h>
#include <linux/compiler.h>

#include <asm/pgtable-bits.h>
#include <asm/addrspace.h>

/* We're going to mess with bits, so get sizes */
#define IOR_BPC			8			/* Bits per char */
#define IOR_PHYS_BITS		(IOR_BPC * sizeof(phys_addr_t))
#define IOR_DMA_BITS		(IOR_BPC * sizeof(dma_addr_t))

/*
 * Define the granularity of physical/DMA mapping in terms of the number
 * of bits that defines the offset within a grain. These will be the
 * least significant bits of the address. The rest of a physical or DMA
 * address will be used to index into an appropriate table to find the
 * offset to add to the address to yield the corresponding DMA or physical
 * address, respectively.
 */
#define IOR_LSBITS		22			/* Bits in a grain */

/*
 * Compute the number of most significant address bits after removing those
 * used for the offset within a grain and then compute the number of table
 * entries for the conversion.
 */
#define IOR_PHYS_MSBITS		(IOR_PHYS_BITS - IOR_LSBITS)
#define IOR_NUM_PHYS_TO_DMA	((phys_addr_t) 1 << IOR_PHYS_MSBITS)

#define IOR_DMA_MSBITS		(IOR_DMA_BITS - IOR_LSBITS)
#define IOR_NUM_DMA_TO_PHYS	((dma_addr_t) 1 << IOR_DMA_MSBITS)

/*
 * Define data structures used as elements in the arrays for the conversion
 * between physical and DMA addresses. We do some slightly fancy math to
 * compute the width of the offset element of the conversion tables so
 * that we can have the smallest conversion tables. Next, round up the
 * sizes to the next higher power of two, i.e. the offset element will have
 * 8, 16, 32, 64, etc. bits. This eliminates the need to mask off any
 * bits.  Finally, we compute a shift value that puts the most significant
 * bits of the offset into the most significant bits of the offset element.
 * This makes it more efficient on processors without barrel shifters and
 * easier to see the values if the conversion table is dumped in binary.
 */
#define _IOR_OFFSET_WIDTH(n)	(1 << order_base_2(n))
#define IOR_OFFSET_WIDTH(n) \
	(_IOR_OFFSET_WIDTH(n) < 8 ? 8 : _IOR_OFFSET_WIDTH(n))

#define IOR_PHYS_OFFSET_BITS	IOR_OFFSET_WIDTH(IOR_PHYS_MSBITS)
#define IOR_PHYS_SHIFT		(IOR_PHYS_BITS - IOR_PHYS_OFFSET_BITS)

#define IOR_DMA_OFFSET_BITS	IOR_OFFSET_WIDTH(IOR_DMA_MSBITS)
#define IOR_DMA_SHIFT		(IOR_DMA_BITS - IOR_DMA_OFFSET_BITS)

struct ior_phys_to_dma {
	dma_addr_t offset:IOR_DMA_OFFSET_BITS __packed
		__aligned((IOR_DMA_OFFSET_BITS / IOR_BPC));
};

struct ior_dma_to_phys {
	dma_addr_t offset:IOR_PHYS_OFFSET_BITS __packed
		__aligned((IOR_PHYS_OFFSET_BITS / IOR_BPC));
};

extern struct ior_phys_to_dma _ior_phys_to_dma[IOR_NUM_PHYS_TO_DMA];
extern struct ior_dma_to_phys _ior_dma_to_phys[IOR_NUM_DMA_TO_PHYS];

static inline dma_addr_t _phys_to_dma_offset_raw(phys_addr_t phys)
{
	return (dma_addr_t)_ior_phys_to_dma[phys >> IOR_LSBITS].offset;
}

static inline dma_addr_t _dma_to_phys_offset_raw(dma_addr_t dma)
{
	return (dma_addr_t)_ior_dma_to_phys[dma >> IOR_LSBITS].offset;
}

/* These are not portable and should not be used in drivers. Drivers should
<<<<<<< HEAD
 * be using ioremap() and friends to map physical addreses to virtual
=======
 * be using ioremap() and friends to map physical addresses to virtual
>>>>>>> 3cbea436
 * addresses and dma_map*() and friends to map virtual addresses into DMA
 * addresses and back.
 */
static inline dma_addr_t phys_to_dma(phys_addr_t phys)
{
	return phys + (_phys_to_dma_offset_raw(phys) << IOR_PHYS_SHIFT);
}

static inline phys_addr_t dma_to_phys(dma_addr_t dma)
{
	return dma + (_dma_to_phys_offset_raw(dma) << IOR_DMA_SHIFT);
}

extern void ioremap_add_map(dma_addr_t phys, phys_addr_t alias,
	dma_addr_t size);

/*
 * Allow physical addresses to be fixed up to help peripherals located
 * outside the low 32-bit range -- generic pass-through version.
 */
static inline phys_t fixup_bigphys_addr(phys_t phys_addr, phys_t size)
{
	return phys_addr;
}

/*
 * Handle the special case of addresses the area aliased into the first
 * 512 MiB of the processor's physical address space. These turn into either
 * kseg0 or kseg1 addresses, depending on flags.
 */
static inline void __iomem *plat_ioremap(phys_t start, unsigned long size,
	unsigned long flags)
{
	phys_addr_t start_offset;
	void __iomem *result = NULL;

	/* Start by checking to see whether this is an aliased address */
	start_offset = _dma_to_phys_offset_raw(start);

	/*
	 * If:
	 * o	the memory is aliased into the first 512 MiB, and
	 * o	the start and end are in the same RAM bank, and
	 * o	we don't have a zero size or wrap around, and
	 * o	we are supposed to create an uncached mapping,
	 *	handle this is a kseg0 or kseg1 address
	 */
	if (start_offset != 0) {
		phys_addr_t last;
		dma_addr_t dma_to_phys_offset;

		last = start + size - 1;
		dma_to_phys_offset =
			_dma_to_phys_offset_raw(last) << IOR_DMA_SHIFT;

		if (dma_to_phys_offset == start_offset &&
			size != 0 && start <= last) {
			phys_t adjusted_start;
			adjusted_start = start + start_offset;
			if (flags == _CACHE_UNCACHED)
				result = (void __iomem *) (unsigned long)
					CKSEG1ADDR(adjusted_start);
			else
				result = (void __iomem *) (unsigned long)
					CKSEG0ADDR(adjusted_start);
		}
	}

	return result;
}

static inline int plat_iounmap(const volatile void __iomem *addr)
{
	return 0;
}
#endif /* __ASM_MACH_POWERTV_IOREMAP_H */<|MERGE_RESOLUTION|>--- conflicted
+++ resolved
@@ -88,11 +88,7 @@
 }
 
 /* These are not portable and should not be used in drivers. Drivers should
-<<<<<<< HEAD
- * be using ioremap() and friends to map physical addreses to virtual
-=======
  * be using ioremap() and friends to map physical addresses to virtual
->>>>>>> 3cbea436
  * addresses and dma_map*() and friends to map virtual addresses into DMA
  * addresses and back.
  */
