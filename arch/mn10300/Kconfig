config MN10300
	def_bool y
	select HAVE_OPROFILE
<<<<<<< HEAD
	select GENERIC_HARDIRQS
=======
	select HAVE_GENERIC_HARDIRQS
	select GENERIC_HARDIRQS_NO_DEPRECATED
	select GENERIC_IRQ_SHOW
	select HAVE_ARCH_TRACEHOOK
	select HAVE_ARCH_KGDB
>>>>>>> 0ce790e7

config AM33_2
	def_bool n

config AM33_3
	def_bool n

config AM34_2
	def_bool n
	select MN10300_HAS_ATOMIC_OPS_UNIT
	select MN10300_HAS_CACHE_SNOOP

config ERRATUM_NEED_TO_RELOAD_MMUCTR
	def_bool y if AM33_3 || AM34_2

config MMU
	def_bool y

config HIGHMEM
	def_bool n

config NUMA
	def_bool n

config UID16
	def_bool y

config RWSEM_GENERIC_SPINLOCK
	def_bool y

config RWSEM_XCHGADD_ALGORITHM
	bool

config GENERIC_CALIBRATE_DELAY
	def_bool y

config GENERIC_CMOS_UPDATE
        def_bool n

config GENERIC_FIND_NEXT_BIT
	def_bool y

config GENERIC_HWEIGHT
	def_bool y

config GENERIC_TIME
	def_bool y

config GENERIC_CLOCKEVENTS
	def_bool y

config GENERIC_BUG
	def_bool y

config QUICKLIST
	def_bool y

config ARCH_HAS_ILOG2_U32
	def_bool y

config HOTPLUG_CPU
	def_bool n

source "init/Kconfig"

source "kernel/Kconfig.freezer"


menu "Panasonic MN10300 system setup"

choice
	prompt "Unit type"
	default MN10300_UNIT_ASB2303
	help
	  This option specifies board for which the kernel will be
	  compiled. It affects the external peripherals catered for.

config MN10300_UNIT_ASB2303
	bool "ASB2303"

config MN10300_UNIT_ASB2305
	bool "ASB2305"

config MN10300_UNIT_ASB2364
	bool "ASB2364"
	select SMSC911X_ARCH_HOOKS if SMSC911X

endchoice

choice
	prompt "Processor support"
	default MN10300_PROC_MN103E010
	help
	  This option specifies the processor for which the kernel will be
	  compiled. It affects the on-chip peripherals catered for.

config MN10300_PROC_MN103E010
	bool "MN103E010"
	depends on MN10300_UNIT_ASB2303 || MN10300_UNIT_ASB2305
	select AM33_2
	select MN10300_PROC_HAS_TTYSM0
	select MN10300_PROC_HAS_TTYSM1
	select MN10300_PROC_HAS_TTYSM2

config MN10300_PROC_MN2WS0050
	bool "MN2WS0050"
	depends on MN10300_UNIT_ASB2364
	select AM34_2
	select MN10300_PROC_HAS_TTYSM0
	select MN10300_PROC_HAS_TTYSM1
	select MN10300_PROC_HAS_TTYSM2

endchoice

config MN10300_HAS_ATOMIC_OPS_UNIT
	def_bool n
	help
	  This should be enabled if the processor has an atomic ops unit
	  capable of doing LL/SC equivalent operations.

config FPU
	bool "FPU present"
	default y
	depends on MN10300_PROC_MN103E010 || MN10300_PROC_MN2WS0050

config LAZY_SAVE_FPU
	bool "Save FPU state lazily"
	default y
	depends on FPU && !SMP
	help
	  Enable this to be lazy in the saving of the FPU state to the owning
	  task's thread struct.  This is useful if most tasks on the system
	  don't use the FPU as only those tasks that use it will pass it
	  between them, and the state needn't be saved for a task that isn't
	  using it.

	  This can't be so easily used on SMP as the process that owns the FPU
	  state on a CPU may be currently running on another CPU, so for the
	  moment, it is disabled.

source "arch/mn10300/mm/Kconfig.cache"

config MN10300_TLB_USE_PIDR
	def_bool y

menu "Memory layout options"

config KERNEL_RAM_BASE_ADDRESS
	hex "Base address of kernel RAM"
	default "0x90000000"

config INTERRUPT_VECTOR_BASE
	hex "Base address of vector table"
	default "0x90000000"
	help
	  The base address of the vector table will be programmed into
          the TBR register. It must be on 16MiB address boundary.

config KERNEL_TEXT_ADDRESS
	hex "Base address of kernel"
	default "0x90001000"

config KERNEL_ZIMAGE_BASE_ADDRESS
	hex "Base address of compressed vmlinux image"
	default "0x50700000"

config BOOT_STACK_OFFSET
	hex
	default	"0xF00"	if SMP
	default	"0xFF0" if !SMP

config BOOT_STACK_SIZE
	hex
	depends on SMP
	default	"0x100"
endmenu

config SMP
	bool "Symmetric multi-processing support"
	default y
	select USE_GENERIC_SMP_HELPERS
	depends on MN10300_PROC_MN2WS0038 || MN10300_PROC_MN2WS0050
	---help---
	  This enables support for systems with more than one CPU. If you have
	  a system with only one CPU, like most personal computers, say N. If
	  you have a system with more than one CPU, say Y.

	  If you say N here, the kernel will run on single and multiprocessor
	  machines, but will use only one CPU of a multiprocessor machine. If
	  you say Y here, the kernel will run on many, but not all,
	  singleprocessor machines. On a singleprocessor machine, the kernel
	  will run faster if you say N here.

	  See also <file:Documentation/i386/IO-APIC.txt>,
	  <file:Documentation/nmi_watchdog.txt> and the SMP-HOWTO available at
	  <http://www.tldp.org/docs.html#howto>.

	  If you don't know what to do here, say N.

config NR_CPUS
	int
	depends on SMP
	default "2"

source "kernel/Kconfig.preempt"

config MN10300_CURRENT_IN_E2
	bool "Hold current task address in E2 register"
	depends on !SMP
	default y
	help
	  This option removes the E2/R2 register from the set available to gcc
	  for normal use and instead uses it to store the address of the
	  current process's task_struct whilst in the kernel.

	  This means the kernel doesn't need to calculate the address each time
	  "current" is used (take SP, AND with mask and dereference pointer
	  just to get the address), and instead can just use E2+offset
	  addressing each time.

	  This has no effect on userspace.

config MN10300_USING_JTAG
	bool "Using JTAG to debug kernel"
	default y
	help
	  This options indicates that JTAG will be used to debug the kernel. It
	  suppresses the use of certain hardware debugging features, such as
	  single-stepping, which are taken over completely by the JTAG unit.

source "kernel/Kconfig.hz"
source "kernel/time/Kconfig"

config MN10300_RTC
	bool "Using MN10300 RTC"
	depends on MN10300_PROC_MN103E010 || MN10300_PROC_MN2WS0050
	select GENERIC_CMOS_UPDATE
	default n
	help
	  This option enables support for the RTC, thus enabling time to be
	  tracked, even when system is powered down. This is available on-chip
	  on the MN103E010.

config MN10300_WD_TIMER
	bool "Using MN10300 watchdog timer"
	default y
	help
	  This options indicates that the watchdog timer will be used.

config PCI
	bool "Use PCI"
	depends on MN10300_UNIT_ASB2305
	default y
	help
	  Some systems (such as the ASB2305) have PCI onboard. If you have one
	  of these boards and you wish to use the PCI facilities, say Y here.

	  The PCI-HOWTO, available from
	  <http://www.tldp.org/docs.html#howto>, contains valuable
	  information about which PCI hardware does work under Linux and which
	  doesn't.

source "drivers/pci/Kconfig"

source "drivers/pcmcia/Kconfig"

menu "MN10300 internal serial options"

config MN10300_PROC_HAS_TTYSM0
	bool
	default n

config MN10300_PROC_HAS_TTYSM1
	bool
	default n

config MN10300_PROC_HAS_TTYSM2
	bool
	default n

config MN10300_TTYSM
	bool "Support for ttySM serial ports"
	depends on MN10300
	default y
	select SERIAL_CORE
	help
	  This option enables support for the on-chip serial ports that the
	  MN10300 has available.

config MN10300_TTYSM_CONSOLE
	bool "Support for console on ttySM serial ports"
	depends on MN10300_TTYSM
	select SERIAL_CORE_CONSOLE
	help
	  This option enables support for a console on the on-chip serial ports
	  that the MN10300 has available.

#
# /dev/ttySM0
#
config MN10300_TTYSM0
	bool "Enable SIF0 (/dev/ttySM0)"
	depends on MN10300_TTYSM && MN10300_PROC_HAS_TTYSM0
	help
	  Enable access to SIF0 through /dev/ttySM0 or gdb-stub

choice
	prompt "Select the timer to supply the clock for SIF0"
	default MN10300_TTYSM0_TIMER8
	depends on MN10300_TTYSM0

config MN10300_TTYSM0_TIMER8
	bool "Use timer 8 (16-bit)"

config MN10300_TTYSM0_TIMER2
	bool "Use timer 2 (8-bit)"

endchoice

#
# /dev/ttySM1
#
config MN10300_TTYSM1
	bool "Enable SIF1 (/dev/ttySM1)"
	depends on MN10300_TTYSM && MN10300_PROC_HAS_TTYSM1
	help
	  Enable access to SIF1 through /dev/ttySM1 or gdb-stub

choice
	prompt "Select the timer to supply the clock for SIF1"
	default MN10300_TTYSM1_TIMER12 \
		if !(AM33_2 || AM33_3)
	default MN10300_TTYSM1_TIMER9 \
		if AM33_2 || AM33_3
	depends on MN10300_TTYSM1

config MN10300_TTYSM1_TIMER12
	bool "Use timer 12 (16-bit)"
	depends on !(AM33_2 || AM33_3)

config MN10300_TTYSM1_TIMER9
	bool "Use timer 9 (16-bit)"
	depends on AM33_2 || AM33_3

config MN10300_TTYSM1_TIMER3
	bool "Use timer 3 (8-bit)"
	depends on AM33_2 || AM33_3

endchoice

#
# /dev/ttySM2
#
config MN10300_TTYSM2
	bool "Enable SIF2 (/dev/ttySM2)"
	depends on MN10300_TTYSM && MN10300_PROC_HAS_TTYSM2
	help
	  Enable access to SIF2 through /dev/ttySM2 or gdb-stub

choice
	prompt "Select the timer to supply the clock for SIF2"
	default MN10300_TTYSM2_TIMER3 \
		if !(AM33_2 || AM33_3)
	default MN10300_TTYSM2_TIMER10 \
		if AM33_2 || AM33_3
	depends on MN10300_TTYSM2

config MN10300_TTYSM2_TIMER9
	bool "Use timer 9 (16-bit)"
	depends on !(AM33_2 || AM33_3)

config MN10300_TTYSM2_TIMER1
	bool "Use timer 1 (8-bit)"
	depends on !(AM33_2 || AM33_3)

config MN10300_TTYSM2_TIMER3
	bool "Use timer 3 (8-bit)"
	depends on !(AM33_2 || AM33_3)

config MN10300_TTYSM2_TIMER10
	bool "Use timer 10 (16-bit)"
	depends on AM33_2 || AM33_3

endchoice

config MN10300_TTYSM2_CTS
	bool "Enable the use of the CTS line /dev/ttySM2"
	depends on MN10300_TTYSM2 && AM33_2

endmenu

menu "Interrupt request priority options"

comment "[!] NOTE: A lower number/level indicates a higher priority (0 is highest, 6 is lowest)"

comment "____Non-maskable interrupt levels____"
comment "The following must be set to a higher priority than local_irq_disable() and on-chip serial"

config DEBUGGER_IRQ_LEVEL
	int "DEBUGGER interrupt priority"
	depends on KERNEL_DEBUGGER
	range 0 1 if LINUX_CLI_LEVEL = 2
	range 0 2 if LINUX_CLI_LEVEL = 3
	range 0 3 if LINUX_CLI_LEVEL = 4
	range 0 4 if LINUX_CLI_LEVEL = 5
	range 0 5 if LINUX_CLI_LEVEL = 6
	default 0

comment "The following must be set to a higher priority than local_irq_disable()"

config MN10300_SERIAL_IRQ_LEVEL
	int "MN10300 on-chip serial interrupt priority"
	depends on MN10300_TTYSM
	range 1 1 if LINUX_CLI_LEVEL = 2
	range 1 2 if LINUX_CLI_LEVEL = 3
	range 1 3 if LINUX_CLI_LEVEL = 4
	range 1 4 if LINUX_CLI_LEVEL = 5
	range 1 5 if LINUX_CLI_LEVEL = 6
	default 1

comment "-"
comment "____Maskable interrupt levels____"

config LINUX_CLI_LEVEL
	int "The highest interrupt priority excluded by local_irq_disable() (2-6)"
	range 2 6
	default 2
	help
	  local_irq_disable() doesn't actually disable maskable interrupts -
	  what it does is restrict the levels of interrupt which are permitted
	  (a lower level indicates a higher priority) by lowering the value in
	  EPSW.IM from 7.  Any interrupt is permitted for which the level is
	  lower than EPSW.IM.

	  Certain interrupts, such as DEBUGGER and virtual MN10300 on-chip
	  serial DMA interrupts are allowed to interrupt normal disabled
	  sections.

comment "The following must be set to a equal to or lower priority than LINUX_CLI_LEVEL"

config TIMER_IRQ_LEVEL
	int "Kernel timer interrupt priority"
	range LINUX_CLI_LEVEL 6
	default 4

config PCI_IRQ_LEVEL
	int "PCI interrupt priority"
	depends on PCI
	range LINUX_CLI_LEVEL 6
	default 5

config ETHERNET_IRQ_LEVEL
	int "Ethernet interrupt priority"
	depends on SMC91X || SMC911X || SMSC911X
	range LINUX_CLI_LEVEL 6
	default 6

config EXT_SERIAL_IRQ_LEVEL
	int "External serial port interrupt priority"
	depends on SERIAL_8250
	range LINUX_CLI_LEVEL 6
	default 6

endmenu

source "mm/Kconfig"

menu "Power management options"
source kernel/power/Kconfig
endmenu

endmenu


menu "Executable formats"

source "fs/Kconfig.binfmt"

endmenu

source "net/Kconfig"

source "drivers/Kconfig"

source "fs/Kconfig"

source "arch/mn10300/Kconfig.debug"

source "security/Kconfig"

source "crypto/Kconfig"

source "lib/Kconfig"<|MERGE_RESOLUTION|>--- conflicted
+++ resolved
@@ -1,15 +1,11 @@
 config MN10300
 	def_bool y
 	select HAVE_OPROFILE
-<<<<<<< HEAD
-	select GENERIC_HARDIRQS
-=======
 	select HAVE_GENERIC_HARDIRQS
 	select GENERIC_HARDIRQS_NO_DEPRECATED
 	select GENERIC_IRQ_SHOW
 	select HAVE_ARCH_TRACEHOOK
 	select HAVE_ARCH_KGDB
->>>>>>> 0ce790e7
 
 config AM33_2
 	def_bool n
