--- conflicted
+++ resolved
@@ -88,11 +88,7 @@
 
 	/* permit level 0 IRQs only */
 	arch_local_change_intr_mask_level(
-<<<<<<< HEAD
-		NUM2EPSW_IM(CONFIG_GDBSTUB_IRQ_LEVEL + 1));
-=======
 		NUM2EPSW_IM(CONFIG_DEBUGGER_IRQ_LEVEL + 1));
->>>>>>> 105e53f8
 }
 
 /*
