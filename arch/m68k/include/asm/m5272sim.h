/****************************************************************************/

/*
 *	m5272sim.h -- ColdFire 5272 System Integration Module support.
 *
 *	(C) Copyright 1999, Greg Ungerer (gerg@snapgear.com)
 * 	(C) Copyright 2000, Lineo Inc. (www.lineo.com) 
 */

/****************************************************************************/
#ifndef	m5272sim_h
#define	m5272sim_h
/****************************************************************************/

#define	CPU_NAME		"COLDFIRE(m5272)"
#define	CPU_INSTR_PER_JIFFY	3
<<<<<<< HEAD
=======
#define	MCF_BUSCLK		MCF_CLK
>>>>>>> 105e53f8

#include <asm/m52xxacr.h>

/*
 *	Define the 5272 SIM register set addresses.
 */
#define	MCFSIM_SCR		0x04		/* SIM Config reg (r/w) */
#define	MCFSIM_SPR		0x06		/* System Protection reg (r/w)*/
#define	MCFSIM_PMR		0x08		/* Power Management reg (r/w) */
#define	MCFSIM_APMR		0x0e		/* Active Low Power reg (r/w) */
#define	MCFSIM_DIR		0x10		/* Device Identity reg (r/w) */

#define	MCFSIM_ICR1		0x20		/* Intr Ctrl reg 1 (r/w) */
#define	MCFSIM_ICR2		0x24		/* Intr Ctrl reg 2 (r/w) */
#define	MCFSIM_ICR3		0x28		/* Intr Ctrl reg 3 (r/w) */
#define	MCFSIM_ICR4		0x2c		/* Intr Ctrl reg 4 (r/w) */

#define MCFSIM_ISR		0x30		/* Interrupt Source reg (r/w) */
#define MCFSIM_PITR		0x34		/* Interrupt Transition (r/w) */
#define	MCFSIM_PIWR		0x38		/* Interrupt Wakeup reg (r/w) */
#define	MCFSIM_PIVR		0x3f		/* Interrupt Vector reg (r/w( */

#define	MCFSIM_WRRR		0x280		/* Watchdog reference (r/w) */
#define	MCFSIM_WIRR		0x284		/* Watchdog interrupt (r/w) */
#define	MCFSIM_WCR		0x288		/* Watchdog counter (r/w) */
#define	MCFSIM_WER		0x28c		/* Watchdog event (r/w) */

#define	MCFSIM_CSBR0		0x40		/* CS0 Base Address (r/w) */
#define	MCFSIM_CSOR0		0x44		/* CS0 Option (r/w) */
#define	MCFSIM_CSBR1		0x48		/* CS1 Base Address (r/w) */
#define	MCFSIM_CSOR1		0x4c		/* CS1 Option (r/w) */
#define	MCFSIM_CSBR2		0x50		/* CS2 Base Address (r/w) */
#define	MCFSIM_CSOR2		0x54		/* CS2 Option (r/w) */
#define	MCFSIM_CSBR3		0x58		/* CS3 Base Address (r/w) */
#define	MCFSIM_CSOR3		0x5c		/* CS3 Option (r/w) */
#define	MCFSIM_CSBR4		0x60		/* CS4 Base Address (r/w) */
#define	MCFSIM_CSOR4		0x64		/* CS4 Option (r/w) */
#define	MCFSIM_CSBR5		0x68		/* CS5 Base Address (r/w) */
#define	MCFSIM_CSOR5		0x6c		/* CS5 Option (r/w) */
#define	MCFSIM_CSBR6		0x70		/* CS6 Base Address (r/w) */
#define	MCFSIM_CSOR6		0x74		/* CS6 Option (r/w) */
#define	MCFSIM_CSBR7		0x78		/* CS7 Base Address (r/w) */
#define	MCFSIM_CSOR7		0x7c		/* CS7 Option (r/w) */

#define	MCFSIM_SDCR		0x180		/* SDRAM Configuration (r/w) */
#define	MCFSIM_SDTR		0x184		/* SDRAM Timing (r/w) */
#define	MCFSIM_DCAR0		0x4c		/* DRAM 0 Address reg(r/w) */
#define	MCFSIM_DCMR0		0x50		/* DRAM 0 Mask reg (r/w) */
#define	MCFSIM_DCCR0		0x57		/* DRAM 0 Control reg (r/w) */
#define	MCFSIM_DCAR1		0x58		/* DRAM 1 Address reg (r/w) */
#define	MCFSIM_DCMR1		0x5c		/* DRAM 1 Mask reg (r/w) */
#define	MCFSIM_DCCR1		0x63		/* DRAM 1 Control reg (r/w) */

#define	MCFUART_BASE1		0x100		/* Base address of UART1 */
#define	MCFUART_BASE2		0x140		/* Base address of UART2 */

#define	MCFSIM_PACNT		(MCF_MBAR + 0x80) /* Port A Control (r/w) */
#define	MCFSIM_PADDR		(MCF_MBAR + 0x84) /* Port A Direction (r/w) */
#define	MCFSIM_PADAT		(MCF_MBAR + 0x86) /* Port A Data (r/w) */
#define	MCFSIM_PBCNT		(MCF_MBAR + 0x88) /* Port B Control (r/w) */
#define	MCFSIM_PBDDR		(MCF_MBAR + 0x8c) /* Port B Direction (r/w) */
#define	MCFSIM_PBDAT		(MCF_MBAR + 0x8e) /* Port B Data (r/w) */
#define	MCFSIM_PCDDR		(MCF_MBAR + 0x94) /* Port C Direction (r/w) */
#define	MCFSIM_PCDAT		(MCF_MBAR + 0x96) /* Port C Data (r/w) */
#define	MCFSIM_PDCNT		(MCF_MBAR + 0x98) /* Port D Control (r/w) */

#define	MCFDMA_BASE0		(MCF_MBAR + 0xe0) /* Base address DMA 0 */

#define	MCFTIMER_BASE1		(MCF_MBAR + 0x200) /* Base address TIMER1 */
#define	MCFTIMER_BASE2		(MCF_MBAR + 0x220) /* Base address TIMER2 */
#define	MCFTIMER_BASE3		(MCF_MBAR + 0x240) /* Base address TIMER4 */
#define	MCFTIMER_BASE4		(MCF_MBAR + 0x260) /* Base address TIMER3 */

/*
 *	Define system peripheral IRQ usage.
 */
#define	MCFINT_VECBASE		64		/* Base of interrupts */
#define	MCF_IRQ_SPURIOUS	64		/* User Spurious */
#define	MCF_IRQ_EINT1		65		/* External Interrupt 1 */
#define	MCF_IRQ_EINT2		66		/* External Interrupt 2 */
#define	MCF_IRQ_EINT3		67		/* External Interrupt 3 */
#define	MCF_IRQ_EINT4		68		/* External Interrupt 4 */
#define	MCF_IRQ_TIMER1		69		/* Timer 1 */
#define	MCF_IRQ_TIMER2		70		/* Timer 2 */
#define	MCF_IRQ_TIMER3		71		/* Timer 3 */
#define	MCF_IRQ_TIMER4		72		/* Timer 4 */
#define	MCF_IRQ_UART1		73		/* UART 1 */
#define	MCF_IRQ_UART2		74		/* UART 2 */
#define	MCF_IRQ_PLIP		75		/* PLIC 2Khz Periodic */
#define	MCF_IRQ_PLIA		76		/* PLIC Asynchronous */
#define	MCF_IRQ_USB0		77		/* USB Endpoint 0 */
#define	MCF_IRQ_USB1		78		/* USB Endpoint 1 */
#define	MCF_IRQ_USB2		79		/* USB Endpoint 2 */
#define	MCF_IRQ_USB3		80		/* USB Endpoint 3 */
#define	MCF_IRQ_USB4		81		/* USB Endpoint 4 */
#define	MCF_IRQ_USB5		82		/* USB Endpoint 5 */
#define	MCF_IRQ_USB6		83		/* USB Endpoint 6 */
#define	MCF_IRQ_USB7		84		/* USB Endpoint 7 */
#define	MCF_IRQ_DMA		85		/* DMA Controller */
#define	MCF_IRQ_ERX		86		/* Ethernet Receiver */
#define	MCF_IRQ_ETX		87		/* Ethernet Transmitter */
#define	MCF_IRQ_ENTC		88		/* Ethernet Non-Time Critical */
#define	MCF_IRQ_QSPI		89		/* Queued Serial Interface */
#define	MCF_IRQ_EINT5		90		/* External Interrupt 5 */
#define	MCF_IRQ_EINT6		91		/* External Interrupt 6 */
#define	MCF_IRQ_SWTO		92		/* Software Watchdog */
#define	MCFINT_VECMAX		95		/* Maxmum interrupt */

#define	MCF_IRQ_TIMER		MCF_IRQ_TIMER1
#define	MCF_IRQ_PROFILER	MCF_IRQ_TIMER2

/*
 * Generic GPIO support
 */
#define MCFGPIO_PIN_MAX			48
#define MCFGPIO_IRQ_MAX			-1
#define MCFGPIO_IRQ_VECBASE		-1
/****************************************************************************/
#endif	/* m5272sim_h */<|MERGE_RESOLUTION|>--- conflicted
+++ resolved
@@ -14,10 +14,7 @@
 
 #define	CPU_NAME		"COLDFIRE(m5272)"
 #define	CPU_INSTR_PER_JIFFY	3
-<<<<<<< HEAD
-=======
 #define	MCF_BUSCLK		MCF_CLK
->>>>>>> 105e53f8
 
 #include <asm/m52xxacr.h>
 
