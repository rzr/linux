--- conflicted
+++ resolved
@@ -28,23 +28,6 @@
 int reserve_pmc_hardware(perf_irq_t new_perf_irq);
 void release_pmc_hardware(void);
 void ppc_enable_pmcs(void);
-<<<<<<< HEAD
-
-#ifdef CONFIG_PPC64
-#include <asm/lppaca.h>
-
-static inline void ppc_set_pmu_inuse(int inuse)
-{
-	get_lppaca()->pmcregs_in_use = inuse;
-}
-
-extern void power4_enable_pmcs(void);
-
-#else /* CONFIG_PPC64 */
-
-static inline void ppc_set_pmu_inuse(int inuse) { }
-
-=======
 
 #ifdef CONFIG_PPC_BOOK3S_64
 #include <asm/lppaca.h>
@@ -60,7 +43,6 @@
 
 static inline void ppc_set_pmu_inuse(int inuse) { }
 
->>>>>>> 71623855
 #endif
 
 #endif /* __KERNEL__ */
