--- conflicted
+++ resolved
@@ -240,15 +240,12 @@
 	 * claims to support kexec.
 	 */
 	int (*machine_kexec_prepare)(struct kimage *image);
-<<<<<<< HEAD
-=======
 
 	/* Called to perform the _real_ kexec.
 	 * Do NOT allocate memory or fail here. We are past the point of
 	 * no return.
 	 */
 	void (*machine_kexec)(struct kimage *image);
->>>>>>> ec00f5e4
 #endif /* CONFIG_KEXEC */
 
 #ifdef CONFIG_SUSPEND
