/******************************************************************************
 * x86_emulate.h
 *
 * Generic x86 (32-bit and 64-bit) instruction decoder and emulator.
 *
 * Copyright (c) 2005 Keir Fraser
 *
 * From: xen-unstable 10676:af9809f51f81a3c43f276f00c81a52ef558afda4
 */

#ifndef _ASM_X86_KVM_X86_EMULATE_H
#define _ASM_X86_KVM_X86_EMULATE_H

#include <asm/desc_defs.h>

struct x86_emulate_ctxt;

/*
 * x86_emulate_ops:
 *
 * These operations represent the instruction emulator's interface to memory.
 * There are two categories of operation: those that act on ordinary memory
 * regions (*_std), and those that act on memory regions known to require
 * special treatment or emulation (*_emulated).
 *
 * The emulator assumes that an instruction accesses only one 'emulated memory'
 * location, that this location is the given linear faulting address (cr2), and
 * that this is one of the instruction's data operands. Instruction fetches and
 * stack operations are assumed never to access emulated memory. The emulator
 * automatically deduces which operand of a string-move operation is accessing
 * emulated memory, and assumes that the other operand accesses normal memory.
 *
 * NOTES:
 *  1. The emulator isn't very smart about emulated vs. standard memory.
 *     'Emulated memory' access addresses should be checked for sanity.
 *     'Normal memory' accesses may fault, and the caller must arrange to
 *     detect and handle reentrancy into the emulator via recursive faults.
 *     Accesses may be unaligned and may cross page boundaries.
 *  2. If the access fails (cannot emulate, or a standard access faults) then
 *     it is up to the memop to propagate the fault to the guest VM via
 *     some out-of-band mechanism, unknown to the emulator. The memop signals
 *     failure by returning X86EMUL_PROPAGATE_FAULT to the emulator, which will
 *     then immediately bail.
 *  3. Valid access sizes are 1, 2, 4 and 8 bytes. On x86/32 systems only
 *     cmpxchg8b_emulated need support 8-byte accesses.
 *  4. The emulator cannot handle 64-bit mode emulation on an x86/32 system.
 */
/* Access completed successfully: continue emulation as normal. */
#define X86EMUL_CONTINUE        0
/* Access is unhandleable: bail from emulation and return error to caller. */
#define X86EMUL_UNHANDLEABLE    1
/* Terminate emulation but return success to the caller. */
#define X86EMUL_PROPAGATE_FAULT 2 /* propagate a generated fault to guest */
#define X86EMUL_RETRY_INSTR     3 /* retry the instruction for some reason */
#define X86EMUL_CMPXCHG_FAILED  4 /* cmpxchg did not see expected value */
#define X86EMUL_IO_NEEDED       5 /* IO is needed to complete emulation */

struct x86_emulate_ops {
	/*
	 * read_std: Read bytes of standard (non-emulated/special) memory.
	 *           Used for descriptor reading.
	 *  @addr:  [IN ] Linear address from which to read.
	 *  @val:   [OUT] Value read from memory, zero-extended to 'u_long'.
	 *  @bytes: [IN ] Number of bytes to read from memory.
	 */
	int (*read_std)(unsigned long addr, void *val,
			unsigned int bytes, struct kvm_vcpu *vcpu, u32 *error);

	/*
	 * write_std: Write bytes of standard (non-emulated/special) memory.
	 *            Used for descriptor writing.
	 *  @addr:  [IN ] Linear address to which to write.
	 *  @val:   [OUT] Value write to memory, zero-extended to 'u_long'.
	 *  @bytes: [IN ] Number of bytes to write to memory.
	 */
	int (*write_std)(unsigned long addr, void *val,
			 unsigned int bytes, struct kvm_vcpu *vcpu, u32 *error);
	/*
	 * fetch: Read bytes of standard (non-emulated/special) memory.
	 *        Used for instruction fetch.
	 *  @addr:  [IN ] Linear address from which to read.
	 *  @val:   [OUT] Value read from memory, zero-extended to 'u_long'.
	 *  @bytes: [IN ] Number of bytes to read from memory.
	 */
	int (*fetch)(unsigned long addr, void *val,
			unsigned int bytes, struct kvm_vcpu *vcpu, u32 *error);

	/*
	 * read_emulated: Read bytes from emulated/special memory area.
	 *  @addr:  [IN ] Linear address from which to read.
	 *  @val:   [OUT] Value read from memory, zero-extended to 'u_long'.
	 *  @bytes: [IN ] Number of bytes to read from memory.
	 */
	int (*read_emulated)(unsigned long addr,
			     void *val,
			     unsigned int bytes,
			     unsigned int *error,
			     struct kvm_vcpu *vcpu);

	/*
	 * write_emulated: Write bytes to emulated/special memory area.
	 *  @addr:  [IN ] Linear address to which to write.
	 *  @val:   [IN ] Value to write to memory (low-order bytes used as
	 *                required).
	 *  @bytes: [IN ] Number of bytes to write to memory.
	 */
	int (*write_emulated)(unsigned long addr,
			      const void *val,
			      unsigned int bytes,
			      unsigned int *error,
			      struct kvm_vcpu *vcpu);

	/*
	 * cmpxchg_emulated: Emulate an atomic (LOCKed) CMPXCHG operation on an
	 *                   emulated/special memory area.
	 *  @addr:  [IN ] Linear address to access.
	 *  @old:   [IN ] Value expected to be current at @addr.
	 *  @new:   [IN ] Value to write to @addr.
	 *  @bytes: [IN ] Number of bytes to access using CMPXCHG.
	 */
	int (*cmpxchg_emulated)(unsigned long addr,
				const void *old,
				const void *new,
				unsigned int bytes,
				unsigned int *error,
				struct kvm_vcpu *vcpu);

	int (*pio_in_emulated)(int size, unsigned short port, void *val,
			       unsigned int count, struct kvm_vcpu *vcpu);

	int (*pio_out_emulated)(int size, unsigned short port, const void *val,
				unsigned int count, struct kvm_vcpu *vcpu);

	bool (*get_cached_descriptor)(struct desc_struct *desc,
				      int seg, struct kvm_vcpu *vcpu);
	void (*set_cached_descriptor)(struct desc_struct *desc,
				      int seg, struct kvm_vcpu *vcpu);
	u16 (*get_segment_selector)(int seg, struct kvm_vcpu *vcpu);
	void (*set_segment_selector)(u16 sel, int seg, struct kvm_vcpu *vcpu);
	unsigned long (*get_cached_segment_base)(int seg, struct kvm_vcpu *vcpu);
	void (*get_gdt)(struct desc_ptr *dt, struct kvm_vcpu *vcpu);
	ulong (*get_cr)(int cr, struct kvm_vcpu *vcpu);
	int (*set_cr)(int cr, ulong val, struct kvm_vcpu *vcpu);
	int (*cpl)(struct kvm_vcpu *vcpu);
	int (*get_dr)(int dr, unsigned long *dest, struct kvm_vcpu *vcpu);
	int (*set_dr)(int dr, unsigned long value, struct kvm_vcpu *vcpu);
	int (*set_msr)(struct kvm_vcpu *vcpu, u32 msr_index, u64 data);
	int (*get_msr)(struct kvm_vcpu *vcpu, u32 msr_index, u64 *pdata);
};

/* Type, address-of, and value of an instruction's operand. */
struct operand {
	enum { OP_REG, OP_MEM, OP_IMM, OP_NONE } type;
	unsigned int bytes;
<<<<<<< HEAD
	unsigned long orig_val, *ptr;
	union {
		unsigned long val;
=======
	union {
		unsigned long orig_val;
		u64 orig_val64;
	};
	unsigned long *ptr;
	union {
		unsigned long val;
		u64 val64;
>>>>>>> 062c1825
		char valptr[sizeof(unsigned long) + 2];
	};
};

struct fetch_cache {
	u8 data[15];
	unsigned long start;
	unsigned long end;
};

struct read_cache {
	u8 data[1024];
	unsigned long pos;
	unsigned long end;
};

struct decode_cache {
	u8 twobyte;
	u8 b;
	u8 lock_prefix;
	u8 rep_prefix;
	u8 op_bytes;
	u8 ad_bytes;
	u8 rex_prefix;
	struct operand src;
	struct operand src2;
	struct operand dst;
	bool has_seg_override;
	u8 seg_override;
	unsigned int d;
	unsigned long regs[NR_VCPU_REGS];
	unsigned long eip;
	/* modrm */
	u8 modrm;
	u8 modrm_mod;
	u8 modrm_reg;
	u8 modrm_rm;
	u8 use_modrm_ea;
	bool rip_relative;
	unsigned long modrm_ea;
	void *modrm_ptr;
	unsigned long modrm_val;
	struct fetch_cache fetch;
	struct read_cache io_read;
	struct read_cache mem_read;
};

struct x86_emulate_ctxt {
	/* Register state before/after emulation. */
	struct kvm_vcpu *vcpu;

	unsigned long eflags;
	unsigned long eip; /* eip before instruction emulation */
	/* Emulated execution mode, represented by an X86EMUL_MODE value. */
	int mode;
	u32 cs_base;

	/* interruptibility state, as a result of execution of STI or MOV SS */
	int interruptibility;

	bool restart; /* restart string instruction after writeback */

	int exception; /* exception that happens during emulation or -1 */
	u32 error_code; /* error code for exception */
	bool error_code_valid;
	unsigned long cr2; /* faulted address in case of #PF */

	/* decode cache */
	struct decode_cache decode;
};

/* Repeat String Operation Prefix */
#define REPE_PREFIX	1
#define REPNE_PREFIX	2

/* Execution mode, passed to the emulator. */
#define X86EMUL_MODE_REAL     0	/* Real mode.             */
#define X86EMUL_MODE_VM86     1	/* Virtual 8086 mode.     */
#define X86EMUL_MODE_PROT16   2	/* 16-bit protected mode. */
#define X86EMUL_MODE_PROT32   4	/* 32-bit protected mode. */
#define X86EMUL_MODE_PROT64   8	/* 64-bit (long) mode.    */

/* Host execution mode. */
#if defined(CONFIG_X86_32)
#define X86EMUL_MODE_HOST X86EMUL_MODE_PROT32
#elif defined(CONFIG_X86_64)
#define X86EMUL_MODE_HOST X86EMUL_MODE_PROT64
#endif

int x86_decode_insn(struct x86_emulate_ctxt *ctxt,
		    struct x86_emulate_ops *ops);
int x86_emulate_insn(struct x86_emulate_ctxt *ctxt,
		     struct x86_emulate_ops *ops);
int emulator_task_switch(struct x86_emulate_ctxt *ctxt,
			 struct x86_emulate_ops *ops,
			 u16 tss_selector, int reason,
			 bool has_error_code, u32 error_code);

#endif /* _ASM_X86_KVM_X86_EMULATE_H */<|MERGE_RESOLUTION|>--- conflicted
+++ resolved
@@ -152,11 +152,6 @@
 struct operand {
 	enum { OP_REG, OP_MEM, OP_IMM, OP_NONE } type;
 	unsigned int bytes;
-<<<<<<< HEAD
-	unsigned long orig_val, *ptr;
-	union {
-		unsigned long val;
-=======
 	union {
 		unsigned long orig_val;
 		u64 orig_val64;
@@ -165,7 +160,6 @@
 	union {
 		unsigned long val;
 		u64 val64;
->>>>>>> 062c1825
 		char valptr[sizeof(unsigned long) + 2];
 	};
 };
