#ifndef _ASM_X86_XEN_PAGE_H
#define _ASM_X86_XEN_PAGE_H

#include <linux/kernel.h>
#include <linux/types.h>
#include <linux/spinlock.h>
#include <linux/pfn.h>
#include <linux/mm.h>

#include <asm/uaccess.h>
#include <asm/page.h>
#include <asm/pgtable.h>

#include <xen/interface/xen.h>
#include <xen/features.h>

/* Xen machine address */
typedef struct xmaddr {
	phys_addr_t maddr;
} xmaddr_t;

/* Xen pseudo-physical address */
typedef struct xpaddr {
	phys_addr_t paddr;
} xpaddr_t;

#define XMADDR(x)	((xmaddr_t) { .maddr = (x) })
#define XPADDR(x)	((xpaddr_t) { .paddr = (x) })

/**** MACHINE <-> PHYSICAL CONVERSION MACROS ****/
#define INVALID_P2M_ENTRY	(~0UL)
#define FOREIGN_FRAME_BIT	(1UL<<31)
#define FOREIGN_FRAME(m)	((m) | FOREIGN_FRAME_BIT)

/* Maximum amount of memory we can handle in a domain in pages */
#define MAX_DOMAIN_PAGES						\
    ((unsigned long)((u64)CONFIG_XEN_MAX_DOMAIN_MEMORY * 1024 * 1024 * 1024 / PAGE_SIZE))

extern unsigned long *machine_to_phys_mapping;
extern unsigned int   machine_to_phys_order;

extern unsigned long get_phys_to_machine(unsigned long pfn);
extern bool set_phys_to_machine(unsigned long pfn, unsigned long mfn);
<<<<<<< HEAD
=======

extern int m2p_add_override(unsigned long mfn, struct page *page);
extern int m2p_remove_override(struct page *page);
extern struct page *m2p_find_override(unsigned long mfn);
extern unsigned long m2p_find_override_pfn(unsigned long mfn, unsigned long pfn);
>>>>>>> 3cbea436

static inline unsigned long pfn_to_mfn(unsigned long pfn)
{
	unsigned long mfn;

	if (xen_feature(XENFEAT_auto_translated_physmap))
		return pfn;

	mfn = get_phys_to_machine(pfn);

	if (mfn != INVALID_P2M_ENTRY)
		mfn &= ~FOREIGN_FRAME_BIT;

	return mfn;
}

static inline int phys_to_machine_mapping_valid(unsigned long pfn)
{
	if (xen_feature(XENFEAT_auto_translated_physmap))
		return 1;

	return get_phys_to_machine(pfn) != INVALID_P2M_ENTRY;
}

static inline unsigned long mfn_to_pfn(unsigned long mfn)
{
	unsigned long pfn;

	if (xen_feature(XENFEAT_auto_translated_physmap))
		return mfn;

	pfn = 0;
	/*
	 * The array access can fail (e.g., device space beyond end of RAM).
	 * In such cases it doesn't matter what we return (we return garbage),
	 * but we must handle the fault without crashing!
	 */
	__get_user(pfn, &machine_to_phys_mapping[mfn]);

	/*
	 * If this appears to be a foreign mfn (because the pfn
	 * doesn't map back to the mfn), then check the local override
	 * table to see if there's a better pfn to use.
	 */
	if (get_phys_to_machine(pfn) != mfn)
		pfn = m2p_find_override_pfn(mfn, pfn);

	return pfn;
}

static inline xmaddr_t phys_to_machine(xpaddr_t phys)
{
	unsigned offset = phys.paddr & ~PAGE_MASK;
	return XMADDR(PFN_PHYS(pfn_to_mfn(PFN_DOWN(phys.paddr))) | offset);
}

static inline xpaddr_t machine_to_phys(xmaddr_t machine)
{
	unsigned offset = machine.maddr & ~PAGE_MASK;
	return XPADDR(PFN_PHYS(mfn_to_pfn(PFN_DOWN(machine.maddr))) | offset);
}

/*
 * We detect special mappings in one of two ways:
 *  1. If the MFN is an I/O page then Xen will set the m2p entry
 *     to be outside our maximum possible pseudophys range.
 *  2. If the MFN belongs to a different domain then we will certainly
 *     not have MFN in our p2m table. Conversely, if the page is ours,
 *     then we'll have p2m(m2p(MFN))==MFN.
 * If we detect a special mapping then it doesn't have a 'struct page'.
 * We force !pfn_valid() by returning an out-of-range pointer.
 *
 * NB. These checks require that, for any MFN that is not in our reservation,
 * there is no PFN such that p2m(PFN) == MFN. Otherwise we can get confused if
 * we are foreign-mapping the MFN, and the other domain as m2p(MFN) == PFN.
 * Yikes! Various places must poke in INVALID_P2M_ENTRY for safety.
 *
 * NB2. When deliberately mapping foreign pages into the p2m table, you *must*
 *      use FOREIGN_FRAME(). This will cause pte_pfn() to choke on it, as we
 *      require. In all the cases we care about, the FOREIGN_FRAME bit is
 *      masked (e.g., pfn_to_mfn()) so behaviour there is correct.
 */
static inline unsigned long mfn_to_local_pfn(unsigned long mfn)
{
	unsigned long pfn = mfn_to_pfn(mfn);
	if (get_phys_to_machine(pfn) != mfn)
		return -1; /* force !pfn_valid() */
	return pfn;
}

/* VIRT <-> MACHINE conversion */
#define virt_to_machine(v)	(phys_to_machine(XPADDR(__pa(v))))
#define virt_to_pfn(v)          (PFN_DOWN(__pa(v)))
#define virt_to_mfn(v)		(pfn_to_mfn(virt_to_pfn(v)))
#define mfn_to_virt(m)		(__va(mfn_to_pfn(m) << PAGE_SHIFT))

static inline unsigned long pte_mfn(pte_t pte)
{
	return (pte.pte & PTE_PFN_MASK) >> PAGE_SHIFT;
}

static inline pte_t mfn_pte(unsigned long page_nr, pgprot_t pgprot)
{
	pte_t pte;

	pte.pte = ((phys_addr_t)page_nr << PAGE_SHIFT) |
			massage_pgprot(pgprot);

	return pte;
}

static inline pteval_t pte_val_ma(pte_t pte)
{
	return pte.pte;
}

static inline pte_t __pte_ma(pteval_t x)
{
	return (pte_t) { .pte = x };
}

#define pmd_val_ma(v) ((v).pmd)
#ifdef __PAGETABLE_PUD_FOLDED
#define pud_val_ma(v) ((v).pgd.pgd)
#else
#define pud_val_ma(v) ((v).pud)
#endif
#define __pmd_ma(x)	((pmd_t) { (x) } )

#define pgd_val_ma(x)	((x).pgd)

void xen_set_domain_pte(pte_t *ptep, pte_t pteval, unsigned domid);

xmaddr_t arbitrary_virt_to_machine(void *address);
unsigned long arbitrary_virt_to_mfn(void *vaddr);
void make_lowmem_page_readonly(void *vaddr);
void make_lowmem_page_readwrite(void *vaddr);

#endif /* _ASM_X86_XEN_PAGE_H */<|MERGE_RESOLUTION|>--- conflicted
+++ resolved
@@ -41,14 +41,11 @@
 
 extern unsigned long get_phys_to_machine(unsigned long pfn);
 extern bool set_phys_to_machine(unsigned long pfn, unsigned long mfn);
-<<<<<<< HEAD
-=======
 
 extern int m2p_add_override(unsigned long mfn, struct page *page);
 extern int m2p_remove_override(struct page *page);
 extern struct page *m2p_find_override(unsigned long mfn);
 extern unsigned long m2p_find_override_pfn(unsigned long mfn, unsigned long pfn);
->>>>>>> 3cbea436
 
 static inline unsigned long pfn_to_mfn(unsigned long pfn)
 {
