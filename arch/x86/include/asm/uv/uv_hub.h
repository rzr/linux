--- conflicted
+++ resolved
@@ -444,10 +444,7 @@
 
 	val = (1UL << UVH_IPI_INT_SEND_SHFT) |
 			((apicid) << UVH_IPI_INT_APIC_ID_SHFT) |
-<<<<<<< HEAD
-=======
 			(dmode << UVH_IPI_INT_DELIVERY_MODE_SHFT) |
->>>>>>> 25d27ede
 			(vector << UVH_IPI_INT_VECTOR_SHFT);
 	uv_write_global_mmr64(pnode, UVH_IPI_INT, val);
 }
