/*
 * This file is subject to the terms and conditions of the GNU General Public
 * License.  See the file "COPYING" in the main directory of this archive
 * for more details.
 *
 * SGI UV architectural definitions
 *
 * Copyright (C) 2007-2008 Silicon Graphics, Inc. All rights reserved.
 */

#ifndef _ASM_X86_UV_UV_HUB_H
#define _ASM_X86_UV_UV_HUB_H

#ifdef CONFIG_X86_64
#include <linux/numa.h>
#include <linux/percpu.h>
#include <linux/timer.h>
#include <asm/types.h>
#include <asm/percpu.h>
#include <asm/uv/uv_mmrs.h>


/*
 * Addressing Terminology
 *
 *	M       - The low M bits of a physical address represent the offset
 *		  into the blade local memory. RAM memory on a blade is physically
 *		  contiguous (although various IO spaces may punch holes in
 *		  it)..
 *
 * 	N	- Number of bits in the node portion of a socket physical
 * 		  address.
 *
 * 	NASID   - network ID of a router, Mbrick or Cbrick. Nasid values of
 * 	 	  routers always have low bit of 1, C/MBricks have low bit
 * 		  equal to 0. Most addressing macros that target UV hub chips
 * 		  right shift the NASID by 1 to exclude the always-zero bit.
 * 		  NASIDs contain up to 15 bits.
 *
 *	GNODE   - NASID right shifted by 1 bit. Most mmrs contain gnodes instead
 *		  of nasids.
 *
 * 	PNODE   - the low N bits of the GNODE. The PNODE is the most useful variant
 * 		  of the nasid for socket usage.
 *
 *
 *  NumaLink Global Physical Address Format:
 *  +--------------------------------+---------------------+
 *  |00..000|      GNODE             |      NodeOffset     |
 *  +--------------------------------+---------------------+
 *          |<-------53 - M bits --->|<--------M bits ----->
 *
 *	M - number of node offset bits (35 .. 40)
 *
 *
 *  Memory/UV-HUB Processor Socket Address Format:
 *  +----------------+---------------+---------------------+
 *  |00..000000000000|   PNODE       |      NodeOffset     |
 *  +----------------+---------------+---------------------+
 *                   <--- N bits --->|<--------M bits ----->
 *
 *	M - number of node offset bits (35 .. 40)
 *	N - number of PNODE bits (0 .. 10)
 *
 *		Note: M + N cannot currently exceed 44 (x86_64) or 46 (IA64).
 *		The actual values are configuration dependent and are set at
 *		boot time. M & N values are set by the hardware/BIOS at boot.
 *
 *
 * APICID format
 * 	NOTE!!!!!! This is the current format of the APICID. However, code
 * 	should assume that this will change in the future. Use functions
 * 	in this file for all APICID bit manipulations and conversion.
 *
 * 		1111110000000000
 * 		5432109876543210
 *		pppppppppplc0cch
 *		sssssssssss
 *
 *			p  = pnode bits
 *			l =  socket number on board
 *			c  = core
 *			h  = hyperthread
 *			s  = bits that are in the SOCKET_ID CSR
 *
 *	Note: Processor only supports 12 bits in the APICID register. The ACPI
 *	      tables hold all 16 bits. Software needs to be aware of this.
 *
 * 	      Unless otherwise specified, all references to APICID refer to
 * 	      the FULL value contained in ACPI tables, not the subset in the
 * 	      processor APICID register.
 */


/*
 * Maximum number of bricks in all partitions and in all coherency domains.
 * This is the total number of bricks accessible in the numalink fabric. It
 * includes all C & M bricks. Routers are NOT included.
 *
 * This value is also the value of the maximum number of non-router NASIDs
 * in the numalink fabric.
 *
 * NOTE: a brick may contain 1 or 2 OS nodes. Don't get these confused.
 */
#define UV_MAX_NUMALINK_BLADES	16384

/*
 * Maximum number of C/Mbricks within a software SSI (hardware may support
 * more).
 */
#define UV_MAX_SSI_BLADES	256

/*
 * The largest possible NASID of a C or M brick (+ 2)
 */
#define UV_MAX_NASID_VALUE	(UV_MAX_NUMALINK_NODES * 2)

struct uv_scir_s {
	struct timer_list timer;
	unsigned long	offset;
	unsigned long	last;
	unsigned long	idle_on;
	unsigned long	idle_off;
	unsigned char	state;
	unsigned char	enabled;
};

/*
 * The following defines attributes of the HUB chip. These attributes are
 * frequently referenced and are kept in the per-cpu data areas of each cpu.
 * They are kept together in a struct to minimize cache misses.
 */
struct uv_hub_info_s {
	unsigned long		global_mmr_base;
	unsigned long		gpa_mask;
	unsigned int		gnode_extra;
	unsigned long		gnode_upper;
	unsigned long		lowmem_remap_top;
	unsigned long		lowmem_remap_base;
	unsigned short		pnode;
	unsigned short		pnode_mask;
	unsigned short		coherency_domain_number;
	unsigned short		numa_blade_id;
	unsigned char		blade_processor_id;
	unsigned char		m_val;
	unsigned char		n_val;
	struct uv_scir_s	scir;
};

DECLARE_PER_CPU(struct uv_hub_info_s, __uv_hub_info);
#define uv_hub_info 		(&__get_cpu_var(__uv_hub_info))
#define uv_cpu_hub_info(cpu)	(&per_cpu(__uv_hub_info, cpu))

/*
 * Local & Global MMR space macros.
 * 	Note: macros are intended to be used ONLY by inline functions
 * 	in this file - not by other kernel code.
 * 		n -  NASID (full 15-bit global nasid)
 * 		g -  GNODE (full 15-bit global nasid, right shifted 1)
 * 		p -  PNODE (local part of nsids, right shifted 1)
 */
#define UV_NASID_TO_PNODE(n)		(((n) >> 1) & uv_hub_info->pnode_mask)
#define UV_PNODE_TO_GNODE(p)		((p) |uv_hub_info->gnode_extra)
#define UV_PNODE_TO_NASID(p)		(UV_PNODE_TO_GNODE(p) << 1)

#define UV_LOCAL_MMR_BASE		0xf4000000UL
#define UV_GLOBAL_MMR32_BASE		0xf8000000UL
#define UV_GLOBAL_MMR64_BASE		(uv_hub_info->global_mmr_base)
#define UV_LOCAL_MMR_SIZE		(64UL * 1024 * 1024)
#define UV_GLOBAL_MMR32_SIZE		(64UL * 1024 * 1024)

#define UV_GLOBAL_MMR32_PNODE_SHIFT	15
#define UV_GLOBAL_MMR64_PNODE_SHIFT	26

#define UV_GLOBAL_MMR32_PNODE_BITS(p)	((p) << (UV_GLOBAL_MMR32_PNODE_SHIFT))

#define UV_GLOBAL_MMR64_PNODE_BITS(p)					\
<<<<<<< HEAD
	((unsigned long)(UV_PNODE_TO_GNODE(p)) << UV_GLOBAL_MMR64_PNODE_SHIFT)
=======
	(((unsigned long)(p)) << UV_GLOBAL_MMR64_PNODE_SHIFT)
>>>>>>> 80ffb3cc

#define UV_APIC_PNODE_SHIFT	6

/* Local Bus from cpu's perspective */
#define LOCAL_BUS_BASE		0x1c00000
#define LOCAL_BUS_SIZE		(4 * 1024 * 1024)

/*
 * System Controller Interface Reg
 *
 * Note there are NO leds on a UV system.  This register is only
 * used by the system controller to monitor system-wide operation.
 * There are 64 regs per node.  With Nahelem cpus (2 cores per node,
 * 8 cpus per core, 2 threads per cpu) there are 32 cpu threads on
 * a node.
 *
 * The window is located at top of ACPI MMR space
 */
#define SCIR_WINDOW_COUNT	64
#define SCIR_LOCAL_MMR_BASE	(LOCAL_BUS_BASE + \
				 LOCAL_BUS_SIZE - \
				 SCIR_WINDOW_COUNT)

#define SCIR_CPU_HEARTBEAT	0x01	/* timer interrupt */
#define SCIR_CPU_ACTIVITY	0x02	/* not idle */
#define SCIR_CPU_HB_INTERVAL	(HZ)	/* once per second */

/* Loop through all installed blades */
#define for_each_possible_blade(bid)		\
	for ((bid) = 0; (bid) < uv_num_possible_blades(); (bid)++)

/*
 * Macros for converting between kernel virtual addresses, socket local physical
 * addresses, and UV global physical addresses.
 * 	Note: use the standard __pa() & __va() macros for converting
 * 	      between socket virtual and socket physical addresses.
 */

/* socket phys RAM --> UV global physical address */
static inline unsigned long uv_soc_phys_ram_to_gpa(unsigned long paddr)
{
	if (paddr < uv_hub_info->lowmem_remap_top)
		paddr |= uv_hub_info->lowmem_remap_base;
	return paddr | uv_hub_info->gnode_upper;
}


/* socket virtual --> UV global physical address */
static inline unsigned long uv_gpa(void *v)
{
	return uv_soc_phys_ram_to_gpa(__pa(v));
}

/* pnode, offset --> socket virtual */
static inline void *uv_pnode_offset_to_vaddr(int pnode, unsigned long offset)
{
	return __va(((unsigned long)pnode << uv_hub_info->m_val) | offset);
}


/*
 * Extract a PNODE from an APICID (full apicid, not processor subset)
 */
static inline int uv_apicid_to_pnode(int apicid)
{
	return (apicid >> UV_APIC_PNODE_SHIFT);
}

/*
 * Access global MMRs using the low memory MMR32 space. This region supports
 * faster MMR access but not all MMRs are accessible in this space.
 */
static inline unsigned long *uv_global_mmr32_address(int pnode,
				unsigned long offset)
{
	return __va(UV_GLOBAL_MMR32_BASE |
		       UV_GLOBAL_MMR32_PNODE_BITS(pnode) | offset);
}

static inline void uv_write_global_mmr32(int pnode, unsigned long offset,
				 unsigned long val)
{
	*uv_global_mmr32_address(pnode, offset) = val;
}

static inline unsigned long uv_read_global_mmr32(int pnode,
						 unsigned long offset)
{
	return *uv_global_mmr32_address(pnode, offset);
}

/*
 * Access Global MMR space using the MMR space located at the top of physical
 * memory.
 */
static inline unsigned long *uv_global_mmr64_address(int pnode,
				unsigned long offset)
{
	return __va(UV_GLOBAL_MMR64_BASE |
		    UV_GLOBAL_MMR64_PNODE_BITS(pnode) | offset);
}

static inline void uv_write_global_mmr64(int pnode, unsigned long offset,
				unsigned long val)
{
	*uv_global_mmr64_address(pnode, offset) = val;
}

static inline unsigned long uv_read_global_mmr64(int pnode,
						 unsigned long offset)
{
	return *uv_global_mmr64_address(pnode, offset);
}

/*
 * Access hub local MMRs. Faster than using global space but only local MMRs
 * are accessible.
 */
static inline unsigned long *uv_local_mmr_address(unsigned long offset)
{
	return __va(UV_LOCAL_MMR_BASE | offset);
}

static inline unsigned long uv_read_local_mmr(unsigned long offset)
{
	return *uv_local_mmr_address(offset);
}

static inline void uv_write_local_mmr(unsigned long offset, unsigned long val)
{
	*uv_local_mmr_address(offset) = val;
}

static inline unsigned char uv_read_local_mmr8(unsigned long offset)
{
	return *((unsigned char *)uv_local_mmr_address(offset));
}

static inline void uv_write_local_mmr8(unsigned long offset, unsigned char val)
{
	*((unsigned char *)uv_local_mmr_address(offset)) = val;
}

/*
 * Structures and definitions for converting between cpu, node, pnode, and blade
 * numbers.
 */
struct uv_blade_info {
	unsigned short	nr_possible_cpus;
	unsigned short	nr_online_cpus;
	unsigned short	pnode;
	short		memory_nid;
};
extern struct uv_blade_info *uv_blade_info;
extern short *uv_node_to_blade;
extern short *uv_cpu_to_blade;
extern short uv_possible_blades;

/* Blade-local cpu number of current cpu. Numbered 0 .. <# cpus on the blade> */
static inline int uv_blade_processor_id(void)
{
	return uv_hub_info->blade_processor_id;
}

/* Blade number of current cpu. Numnbered 0 .. <#blades -1> */
static inline int uv_numa_blade_id(void)
{
	return uv_hub_info->numa_blade_id;
}

/* Convert a cpu number to the the UV blade number */
static inline int uv_cpu_to_blade_id(int cpu)
{
	return uv_cpu_to_blade[cpu];
}

/* Convert linux node number to the UV blade number */
static inline int uv_node_to_blade_id(int nid)
{
	return uv_node_to_blade[nid];
}

/* Convert a blade id to the PNODE of the blade */
static inline int uv_blade_to_pnode(int bid)
{
	return uv_blade_info[bid].pnode;
}

/* Nid of memory node on blade. -1 if no blade-local memory */
static inline int uv_blade_to_memory_nid(int bid)
{
	return uv_blade_info[bid].memory_nid;
}

/* Determine the number of possible cpus on a blade */
static inline int uv_blade_nr_possible_cpus(int bid)
{
	return uv_blade_info[bid].nr_possible_cpus;
}

/* Determine the number of online cpus on a blade */
static inline int uv_blade_nr_online_cpus(int bid)
{
	return uv_blade_info[bid].nr_online_cpus;
}

/* Convert a cpu id to the PNODE of the blade containing the cpu */
static inline int uv_cpu_to_pnode(int cpu)
{
	return uv_blade_info[uv_cpu_to_blade_id(cpu)].pnode;
}

/* Convert a linux node number to the PNODE of the blade */
static inline int uv_node_to_pnode(int nid)
{
	return uv_blade_info[uv_node_to_blade_id(nid)].pnode;
}

/* Maximum possible number of blades */
static inline int uv_num_possible_blades(void)
{
	return uv_possible_blades;
}

/* Update SCIR state */
static inline void uv_set_scir_bits(unsigned char value)
{
	if (uv_hub_info->scir.state != value) {
		uv_hub_info->scir.state = value;
		uv_write_local_mmr8(uv_hub_info->scir.offset, value);
	}
}

static inline void uv_set_cpu_scir_bits(int cpu, unsigned char value)
{
	if (uv_cpu_hub_info(cpu)->scir.state != value) {
		uv_cpu_hub_info(cpu)->scir.state = value;
		uv_write_local_mmr8(uv_cpu_hub_info(cpu)->scir.offset, value);
	}
}

static inline void uv_hub_send_ipi(int pnode, int apicid, int vector)
{
	unsigned long val;

	val = (1UL << UVH_IPI_INT_SEND_SHFT) |
			((apicid & 0x3f) << UVH_IPI_INT_APIC_ID_SHFT) |
			(vector << UVH_IPI_INT_VECTOR_SHFT);
	uv_write_global_mmr64(pnode, UVH_IPI_INT, val);
}

#endif /* CONFIG_X86_64 */
#endif /* _ASM_X86_UV_UV_HUB_H */<|MERGE_RESOLUTION|>--- conflicted
+++ resolved
@@ -175,11 +175,7 @@
 #define UV_GLOBAL_MMR32_PNODE_BITS(p)	((p) << (UV_GLOBAL_MMR32_PNODE_SHIFT))
 
 #define UV_GLOBAL_MMR64_PNODE_BITS(p)					\
-<<<<<<< HEAD
-	((unsigned long)(UV_PNODE_TO_GNODE(p)) << UV_GLOBAL_MMR64_PNODE_SHIFT)
-=======
 	(((unsigned long)(p)) << UV_GLOBAL_MMR64_PNODE_SHIFT)
->>>>>>> 80ffb3cc
 
 #define UV_APIC_PNODE_SHIFT	6
 
