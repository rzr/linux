#ifndef __SVM_H
#define __SVM_H

enum {
	INTERCEPT_INTR,
	INTERCEPT_NMI,
	INTERCEPT_SMI,
	INTERCEPT_INIT,
	INTERCEPT_VINTR,
	INTERCEPT_SELECTIVE_CR0,
	INTERCEPT_STORE_IDTR,
	INTERCEPT_STORE_GDTR,
	INTERCEPT_STORE_LDTR,
	INTERCEPT_STORE_TR,
	INTERCEPT_LOAD_IDTR,
	INTERCEPT_LOAD_GDTR,
	INTERCEPT_LOAD_LDTR,
	INTERCEPT_LOAD_TR,
	INTERCEPT_RDTSC,
	INTERCEPT_RDPMC,
	INTERCEPT_PUSHF,
	INTERCEPT_POPF,
	INTERCEPT_CPUID,
	INTERCEPT_RSM,
	INTERCEPT_IRET,
	INTERCEPT_INTn,
	INTERCEPT_INVD,
	INTERCEPT_PAUSE,
	INTERCEPT_HLT,
	INTERCEPT_INVLPG,
	INTERCEPT_INVLPGA,
	INTERCEPT_IOIO_PROT,
	INTERCEPT_MSR_PROT,
	INTERCEPT_TASK_SWITCH,
	INTERCEPT_FERR_FREEZE,
	INTERCEPT_SHUTDOWN,
	INTERCEPT_VMRUN,
	INTERCEPT_VMMCALL,
	INTERCEPT_VMLOAD,
	INTERCEPT_VMSAVE,
	INTERCEPT_STGI,
	INTERCEPT_CLGI,
	INTERCEPT_SKINIT,
	INTERCEPT_RDTSCP,
	INTERCEPT_ICEBP,
	INTERCEPT_WBINVD,
	INTERCEPT_MONITOR,
	INTERCEPT_MWAIT,
	INTERCEPT_MWAIT_COND,
	INTERCEPT_XSETBV,
};


struct __attribute__ ((__packed__)) vmcb_control_area {
	u32 intercept_cr;
	u32 intercept_dr;
	u32 intercept_exceptions;
	u64 intercept;
	u8 reserved_1[42];
	u16 pause_filter_count;
	u64 iopm_base_pa;
	u64 msrpm_base_pa;
	u64 tsc_offset;
	u32 asid;
	u8 tlb_ctl;
	u8 reserved_2[3];
	u32 int_ctl;
	u32 int_vector;
	u32 int_state;
	u8 reserved_3[4];
	u32 exit_code;
	u32 exit_code_hi;
	u64 exit_info_1;
	u64 exit_info_2;
	u32 exit_int_info;
	u32 exit_int_info_err;
	u64 nested_ctl;
	u8 reserved_4[16];
	u32 event_inj;
	u32 event_inj_err;
	u64 nested_cr3;
	u64 lbr_ctl;
<<<<<<< HEAD
	u64 reserved_5;
	u64 next_rip;
	u8 reserved_6[816];
=======
	u32 clean;
	u32 reserved_5;
	u64 next_rip;
	u8 insn_len;
	u8 insn_bytes[15];
	u8 reserved_6[800];
>>>>>>> 3cbea436
};


#define TLB_CONTROL_DO_NOTHING 0
#define TLB_CONTROL_FLUSH_ALL_ASID 1
#define TLB_CONTROL_FLUSH_ASID 3
#define TLB_CONTROL_FLUSH_ASID_LOCAL 7

#define V_TPR_MASK 0x0f

#define V_IRQ_SHIFT 8
#define V_IRQ_MASK (1 << V_IRQ_SHIFT)

#define V_INTR_PRIO_SHIFT 16
#define V_INTR_PRIO_MASK (0x0f << V_INTR_PRIO_SHIFT)

#define V_IGN_TPR_SHIFT 20
#define V_IGN_TPR_MASK (1 << V_IGN_TPR_SHIFT)

#define V_INTR_MASKING_SHIFT 24
#define V_INTR_MASKING_MASK (1 << V_INTR_MASKING_SHIFT)

#define SVM_INTERRUPT_SHADOW_MASK 1

#define SVM_IOIO_STR_SHIFT 2
#define SVM_IOIO_REP_SHIFT 3
#define SVM_IOIO_SIZE_SHIFT 4
#define SVM_IOIO_ASIZE_SHIFT 7

#define SVM_IOIO_TYPE_MASK 1
#define SVM_IOIO_STR_MASK (1 << SVM_IOIO_STR_SHIFT)
#define SVM_IOIO_REP_MASK (1 << SVM_IOIO_REP_SHIFT)
#define SVM_IOIO_SIZE_MASK (7 << SVM_IOIO_SIZE_SHIFT)
#define SVM_IOIO_ASIZE_MASK (7 << SVM_IOIO_ASIZE_SHIFT)

#define SVM_VM_CR_VALID_MASK	0x001fULL
#define SVM_VM_CR_SVM_LOCK_MASK 0x0008ULL
#define SVM_VM_CR_SVM_DIS_MASK  0x0010ULL

struct __attribute__ ((__packed__)) vmcb_seg {
	u16 selector;
	u16 attrib;
	u32 limit;
	u64 base;
};

struct __attribute__ ((__packed__)) vmcb_save_area {
	struct vmcb_seg es;
	struct vmcb_seg cs;
	struct vmcb_seg ss;
	struct vmcb_seg ds;
	struct vmcb_seg fs;
	struct vmcb_seg gs;
	struct vmcb_seg gdtr;
	struct vmcb_seg ldtr;
	struct vmcb_seg idtr;
	struct vmcb_seg tr;
	u8 reserved_1[43];
	u8 cpl;
	u8 reserved_2[4];
	u64 efer;
	u8 reserved_3[112];
	u64 cr4;
	u64 cr3;
	u64 cr0;
	u64 dr7;
	u64 dr6;
	u64 rflags;
	u64 rip;
	u8 reserved_4[88];
	u64 rsp;
	u8 reserved_5[24];
	u64 rax;
	u64 star;
	u64 lstar;
	u64 cstar;
	u64 sfmask;
	u64 kernel_gs_base;
	u64 sysenter_cs;
	u64 sysenter_esp;
	u64 sysenter_eip;
	u64 cr2;
	u8 reserved_6[32];
	u64 g_pat;
	u64 dbgctl;
	u64 br_from;
	u64 br_to;
	u64 last_excp_from;
	u64 last_excp_to;
};

struct __attribute__ ((__packed__)) vmcb {
	struct vmcb_control_area control;
	struct vmcb_save_area save;
};

#define SVM_CPUID_FEATURE_SHIFT 2
#define SVM_CPUID_FUNC 0x8000000a

#define SVM_VM_CR_SVM_DISABLE 4

#define SVM_SELECTOR_S_SHIFT 4
#define SVM_SELECTOR_DPL_SHIFT 5
#define SVM_SELECTOR_P_SHIFT 7
#define SVM_SELECTOR_AVL_SHIFT 8
#define SVM_SELECTOR_L_SHIFT 9
#define SVM_SELECTOR_DB_SHIFT 10
#define SVM_SELECTOR_G_SHIFT 11

#define SVM_SELECTOR_TYPE_MASK (0xf)
#define SVM_SELECTOR_S_MASK (1 << SVM_SELECTOR_S_SHIFT)
#define SVM_SELECTOR_DPL_MASK (3 << SVM_SELECTOR_DPL_SHIFT)
#define SVM_SELECTOR_P_MASK (1 << SVM_SELECTOR_P_SHIFT)
#define SVM_SELECTOR_AVL_MASK (1 << SVM_SELECTOR_AVL_SHIFT)
#define SVM_SELECTOR_L_MASK (1 << SVM_SELECTOR_L_SHIFT)
#define SVM_SELECTOR_DB_MASK (1 << SVM_SELECTOR_DB_SHIFT)
#define SVM_SELECTOR_G_MASK (1 << SVM_SELECTOR_G_SHIFT)

#define SVM_SELECTOR_WRITE_MASK (1 << 1)
#define SVM_SELECTOR_READ_MASK SVM_SELECTOR_WRITE_MASK
#define SVM_SELECTOR_CODE_MASK (1 << 3)

#define INTERCEPT_CR0_READ	0
#define INTERCEPT_CR3_READ	3
#define INTERCEPT_CR4_READ	4
#define INTERCEPT_CR8_READ	8
#define INTERCEPT_CR0_WRITE	(16 + 0)
#define INTERCEPT_CR3_WRITE	(16 + 3)
#define INTERCEPT_CR4_WRITE	(16 + 4)
#define INTERCEPT_CR8_WRITE	(16 + 8)

#define INTERCEPT_DR0_READ	0
#define INTERCEPT_DR1_READ	1
#define INTERCEPT_DR2_READ	2
#define INTERCEPT_DR3_READ	3
#define INTERCEPT_DR4_READ	4
#define INTERCEPT_DR5_READ	5
#define INTERCEPT_DR6_READ	6
#define INTERCEPT_DR7_READ	7
#define INTERCEPT_DR0_WRITE	(16 + 0)
#define INTERCEPT_DR1_WRITE	(16 + 1)
#define INTERCEPT_DR2_WRITE	(16 + 2)
#define INTERCEPT_DR3_WRITE	(16 + 3)
#define INTERCEPT_DR4_WRITE	(16 + 4)
#define INTERCEPT_DR5_WRITE	(16 + 5)
#define INTERCEPT_DR6_WRITE	(16 + 6)
#define INTERCEPT_DR7_WRITE	(16 + 7)

#define SVM_EVTINJ_VEC_MASK 0xff

#define SVM_EVTINJ_TYPE_SHIFT 8
#define SVM_EVTINJ_TYPE_MASK (7 << SVM_EVTINJ_TYPE_SHIFT)

#define SVM_EVTINJ_TYPE_INTR (0 << SVM_EVTINJ_TYPE_SHIFT)
#define SVM_EVTINJ_TYPE_NMI (2 << SVM_EVTINJ_TYPE_SHIFT)
#define SVM_EVTINJ_TYPE_EXEPT (3 << SVM_EVTINJ_TYPE_SHIFT)
#define SVM_EVTINJ_TYPE_SOFT (4 << SVM_EVTINJ_TYPE_SHIFT)

#define SVM_EVTINJ_VALID (1 << 31)
#define SVM_EVTINJ_VALID_ERR (1 << 11)

#define SVM_EXITINTINFO_VEC_MASK SVM_EVTINJ_VEC_MASK
#define SVM_EXITINTINFO_TYPE_MASK SVM_EVTINJ_TYPE_MASK

#define	SVM_EXITINTINFO_TYPE_INTR SVM_EVTINJ_TYPE_INTR
#define	SVM_EXITINTINFO_TYPE_NMI SVM_EVTINJ_TYPE_NMI
#define	SVM_EXITINTINFO_TYPE_EXEPT SVM_EVTINJ_TYPE_EXEPT
#define	SVM_EXITINTINFO_TYPE_SOFT SVM_EVTINJ_TYPE_SOFT

#define SVM_EXITINTINFO_VALID SVM_EVTINJ_VALID
#define SVM_EXITINTINFO_VALID_ERR SVM_EVTINJ_VALID_ERR

#define SVM_EXITINFOSHIFT_TS_REASON_IRET 36
#define SVM_EXITINFOSHIFT_TS_REASON_JMP 38
#define SVM_EXITINFOSHIFT_TS_HAS_ERROR_CODE 44
<<<<<<< HEAD
=======

#define SVM_EXITINFO_REG_MASK 0x0F
>>>>>>> 3cbea436

#define	SVM_EXIT_READ_CR0 	0x000
#define	SVM_EXIT_READ_CR3 	0x003
#define	SVM_EXIT_READ_CR4 	0x004
#define	SVM_EXIT_READ_CR8 	0x008
#define	SVM_EXIT_WRITE_CR0 	0x010
#define	SVM_EXIT_WRITE_CR3 	0x013
#define	SVM_EXIT_WRITE_CR4 	0x014
#define	SVM_EXIT_WRITE_CR8 	0x018
#define	SVM_EXIT_READ_DR0 	0x020
#define	SVM_EXIT_READ_DR1 	0x021
#define	SVM_EXIT_READ_DR2 	0x022
#define	SVM_EXIT_READ_DR3 	0x023
#define	SVM_EXIT_READ_DR4 	0x024
#define	SVM_EXIT_READ_DR5 	0x025
#define	SVM_EXIT_READ_DR6 	0x026
#define	SVM_EXIT_READ_DR7 	0x027
#define	SVM_EXIT_WRITE_DR0 	0x030
#define	SVM_EXIT_WRITE_DR1 	0x031
#define	SVM_EXIT_WRITE_DR2 	0x032
#define	SVM_EXIT_WRITE_DR3 	0x033
#define	SVM_EXIT_WRITE_DR4 	0x034
#define	SVM_EXIT_WRITE_DR5 	0x035
#define	SVM_EXIT_WRITE_DR6 	0x036
#define	SVM_EXIT_WRITE_DR7 	0x037
#define SVM_EXIT_EXCP_BASE      0x040
#define SVM_EXIT_INTR		0x060
#define SVM_EXIT_NMI		0x061
#define SVM_EXIT_SMI		0x062
#define SVM_EXIT_INIT		0x063
#define SVM_EXIT_VINTR		0x064
#define SVM_EXIT_CR0_SEL_WRITE	0x065
#define SVM_EXIT_IDTR_READ	0x066
#define SVM_EXIT_GDTR_READ	0x067
#define SVM_EXIT_LDTR_READ	0x068
#define SVM_EXIT_TR_READ	0x069
#define SVM_EXIT_IDTR_WRITE	0x06a
#define SVM_EXIT_GDTR_WRITE	0x06b
#define SVM_EXIT_LDTR_WRITE	0x06c
#define SVM_EXIT_TR_WRITE	0x06d
#define SVM_EXIT_RDTSC		0x06e
#define SVM_EXIT_RDPMC		0x06f
#define SVM_EXIT_PUSHF		0x070
#define SVM_EXIT_POPF		0x071
#define SVM_EXIT_CPUID		0x072
#define SVM_EXIT_RSM		0x073
#define SVM_EXIT_IRET		0x074
#define SVM_EXIT_SWINT		0x075
#define SVM_EXIT_INVD		0x076
#define SVM_EXIT_PAUSE		0x077
#define SVM_EXIT_HLT		0x078
#define SVM_EXIT_INVLPG		0x079
#define SVM_EXIT_INVLPGA	0x07a
#define SVM_EXIT_IOIO		0x07b
#define SVM_EXIT_MSR		0x07c
#define SVM_EXIT_TASK_SWITCH	0x07d
#define SVM_EXIT_FERR_FREEZE	0x07e
#define SVM_EXIT_SHUTDOWN	0x07f
#define SVM_EXIT_VMRUN		0x080
#define SVM_EXIT_VMMCALL	0x081
#define SVM_EXIT_VMLOAD		0x082
#define SVM_EXIT_VMSAVE		0x083
#define SVM_EXIT_STGI		0x084
#define SVM_EXIT_CLGI		0x085
#define SVM_EXIT_SKINIT		0x086
#define SVM_EXIT_RDTSCP		0x087
#define SVM_EXIT_ICEBP		0x088
#define SVM_EXIT_WBINVD		0x089
#define SVM_EXIT_MONITOR	0x08a
#define SVM_EXIT_MWAIT		0x08b
#define SVM_EXIT_MWAIT_COND	0x08c
#define SVM_EXIT_XSETBV		0x08d
#define SVM_EXIT_NPF  		0x400

#define SVM_EXIT_ERR		-1

#define SVM_CR0_SELECTIVE_MASK (X86_CR0_TS | X86_CR0_MP)

#define SVM_VMLOAD ".byte 0x0f, 0x01, 0xda"
#define SVM_VMRUN  ".byte 0x0f, 0x01, 0xd8"
#define SVM_VMSAVE ".byte 0x0f, 0x01, 0xdb"
#define SVM_CLGI   ".byte 0x0f, 0x01, 0xdd"
#define SVM_STGI   ".byte 0x0f, 0x01, 0xdc"
#define SVM_INVLPGA ".byte 0x0f, 0x01, 0xdf"

#endif
<|MERGE_RESOLUTION|>--- conflicted
+++ resolved
@@ -80,18 +80,12 @@
 	u32 event_inj_err;
 	u64 nested_cr3;
 	u64 lbr_ctl;
-<<<<<<< HEAD
-	u64 reserved_5;
-	u64 next_rip;
-	u8 reserved_6[816];
-=======
 	u32 clean;
 	u32 reserved_5;
 	u64 next_rip;
 	u8 insn_len;
 	u8 insn_bytes[15];
 	u8 reserved_6[800];
->>>>>>> 3cbea436
 };
 
 
@@ -267,11 +261,8 @@
 #define SVM_EXITINFOSHIFT_TS_REASON_IRET 36
 #define SVM_EXITINFOSHIFT_TS_REASON_JMP 38
 #define SVM_EXITINFOSHIFT_TS_HAS_ERROR_CODE 44
-<<<<<<< HEAD
-=======
 
 #define SVM_EXITINFO_REG_MASK 0x0F
->>>>>>> 3cbea436
 
 #define	SVM_EXIT_READ_CR0 	0x000
 #define	SVM_EXIT_READ_CR3 	0x003
