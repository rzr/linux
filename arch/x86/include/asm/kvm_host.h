/*
 * Kernel-based Virtual Machine driver for Linux
 *
 * This header defines architecture specific interfaces, x86 version
 *
 * This work is licensed under the terms of the GNU GPL, version 2.  See
 * the COPYING file in the top-level directory.
 *
 */

#ifndef _ASM_X86_KVM_HOST_H
#define _ASM_X86_KVM_HOST_H

#include <linux/types.h>
#include <linux/mm.h>
#include <linux/mmu_notifier.h>
#include <linux/tracepoint.h>
#include <linux/cpumask.h>

#include <linux/kvm.h>
#include <linux/kvm_para.h>
#include <linux/kvm_types.h>

#include <asm/pvclock-abi.h>
#include <asm/desc.h>
#include <asm/mtrr.h>
#include <asm/msr-index.h>

#define KVM_MAX_VCPUS 64
#define KVM_MEMORY_SLOTS 32
/* memory slots that does not exposed to userspace */
#define KVM_PRIVATE_MEM_SLOTS 4

#define KVM_PIO_PAGE_OFFSET 1
#define KVM_COALESCED_MMIO_PAGE_OFFSET 2

#define CR3_PAE_RESERVED_BITS ((X86_CR3_PWT | X86_CR3_PCD) - 1)
#define CR3_NONPAE_RESERVED_BITS ((PAGE_SIZE-1) & ~(X86_CR3_PWT | X86_CR3_PCD))
#define CR3_L_MODE_RESERVED_BITS (CR3_NONPAE_RESERVED_BITS |	\
				  0xFFFFFF0000000000ULL)

#define INVALID_PAGE (~(hpa_t)0)
#define VALID_PAGE(x) ((x) != INVALID_PAGE)

#define UNMAPPED_GVA (~(gpa_t)0)

/* KVM Hugepage definitions for x86 */
#define KVM_NR_PAGE_SIZES	3
#define KVM_HPAGE_GFN_SHIFT(x)	(((x) - 1) * 9)
#define KVM_HPAGE_SHIFT(x)	(PAGE_SHIFT + KVM_HPAGE_GFN_SHIFT(x))
#define KVM_HPAGE_SIZE(x)	(1UL << KVM_HPAGE_SHIFT(x))
#define KVM_HPAGE_MASK(x)	(~(KVM_HPAGE_SIZE(x) - 1))
#define KVM_PAGES_PER_HPAGE(x)	(KVM_HPAGE_SIZE(x) / PAGE_SIZE)

#define DE_VECTOR 0
#define DB_VECTOR 1
#define BP_VECTOR 3
#define OF_VECTOR 4
#define BR_VECTOR 5
#define UD_VECTOR 6
#define NM_VECTOR 7
#define DF_VECTOR 8
#define TS_VECTOR 10
#define NP_VECTOR 11
#define SS_VECTOR 12
#define GP_VECTOR 13
#define PF_VECTOR 14
#define MF_VECTOR 16
#define MC_VECTOR 18

#define SELECTOR_TI_MASK (1 << 2)
#define SELECTOR_RPL_MASK 0x03

#define IOPL_SHIFT 12

#define KVM_PERMILLE_MMU_PAGES 20
#define KVM_MIN_ALLOC_MMU_PAGES 64
#define KVM_MMU_HASH_SHIFT 10
#define KVM_NUM_MMU_PAGES (1 << KVM_MMU_HASH_SHIFT)
#define KVM_MIN_FREE_MMU_PAGES 5
#define KVM_REFILL_PAGES 25
#define KVM_MAX_CPUID_ENTRIES 40
#define KVM_NR_FIXED_MTRR_REGION 88
#define KVM_NR_VAR_MTRR 8

extern spinlock_t kvm_lock;
extern struct list_head vm_list;

struct kvm_vcpu;
struct kvm;

enum kvm_reg {
	VCPU_REGS_RAX = 0,
	VCPU_REGS_RCX = 1,
	VCPU_REGS_RDX = 2,
	VCPU_REGS_RBX = 3,
	VCPU_REGS_RSP = 4,
	VCPU_REGS_RBP = 5,
	VCPU_REGS_RSI = 6,
	VCPU_REGS_RDI = 7,
#ifdef CONFIG_X86_64
	VCPU_REGS_R8 = 8,
	VCPU_REGS_R9 = 9,
	VCPU_REGS_R10 = 10,
	VCPU_REGS_R11 = 11,
	VCPU_REGS_R12 = 12,
	VCPU_REGS_R13 = 13,
	VCPU_REGS_R14 = 14,
	VCPU_REGS_R15 = 15,
#endif
	VCPU_REGS_RIP,
	NR_VCPU_REGS
};

enum kvm_reg_ex {
	VCPU_EXREG_PDPTR = NR_VCPU_REGS,
};

enum {
	VCPU_SREG_ES,
	VCPU_SREG_CS,
	VCPU_SREG_SS,
	VCPU_SREG_DS,
	VCPU_SREG_FS,
	VCPU_SREG_GS,
	VCPU_SREG_TR,
	VCPU_SREG_LDTR,
};

#include <asm/kvm_emulate.h>

#define KVM_NR_MEM_OBJS 40

#define KVM_NR_DB_REGS	4

#define DR6_BD		(1 << 13)
#define DR6_BS		(1 << 14)
#define DR6_FIXED_1	0xffff0ff0
#define DR6_VOLATILE	0x0000e00f

#define DR7_BP_EN_MASK	0x000000ff
#define DR7_GE		(1 << 9)
#define DR7_GD		(1 << 13)
#define DR7_FIXED_1	0x00000400
#define DR7_VOLATILE	0xffff23ff

/*
 * We don't want allocation failures within the mmu code, so we preallocate
 * enough memory for a single page fault in a cache.
 */
struct kvm_mmu_memory_cache {
	int nobjs;
	void *objects[KVM_NR_MEM_OBJS];
};

#define NR_PTE_CHAIN_ENTRIES 5

struct kvm_pte_chain {
	u64 *parent_ptes[NR_PTE_CHAIN_ENTRIES];
	struct hlist_node link;
};

/*
 * kvm_mmu_page_role, below, is defined as:
 *
 *   bits 0:3 - total guest paging levels (2-4, or zero for real mode)
 *   bits 4:7 - page table level for this shadow (1-4)
 *   bits 8:9 - page table quadrant for 2-level guests
 *   bit   16 - direct mapping of virtual to physical mapping at gfn
 *              used for real mode and two-dimensional paging
 *   bits 17:19 - common access permissions for all ptes in this shadow page
 */
union kvm_mmu_page_role {
	unsigned word;
	struct {
		unsigned level:4;
		unsigned cr4_pae:1;
		unsigned quadrant:2;
		unsigned pad_for_nice_hex_output:6;
		unsigned direct:1;
		unsigned access:3;
		unsigned invalid:1;
		unsigned nxe:1;
		unsigned cr0_wp:1;
	};
};

struct kvm_mmu_page {
	struct list_head link;
	struct hlist_node hash_link;

	/*
	 * The following two entries are used to key the shadow page in the
	 * hash table.
	 */
	gfn_t gfn;
	union kvm_mmu_page_role role;

	u64 *spt;
	/* hold the gfn of each spte inside spt */
	gfn_t *gfns;
	/*
	 * One bit set per slot which has memory
	 * in this shadow page.
	 */
	DECLARE_BITMAP(slot_bitmap, KVM_MEMORY_SLOTS + KVM_PRIVATE_MEM_SLOTS);
	bool multimapped;         /* More than one parent_pte? */
	bool unsync;
	int root_count;          /* Currently serving as active root */
	unsigned int unsync_children;
	union {
		u64 *parent_pte;               /* !multimapped */
		struct hlist_head parent_ptes; /* multimapped, kvm_pte_chain */
	};
	DECLARE_BITMAP(unsync_child_bitmap, 512);
};

struct kvm_pv_mmu_op_buffer {
	void *ptr;
	unsigned len;
	unsigned processed;
	char buf[512] __aligned(sizeof(long));
};

struct kvm_pio_request {
	unsigned long count;
	int in;
	int port;
	int size;
};

/*
 * x86 supports 3 paging modes (4-level 64-bit, 3-level 64-bit, and 2-level
 * 32-bit).  The kvm_mmu structure abstracts the details of the current mmu
 * mode.
 */
struct kvm_mmu {
	void (*new_cr3)(struct kvm_vcpu *vcpu);
	void (*set_cr3)(struct kvm_vcpu *vcpu, unsigned long root);
	unsigned long (*get_cr3)(struct kvm_vcpu *vcpu);
	int (*page_fault)(struct kvm_vcpu *vcpu, gva_t gva, u32 err);
	void (*inject_page_fault)(struct kvm_vcpu *vcpu);
	void (*free)(struct kvm_vcpu *vcpu);
	gpa_t (*gva_to_gpa)(struct kvm_vcpu *vcpu, gva_t gva, u32 access,
			    u32 *error);
	gpa_t (*translate_gpa)(struct kvm_vcpu *vcpu, gpa_t gpa, u32 access);
	void (*prefetch_page)(struct kvm_vcpu *vcpu,
			      struct kvm_mmu_page *page);
	int (*sync_page)(struct kvm_vcpu *vcpu,
			 struct kvm_mmu_page *sp, bool clear_unsync);
	void (*invlpg)(struct kvm_vcpu *vcpu, gva_t gva);
	hpa_t root_hpa;
	int root_level;
	int shadow_root_level;
	union kvm_mmu_page_role base_role;
	bool direct_map;

	u64 *pae_root;
	u64 *lm_root;
	u64 rsvd_bits_mask[2][4];

	bool nx;

	u64 pdptrs[4]; /* pae */
};

struct kvm_vcpu_arch {
	/*
	 * rip and regs accesses must go through
	 * kvm_{register,rip}_{read,write} functions.
	 */
	unsigned long regs[NR_VCPU_REGS];
	u32 regs_avail;
	u32 regs_dirty;

	unsigned long cr0;
	unsigned long cr0_guest_owned_bits;
	unsigned long cr2;
	unsigned long cr3;
	unsigned long cr4;
	unsigned long cr4_guest_owned_bits;
	unsigned long cr8;
	u32 hflags;
	u64 efer;
	u64 apic_base;
	struct kvm_lapic *apic;    /* kernel irqchip context */
	int32_t apic_arb_prio;
	int mp_state;
	int sipi_vector;
	u64 ia32_misc_enable_msr;
	bool tpr_access_reporting;

	/*
	 * Paging state of the vcpu
	 *
	 * If the vcpu runs in guest mode with two level paging this still saves
	 * the paging mode of the l1 guest. This context is always used to
	 * handle faults.
	 */
	struct kvm_mmu mmu;

	/*
	 * Paging state of an L2 guest (used for nested npt)
	 *
	 * This context will save all necessary information to walk page tables
	 * of the an L2 guest. This context is only initialized for page table
	 * walking and not for faulting since we never handle l2 page faults on
	 * the host.
	 */
	struct kvm_mmu nested_mmu;

	/*
	 * Pointer to the mmu context currently used for
	 * gva_to_gpa translations.
	 */
	struct kvm_mmu *walk_mmu;

	/*
	 * This struct is filled with the necessary information to propagate a
	 * page fault into the guest
	 */
	struct {
		u64      address;
		unsigned error_code;
		bool     nested;
	} fault;

	/* only needed in kvm_pv_mmu_op() path, but it's hot so
	 * put it here to avoid allocation */
	struct kvm_pv_mmu_op_buffer mmu_op_buffer;

	struct kvm_mmu_memory_cache mmu_pte_chain_cache;
	struct kvm_mmu_memory_cache mmu_rmap_desc_cache;
	struct kvm_mmu_memory_cache mmu_page_cache;
	struct kvm_mmu_memory_cache mmu_page_header_cache;

	gfn_t last_pt_write_gfn;
	int   last_pt_write_count;
	u64  *last_pte_updated;
	gfn_t last_pte_gfn;

	struct {
		gfn_t gfn;	/* presumed gfn during guest pte update */
		pfn_t pfn;	/* pfn corresponding to that gfn */
		unsigned long mmu_seq;
	} update_pte;

	struct fpu guest_fpu;
	u64 xcr0;

	gva_t mmio_fault_cr2;
	struct kvm_pio_request pio;
	void *pio_data;

	u8 event_exit_inst_len;

	struct kvm_queued_exception {
		bool pending;
		bool has_error_code;
		bool reinject;
		u8 nr;
		u32 error_code;
	} exception;

	struct kvm_queued_interrupt {
		bool pending;
		bool soft;
		u8 nr;
	} interrupt;

	int halt_request; /* real mode on Intel only */

	int cpuid_nent;
	struct kvm_cpuid_entry2 cpuid_entries[KVM_MAX_CPUID_ENTRIES];
	/* emulate context */

	struct x86_emulate_ctxt emulate_ctxt;

	gpa_t time;
	struct pvclock_vcpu_time_info hv_clock;
	unsigned int hw_tsc_khz;
	unsigned int time_offset;
	struct page *time_page;
	u64 last_host_tsc;
	u64 last_guest_tsc;
	u64 last_kernel_ns;
	u64 last_tsc_nsec;
	u64 last_tsc_write;
	bool tsc_catchup;

	bool nmi_pending;
	bool nmi_injected;

	struct mtrr_state_type mtrr_state;
	u32 pat;

	int switch_db_regs;
	unsigned long db[KVM_NR_DB_REGS];
	unsigned long dr6;
	unsigned long dr7;
	unsigned long eff_db[KVM_NR_DB_REGS];

	u64 mcg_cap;
	u64 mcg_status;
	u64 mcg_ctl;
	u64 *mce_banks;

	/* used for guest single stepping over the given code position */
	unsigned long singlestep_rip;

	/* fields used by HYPER-V emulation */
	u64 hv_vapic;

	cpumask_var_t wbinvd_dirty_mask;
};

struct kvm_arch {
<<<<<<< HEAD
	unsigned int n_free_mmu_pages;
=======
	unsigned int n_used_mmu_pages;
>>>>>>> 45f53cc9
	unsigned int n_requested_mmu_pages;
	unsigned int n_max_mmu_pages;
	atomic_t invlpg_counter;
	struct hlist_head mmu_page_hash[KVM_NUM_MMU_PAGES];
	/*
	 * Hash table of struct kvm_mmu_page.
	 */
	struct list_head active_mmu_pages;
	struct list_head assigned_dev_head;
	struct iommu_domain *iommu_domain;
	int iommu_flags;
	struct kvm_pic *vpic;
	struct kvm_ioapic *vioapic;
	struct kvm_pit *vpit;
	int vapics_in_nmi_mode;

	unsigned int tss_addr;
	struct page *apic_access_page;

	gpa_t wall_clock;

	struct page *ept_identity_pagetable;
	bool ept_identity_pagetable_done;
	gpa_t ept_identity_map_addr;

	unsigned long irq_sources_bitmap;
	s64 kvmclock_offset;
	spinlock_t tsc_write_lock;
	u64 last_tsc_nsec;
	u64 last_tsc_offset;
	u64 last_tsc_write;
	u32 virtual_tsc_khz;
	u32 virtual_tsc_mult;
	s8 virtual_tsc_shift;

	struct kvm_xen_hvm_config xen_hvm_config;

	/* fields used by HYPER-V emulation */
	u64 hv_guest_os_id;
	u64 hv_hypercall;
};

struct kvm_vm_stat {
	u32 mmu_shadow_zapped;
	u32 mmu_pte_write;
	u32 mmu_pte_updated;
	u32 mmu_pde_zapped;
	u32 mmu_flooded;
	u32 mmu_recycled;
	u32 mmu_cache_miss;
	u32 mmu_unsync;
	u32 remote_tlb_flush;
	u32 lpages;
};

struct kvm_vcpu_stat {
	u32 pf_fixed;
	u32 pf_guest;
	u32 tlb_flush;
	u32 invlpg;

	u32 exits;
	u32 io_exits;
	u32 mmio_exits;
	u32 signal_exits;
	u32 irq_window_exits;
	u32 nmi_window_exits;
	u32 halt_exits;
	u32 halt_wakeup;
	u32 request_irq_exits;
	u32 irq_exits;
	u32 host_state_reload;
	u32 efer_reload;
	u32 fpu_reload;
	u32 insn_emulation;
	u32 insn_emulation_fail;
	u32 hypercalls;
	u32 irq_injections;
	u32 nmi_injections;
};

struct kvm_x86_ops {
	int (*cpu_has_kvm_support)(void);          /* __init */
	int (*disabled_by_bios)(void);             /* __init */
	int (*hardware_enable)(void *dummy);
	void (*hardware_disable)(void *dummy);
	void (*check_processor_compatibility)(void *rtn);
	int (*hardware_setup)(void);               /* __init */
	void (*hardware_unsetup)(void);            /* __exit */
	bool (*cpu_has_accelerated_tpr)(void);
	void (*cpuid_update)(struct kvm_vcpu *vcpu);

	/* Create, but do not attach this VCPU */
	struct kvm_vcpu *(*vcpu_create)(struct kvm *kvm, unsigned id);
	void (*vcpu_free)(struct kvm_vcpu *vcpu);
	int (*vcpu_reset)(struct kvm_vcpu *vcpu);

	void (*prepare_guest_switch)(struct kvm_vcpu *vcpu);
	void (*vcpu_load)(struct kvm_vcpu *vcpu, int cpu);
	void (*vcpu_put)(struct kvm_vcpu *vcpu);

	void (*set_guest_debug)(struct kvm_vcpu *vcpu,
				struct kvm_guest_debug *dbg);
	int (*get_msr)(struct kvm_vcpu *vcpu, u32 msr_index, u64 *pdata);
	int (*set_msr)(struct kvm_vcpu *vcpu, u32 msr_index, u64 data);
	u64 (*get_segment_base)(struct kvm_vcpu *vcpu, int seg);
	void (*get_segment)(struct kvm_vcpu *vcpu,
			    struct kvm_segment *var, int seg);
	int (*get_cpl)(struct kvm_vcpu *vcpu);
	void (*set_segment)(struct kvm_vcpu *vcpu,
			    struct kvm_segment *var, int seg);
	void (*get_cs_db_l_bits)(struct kvm_vcpu *vcpu, int *db, int *l);
	void (*decache_cr0_guest_bits)(struct kvm_vcpu *vcpu);
	void (*decache_cr4_guest_bits)(struct kvm_vcpu *vcpu);
	void (*set_cr0)(struct kvm_vcpu *vcpu, unsigned long cr0);
	void (*set_cr3)(struct kvm_vcpu *vcpu, unsigned long cr3);
	void (*set_cr4)(struct kvm_vcpu *vcpu, unsigned long cr4);
	void (*set_efer)(struct kvm_vcpu *vcpu, u64 efer);
	void (*get_idt)(struct kvm_vcpu *vcpu, struct desc_ptr *dt);
	void (*set_idt)(struct kvm_vcpu *vcpu, struct desc_ptr *dt);
	void (*get_gdt)(struct kvm_vcpu *vcpu, struct desc_ptr *dt);
	void (*set_gdt)(struct kvm_vcpu *vcpu, struct desc_ptr *dt);
	void (*set_dr7)(struct kvm_vcpu *vcpu, unsigned long value);
	void (*cache_reg)(struct kvm_vcpu *vcpu, enum kvm_reg reg);
	unsigned long (*get_rflags)(struct kvm_vcpu *vcpu);
	void (*set_rflags)(struct kvm_vcpu *vcpu, unsigned long rflags);
	void (*fpu_activate)(struct kvm_vcpu *vcpu);
	void (*fpu_deactivate)(struct kvm_vcpu *vcpu);

	void (*tlb_flush)(struct kvm_vcpu *vcpu);

	void (*run)(struct kvm_vcpu *vcpu);
	int (*handle_exit)(struct kvm_vcpu *vcpu);
	void (*skip_emulated_instruction)(struct kvm_vcpu *vcpu);
	void (*set_interrupt_shadow)(struct kvm_vcpu *vcpu, int mask);
	u32 (*get_interrupt_shadow)(struct kvm_vcpu *vcpu, int mask);
	void (*patch_hypercall)(struct kvm_vcpu *vcpu,
				unsigned char *hypercall_addr);
	void (*set_irq)(struct kvm_vcpu *vcpu);
	void (*set_nmi)(struct kvm_vcpu *vcpu);
	void (*queue_exception)(struct kvm_vcpu *vcpu, unsigned nr,
				bool has_error_code, u32 error_code,
				bool reinject);
	void (*cancel_injection)(struct kvm_vcpu *vcpu);
	int (*interrupt_allowed)(struct kvm_vcpu *vcpu);
	int (*nmi_allowed)(struct kvm_vcpu *vcpu);
	bool (*get_nmi_mask)(struct kvm_vcpu *vcpu);
	void (*set_nmi_mask)(struct kvm_vcpu *vcpu, bool masked);
	void (*enable_nmi_window)(struct kvm_vcpu *vcpu);
	void (*enable_irq_window)(struct kvm_vcpu *vcpu);
	void (*update_cr8_intercept)(struct kvm_vcpu *vcpu, int tpr, int irr);
	int (*set_tss_addr)(struct kvm *kvm, unsigned int addr);
	int (*get_tdp_level)(void);
	u64 (*get_mt_mask)(struct kvm_vcpu *vcpu, gfn_t gfn, bool is_mmio);
	int (*get_lpage_level)(void);
	bool (*rdtscp_supported)(void);
	void (*adjust_tsc_offset)(struct kvm_vcpu *vcpu, s64 adjustment);

	void (*set_tdp_cr3)(struct kvm_vcpu *vcpu, unsigned long cr3);

	void (*set_supported_cpuid)(u32 func, struct kvm_cpuid_entry2 *entry);

	bool (*has_wbinvd_exit)(void);

<<<<<<< HEAD
=======
	void (*write_tsc_offset)(struct kvm_vcpu *vcpu, u64 offset);

>>>>>>> 45f53cc9
	const struct trace_print_flags *exit_reasons_str;
};

extern struct kvm_x86_ops *kvm_x86_ops;

int kvm_mmu_module_init(void);
void kvm_mmu_module_exit(void);

void kvm_mmu_destroy(struct kvm_vcpu *vcpu);
int kvm_mmu_create(struct kvm_vcpu *vcpu);
int kvm_mmu_setup(struct kvm_vcpu *vcpu);
void kvm_mmu_set_nonpresent_ptes(u64 trap_pte, u64 notrap_pte);
void kvm_mmu_set_base_ptes(u64 base_pte);
void kvm_mmu_set_mask_ptes(u64 user_mask, u64 accessed_mask,
		u64 dirty_mask, u64 nx_mask, u64 x_mask);

int kvm_mmu_reset_context(struct kvm_vcpu *vcpu);
void kvm_mmu_slot_remove_write_access(struct kvm *kvm, int slot);
void kvm_mmu_zap_all(struct kvm *kvm);
unsigned int kvm_mmu_calculate_mmu_pages(struct kvm *kvm);
void kvm_mmu_change_mmu_pages(struct kvm *kvm, unsigned int kvm_nr_mmu_pages);

int load_pdptrs(struct kvm_vcpu *vcpu, struct kvm_mmu *mmu, unsigned long cr3);

int emulator_write_phys(struct kvm_vcpu *vcpu, gpa_t gpa,
			  const void *val, int bytes);
int kvm_pv_mmu_op(struct kvm_vcpu *vcpu, unsigned long bytes,
		  gpa_t addr, unsigned long *ret);
u8 kvm_get_guest_memory_type(struct kvm_vcpu *vcpu, gfn_t gfn);

extern bool tdp_enabled;

enum emulation_result {
	EMULATE_DONE,       /* no further processing */
	EMULATE_DO_MMIO,      /* kvm_run filled with mmio request */
	EMULATE_FAIL,         /* can't emulate this instruction */
};

#define EMULTYPE_NO_DECODE	    (1 << 0)
#define EMULTYPE_TRAP_UD	    (1 << 1)
#define EMULTYPE_SKIP		    (1 << 2)
int emulate_instruction(struct kvm_vcpu *vcpu,
			unsigned long cr2, u16 error_code, int emulation_type);
void realmode_lgdt(struct kvm_vcpu *vcpu, u16 size, unsigned long address);
void realmode_lidt(struct kvm_vcpu *vcpu, u16 size, unsigned long address);

void kvm_enable_efer_bits(u64);
int kvm_get_msr(struct kvm_vcpu *vcpu, u32 msr_index, u64 *data);
int kvm_set_msr(struct kvm_vcpu *vcpu, u32 msr_index, u64 data);

struct x86_emulate_ctxt;

int kvm_fast_pio_out(struct kvm_vcpu *vcpu, int size, unsigned short port);
void kvm_emulate_cpuid(struct kvm_vcpu *vcpu);
int kvm_emulate_halt(struct kvm_vcpu *vcpu);
int emulate_invlpg(struct kvm_vcpu *vcpu, gva_t address);
int emulate_clts(struct kvm_vcpu *vcpu);
int kvm_emulate_wbinvd(struct kvm_vcpu *vcpu);

void kvm_get_segment(struct kvm_vcpu *vcpu, struct kvm_segment *var, int seg);
int kvm_load_segment_descriptor(struct kvm_vcpu *vcpu, u16 selector, int seg);

int kvm_task_switch(struct kvm_vcpu *vcpu, u16 tss_selector, int reason,
		    bool has_error_code, u32 error_code);

int kvm_set_cr0(struct kvm_vcpu *vcpu, unsigned long cr0);
int kvm_set_cr3(struct kvm_vcpu *vcpu, unsigned long cr3);
int kvm_set_cr4(struct kvm_vcpu *vcpu, unsigned long cr4);
void kvm_set_cr8(struct kvm_vcpu *vcpu, unsigned long cr8);
int kvm_set_dr(struct kvm_vcpu *vcpu, int dr, unsigned long val);
int kvm_get_dr(struct kvm_vcpu *vcpu, int dr, unsigned long *val);
unsigned long kvm_get_cr8(struct kvm_vcpu *vcpu);
void kvm_lmsw(struct kvm_vcpu *vcpu, unsigned long msw);
void kvm_get_cs_db_l_bits(struct kvm_vcpu *vcpu, int *db, int *l);
int kvm_set_xcr(struct kvm_vcpu *vcpu, u32 index, u64 xcr);

int kvm_get_msr_common(struct kvm_vcpu *vcpu, u32 msr, u64 *pdata);
int kvm_set_msr_common(struct kvm_vcpu *vcpu, u32 msr, u64 data);

unsigned long kvm_get_rflags(struct kvm_vcpu *vcpu);
void kvm_set_rflags(struct kvm_vcpu *vcpu, unsigned long rflags);

void kvm_queue_exception(struct kvm_vcpu *vcpu, unsigned nr);
void kvm_queue_exception_e(struct kvm_vcpu *vcpu, unsigned nr, u32 error_code);
void kvm_requeue_exception(struct kvm_vcpu *vcpu, unsigned nr);
void kvm_requeue_exception_e(struct kvm_vcpu *vcpu, unsigned nr, u32 error_code);
void kvm_inject_page_fault(struct kvm_vcpu *vcpu);
int kvm_read_guest_page_mmu(struct kvm_vcpu *vcpu, struct kvm_mmu *mmu,
			    gfn_t gfn, void *data, int offset, int len,
			    u32 access);
void kvm_propagate_fault(struct kvm_vcpu *vcpu);
bool kvm_require_cpl(struct kvm_vcpu *vcpu, int required_cpl);

int kvm_pic_set_irq(void *opaque, int irq, int level);

void kvm_inject_nmi(struct kvm_vcpu *vcpu);

int fx_init(struct kvm_vcpu *vcpu);

void kvm_mmu_flush_tlb(struct kvm_vcpu *vcpu);
void kvm_mmu_pte_write(struct kvm_vcpu *vcpu, gpa_t gpa,
		       const u8 *new, int bytes,
		       bool guest_initiated);
int kvm_mmu_unprotect_page_virt(struct kvm_vcpu *vcpu, gva_t gva);
void __kvm_mmu_free_some_pages(struct kvm_vcpu *vcpu);
int kvm_mmu_load(struct kvm_vcpu *vcpu);
void kvm_mmu_unload(struct kvm_vcpu *vcpu);
void kvm_mmu_sync_roots(struct kvm_vcpu *vcpu);
gpa_t kvm_mmu_gva_to_gpa_read(struct kvm_vcpu *vcpu, gva_t gva, u32 *error);
gpa_t kvm_mmu_gva_to_gpa_fetch(struct kvm_vcpu *vcpu, gva_t gva, u32 *error);
gpa_t kvm_mmu_gva_to_gpa_write(struct kvm_vcpu *vcpu, gva_t gva, u32 *error);
gpa_t kvm_mmu_gva_to_gpa_system(struct kvm_vcpu *vcpu, gva_t gva, u32 *error);

int kvm_emulate_hypercall(struct kvm_vcpu *vcpu);

int kvm_fix_hypercall(struct kvm_vcpu *vcpu);

int kvm_mmu_page_fault(struct kvm_vcpu *vcpu, gva_t gva, u32 error_code);
void kvm_mmu_invlpg(struct kvm_vcpu *vcpu, gva_t gva);

void kvm_enable_tdp(void);
void kvm_disable_tdp(void);

int complete_pio(struct kvm_vcpu *vcpu);
bool kvm_check_iopl(struct kvm_vcpu *vcpu);

static inline struct kvm_mmu_page *page_header(hpa_t shadow_page)
{
	struct page *page = pfn_to_page(shadow_page >> PAGE_SHIFT);

	return (struct kvm_mmu_page *)page_private(page);
}

static inline u16 kvm_read_ldt(void)
{
	u16 ldt;
	asm("sldt %0" : "=g"(ldt));
	return ldt;
}

static inline void kvm_load_ldt(u16 sel)
{
	asm("lldt %0" : : "rm"(sel));
}

#ifdef CONFIG_X86_64
static inline unsigned long read_msr(unsigned long msr)
{
	u64 value;

	rdmsrl(msr, value);
	return value;
}
#endif

static inline u32 get_rdx_init_val(void)
{
	return 0x600; /* P6 family */
}

static inline void kvm_inject_gp(struct kvm_vcpu *vcpu, u32 error_code)
{
	kvm_queue_exception_e(vcpu, GP_VECTOR, error_code);
}

#define TSS_IOPB_BASE_OFFSET 0x66
#define TSS_BASE_SIZE 0x68
#define TSS_IOPB_SIZE (65536 / 8)
#define TSS_REDIRECTION_SIZE (256 / 8)
#define RMODE_TSS_SIZE							\
	(TSS_BASE_SIZE + TSS_REDIRECTION_SIZE + TSS_IOPB_SIZE + 1)

enum {
	TASK_SWITCH_CALL = 0,
	TASK_SWITCH_IRET = 1,
	TASK_SWITCH_JMP = 2,
	TASK_SWITCH_GATE = 3,
};

#define HF_GIF_MASK		(1 << 0)
#define HF_HIF_MASK		(1 << 1)
#define HF_VINTR_MASK		(1 << 2)
#define HF_NMI_MASK		(1 << 3)
#define HF_IRET_MASK		(1 << 4)

/*
 * Hardware virtualization extension instructions may fault if a
 * reboot turns off virtualization while processes are running.
 * Trap the fault and ignore the instruction if that happens.
 */
asmlinkage void kvm_handle_fault_on_reboot(void);

#define __kvm_handle_fault_on_reboot(insn) \
	"666: " insn "\n\t" \
	".pushsection .fixup, \"ax\" \n" \
	"667: \n\t" \
	__ASM_SIZE(push) " $666b \n\t"	      \
	"jmp kvm_handle_fault_on_reboot \n\t" \
	".popsection \n\t" \
	".pushsection __ex_table, \"a\" \n\t" \
	_ASM_PTR " 666b, 667b \n\t" \
	".popsection"

#define KVM_ARCH_WANT_MMU_NOTIFIER
int kvm_unmap_hva(struct kvm *kvm, unsigned long hva);
int kvm_age_hva(struct kvm *kvm, unsigned long hva);
void kvm_set_spte_hva(struct kvm *kvm, unsigned long hva, pte_t pte);
int cpuid_maxphyaddr(struct kvm_vcpu *vcpu);
int kvm_cpu_has_interrupt(struct kvm_vcpu *vcpu);
int kvm_arch_interrupt_allowed(struct kvm_vcpu *vcpu);
int kvm_cpu_get_interrupt(struct kvm_vcpu *v);

void kvm_define_shared_msr(unsigned index, u32 msr);
void kvm_set_shared_msr(unsigned index, u64 val, u64 mask);

bool kvm_is_linear_rip(struct kvm_vcpu *vcpu, unsigned long linear_rip);

#endif /* _ASM_X86_KVM_HOST_H */<|MERGE_RESOLUTION|>--- conflicted
+++ resolved
@@ -415,11 +415,7 @@
 };
 
 struct kvm_arch {
-<<<<<<< HEAD
-	unsigned int n_free_mmu_pages;
-=======
 	unsigned int n_used_mmu_pages;
->>>>>>> 45f53cc9
 	unsigned int n_requested_mmu_pages;
 	unsigned int n_max_mmu_pages;
 	atomic_t invlpg_counter;
@@ -584,11 +580,8 @@
 
 	bool (*has_wbinvd_exit)(void);
 
-<<<<<<< HEAD
-=======
 	void (*write_tsc_offset)(struct kvm_vcpu *vcpu, u64 offset);
 
->>>>>>> 45f53cc9
 	const struct trace_print_flags *exit_reasons_str;
 };
 
