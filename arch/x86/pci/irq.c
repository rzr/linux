--- conflicted
+++ resolved
@@ -589,12 +589,8 @@
 	case PCI_DEVICE_ID_INTEL_ICH10_1:
 	case PCI_DEVICE_ID_INTEL_ICH10_2:
 	case PCI_DEVICE_ID_INTEL_ICH10_3:
-<<<<<<< HEAD
-	case PCI_DEVICE_ID_INTEL_PATSBURG_LPC:
-=======
 	case PCI_DEVICE_ID_INTEL_PATSBURG_LPC_0:
 	case PCI_DEVICE_ID_INTEL_PATSBURG_LPC_1:
->>>>>>> 3cbea436
 		r->name = "PIIX/ICH";
 		r->get = pirq_piix_get;
 		r->set = pirq_piix_set;
