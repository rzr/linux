#if !defined(_TRACE_KVM_H) || defined(TRACE_HEADER_MULTI_READ)
#define _TRACE_KVM_H

#include <linux/tracepoint.h>

#undef TRACE_SYSTEM
#define TRACE_SYSTEM kvm

/*
 * Tracepoint for guest mode entry.
 */
TRACE_EVENT(kvm_entry,
	TP_PROTO(unsigned int vcpu_id),
	TP_ARGS(vcpu_id),

	TP_STRUCT__entry(
		__field(	unsigned int,	vcpu_id		)
	),

	TP_fast_assign(
		__entry->vcpu_id	= vcpu_id;
	),

	TP_printk("vcpu %u", __entry->vcpu_id)
);

/*
 * Tracepoint for hypercall.
 */
TRACE_EVENT(kvm_hypercall,
	TP_PROTO(unsigned long nr, unsigned long a0, unsigned long a1,
		 unsigned long a2, unsigned long a3),
	TP_ARGS(nr, a0, a1, a2, a3),

	TP_STRUCT__entry(
		__field(	unsigned long, 	nr		)
		__field(	unsigned long,	a0		)
		__field(	unsigned long,	a1		)
		__field(	unsigned long,	a2		)
		__field(	unsigned long,	a3		)
	),

	TP_fast_assign(
		__entry->nr		= nr;
		__entry->a0		= a0;
		__entry->a1		= a1;
		__entry->a2		= a2;
		__entry->a3		= a3;
	),

	TP_printk("nr 0x%lx a0 0x%lx a1 0x%lx a2 0x%lx a3 0x%lx",
		 __entry->nr, __entry->a0, __entry->a1,  __entry->a2,
		 __entry->a3)
);

/*
 * Tracepoint for hypercall.
 */
TRACE_EVENT(kvm_hv_hypercall,
	TP_PROTO(__u16 code, bool fast, __u16 rep_cnt, __u16 rep_idx,
		 __u64 ingpa, __u64 outgpa),
	TP_ARGS(code, fast, rep_cnt, rep_idx, ingpa, outgpa),

	TP_STRUCT__entry(
		__field(	__u16, 		code		)
		__field(	bool,		fast		)
		__field(	__u16,		rep_cnt		)
		__field(	__u16,		rep_idx		)
		__field(	__u64,		ingpa		)
		__field(	__u64,		outgpa		)
	),

	TP_fast_assign(
		__entry->code		= code;
		__entry->fast		= fast;
		__entry->rep_cnt	= rep_cnt;
		__entry->rep_idx	= rep_idx;
		__entry->ingpa		= ingpa;
		__entry->outgpa		= outgpa;
	),

	TP_printk("code 0x%x %s cnt 0x%x idx 0x%x in 0x%llx out 0x%llx",
		  __entry->code, __entry->fast ? "fast" : "slow",
		  __entry->rep_cnt, __entry->rep_idx,  __entry->ingpa,
		  __entry->outgpa)
);

/*
 * Tracepoint for PIO.
 */
TRACE_EVENT(kvm_pio,
	TP_PROTO(unsigned int rw, unsigned int port, unsigned int size,
		 unsigned int count),
	TP_ARGS(rw, port, size, count),

	TP_STRUCT__entry(
		__field(	unsigned int, 	rw		)
		__field(	unsigned int, 	port		)
		__field(	unsigned int, 	size		)
		__field(	unsigned int,	count		)
	),

	TP_fast_assign(
		__entry->rw		= rw;
		__entry->port		= port;
		__entry->size		= size;
		__entry->count		= count;
	),

	TP_printk("pio_%s at 0x%x size %d count %d",
		  __entry->rw ? "write" : "read",
		  __entry->port, __entry->size, __entry->count)
);

/*
 * Tracepoint for cpuid.
 */
TRACE_EVENT(kvm_cpuid,
	TP_PROTO(unsigned int function, unsigned long rax, unsigned long rbx,
		 unsigned long rcx, unsigned long rdx),
	TP_ARGS(function, rax, rbx, rcx, rdx),

	TP_STRUCT__entry(
		__field(	unsigned int,	function	)
		__field(	unsigned long,	rax		)
		__field(	unsigned long,	rbx		)
		__field(	unsigned long,	rcx		)
		__field(	unsigned long,	rdx		)
	),

	TP_fast_assign(
		__entry->function	= function;
		__entry->rax		= rax;
		__entry->rbx		= rbx;
		__entry->rcx		= rcx;
		__entry->rdx		= rdx;
	),

	TP_printk("func %x rax %lx rbx %lx rcx %lx rdx %lx",
		  __entry->function, __entry->rax,
		  __entry->rbx, __entry->rcx, __entry->rdx)
);

#define AREG(x) { APIC_##x, "APIC_" #x }

#define kvm_trace_symbol_apic						    \
	AREG(ID), AREG(LVR), AREG(TASKPRI), AREG(ARBPRI), AREG(PROCPRI),    \
	AREG(EOI), AREG(RRR), AREG(LDR), AREG(DFR), AREG(SPIV), AREG(ISR),  \
	AREG(TMR), AREG(IRR), AREG(ESR), AREG(ICR), AREG(ICR2), AREG(LVTT), \
	AREG(LVTTHMR), AREG(LVTPC), AREG(LVT0), AREG(LVT1), AREG(LVTERR),   \
	AREG(TMICT), AREG(TMCCT), AREG(TDCR), AREG(SELF_IPI), AREG(EFEAT),  \
	AREG(ECTRL)
/*
 * Tracepoint for apic access.
 */
TRACE_EVENT(kvm_apic,
	TP_PROTO(unsigned int rw, unsigned int reg, unsigned int val),
	TP_ARGS(rw, reg, val),

	TP_STRUCT__entry(
		__field(	unsigned int,	rw		)
		__field(	unsigned int,	reg		)
		__field(	unsigned int,	val		)
	),

	TP_fast_assign(
		__entry->rw		= rw;
		__entry->reg		= reg;
		__entry->val		= val;
	),

	TP_printk("apic_%s %s = 0x%x",
		  __entry->rw ? "write" : "read",
		  __print_symbolic(__entry->reg, kvm_trace_symbol_apic),
		  __entry->val)
);

#define trace_kvm_apic_read(reg, val)		trace_kvm_apic(0, reg, val)
#define trace_kvm_apic_write(reg, val)		trace_kvm_apic(1, reg, val)

#define KVM_ISA_VMX   1
#define KVM_ISA_SVM   2

/*
 * Tracepoint for kvm guest exit:
 */
TRACE_EVENT(kvm_exit,
<<<<<<< HEAD
	TP_PROTO(unsigned int exit_reason, struct kvm_vcpu *vcpu),
	TP_ARGS(exit_reason, vcpu),
=======
	TP_PROTO(unsigned int exit_reason, struct kvm_vcpu *vcpu, u32 isa),
	TP_ARGS(exit_reason, vcpu, isa),
>>>>>>> 3cbea436

	TP_STRUCT__entry(
		__field(	unsigned int,	exit_reason	)
		__field(	unsigned long,	guest_rip	)
		__field(	u32,	        isa             )
		__field(	u64,	        info1           )
		__field(	u64,	        info2           )
	),

	TP_fast_assign(
		__entry->exit_reason	= exit_reason;
		__entry->guest_rip	= kvm_rip_read(vcpu);
<<<<<<< HEAD
=======
		__entry->isa            = isa;
		kvm_x86_ops->get_exit_info(vcpu, &__entry->info1,
					   &__entry->info2);
>>>>>>> 3cbea436
	),

	TP_printk("reason %s rip 0x%lx info %llx %llx",
		 ftrace_print_symbols_seq(p, __entry->exit_reason,
					  kvm_x86_ops->exit_reasons_str),
		 __entry->guest_rip, __entry->info1, __entry->info2)
);

/*
 * Tracepoint for kvm interrupt injection:
 */
TRACE_EVENT(kvm_inj_virq,
	TP_PROTO(unsigned int irq),
	TP_ARGS(irq),

	TP_STRUCT__entry(
		__field(	unsigned int,	irq		)
	),

	TP_fast_assign(
		__entry->irq		= irq;
	),

	TP_printk("irq %u", __entry->irq)
);

#define EXS(x) { x##_VECTOR, "#" #x }

#define kvm_trace_sym_exc						\
	EXS(DE), EXS(DB), EXS(BP), EXS(OF), EXS(BR), EXS(UD), EXS(NM),	\
	EXS(DF), EXS(TS), EXS(NP), EXS(SS), EXS(GP), EXS(PF),		\
	EXS(MF), EXS(MC)

/*
 * Tracepoint for kvm interrupt injection:
 */
TRACE_EVENT(kvm_inj_exception,
	TP_PROTO(unsigned exception, bool has_error, unsigned error_code),
	TP_ARGS(exception, has_error, error_code),

	TP_STRUCT__entry(
		__field(	u8,	exception	)
		__field(	u8,	has_error	)
		__field(	u32,	error_code	)
	),

	TP_fast_assign(
		__entry->exception	= exception;
		__entry->has_error	= has_error;
		__entry->error_code	= error_code;
	),

	TP_printk("%s (0x%x)",
		  __print_symbolic(__entry->exception, kvm_trace_sym_exc),
		  /* FIXME: don't print error_code if not present */
		  __entry->has_error ? __entry->error_code : 0)
);

/*
 * Tracepoint for page fault.
 */
TRACE_EVENT(kvm_page_fault,
	TP_PROTO(unsigned long fault_address, unsigned int error_code),
	TP_ARGS(fault_address, error_code),

	TP_STRUCT__entry(
		__field(	unsigned long,	fault_address	)
		__field(	unsigned int,	error_code	)
	),

	TP_fast_assign(
		__entry->fault_address	= fault_address;
		__entry->error_code	= error_code;
	),

	TP_printk("address %lx error_code %x",
		  __entry->fault_address, __entry->error_code)
);

/*
 * Tracepoint for guest MSR access.
 */
TRACE_EVENT(kvm_msr,
	TP_PROTO(unsigned write, u32 ecx, u64 data, bool exception),
	TP_ARGS(write, ecx, data, exception),

	TP_STRUCT__entry(
		__field(	unsigned,	write		)
		__field(	u32,		ecx		)
		__field(	u64,		data		)
		__field(	u8,		exception	)
	),

	TP_fast_assign(
		__entry->write		= write;
		__entry->ecx		= ecx;
		__entry->data		= data;
		__entry->exception	= exception;
	),

	TP_printk("msr_%s %x = 0x%llx%s",
		  __entry->write ? "write" : "read",
		  __entry->ecx, __entry->data,
		  __entry->exception ? " (#GP)" : "")
);

#define trace_kvm_msr_read(ecx, data)      trace_kvm_msr(0, ecx, data, false)
#define trace_kvm_msr_write(ecx, data)     trace_kvm_msr(1, ecx, data, false)
#define trace_kvm_msr_read_ex(ecx)         trace_kvm_msr(0, ecx, 0, true)
#define trace_kvm_msr_write_ex(ecx, data)  trace_kvm_msr(1, ecx, data, true)

/*
 * Tracepoint for guest CR access.
 */
TRACE_EVENT(kvm_cr,
	TP_PROTO(unsigned int rw, unsigned int cr, unsigned long val),
	TP_ARGS(rw, cr, val),

	TP_STRUCT__entry(
		__field(	unsigned int,	rw		)
		__field(	unsigned int,	cr		)
		__field(	unsigned long,	val		)
	),

	TP_fast_assign(
		__entry->rw		= rw;
		__entry->cr		= cr;
		__entry->val		= val;
	),

	TP_printk("cr_%s %x = 0x%lx",
		  __entry->rw ? "write" : "read",
		  __entry->cr, __entry->val)
);

#define trace_kvm_cr_read(cr, val)		trace_kvm_cr(0, cr, val)
#define trace_kvm_cr_write(cr, val)		trace_kvm_cr(1, cr, val)

TRACE_EVENT(kvm_pic_set_irq,
	    TP_PROTO(__u8 chip, __u8 pin, __u8 elcr, __u8 imr, bool coalesced),
	    TP_ARGS(chip, pin, elcr, imr, coalesced),

	TP_STRUCT__entry(
		__field(	__u8,		chip		)
		__field(	__u8,		pin		)
		__field(	__u8,		elcr		)
		__field(	__u8,		imr		)
		__field(	bool,		coalesced	)
	),

	TP_fast_assign(
		__entry->chip		= chip;
		__entry->pin		= pin;
		__entry->elcr		= elcr;
		__entry->imr		= imr;
		__entry->coalesced	= coalesced;
	),

	TP_printk("chip %u pin %u (%s%s)%s",
		  __entry->chip, __entry->pin,
		  (__entry->elcr & (1 << __entry->pin)) ? "level":"edge",
		  (__entry->imr & (1 << __entry->pin)) ? "|masked":"",
		  __entry->coalesced ? " (coalesced)" : "")
);

#define kvm_apic_dst_shorthand		\
	{0x0, "dst"},			\
	{0x1, "self"},			\
	{0x2, "all"},			\
	{0x3, "all-but-self"}

TRACE_EVENT(kvm_apic_ipi,
	    TP_PROTO(__u32 icr_low, __u32 dest_id),
	    TP_ARGS(icr_low, dest_id),

	TP_STRUCT__entry(
		__field(	__u32,		icr_low		)
		__field(	__u32,		dest_id		)
	),

	TP_fast_assign(
		__entry->icr_low	= icr_low;
		__entry->dest_id	= dest_id;
	),

	TP_printk("dst %x vec %u (%s|%s|%s|%s|%s)",
		  __entry->dest_id, (u8)__entry->icr_low,
		  __print_symbolic((__entry->icr_low >> 8 & 0x7),
				   kvm_deliver_mode),
		  (__entry->icr_low & (1<<11)) ? "logical" : "physical",
		  (__entry->icr_low & (1<<14)) ? "assert" : "de-assert",
		  (__entry->icr_low & (1<<15)) ? "level" : "edge",
		  __print_symbolic((__entry->icr_low >> 18 & 0x3),
				   kvm_apic_dst_shorthand))
);

TRACE_EVENT(kvm_apic_accept_irq,
	    TP_PROTO(__u32 apicid, __u16 dm, __u8 tm, __u8 vec, bool coalesced),
	    TP_ARGS(apicid, dm, tm, vec, coalesced),

	TP_STRUCT__entry(
		__field(	__u32,		apicid		)
		__field(	__u16,		dm		)
		__field(	__u8,		tm		)
		__field(	__u8,		vec		)
		__field(	bool,		coalesced	)
	),

	TP_fast_assign(
		__entry->apicid		= apicid;
		__entry->dm		= dm;
		__entry->tm		= tm;
		__entry->vec		= vec;
		__entry->coalesced	= coalesced;
	),

	TP_printk("apicid %x vec %u (%s|%s)%s",
		  __entry->apicid, __entry->vec,
		  __print_symbolic((__entry->dm >> 8 & 0x7), kvm_deliver_mode),
		  __entry->tm ? "level" : "edge",
		  __entry->coalesced ? " (coalesced)" : "")
);

/*
 * Tracepoint for nested VMRUN
 */
TRACE_EVENT(kvm_nested_vmrun,
	    TP_PROTO(__u64 rip, __u64 vmcb, __u64 nested_rip, __u32 int_ctl,
		     __u32 event_inj, bool npt),
	    TP_ARGS(rip, vmcb, nested_rip, int_ctl, event_inj, npt),

	TP_STRUCT__entry(
		__field(	__u64,		rip		)
		__field(	__u64,		vmcb		)
		__field(	__u64,		nested_rip	)
		__field(	__u32,		int_ctl		)
		__field(	__u32,		event_inj	)
		__field(	bool,		npt		)
	),

	TP_fast_assign(
		__entry->rip		= rip;
		__entry->vmcb		= vmcb;
		__entry->nested_rip	= nested_rip;
		__entry->int_ctl	= int_ctl;
		__entry->event_inj	= event_inj;
		__entry->npt		= npt;
	),

	TP_printk("rip: 0x%016llx vmcb: 0x%016llx nrip: 0x%016llx int_ctl: 0x%08x "
		  "event_inj: 0x%08x npt: %s",
		__entry->rip, __entry->vmcb, __entry->nested_rip,
		__entry->int_ctl, __entry->event_inj,
		__entry->npt ? "on" : "off")
);

TRACE_EVENT(kvm_nested_intercepts,
	    TP_PROTO(__u16 cr_read, __u16 cr_write, __u32 exceptions, __u64 intercept),
	    TP_ARGS(cr_read, cr_write, exceptions, intercept),

	TP_STRUCT__entry(
		__field(	__u16,		cr_read		)
		__field(	__u16,		cr_write	)
		__field(	__u32,		exceptions	)
		__field(	__u64,		intercept	)
	),

	TP_fast_assign(
		__entry->cr_read	= cr_read;
		__entry->cr_write	= cr_write;
		__entry->exceptions	= exceptions;
		__entry->intercept	= intercept;
	),

	TP_printk("cr_read: %04x cr_write: %04x excp: %08x intercept: %016llx",
		__entry->cr_read, __entry->cr_write, __entry->exceptions,
		__entry->intercept)
);
/*
 * Tracepoint for #VMEXIT while nested
 */
TRACE_EVENT(kvm_nested_vmexit,
	    TP_PROTO(__u64 rip, __u32 exit_code,
		     __u64 exit_info1, __u64 exit_info2,
		     __u32 exit_int_info, __u32 exit_int_info_err),
	    TP_ARGS(rip, exit_code, exit_info1, exit_info2,
		    exit_int_info, exit_int_info_err),

	TP_STRUCT__entry(
		__field(	__u64,		rip			)
		__field(	__u32,		exit_code		)
		__field(	__u64,		exit_info1		)
		__field(	__u64,		exit_info2		)
		__field(	__u32,		exit_int_info		)
		__field(	__u32,		exit_int_info_err	)
	),

	TP_fast_assign(
		__entry->rip			= rip;
		__entry->exit_code		= exit_code;
		__entry->exit_info1		= exit_info1;
		__entry->exit_info2		= exit_info2;
		__entry->exit_int_info		= exit_int_info;
		__entry->exit_int_info_err	= exit_int_info_err;
	),
	TP_printk("rip: 0x%016llx reason: %s ext_inf1: 0x%016llx "
		  "ext_inf2: 0x%016llx ext_int: 0x%08x ext_int_err: 0x%08x",
		  __entry->rip,
		  ftrace_print_symbols_seq(p, __entry->exit_code,
					   kvm_x86_ops->exit_reasons_str),
		  __entry->exit_info1, __entry->exit_info2,
		  __entry->exit_int_info, __entry->exit_int_info_err)
);

/*
 * Tracepoint for #VMEXIT reinjected to the guest
 */
TRACE_EVENT(kvm_nested_vmexit_inject,
	    TP_PROTO(__u32 exit_code,
		     __u64 exit_info1, __u64 exit_info2,
		     __u32 exit_int_info, __u32 exit_int_info_err),
	    TP_ARGS(exit_code, exit_info1, exit_info2,
		    exit_int_info, exit_int_info_err),

	TP_STRUCT__entry(
		__field(	__u32,		exit_code		)
		__field(	__u64,		exit_info1		)
		__field(	__u64,		exit_info2		)
		__field(	__u32,		exit_int_info		)
		__field(	__u32,		exit_int_info_err	)
	),

	TP_fast_assign(
		__entry->exit_code		= exit_code;
		__entry->exit_info1		= exit_info1;
		__entry->exit_info2		= exit_info2;
		__entry->exit_int_info		= exit_int_info;
		__entry->exit_int_info_err	= exit_int_info_err;
	),

	TP_printk("reason: %s ext_inf1: 0x%016llx "
		  "ext_inf2: 0x%016llx ext_int: 0x%08x ext_int_err: 0x%08x",
		  ftrace_print_symbols_seq(p, __entry->exit_code,
					   kvm_x86_ops->exit_reasons_str),
		__entry->exit_info1, __entry->exit_info2,
		__entry->exit_int_info, __entry->exit_int_info_err)
);

/*
 * Tracepoint for nested #vmexit because of interrupt pending
 */
TRACE_EVENT(kvm_nested_intr_vmexit,
	    TP_PROTO(__u64 rip),
	    TP_ARGS(rip),

	TP_STRUCT__entry(
		__field(	__u64,	rip	)
	),

	TP_fast_assign(
		__entry->rip	=	rip
	),

	TP_printk("rip: 0x%016llx", __entry->rip)
);

/*
 * Tracepoint for nested #vmexit because of interrupt pending
 */
TRACE_EVENT(kvm_invlpga,
	    TP_PROTO(__u64 rip, int asid, u64 address),
	    TP_ARGS(rip, asid, address),

	TP_STRUCT__entry(
		__field(	__u64,	rip	)
		__field(	int,	asid	)
		__field(	__u64,	address	)
	),

	TP_fast_assign(
		__entry->rip		=	rip;
		__entry->asid		=	asid;
		__entry->address	=	address;
	),

	TP_printk("rip: 0x%016llx asid: %d address: 0x%016llx",
		  __entry->rip, __entry->asid, __entry->address)
);

/*
 * Tracepoint for nested #vmexit because of interrupt pending
 */
TRACE_EVENT(kvm_skinit,
	    TP_PROTO(__u64 rip, __u32 slb),
	    TP_ARGS(rip, slb),

	TP_STRUCT__entry(
		__field(	__u64,	rip	)
		__field(	__u32,	slb	)
	),

	TP_fast_assign(
		__entry->rip		=	rip;
		__entry->slb		=	slb;
	),

	TP_printk("rip: 0x%016llx slb: 0x%08x",
		  __entry->rip, __entry->slb)
);

#define __print_insn(insn, ilen) ({		                 \
	int i;							 \
	const char *ret = p->buffer + p->len;			 \
								 \
	for (i = 0; i < ilen; ++i)				 \
		trace_seq_printf(p, " %02x", insn[i]);		 \
	trace_seq_printf(p, "%c", 0);				 \
	ret;							 \
	})

#define KVM_EMUL_INSN_F_CR0_PE (1 << 0)
#define KVM_EMUL_INSN_F_EFL_VM (1 << 1)
#define KVM_EMUL_INSN_F_CS_D   (1 << 2)
#define KVM_EMUL_INSN_F_CS_L   (1 << 3)

#define kvm_trace_symbol_emul_flags	                  \
	{ 0,   			    "real" },		  \
	{ KVM_EMUL_INSN_F_CR0_PE			  \
	  | KVM_EMUL_INSN_F_EFL_VM, "vm16" },		  \
	{ KVM_EMUL_INSN_F_CR0_PE,   "prot16" },		  \
	{ KVM_EMUL_INSN_F_CR0_PE			  \
	  | KVM_EMUL_INSN_F_CS_D,   "prot32" },		  \
	{ KVM_EMUL_INSN_F_CR0_PE			  \
	  | KVM_EMUL_INSN_F_CS_L,   "prot64" }

#define kei_decode_mode(mode) ({			\
	u8 flags = 0xff;				\
	switch (mode) {					\
	case X86EMUL_MODE_REAL:				\
		flags = 0;				\
		break;					\
	case X86EMUL_MODE_VM86:				\
		flags = KVM_EMUL_INSN_F_EFL_VM;		\
		break;					\
	case X86EMUL_MODE_PROT16:			\
		flags = KVM_EMUL_INSN_F_CR0_PE;		\
		break;					\
	case X86EMUL_MODE_PROT32:			\
		flags = KVM_EMUL_INSN_F_CR0_PE		\
			| KVM_EMUL_INSN_F_CS_D;		\
		break;					\
	case X86EMUL_MODE_PROT64:			\
		flags = KVM_EMUL_INSN_F_CR0_PE		\
			| KVM_EMUL_INSN_F_CS_L;		\
		break;					\
	}						\
	flags;						\
	})

TRACE_EVENT(kvm_emulate_insn,
	TP_PROTO(struct kvm_vcpu *vcpu, __u8 failed),
	TP_ARGS(vcpu, failed),

	TP_STRUCT__entry(
		__field(    __u64, rip                       )
		__field(    __u32, csbase                    )
		__field(    __u8,  len                       )
		__array(    __u8,  insn,    15	             )
		__field(    __u8,  flags       	   	     )
		__field(    __u8,  failed                    )
		),

	TP_fast_assign(
		__entry->rip = vcpu->arch.emulate_ctxt.decode.fetch.start;
		__entry->csbase = kvm_x86_ops->get_segment_base(vcpu, VCPU_SREG_CS);
		__entry->len = vcpu->arch.emulate_ctxt.decode.eip
			       - vcpu->arch.emulate_ctxt.decode.fetch.start;
		memcpy(__entry->insn,
		       vcpu->arch.emulate_ctxt.decode.fetch.data,
		       15);
		__entry->flags = kei_decode_mode(vcpu->arch.emulate_ctxt.mode);
		__entry->failed = failed;
		),

	TP_printk("%x:%llx:%s (%s)%s",
		  __entry->csbase, __entry->rip,
		  __print_insn(__entry->insn, __entry->len),
		  __print_symbolic(__entry->flags,
				   kvm_trace_symbol_emul_flags),
		  __entry->failed ? " failed" : ""
		)
	);

#define trace_kvm_emulate_insn_start(vcpu) trace_kvm_emulate_insn(vcpu, 0)
#define trace_kvm_emulate_insn_failed(vcpu) trace_kvm_emulate_insn(vcpu, 1)

#endif /* _TRACE_KVM_H */

#undef TRACE_INCLUDE_PATH
#define TRACE_INCLUDE_PATH arch/x86/kvm
#undef TRACE_INCLUDE_FILE
#define TRACE_INCLUDE_FILE trace

/* This part must be outside protection */
#include <trace/define_trace.h><|MERGE_RESOLUTION|>--- conflicted
+++ resolved
@@ -185,13 +185,8 @@
  * Tracepoint for kvm guest exit:
  */
 TRACE_EVENT(kvm_exit,
-<<<<<<< HEAD
-	TP_PROTO(unsigned int exit_reason, struct kvm_vcpu *vcpu),
-	TP_ARGS(exit_reason, vcpu),
-=======
 	TP_PROTO(unsigned int exit_reason, struct kvm_vcpu *vcpu, u32 isa),
 	TP_ARGS(exit_reason, vcpu, isa),
->>>>>>> 3cbea436
 
 	TP_STRUCT__entry(
 		__field(	unsigned int,	exit_reason	)
@@ -204,12 +199,9 @@
 	TP_fast_assign(
 		__entry->exit_reason	= exit_reason;
 		__entry->guest_rip	= kvm_rip_read(vcpu);
-<<<<<<< HEAD
-=======
 		__entry->isa            = isa;
 		kvm_x86_ops->get_exit_info(vcpu, &__entry->info1,
 					   &__entry->info2);
->>>>>>> 3cbea436
 	),
 
 	TP_printk("reason %s rip 0x%lx info %llx %llx",
