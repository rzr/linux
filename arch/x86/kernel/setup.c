--- conflicted
+++ resolved
@@ -1136,16 +1136,6 @@
 	arch_init_ideal_nops();
 
 #ifdef CONFIG_EFI
-<<<<<<< HEAD
-	/* Once setup is done above, disable efi_enabled on mismatched
-	 * firmware/kernel archtectures since there is no support for
-	 * runtime services.
-	 */
-	if (efi_enabled && IS_ENABLED(CONFIG_X86_64) != efi_64bit) {
-		pr_info("efi: Setup done, disabling due to 32/64-bit mismatch\n");
-		efi_unmap_memmap();
-		efi_enabled = 0;
-=======
 	/* Once setup is done above, unmap the EFI memory map on
 	 * mismatched firmware/kernel archtectures since there is no
 	 * support for runtime services.
@@ -1154,7 +1144,6 @@
 	    IS_ENABLED(CONFIG_X86_64) != efi_enabled(EFI_64BIT)) {
 		pr_info("efi: Setup done, disabling due to 32/64-bit mismatch\n");
 		efi_unmap_memmap();
->>>>>>> f8f24e66
 	}
 #endif
 }
