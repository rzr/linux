--- conflicted
+++ resolved
@@ -240,11 +240,7 @@
 		if (!strncmp(buf, "xen", 3))
 			early_console_register(&xenboot_console, keep);
 #endif
-<<<<<<< HEAD
-#ifdef CONFIG_X86_MRST_EARLY_PRINTK
-=======
 #ifdef CONFIG_EARLY_PRINTK_MRST
->>>>>>> 3cbea436
 		if (!strncmp(buf, "mrst", 4)) {
 			mrst_early_console_init();
 			early_console_register(&early_mrst_console, keep);
@@ -254,10 +250,6 @@
 			hsu_early_console_init();
 			early_console_register(&early_hsu_console, keep);
 		}
-<<<<<<< HEAD
-
-=======
->>>>>>> 3cbea436
 #endif
 		buf++;
 	}
