--- conflicted
+++ resolved
@@ -116,19 +116,6 @@
 	clear_used_math();
 }
 
-<<<<<<< HEAD
-#else	/* CONFIG_X86_64 */
-
-void __cpuinit fpu_init(void)
-{
-	if (!smp_processor_id())
-		init_thread_xstate();
-}
-
-#endif	/* CONFIG_X86_32 */
-
-=======
->>>>>>> 45f53cc9
 void fpu_finit(struct fpu *fpu)
 {
 	if (!HAVE_HWFP) {
