/proc/sys/net/ipv4/* Variables:

ip_forward - BOOLEAN
	0 - disabled (default)
	not 0 - enabled

	Forward Packets between interfaces.

	This variable is special, its change resets all configuration
	parameters to their default state (RFC1122 for hosts, RFC1812
	for routers)

ip_default_ttl - INTEGER
	Default value of TTL field (Time To Live) for outgoing (but not
	forwarded) IP packets. Should be between 1 and 255 inclusive.
	Default: 64 (as recommended by RFC1700)

ip_no_pmtu_disc - BOOLEAN
	Disable Path MTU Discovery.
	default FALSE

min_pmtu - INTEGER
	default 562 - minimum discovered Path MTU

route/max_size - INTEGER
	Maximum number of routes allowed in the kernel.  Increase
	this when using large numbers of interfaces and/or routes.

neigh/default/gc_thresh3 - INTEGER
	Maximum number of neighbor entries allowed.  Increase this
	when using large numbers of interfaces and when communicating
	with large numbers of directly-connected peers.

mtu_expires - INTEGER
	Time, in seconds, that cached PMTU information is kept.

min_adv_mss - INTEGER
	The advertised MSS depends on the first hop route MTU, but will
	never be lower than this setting.

rt_cache_rebuild_count - INTEGER
	The per net-namespace route cache emergency rebuild threshold.
	Any net-namespace having its route cache rebuilt due to
	a hash bucket chain being too long more than this many times
	will have its route caching disabled

IP Fragmentation:

ipfrag_high_thresh - INTEGER
	Maximum memory used to reassemble IP fragments. When
	ipfrag_high_thresh bytes of memory is allocated for this purpose,
	the fragment handler will toss packets until ipfrag_low_thresh
	is reached.

ipfrag_low_thresh - INTEGER
	See ipfrag_high_thresh

ipfrag_time - INTEGER
	Time in seconds to keep an IP fragment in memory.

ipfrag_secret_interval - INTEGER
	Regeneration interval (in seconds) of the hash secret (or lifetime
	for the hash secret) for IP fragments.
	Default: 600

ipfrag_max_dist - INTEGER
	ipfrag_max_dist is a non-negative integer value which defines the
	maximum "disorder" which is allowed among fragments which share a
	common IP source address. Note that reordering of packets is
	not unusual, but if a large number of fragments arrive from a source
	IP address while a particular fragment queue remains incomplete, it
	probably indicates that one or more fragments belonging to that queue
	have been lost. When ipfrag_max_dist is positive, an additional check
	is done on fragments before they are added to a reassembly queue - if
	ipfrag_max_dist (or more) fragments have arrived from a particular IP
	address between additions to any IP fragment queue using that source
	address, it's presumed that one or more fragments in the queue are
	lost. The existing fragment queue will be dropped, and a new one
	started. An ipfrag_max_dist value of zero disables this check.

	Using a very small value, e.g. 1 or 2, for ipfrag_max_dist can
	result in unnecessarily dropping fragment queues when normal
	reordering of packets occurs, which could lead to poor application
	performance. Using a very large value, e.g. 50000, increases the
	likelihood of incorrectly reassembling IP fragments that originate
	from different IP datagrams, which could result in data corruption.
	Default: 64

INET peer storage:

inet_peer_threshold - INTEGER
	The approximate size of the storage.  Starting from this threshold
	entries will be thrown aggressively.  This threshold also determines
	entries' time-to-live and time intervals between garbage collection
	passes.  More entries, less time-to-live, less GC interval.

inet_peer_minttl - INTEGER
	Minimum time-to-live of entries.  Should be enough to cover fragment
	time-to-live on the reassembling side.  This minimum time-to-live  is
	guaranteed if the pool size is less than inet_peer_threshold.
	Measured in seconds.

inet_peer_maxttl - INTEGER
	Maximum time-to-live of entries.  Unused entries will expire after
	this period of time if there is no memory pressure on the pool (i.e.
	when the number of entries in the pool is very small).
	Measured in seconds.

inet_peer_gc_mintime - INTEGER
	Minimum interval between garbage collection passes.  This interval is
	in effect under high memory pressure on the pool.
	Measured in seconds.

inet_peer_gc_maxtime - INTEGER
	Minimum interval between garbage collection passes.  This interval is
	in effect under low (or absent) memory pressure on the pool.
	Measured in seconds.

TCP variables:

somaxconn - INTEGER
	Limit of socket listen() backlog, known in userspace as SOMAXCONN.
	Defaults to 128.  See also tcp_max_syn_backlog for additional tuning
	for TCP sockets.

tcp_abc - INTEGER
	Controls Appropriate Byte Count (ABC) defined in RFC3465.
	ABC is a way of increasing congestion window (cwnd) more slowly
	in response to partial acknowledgments.
	Possible values are:
		0 increase cwnd once per acknowledgment (no ABC)
		1 increase cwnd once per acknowledgment of full sized segment
		2 allow increase cwnd by two if acknowledgment is
		  of two segments to compensate for delayed acknowledgments.
	Default: 0 (off)

tcp_abort_on_overflow - BOOLEAN
	If listening service is too slow to accept new connections,
	reset them. Default state is FALSE. It means that if overflow
	occurred due to a burst, connection will recover. Enable this
	option _only_ if you are really sure that listening daemon
	cannot be tuned to accept connections faster. Enabling this
	option can harm clients of your server.

tcp_adv_win_scale - INTEGER
	Count buffering overhead as bytes/2^tcp_adv_win_scale
	(if tcp_adv_win_scale > 0) or bytes-bytes/2^(-tcp_adv_win_scale),
	if it is <= 0.
	Possible values are [-31, 31], inclusive.
	Default: 2

tcp_allowed_congestion_control - STRING
	Show/set the congestion control choices available to non-privileged
	processes. The list is a subset of those listed in
	tcp_available_congestion_control.
	Default is "reno" and the default setting (tcp_congestion_control).

tcp_app_win - INTEGER
	Reserve max(window/2^tcp_app_win, mss) of window for application
	buffer. Value 0 is special, it means that nothing is reserved.
	Default: 31

tcp_available_congestion_control - STRING
	Shows the available congestion control choices that are registered.
	More congestion control algorithms may be available as modules,
	but not loaded.

tcp_base_mss - INTEGER
	The initial value of search_low to be used by the packetization layer
	Path MTU discovery (MTU probing).  If MTU probing is enabled,
	this is the initial MSS used by the connection.

tcp_congestion_control - STRING
	Set the congestion control algorithm to be used for new
	connections. The algorithm "reno" is always available, but
	additional choices may be available based on kernel configuration.
	Default is set as part of kernel configuration.

tcp_cookie_size - INTEGER
	Default size of TCP Cookie Transactions (TCPCT) option, that may be
	overridden on a per socket basis by the TCPCT socket option.
	Values greater than the maximum (16) are interpreted as the maximum.
	Values greater than zero and less than the minimum (8) are interpreted
	as the minimum.  Odd values are interpreted as the next even value.
	Default: 0 (off).

tcp_dsack - BOOLEAN
	Allows TCP to send "duplicate" SACKs.

tcp_ecn - INTEGER
	Enable Explicit Congestion Notification (ECN) in TCP. ECN is only
	used when both ends of the TCP flow support it. It is useful to
	avoid losses due to congestion (when the bottleneck router supports
	ECN).
	Possible values are:
		0 disable ECN
		1 ECN enabled
		2 Only server-side ECN enabled. If the other end does
		  not support ECN, behavior is like with ECN disabled.
	Default: 2

tcp_fack - BOOLEAN
	Enable FACK congestion avoidance and fast retransmission.
	The value is not used, if tcp_sack is not enabled.

tcp_fin_timeout - INTEGER
	Time to hold socket in state FIN-WAIT-2, if it was closed
	by our side. Peer can be broken and never close its side,
	or even died unexpectedly. Default value is 60sec.
	Usual value used in 2.2 was 180 seconds, you may restore
	it, but remember that if your machine is even underloaded WEB server,
	you risk to overflow memory with kilotons of dead sockets,
	FIN-WAIT-2 sockets are less dangerous than FIN-WAIT-1,
	because they eat maximum 1.5K of memory, but they tend
	to live longer.	Cf. tcp_max_orphans.

tcp_frto - INTEGER
	Enables Forward RTO-Recovery (F-RTO) defined in RFC4138.
	F-RTO is an enhanced recovery algorithm for TCP retransmission
	timeouts.  It is particularly beneficial in wireless environments
	where packet loss is typically due to random radio interference
	rather than intermediate router congestion.  F-RTO is sender-side
	only modification. Therefore it does not require any support from
	the peer.

	If set to 1, basic version is enabled.  2 enables SACK enhanced
	F-RTO if flow uses SACK.  The basic version can be used also when
	SACK is in use though scenario(s) with it exists where F-RTO
	interacts badly with the packet counting of the SACK enabled TCP
	flow.

tcp_frto_response - INTEGER
	When F-RTO has detected that a TCP retransmission timeout was
	spurious (i.e, the timeout would have been avoided had TCP set a
	longer retransmission timeout), TCP has several options what to do
	next. Possible values are:
		0 Rate halving based; a smooth and conservative response,
		  results in halved cwnd and ssthresh after one RTT
		1 Very conservative response; not recommended because even
		  though being valid, it interacts poorly with the rest of
		  Linux TCP, halves cwnd and ssthresh immediately
		2 Aggressive response; undoes congestion control measures
		  that are now known to be unnecessary (ignoring the
		  possibility of a lost retransmission that would require
		  TCP to be more cautious), cwnd and ssthresh are restored
		  to the values prior timeout
	Default: 0 (rate halving based)

tcp_keepalive_time - INTEGER
	How often TCP sends out keepalive messages when keepalive is enabled.
	Default: 2hours.

tcp_keepalive_probes - INTEGER
	How many keepalive probes TCP sends out, until it decides that the
	connection is broken. Default value: 9.

tcp_keepalive_intvl - INTEGER
	How frequently the probes are send out. Multiplied by
	tcp_keepalive_probes it is time to kill not responding connection,
	after probes started. Default value: 75sec i.e. connection
	will be aborted after ~11 minutes of retries.

tcp_low_latency - BOOLEAN
	If set, the TCP stack makes decisions that prefer lower
	latency as opposed to higher throughput.  By default, this
	option is not set meaning that higher throughput is preferred.
	An example of an application where this default should be
	changed would be a Beowulf compute cluster.
	Default: 0

tcp_max_orphans - INTEGER
	Maximal number of TCP sockets not attached to any user file handle,
	held by system.	If this number is exceeded orphaned connections are
	reset immediately and warning is printed. This limit exists
	only to prevent simple DoS attacks, you _must_ not rely on this
	or lower the limit artificially, but rather increase it
	(probably, after increasing installed memory),
	if network conditions require more than default value,
	and tune network services to linger and kill such states
	more aggressively. Let me to remind again: each orphan eats
	up to ~64K of unswappable memory.

tcp_max_ssthresh - INTEGER
	Limited Slow-Start for TCP with large congestion windows (cwnd) defined in
	RFC3742. Limited slow-start is a mechanism to limit growth of the cwnd
	on the region where cwnd is larger than tcp_max_ssthresh. TCP increases cwnd
	by at most tcp_max_ssthresh segments, and by at least tcp_max_ssthresh/2
	segments per RTT when the cwnd is above tcp_max_ssthresh.
	If TCP connection increased cwnd to thousands (or tens of thousands) segments,
	and thousands of packets were being dropped during slow-start, you can set
	tcp_max_ssthresh to improve performance for new TCP connection.
	Default: 0 (off)

tcp_max_syn_backlog - INTEGER
	Maximal number of remembered connection requests, which are
	still did not receive an acknowledgment from connecting client.
	Default value is 1024 for systems with more than 128Mb of memory,
	and 128 for low memory machines. If server suffers of overload,
	try to increase this number.

tcp_max_tw_buckets - INTEGER
	Maximal number of timewait sockets held by system simultaneously.
	If this number is exceeded time-wait socket is immediately destroyed
	and warning is printed. This limit exists only to prevent
	simple DoS attacks, you _must_ not lower the limit artificially,
	but rather increase it (probably, after increasing installed memory),
	if network conditions require more than default value.

tcp_mem - vector of 3 INTEGERs: min, pressure, max
	min: below this number of pages TCP is not bothered about its
	memory appetite.

	pressure: when amount of memory allocated by TCP exceeds this number
	of pages, TCP moderates its memory consumption and enters memory
	pressure mode, which is exited when memory consumption falls
	under "min".

	max: number of pages allowed for queueing by all TCP sockets.

	Defaults are calculated at boot time from amount of available
	memory.

tcp_moderate_rcvbuf - BOOLEAN
	If set, TCP performs receive buffer auto-tuning, attempting to
	automatically size the buffer (no greater than tcp_rmem[2]) to
	match the size required by the path for full throughput.  Enabled by
	default.

tcp_mtu_probing - INTEGER
	Controls TCP Packetization-Layer Path MTU Discovery.  Takes three
	values:
	  0 - Disabled
	  1 - Disabled by default, enabled when an ICMP black hole detected
	  2 - Always enabled, use initial MSS of tcp_base_mss.

tcp_no_metrics_save - BOOLEAN
	By default, TCP saves various connection metrics in the route cache
	when the connection closes, so that connections established in the
	near future can use these to set initial conditions.  Usually, this
	increases overall performance, but may sometimes cause performance
	degradation.  If set, TCP will not cache metrics on closing
	connections.

tcp_orphan_retries - INTEGER
	This value influences the timeout of a locally closed TCP connection,
	when RTO retransmissions remain unacknowledged.
	See tcp_retries2 for more details.

	The default value is 7.
	If your machine is a loaded WEB server,
	you should think about lowering this value, such sockets
	may consume significant resources. Cf. tcp_max_orphans.

tcp_reordering - INTEGER
	Maximal reordering of packets in a TCP stream.
	Default: 3

tcp_retrans_collapse - BOOLEAN
	Bug-to-bug compatibility with some broken printers.
	On retransmit try to send bigger packets to work around bugs in
	certain TCP stacks.

tcp_retries1 - INTEGER
	This value influences the time, after which TCP decides, that
	something is wrong due to unacknowledged RTO retransmissions,
	and reports this suspicion to the network layer.
	See tcp_retries2 for more details.

	RFC 1122 recommends at least 3 retransmissions, which is the
	default.

tcp_retries2 - INTEGER
	This value influences the timeout of an alive TCP connection,
	when RTO retransmissions remain unacknowledged.
	Given a value of N, a hypothetical TCP connection following
	exponential backoff with an initial RTO of TCP_RTO_MIN would
	retransmit N times before killing the connection at the (N+1)th RTO.

	The default value of 15 yields a hypothetical timeout of 924.6
	seconds and is a lower bound for the effective timeout.
	TCP will effectively time out at the first RTO which exceeds the
	hypothetical timeout.

	RFC 1122 recommends at least 100 seconds for the timeout,
	which corresponds to a value of at least 8.

tcp_rfc1337 - BOOLEAN
	If set, the TCP stack behaves conforming to RFC1337. If unset,
	we are not conforming to RFC, but prevent TCP TIME_WAIT
	assassination.
	Default: 0

tcp_rmem - vector of 3 INTEGERs: min, default, max
	min: Minimal size of receive buffer used by TCP sockets.
	It is guaranteed to each TCP socket, even under moderate memory
	pressure.
	Default: 8K

	default: initial size of receive buffer used by TCP sockets.
	This value overrides net.core.rmem_default used by other protocols.
	Default: 87380 bytes. This value results in window of 65535 with
	default setting of tcp_adv_win_scale and tcp_app_win:0 and a bit
	less for default tcp_app_win. See below about these variables.

	max: maximal size of receive buffer allowed for automatically
	selected receiver buffers for TCP socket. This value does not override
	net.core.rmem_max.  Calling setsockopt() with SO_RCVBUF disables
	automatic tuning of that socket's receive buffer size, in which
	case this value is ignored.
	Default: between 87380B and 4MB, depending on RAM size.

tcp_sack - BOOLEAN
	Enable select acknowledgments (SACKS).

tcp_slow_start_after_idle - BOOLEAN
	If set, provide RFC2861 behavior and time out the congestion
	window after an idle period.  An idle period is defined at
	the current RTO.  If unset, the congestion window will not
	be timed out after an idle period.
	Default: 1

tcp_stdurg - BOOLEAN
	Use the Host requirements interpretation of the TCP urgent pointer field.
	Most hosts use the older BSD interpretation, so if you turn this on
	Linux might not communicate correctly with them.
	Default: FALSE

tcp_synack_retries - INTEGER
	Number of times SYNACKs for a passive TCP connection attempt will
	be retransmitted. Should not be higher than 255. Default value
	is 5, which corresponds to ~180seconds.

tcp_syncookies - BOOLEAN
	Only valid when the kernel was compiled with CONFIG_SYNCOOKIES
	Send out syncookies when the syn backlog queue of a socket
	overflows. This is to prevent against the common 'SYN flood attack'
	Default: FALSE

	Note, that syncookies is fallback facility.
	It MUST NOT be used to help highly loaded servers to stand
	against legal connection rate. If you see SYN flood warnings
	in your logs, but investigation	shows that they occur
	because of overload with legal connections, you should tune
	another parameters until this warning disappear.
	See: tcp_max_syn_backlog, tcp_synack_retries, tcp_abort_on_overflow.

	syncookies seriously violate TCP protocol, do not allow
	to use TCP extensions, can result in serious degradation
	of some services (f.e. SMTP relaying), visible not by you,
	but your clients and relays, contacting you. While you see
	SYN flood warnings in logs not being really flooded, your server
	is seriously misconfigured.

tcp_syn_retries - INTEGER
	Number of times initial SYNs for an active TCP connection attempt
	will be retransmitted. Should not be higher than 255. Default value
	is 5, which corresponds to ~180seconds.

tcp_timestamps - BOOLEAN
	Enable timestamps as defined in RFC1323.

tcp_tso_win_divisor - INTEGER
	This allows control over what percentage of the congestion window
	can be consumed by a single TSO frame.
	The setting of this parameter is a choice between burstiness and
	building larger TSO frames.
	Default: 3

tcp_tw_recycle - BOOLEAN
	Enable fast recycling TIME-WAIT sockets. Default value is 0.
	It should not be changed without advice/request of technical
	experts.

tcp_tw_reuse - BOOLEAN
	Allow to reuse TIME-WAIT sockets for new connections when it is
	safe from protocol viewpoint. Default value is 0.
	It should not be changed without advice/request of technical
	experts.

tcp_window_scaling - BOOLEAN
	Enable window scaling as defined in RFC1323.

tcp_wmem - vector of 3 INTEGERs: min, default, max
	min: Amount of memory reserved for send buffers for TCP sockets.
	Each TCP socket has rights to use it due to fact of its birth.
	Default: 4K

	default: initial size of send buffer used by TCP sockets.  This
	value overrides net.core.wmem_default used by other protocols.
	It is usually lower than net.core.wmem_default.
	Default: 16K

	max: Maximal amount of memory allowed for automatically tuned
	send buffers for TCP sockets. This value does not override
	net.core.wmem_max.  Calling setsockopt() with SO_SNDBUF disables
	automatic tuning of that socket's send buffer size, in which case
	this value is ignored.
	Default: between 64K and 4MB, depending on RAM size.

tcp_workaround_signed_windows - BOOLEAN
	If set, assume no receipt of a window scaling option means the
	remote TCP is broken and treats the window as a signed quantity.
	If unset, assume the remote TCP is not broken even if we do
	not receive a window scaling option from them.
	Default: 0

tcp_dma_copybreak - INTEGER
	Lower limit, in bytes, of the size of socket reads that will be
	offloaded to a DMA copy engine, if one is present in the system
	and CONFIG_NET_DMA is enabled.
	Default: 4096

tcp_thin_linear_timeouts - BOOLEAN
	Enable dynamic triggering of linear timeouts for thin streams.
	If set, a check is performed upon retransmission by timeout to
	determine if the stream is thin (less than 4 packets in flight).
	As long as the stream is found to be thin, up to 6 linear
	timeouts may be performed before exponential backoff mode is
	initiated. This improves retransmission latency for
	non-aggressive thin streams, often found to be time-dependent.
	For more information on thin streams, see
	Documentation/networking/tcp-thin.txt
	Default: 0

tcp_thin_dupack - BOOLEAN
	Enable dynamic triggering of retransmissions after one dupACK
	for thin streams. If set, a check is performed upon reception
	of a dupACK to determine if the stream is thin (less than 4
	packets in flight). As long as the stream is found to be thin,
	data is retransmitted on the first received dupACK. This
	improves retransmission latency for non-aggressive thin
	streams, often found to be time-dependent.
	For more information on thin streams, see
	Documentation/networking/tcp-thin.txt
	Default: 0

UDP variables:

udp_mem - vector of 3 INTEGERs: min, pressure, max
	Number of pages allowed for queueing by all UDP sockets.

	min: Below this number of pages UDP is not bothered about its
	memory appetite. When amount of memory allocated by UDP exceeds
	this number, UDP starts to moderate memory usage.

	pressure: This value was introduced to follow format of tcp_mem.

	max: Number of pages allowed for queueing by all UDP sockets.

	Default is calculated at boot time from amount of available memory.

udp_rmem_min - INTEGER
	Minimal size of receive buffer used by UDP sockets in moderation.
	Each UDP socket is able to use the size for receiving data, even if
	total pages of UDP sockets exceed udp_mem pressure. The unit is byte.
	Default: 4096

udp_wmem_min - INTEGER
	Minimal size of send buffer used by UDP sockets in moderation.
	Each UDP socket is able to use the size for sending data, even if
	total pages of UDP sockets exceed udp_mem pressure. The unit is byte.
	Default: 4096

CIPSOv4 Variables:

cipso_cache_enable - BOOLEAN
	If set, enable additions to and lookups from the CIPSO label mapping
	cache.  If unset, additions are ignored and lookups always result in a
	miss.  However, regardless of the setting the cache is still
	invalidated when required when means you can safely toggle this on and
	off and the cache will always be "safe".
	Default: 1

cipso_cache_bucket_size - INTEGER
	The CIPSO label cache consists of a fixed size hash table with each
	hash bucket containing a number of cache entries.  This variable limits
	the number of entries in each hash bucket; the larger the value the
	more CIPSO label mappings that can be cached.  When the number of
	entries in a given hash bucket reaches this limit adding new entries
	causes the oldest entry in the bucket to be removed to make room.
	Default: 10

cipso_rbm_optfmt - BOOLEAN
	Enable the "Optimized Tag 1 Format" as defined in section 3.4.2.6 of
	the CIPSO draft specification (see Documentation/netlabel for details).
	This means that when set the CIPSO tag will be padded with empty
	categories in order to make the packet data 32-bit aligned.
	Default: 0

cipso_rbm_structvalid - BOOLEAN
	If set, do a very strict check of the CIPSO option when
	ip_options_compile() is called.  If unset, relax the checks done during
	ip_options_compile().  Either way is "safe" as errors are caught else
	where in the CIPSO processing code but setting this to 0 (False) should
	result in less work (i.e. it should be faster) but could cause problems
	with other implementations that require strict checking.
	Default: 0

IP Variables:

ip_local_port_range - 2 INTEGERS
	Defines the local port range that is used by TCP and UDP to
	choose the local port. The first number is the first, the
	second the last local port number. Default value depends on
	amount of memory available on the system:
	> 128Mb 32768-61000
	< 128Mb 1024-4999 or even less.
	This number defines number of active connections, which this
	system can issue simultaneously to systems not supporting
	TCP extensions (timestamps). With tcp_tw_recycle enabled
	(i.e. by default) range 1024-4999 is enough to issue up to
	2000 connections per second to systems supporting timestamps.

ip_local_reserved_ports - list of comma separated ranges
	Specify the ports which are reserved for known third-party
	applications. These ports will not be used by automatic port
	assignments (e.g. when calling connect() or bind() with port
	number 0). Explicit port allocation behavior is unchanged.

	The format used for both input and output is a comma separated
	list of ranges (e.g. "1,2-4,10-10" for ports 1, 2, 3, 4 and
	10). Writing to the file will clear all previously reserved
	ports and update the current list with the one given in the
	input.

	Note that ip_local_port_range and ip_local_reserved_ports
	settings are independent and both are considered by the kernel
	when determining which ports are available for automatic port
	assignments.

	You can reserve ports which are not in the current
	ip_local_port_range, e.g.:

	$ cat /proc/sys/net/ipv4/ip_local_port_range
	32000	61000
	$ cat /proc/sys/net/ipv4/ip_local_reserved_ports
	8080,9148

	although this is redundant. However such a setting is useful
	if later the port range is changed to a value that will
	include the reserved ports.

	Default: Empty

ip_nonlocal_bind - BOOLEAN
	If set, allows processes to bind() to non-local IP addresses,
	which can be quite useful - but may break some applications.
	Default: 0

ip_dynaddr - BOOLEAN
	If set non-zero, enables support for dynamic addresses.
	If set to a non-zero value larger than 1, a kernel log
	message will be printed when dynamic address rewriting
	occurs.
	Default: 0

icmp_echo_ignore_all - BOOLEAN
	If set non-zero, then the kernel will ignore all ICMP ECHO
	requests sent to it.
	Default: 0

icmp_echo_ignore_broadcasts - BOOLEAN
	If set non-zero, then the kernel will ignore all ICMP ECHO and
	TIMESTAMP requests sent to it via broadcast/multicast.
	Default: 1

icmp_ratelimit - INTEGER
	Limit the maximal rates for sending ICMP packets whose type matches
	icmp_ratemask (see below) to specific targets.
	0 to disable any limiting,
	otherwise the minimal space between responses in milliseconds.
	Default: 1000

icmp_ratemask - INTEGER
	Mask made of ICMP types for which rates are being limited.
	Significant bits: IHGFEDCBA9876543210
	Default mask:     0000001100000011000 (6168)

	Bit definitions (see include/linux/icmp.h):
		0 Echo Reply
		3 Destination Unreachable *
		4 Source Quench *
		5 Redirect
		8 Echo Request
		B Time Exceeded *
		C Parameter Problem *
		D Timestamp Request
		E Timestamp Reply
		F Info Request
		G Info Reply
		H Address Mask Request
		I Address Mask Reply

	* These are rate limited by default (see default mask above)

icmp_ignore_bogus_error_responses - BOOLEAN
	Some routers violate RFC1122 by sending bogus responses to broadcast
	frames.  Such violations are normally logged via a kernel warning.
	If this is set to TRUE, the kernel will not give such warnings, which
	will avoid log file clutter.
	Default: FALSE

icmp_errors_use_inbound_ifaddr - BOOLEAN

	If zero, icmp error messages are sent with the primary address of
	the exiting interface.

	If non-zero, the message will be sent with the primary address of
	the interface that received the packet that caused the icmp error.
	This is the behaviour network many administrators will expect from
	a router. And it can make debugging complicated network layouts
	much easier.

	Note that if no primary address exists for the interface selected,
	then the primary address of the first non-loopback interface that
	has one will be used regardless of this setting.

	Default: 0

igmp_max_memberships - INTEGER
	Change the maximum number of multicast groups we can subscribe to.
	Default: 20

	Theoretical maximum value is bounded by having to send a membership
	report in a single datagram (i.e. the report can't span multiple
	datagrams, or risk confusing the switch and leaving groups you don't
	intend to).
<<<<<<< HEAD

	The number of supported groups 'M' is bounded by the number of group
	report entries you can fit into a single datagram of 65535 bytes.

	M = 65536-sizeof (ip header)/(sizeof(Group record))

	Group records are variable length, with a minimum of 12 bytes.
	So net.ipv4.igmp_max_memberships should not be set higher than:

	(65536-24) / 12 = 5459

	The value 5459 assumes no IP header options, so in practice
	this number may be lower.

	conf/interface/*  changes special settings per interface (where
	"interface" is the name of your network interface)

=======

	The number of supported groups 'M' is bounded by the number of group
	report entries you can fit into a single datagram of 65535 bytes.

	M = 65536-sizeof (ip header)/(sizeof(Group record))

	Group records are variable length, with a minimum of 12 bytes.
	So net.ipv4.igmp_max_memberships should not be set higher than:

	(65536-24) / 12 = 5459

	The value 5459 assumes no IP header options, so in practice
	this number may be lower.

	conf/interface/*  changes special settings per interface (where
	"interface" is the name of your network interface)

>>>>>>> 105e53f8
	conf/all/*	  is special, changes the settings for all interfaces

log_martians - BOOLEAN
	Log packets with impossible addresses to kernel log.
	log_martians for the interface will be enabled if at least one of
	conf/{all,interface}/log_martians is set to TRUE,
	it will be disabled otherwise

accept_redirects - BOOLEAN
	Accept ICMP redirect messages.
	accept_redirects for the interface will be enabled if:
	- both conf/{all,interface}/accept_redirects are TRUE in the case
	  forwarding for the interface is enabled
	or
	- at least one of conf/{all,interface}/accept_redirects is TRUE in the
	  case forwarding for the interface is disabled
	accept_redirects for the interface will be disabled otherwise
	default TRUE (host)
		FALSE (router)

forwarding - BOOLEAN
	Enable IP forwarding on this interface.

mc_forwarding - BOOLEAN
	Do multicast routing. The kernel needs to be compiled with CONFIG_MROUTE
	and a multicast routing daemon is required.
	conf/all/mc_forwarding must also be set to TRUE to enable multicast
	routing	for the interface

medium_id - INTEGER
	Integer value used to differentiate the devices by the medium they
	are attached to. Two devices can have different id values when
	the broadcast packets are received only on one of them.
	The default value 0 means that the device is the only interface
	to its medium, value of -1 means that medium is not known.

	Currently, it is used to change the proxy_arp behavior:
	the proxy_arp feature is enabled for packets forwarded between
	two devices attached to different media.

proxy_arp - BOOLEAN
	Do proxy arp.
	proxy_arp for the interface will be enabled if at least one of
	conf/{all,interface}/proxy_arp is set to TRUE,
	it will be disabled otherwise

proxy_arp_pvlan - BOOLEAN
	Private VLAN proxy arp.
	Basically allow proxy arp replies back to the same interface
	(from which the ARP request/solicitation was received).

	This is done to support (ethernet) switch features, like RFC
	3069, where the individual ports are NOT allowed to
	communicate with each other, but they are allowed to talk to
	the upstream router.  As described in RFC 3069, it is possible
	to allow these hosts to communicate through the upstream
	router by proxy_arp'ing. Don't need to be used together with
	proxy_arp.

	This technology is known by different names:
	  In RFC 3069 it is called VLAN Aggregation.
	  Cisco and Allied Telesyn call it Private VLAN.
	  Hewlett-Packard call it Source-Port filtering or port-isolation.
	  Ericsson call it MAC-Forced Forwarding (RFC Draft).

shared_media - BOOLEAN
	Send(router) or accept(host) RFC1620 shared media redirects.
	Overrides ip_secure_redirects.
	shared_media for the interface will be enabled if at least one of
	conf/{all,interface}/shared_media is set to TRUE,
	it will be disabled otherwise
	default TRUE

secure_redirects - BOOLEAN
	Accept ICMP redirect messages only for gateways,
	listed in default gateway list.
	secure_redirects for the interface will be enabled if at least one of
	conf/{all,interface}/secure_redirects is set to TRUE,
	it will be disabled otherwise
	default TRUE

send_redirects - BOOLEAN
	Send redirects, if router.
	send_redirects for the interface will be enabled if at least one of
	conf/{all,interface}/send_redirects is set to TRUE,
	it will be disabled otherwise
	Default: TRUE

bootp_relay - BOOLEAN
	Accept packets with source address 0.b.c.d destined
	not to this host as local ones. It is supposed, that
	BOOTP relay daemon will catch and forward such packets.
	conf/all/bootp_relay must also be set to TRUE to enable BOOTP relay
	for the interface
	default FALSE
	Not Implemented Yet.

accept_source_route - BOOLEAN
	Accept packets with SRR option.
	conf/all/accept_source_route must also be set to TRUE to accept packets
	with SRR option on the interface
	default TRUE (router)
		FALSE (host)

accept_local - BOOLEAN
	Accept packets with local source addresses. In combination with
	suitable routing, this can be used to direct packets between two
	local interfaces over the wire and have them accepted properly.
	default FALSE

rp_filter - INTEGER
	0 - No source validation.
	1 - Strict mode as defined in RFC3704 Strict Reverse Path
	    Each incoming packet is tested against the FIB and if the interface
	    is not the best reverse path the packet check will fail.
	    By default failed packets are discarded.
	2 - Loose mode as defined in RFC3704 Loose Reverse Path
	    Each incoming packet's source address is also tested against the FIB
	    and if the source address is not reachable via any interface
	    the packet check will fail.

	Current recommended practice in RFC3704 is to enable strict mode
	to prevent IP spoofing from DDos attacks. If using asymmetric routing
	or other complicated routing, then loose mode is recommended.

	The max value from conf/{all,interface}/rp_filter is used
	when doing source validation on the {interface}.

	Default value is 0. Note that some distributions enable it
	in startup scripts.

arp_filter - BOOLEAN
	1 - Allows you to have multiple network interfaces on the same
	subnet, and have the ARPs for each interface be answered
	based on whether or not the kernel would route a packet from
	the ARP'd IP out that interface (therefore you must use source
	based routing for this to work). In other words it allows control
	of which cards (usually 1) will respond to an arp request.

	0 - (default) The kernel can respond to arp requests with addresses
	from other interfaces. This may seem wrong but it usually makes
	sense, because it increases the chance of successful communication.
	IP addresses are owned by the complete host on Linux, not by
	particular interfaces. Only for more complex setups like load-
	balancing, does this behaviour cause problems.

	arp_filter for the interface will be enabled if at least one of
	conf/{all,interface}/arp_filter is set to TRUE,
	it will be disabled otherwise

arp_announce - INTEGER
	Define different restriction levels for announcing the local
	source IP address from IP packets in ARP requests sent on
	interface:
	0 - (default) Use any local address, configured on any interface
	1 - Try to avoid local addresses that are not in the target's
	subnet for this interface. This mode is useful when target
	hosts reachable via this interface require the source IP
	address in ARP requests to be part of their logical network
	configured on the receiving interface. When we generate the
	request we will check all our subnets that include the
	target IP and will preserve the source address if it is from
	such subnet. If there is no such subnet we select source
	address according to the rules for level 2.
	2 - Always use the best local address for this target.
	In this mode we ignore the source address in the IP packet
	and try to select local address that we prefer for talks with
	the target host. Such local address is selected by looking
	for primary IP addresses on all our subnets on the outgoing
	interface that include the target IP address. If no suitable
	local address is found we select the first local address
	we have on the outgoing interface or on all other interfaces,
	with the hope we will receive reply for our request and
	even sometimes no matter the source IP address we announce.

	The max value from conf/{all,interface}/arp_announce is used.

	Increasing the restriction level gives more chance for
	receiving answer from the resolved target while decreasing
	the level announces more valid sender's information.

arp_ignore - INTEGER
	Define different modes for sending replies in response to
	received ARP requests that resolve local target IP addresses:
	0 - (default): reply for any local target IP address, configured
	on any interface
	1 - reply only if the target IP address is local address
	configured on the incoming interface
	2 - reply only if the target IP address is local address
	configured on the incoming interface and both with the
	sender's IP address are part from same subnet on this interface
	3 - do not reply for local addresses configured with scope host,
	only resolutions for global and link addresses are replied
	4-7 - reserved
	8 - do not reply for all local addresses

	The max value from conf/{all,interface}/arp_ignore is used
	when ARP request is received on the {interface}

arp_notify - BOOLEAN
	Define mode for notification of address and device changes.
	0 - (default): do nothing
	1 - Generate gratuitous arp requests when device is brought up
	    or hardware address changes.

arp_accept - BOOLEAN
	Define behavior for gratuitous ARP frames who's IP is not
	already present in the ARP table:
	0 - don't create new entries in the ARP table
	1 - create new entries in the ARP table

	Both replies and requests type gratuitous arp will trigger the
	ARP table to be updated, if this setting is on.

	If the ARP table already contains the IP address of the
	gratuitous arp frame, the arp table will be updated regardless
	if this setting is on or off.


app_solicit - INTEGER
	The maximum number of probes to send to the user space ARP daemon
	via netlink before dropping back to multicast probes (see
	mcast_solicit).  Defaults to 0.

disable_policy - BOOLEAN
	Disable IPSEC policy (SPD) for this interface

disable_xfrm - BOOLEAN
	Disable IPSEC encryption on this interface, whatever the policy



tag - INTEGER
	Allows you to write a number, which can be used as required.
	Default value is 0.

Alexey Kuznetsov.
kuznet@ms2.inr.ac.ru

Updated by:
Andi Kleen
ak@muc.de
Nicolas Delon
delon.nicolas@wanadoo.fr




/proc/sys/net/ipv6/* Variables:

IPv6 has no global variables such as tcp_*.  tcp_* settings under ipv4/ also
apply to IPv6 [XXX?].

bindv6only - BOOLEAN
	Default value for IPV6_V6ONLY socket option,
	which restricts use of the IPv6 socket to IPv6 communication
	only.
		TRUE: disable IPv4-mapped address feature
		FALSE: enable IPv4-mapped address feature

	Default: FALSE (as specified in RFC2553bis)

IPv6 Fragmentation:

ip6frag_high_thresh - INTEGER
	Maximum memory used to reassemble IPv6 fragments. When
	ip6frag_high_thresh bytes of memory is allocated for this purpose,
	the fragment handler will toss packets until ip6frag_low_thresh
	is reached.

ip6frag_low_thresh - INTEGER
	See ip6frag_high_thresh

ip6frag_time - INTEGER
	Time in seconds to keep an IPv6 fragment in memory.

ip6frag_secret_interval - INTEGER
	Regeneration interval (in seconds) of the hash secret (or lifetime
	for the hash secret) for IPv6 fragments.
	Default: 600

conf/default/*:
	Change the interface-specific default settings.


conf/all/*:
	Change all the interface-specific settings.

	[XXX:  Other special features than forwarding?]

conf/all/forwarding - BOOLEAN
	Enable global IPv6 forwarding between all interfaces.

	IPv4 and IPv6 work differently here; e.g. netfilter must be used
	to control which interfaces may forward packets and which not.

	This also sets all interfaces' Host/Router setting
	'forwarding' to the specified value.  See below for details.

	This referred to as global forwarding.

proxy_ndp - BOOLEAN
	Do proxy ndp.

conf/interface/*:
	Change special settings per interface.

	The functional behaviour for certain settings is different
	depending on whether local forwarding is enabled or not.

accept_ra - BOOLEAN
	Accept Router Advertisements; autoconfigure using them.

	Possible values are:
		0 Do not accept Router Advertisements.
		1 Accept Router Advertisements if forwarding is disabled.
		2 Overrule forwarding behaviour. Accept Router Advertisements
		  even if forwarding is enabled.

	Functional default: enabled if local forwarding is disabled.
			    disabled if local forwarding is enabled.

accept_ra_defrtr - BOOLEAN
	Learn default router in Router Advertisement.

	Functional default: enabled if accept_ra is enabled.
			    disabled if accept_ra is disabled.

accept_ra_pinfo - BOOLEAN
	Learn Prefix Information in Router Advertisement.

	Functional default: enabled if accept_ra is enabled.
			    disabled if accept_ra is disabled.

accept_ra_rt_info_max_plen - INTEGER
	Maximum prefix length of Route Information in RA.

	Route Information w/ prefix larger than or equal to this
	variable shall be ignored.

	Functional default: 0 if accept_ra_rtr_pref is enabled.
			    -1 if accept_ra_rtr_pref is disabled.

accept_ra_rtr_pref - BOOLEAN
	Accept Router Preference in RA.

	Functional default: enabled if accept_ra is enabled.
			    disabled if accept_ra is disabled.

accept_redirects - BOOLEAN
	Accept Redirects.

	Functional default: enabled if local forwarding is disabled.
			    disabled if local forwarding is enabled.

accept_source_route - INTEGER
	Accept source routing (routing extension header).

	>= 0: Accept only routing header type 2.
	< 0: Do not accept routing header.

	Default: 0

autoconf - BOOLEAN
	Autoconfigure addresses using Prefix Information in Router
	Advertisements.

	Functional default: enabled if accept_ra_pinfo is enabled.
			    disabled if accept_ra_pinfo is disabled.

dad_transmits - INTEGER
	The amount of Duplicate Address Detection probes to send.
	Default: 1

forwarding - BOOLEAN
	Configure interface-specific Host/Router behaviour.

	Note: It is recommended to have the same setting on all
	interfaces; mixed router/host scenarios are rather uncommon.

	Possible values are:
		0 Forwarding disabled
		1 Forwarding enabled
		2 Forwarding enabled (Hybrid Mode)

	FALSE (0):

	By default, Host behaviour is assumed.  This means:

	1. IsRouter flag is not set in Neighbour Advertisements.
	2. Router Solicitations are being sent when necessary.
	3. If accept_ra is TRUE (default), accept Router
	   Advertisements (and do autoconfiguration).
	4. If accept_redirects is TRUE (default), accept Redirects.

	TRUE (1):

	If local forwarding is enabled, Router behaviour is assumed.
	This means exactly the reverse from the above:

	1. IsRouter flag is set in Neighbour Advertisements.
	2. Router Solicitations are not sent.
	3. Router Advertisements are ignored unless accept_ra is 2.
	4. Redirects are ignored.

	TRUE (2):

	Hybrid mode. Same behaviour as TRUE, except for:

	2. Router Solicitations are being sent when necessary.

	Default: 0 (disabled) if global forwarding is disabled (default),
		 otherwise 1 (enabled).

hop_limit - INTEGER
	Default Hop Limit to set.
	Default: 64

mtu - INTEGER
	Default Maximum Transfer Unit
	Default: 1280 (IPv6 required minimum)

router_probe_interval - INTEGER
	Minimum interval (in seconds) between Router Probing described
	in RFC4191.

	Default: 60

router_solicitation_delay - INTEGER
	Number of seconds to wait after interface is brought up
	before sending Router Solicitations.
	Default: 1

router_solicitation_interval - INTEGER
	Number of seconds to wait between Router Solicitations.
	Default: 4

router_solicitations - INTEGER
	Number of Router Solicitations to send until assuming no
	routers are present.
	Default: 3

use_tempaddr - INTEGER
	Preference for Privacy Extensions (RFC3041).
	  <= 0 : disable Privacy Extensions
	  == 1 : enable Privacy Extensions, but prefer public
	         addresses over temporary addresses.
	  >  1 : enable Privacy Extensions and prefer temporary
	         addresses over public addresses.
	Default:  0 (for most devices)
		 -1 (for point-to-point devices and loopback devices)

temp_valid_lft - INTEGER
	valid lifetime (in seconds) for temporary addresses.
	Default: 604800 (7 days)

temp_prefered_lft - INTEGER
	Preferred lifetime (in seconds) for temporary addresses.
	Default: 86400 (1 day)

max_desync_factor - INTEGER
	Maximum value for DESYNC_FACTOR, which is a random value
	that ensures that clients don't synchronize with each
	other and generate new addresses at exactly the same time.
	value is in seconds.
	Default: 600

regen_max_retry - INTEGER
	Number of attempts before give up attempting to generate
	valid temporary addresses.
	Default: 5

max_addresses - INTEGER
	Maximum number of autoconfigured addresses per interface.  Setting
	to zero disables the limitation.  It is not recommended to set this
	value too large (or to zero) because it would be an easy way to
	crash the kernel by allowing too many addresses to be created.
	Default: 16

disable_ipv6 - BOOLEAN
	Disable IPv6 operation.  If accept_dad is set to 2, this value
	will be dynamically set to TRUE if DAD fails for the link-local
	address.
	Default: FALSE (enable IPv6 operation)

	When this value is changed from 1 to 0 (IPv6 is being enabled),
	it will dynamically create a link-local address on the given
	interface and start Duplicate Address Detection, if necessary.

	When this value is changed from 0 to 1 (IPv6 is being disabled),
	it will dynamically delete all address on the given interface.

accept_dad - INTEGER
	Whether to accept DAD (Duplicate Address Detection).
	0: Disable DAD
	1: Enable DAD (default)
	2: Enable DAD, and disable IPv6 operation if MAC-based duplicate
	   link-local address has been found.

force_tllao - BOOLEAN
	Enable sending the target link-layer address option even when
	responding to a unicast neighbor solicitation.
	Default: FALSE

	Quoting from RFC 2461, section 4.4, Target link-layer address:

	"The option MUST be included for multicast solicitations in order to
	avoid infinite Neighbor Solicitation "recursion" when the peer node
	does not have a cache entry to return a Neighbor Advertisements
	message.  When responding to unicast solicitations, the option can be
	omitted since the sender of the solicitation has the correct link-
	layer address; otherwise it would not have be able to send the unicast
	solicitation in the first place. However, including the link-layer
	address in this case adds little overhead and eliminates a potential
	race condition where the sender deletes the cached link-layer address
	prior to receiving a response to a previous solicitation."

icmp/*:
ratelimit - INTEGER
	Limit the maximal rates for sending ICMPv6 packets.
	0 to disable any limiting,
	otherwise the minimal space between responses in milliseconds.
	Default: 1000


IPv6 Update by:
Pekka Savola <pekkas@netcore.fi>
YOSHIFUJI Hideaki / USAGI Project <yoshfuji@linux-ipv6.org>


/proc/sys/net/bridge/* Variables:

bridge-nf-call-arptables - BOOLEAN
	1 : pass bridged ARP traffic to arptables' FORWARD chain.
	0 : disable this.
	Default: 1

bridge-nf-call-iptables - BOOLEAN
	1 : pass bridged IPv4 traffic to iptables' chains.
	0 : disable this.
	Default: 1

bridge-nf-call-ip6tables - BOOLEAN
	1 : pass bridged IPv6 traffic to ip6tables' chains.
	0 : disable this.
	Default: 1

bridge-nf-filter-vlan-tagged - BOOLEAN
	1 : pass bridged vlan-tagged ARP/IP/IPv6 traffic to {arp,ip,ip6}tables.
	0 : disable this.
	Default: 1

bridge-nf-filter-pppoe-tagged - BOOLEAN
	1 : pass bridged pppoe-tagged IP/IPv6 traffic to {ip,ip6}tables.
	0 : disable this.
	Default: 1


proc/sys/net/sctp/* Variables:

addip_enable - BOOLEAN
	Enable or disable extension of  Dynamic Address Reconfiguration
	(ADD-IP) functionality specified in RFC5061.  This extension provides
	the ability to dynamically add and remove new addresses for the SCTP
	associations.

	1: Enable extension.

	0: Disable extension.

	Default: 0

addip_noauth_enable - BOOLEAN
	Dynamic Address Reconfiguration (ADD-IP) requires the use of
	authentication to protect the operations of adding or removing new
	addresses.  This requirement is mandated so that unauthorized hosts
	would not be able to hijack associations.  However, older
	implementations may not have implemented this requirement while
	allowing the ADD-IP extension.  For reasons of interoperability,
	we provide this variable to control the enforcement of the
	authentication requirement.

	1: Allow ADD-IP extension to be used without authentication.  This
	   should only be set in a closed environment for interoperability
	   with older implementations.

	0: Enforce the authentication requirement

	Default: 0

auth_enable - BOOLEAN
	Enable or disable Authenticated Chunks extension.  This extension
	provides the ability to send and receive authenticated chunks and is
	required for secure operation of Dynamic Address Reconfiguration
	(ADD-IP) extension.

	1: Enable this extension.
	0: Disable this extension.

	Default: 0

prsctp_enable - BOOLEAN
	Enable or disable the Partial Reliability extension (RFC3758) which
	is used to notify peers that a given DATA should no longer be expected.

	1: Enable extension
	0: Disable

	Default: 1

max_burst - INTEGER
	The limit of the number of new packets that can be initially sent.  It
	controls how bursty the generated traffic can be.

	Default: 4

association_max_retrans - INTEGER
	Set the maximum number for retransmissions that an association can
	attempt deciding that the remote end is unreachable.  If this value
	is exceeded, the association is terminated.

	Default: 10

max_init_retransmits - INTEGER
	The maximum number of retransmissions of INIT and COOKIE-ECHO chunks
	that an association will attempt before declaring the destination
	unreachable and terminating.

	Default: 8

path_max_retrans - INTEGER
	The maximum number of retransmissions that will be attempted on a given
	path.  Once this threshold is exceeded, the path is considered
	unreachable, and new traffic will use a different path when the
	association is multihomed.

	Default: 5

rto_initial - INTEGER
	The initial round trip timeout value in milliseconds that will be used
	in calculating round trip times.  This is the initial time interval
	for retransmissions.

	Default: 3000

rto_max - INTEGER
	The maximum value (in milliseconds) of the round trip timeout.  This
	is the largest time interval that can elapse between retransmissions.

	Default: 60000

rto_min - INTEGER
	The minimum value (in milliseconds) of the round trip timeout.  This
	is the smallest time interval the can elapse between retransmissions.

	Default: 1000

hb_interval - INTEGER
	The interval (in milliseconds) between HEARTBEAT chunks.  These chunks
	are sent at the specified interval on idle paths to probe the state of
	a given path between 2 associations.

	Default: 30000

sack_timeout - INTEGER
	The amount of time (in milliseconds) that the implementation will wait
	to send a SACK.

	Default: 200

valid_cookie_life - INTEGER
	The default lifetime of the SCTP cookie (in milliseconds).  The cookie
	is used during association establishment.

	Default: 60000

cookie_preserve_enable - BOOLEAN
	Enable or disable the ability to extend the lifetime of the SCTP cookie
	that is used during the establishment phase of SCTP association

	1: Enable cookie lifetime extension.
	0: Disable

	Default: 1

rcvbuf_policy - INTEGER
	Determines if the receive buffer is attributed to the socket or to
	association.   SCTP supports the capability to create multiple
	associations on a single socket.  When using this capability, it is
	possible that a single stalled association that's buffering a lot
	of data may block other associations from delivering their data by
	consuming all of the receive buffer space.  To work around this,
	the rcvbuf_policy could be set to attribute the receiver buffer space
	to each association instead of the socket.  This prevents the described
	blocking.

	1: rcvbuf space is per association
	0: recbuf space is per socket

	Default: 0

sndbuf_policy - INTEGER
	Similar to rcvbuf_policy above, this applies to send buffer space.

	1: Send buffer is tracked per association
	0: Send buffer is tracked per socket.

	Default: 0

sctp_mem - vector of 3 INTEGERs: min, pressure, max
	Number of pages allowed for queueing by all SCTP sockets.

	min: Below this number of pages SCTP is not bothered about its
	memory appetite. When amount of memory allocated by SCTP exceeds
	this number, SCTP starts to moderate memory usage.

	pressure: This value was introduced to follow format of tcp_mem.

	max: Number of pages allowed for queueing by all SCTP sockets.

	Default is calculated at boot time from amount of available memory.

sctp_rmem - vector of 3 INTEGERs: min, default, max
	See tcp_rmem for a description.

sctp_wmem  - vector of 3 INTEGERs: min, default, max
	See tcp_wmem for a description.

addr_scope_policy - INTEGER
	Control IPv4 address scoping - draft-stewart-tsvwg-sctp-ipv4-00

	0   - Disable IPv4 address scoping
	1   - Enable IPv4 address scoping
	2   - Follow draft but allow IPv4 private addresses
	3   - Follow draft but allow IPv4 link local addresses

	Default: 1


/proc/sys/net/core/*
dev_weight - INTEGER
	The maximum number of packets that kernel can handle on a NAPI
	interrupt, it's a Per-CPU variable.

	Default: 64

/proc/sys/net/unix/*
max_dgram_qlen - INTEGER
	The maximum length of dgram socket receive queue

	Default: 10


UNDOCUMENTED:

/proc/sys/net/irda/*
	fast_poll_increase FIXME
	warn_noreply_time FIXME
	discovery_slots FIXME
	slot_timeout FIXME
	max_baud_rate FIXME
	discovery_timeout FIXME
	lap_keepalive_time FIXME
	max_noreply_time FIXME
	max_tx_data_size FIXME
	max_tx_window FIXME
	min_tx_turn_time FIXME<|MERGE_RESOLUTION|>--- conflicted
+++ resolved
@@ -725,7 +725,6 @@
 	report in a single datagram (i.e. the report can't span multiple
 	datagrams, or risk confusing the switch and leaving groups you don't
 	intend to).
-<<<<<<< HEAD
 
 	The number of supported groups 'M' is bounded by the number of group
 	report entries you can fit into a single datagram of 65535 bytes.
@@ -743,25 +742,6 @@
 	conf/interface/*  changes special settings per interface (where
 	"interface" is the name of your network interface)
 
-=======
-
-	The number of supported groups 'M' is bounded by the number of group
-	report entries you can fit into a single datagram of 65535 bytes.
-
-	M = 65536-sizeof (ip header)/(sizeof(Group record))
-
-	Group records are variable length, with a minimum of 12 bytes.
-	So net.ipv4.igmp_max_memberships should not be set higher than:
-
-	(65536-24) / 12 = 5459
-
-	The value 5459 assumes no IP header options, so in practice
-	this number may be lower.
-
-	conf/interface/*  changes special settings per interface (where
-	"interface" is the name of your network interface)
-
->>>>>>> 105e53f8
 	conf/all/*	  is special, changes the settings for all interfaces
 
 log_martians - BOOLEAN
