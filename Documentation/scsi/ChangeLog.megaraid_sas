--- conflicted
+++ resolved
@@ -1,5 +1,3 @@
-<<<<<<< HEAD
-=======
 Release Date    : Tues.  Dec 14, 2010 17:00:00 PST 2010 -
 			(emaild-id:megaraidlinux@lsi.com)
 			Adam Radford
@@ -22,7 +20,6 @@
 
    6. Add code to support MegaRAID 9265/9285 controllers device id (0x5b).
 -------------------------------------------------------------------------------
->>>>>>> 3cbea436
 1 Release Date    : Thur.  May 03, 2010 09:12:45 PST 2009 -
 			(emaild-id:megaraidlinux@lsi.com)
 			Bo Yang
