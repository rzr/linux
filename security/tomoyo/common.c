/*
 * security/tomoyo/common.c
 *
 * Common functions for TOMOYO.
 *
 * Copyright (C) 2005-2010  NTT DATA CORPORATION
 */

#include <linux/uaccess.h>
#include <linux/slab.h>
#include <linux/security.h>
#include "common.h"

static struct tomoyo_profile tomoyo_default_profile = {
	.learning = &tomoyo_default_profile.preference,
	.permissive = &tomoyo_default_profile.preference,
	.enforcing = &tomoyo_default_profile.preference,
	.preference.enforcing_verbose = true,
	.preference.learning_max_entry = 2048,
	.preference.learning_verbose = false,
	.preference.permissive_verbose = true
};

/* Profile version. Currently only 20090903 is defined. */
static unsigned int tomoyo_profile_version;

/* Profile table. Memory is allocated as needed. */
static struct tomoyo_profile *tomoyo_profile_ptr[TOMOYO_MAX_PROFILES];

/* String table for functionality that takes 4 modes. */
static const char *tomoyo_mode[4] = {
	"disabled", "learning", "permissive", "enforcing"
};

/* String table for /sys/kernel/security/tomoyo/profile */
static const char *tomoyo_mac_keywords[TOMOYO_MAX_MAC_INDEX
				       + TOMOYO_MAX_MAC_CATEGORY_INDEX] = {
	[TOMOYO_MAC_FILE_EXECUTE]    = "file::execute",
	[TOMOYO_MAC_FILE_OPEN]       = "file::open",
	[TOMOYO_MAC_FILE_CREATE]     = "file::create",
	[TOMOYO_MAC_FILE_UNLINK]     = "file::unlink",
	[TOMOYO_MAC_FILE_MKDIR]      = "file::mkdir",
	[TOMOYO_MAC_FILE_RMDIR]      = "file::rmdir",
	[TOMOYO_MAC_FILE_MKFIFO]     = "file::mkfifo",
	[TOMOYO_MAC_FILE_MKSOCK]     = "file::mksock",
	[TOMOYO_MAC_FILE_TRUNCATE]   = "file::truncate",
	[TOMOYO_MAC_FILE_SYMLINK]    = "file::symlink",
	[TOMOYO_MAC_FILE_REWRITE]    = "file::rewrite",
	[TOMOYO_MAC_FILE_MKBLOCK]    = "file::mkblock",
	[TOMOYO_MAC_FILE_MKCHAR]     = "file::mkchar",
	[TOMOYO_MAC_FILE_LINK]       = "file::link",
	[TOMOYO_MAC_FILE_RENAME]     = "file::rename",
	[TOMOYO_MAC_FILE_CHMOD]      = "file::chmod",
	[TOMOYO_MAC_FILE_CHOWN]      = "file::chown",
	[TOMOYO_MAC_FILE_CHGRP]      = "file::chgrp",
	[TOMOYO_MAC_FILE_IOCTL]      = "file::ioctl",
	[TOMOYO_MAC_FILE_CHROOT]     = "file::chroot",
	[TOMOYO_MAC_FILE_MOUNT]      = "file::mount",
	[TOMOYO_MAC_FILE_UMOUNT]     = "file::umount",
	[TOMOYO_MAC_FILE_PIVOT_ROOT] = "file::pivot_root",
	[TOMOYO_MAX_MAC_INDEX + TOMOYO_MAC_CATEGORY_FILE] = "file",
};

/* Permit policy management by non-root user? */
static bool tomoyo_manage_by_non_root;

/* Utility functions. */

/**
 * tomoyo_yesno - Return "yes" or "no".
 *
 * @value: Bool value.
 */
static const char *tomoyo_yesno(const unsigned int value)
{
	return value ? "yes" : "no";
}

static void tomoyo_addprintf(char *buffer, int len, const char *fmt, ...)
{
	va_list args;
	const int pos = strlen(buffer);
	va_start(args, fmt);
	vsnprintf(buffer + pos, len - pos - 1, fmt, args);
	va_end(args);
}

/**
 * tomoyo_flush - Flush queued string to userspace's buffer.
 *
 * @head:   Pointer to "struct tomoyo_io_buffer".
 *
 * Returns true if all data was flushed, false otherwise.
 */
static bool tomoyo_flush(struct tomoyo_io_buffer *head)
{
	while (head->r.w_pos) {
		const char *w = head->r.w[0];
		int len = strlen(w);
		if (len) {
			if (len > head->read_user_buf_avail)
				len = head->read_user_buf_avail;
			if (!len)
				return false;
			if (copy_to_user(head->read_user_buf, w, len))
				return false;
			head->read_user_buf_avail -= len;
			head->read_user_buf += len;
			w += len;
		}
		if (*w) {
			head->r.w[0] = w;
			return false;
		}
		/* Add '\0' for query. */
		if (head->poll) {
			if (!head->read_user_buf_avail ||
			    copy_to_user(head->read_user_buf, "", 1))
				return false;
			head->read_user_buf_avail--;
			head->read_user_buf++;
		}
		head->r.w_pos--;
		for (len = 0; len < head->r.w_pos; len++)
			head->r.w[len] = head->r.w[len + 1];
	}
	head->r.avail = 0;
	return true;
}

/**
 * tomoyo_set_string - Queue string to "struct tomoyo_io_buffer" structure.
 *
 * @head:   Pointer to "struct tomoyo_io_buffer".
 * @string: String to print.
 *
 * Note that @string has to be kept valid until @head is kfree()d.
 * This means that char[] allocated on stack memory cannot be passed to
 * this function. Use tomoyo_io_printf() for char[] allocated on stack memory.
 */
static void tomoyo_set_string(struct tomoyo_io_buffer *head, const char *string)
{
	if (head->r.w_pos < TOMOYO_MAX_IO_READ_QUEUE) {
		head->r.w[head->r.w_pos++] = string;
		tomoyo_flush(head);
	} else
		WARN_ON(1);
}

/**
 * tomoyo_io_printf - printf() to "struct tomoyo_io_buffer" structure.
 *
 * @head: Pointer to "struct tomoyo_io_buffer".
 * @fmt:  The printf()'s format string, followed by parameters.
 */
void tomoyo_io_printf(struct tomoyo_io_buffer *head, const char *fmt, ...)
{
	va_list args;
	int len;
	int pos = head->r.avail;
	int size = head->readbuf_size - pos;
	if (size <= 0)
		return;
	va_start(args, fmt);
	len = vsnprintf(head->read_buf + pos, size, fmt, args) + 1;
	va_end(args);
	if (pos + len >= head->readbuf_size) {
		WARN_ON(1);
		return;
	}
	head->r.avail += len;
	tomoyo_set_string(head, head->read_buf + pos);
}

static void tomoyo_set_space(struct tomoyo_io_buffer *head)
{
	tomoyo_set_string(head, " ");
}

static bool tomoyo_set_lf(struct tomoyo_io_buffer *head)
{
	tomoyo_set_string(head, "\n");
	return !head->r.w_pos;
}

/**
 * tomoyo_print_name_union - Print a tomoyo_name_union.
 *
 * @head: Pointer to "struct tomoyo_io_buffer".
 * @ptr:  Pointer to "struct tomoyo_name_union".
 */
static void tomoyo_print_name_union(struct tomoyo_io_buffer *head,
				    const struct tomoyo_name_union *ptr)
{
	tomoyo_set_space(head);
	if (ptr->is_group) {
		tomoyo_set_string(head, "@");
		tomoyo_set_string(head, ptr->group->group_name->name);
	} else {
		tomoyo_set_string(head, ptr->filename->name);
	}
}

/**
 * tomoyo_print_number_union - Print a tomoyo_number_union.
 *
 * @head:       Pointer to "struct tomoyo_io_buffer".
 * @ptr:        Pointer to "struct tomoyo_number_union".
 */
static void tomoyo_print_number_union(struct tomoyo_io_buffer *head,
				      const struct tomoyo_number_union *ptr)
{
	tomoyo_set_space(head);
	if (ptr->is_group) {
		tomoyo_set_string(head, "@");
		tomoyo_set_string(head, ptr->group->group_name->name);
	} else {
		int i;
		unsigned long min = ptr->values[0];
		const unsigned long max = ptr->values[1];
		u8 min_type = ptr->min_type;
		const u8 max_type = ptr->max_type;
		char buffer[128];
		buffer[0] = '\0';
		for (i = 0; i < 2; i++) {
			switch (min_type) {
			case TOMOYO_VALUE_TYPE_HEXADECIMAL:
				tomoyo_addprintf(buffer, sizeof(buffer),
						 "0x%lX", min);
				break;
			case TOMOYO_VALUE_TYPE_OCTAL:
				tomoyo_addprintf(buffer, sizeof(buffer),
						 "0%lo", min);
				break;
			default:
				tomoyo_addprintf(buffer, sizeof(buffer),
						 "%lu", min);
				break;
			}
			if (min == max && min_type == max_type)
				break;
			tomoyo_addprintf(buffer, sizeof(buffer), "-");
			min_type = max_type;
			min = max;
		}
		tomoyo_io_printf(head, "%s", buffer);
	}
}

/**
 * tomoyo_assign_profile - Create a new profile.
 *
 * @profile: Profile number to create.
 *
 * Returns pointer to "struct tomoyo_profile" on success, NULL otherwise.
 */
static struct tomoyo_profile *tomoyo_assign_profile(const unsigned int profile)
{
	struct tomoyo_profile *ptr;
	struct tomoyo_profile *entry;
	if (profile >= TOMOYO_MAX_PROFILES)
		return NULL;
	ptr = tomoyo_profile_ptr[profile];
	if (ptr)
		return ptr;
	entry = kzalloc(sizeof(*entry), GFP_NOFS);
	if (mutex_lock_interruptible(&tomoyo_policy_lock))
		goto out;
	ptr = tomoyo_profile_ptr[profile];
	if (!ptr && tomoyo_memory_ok(entry)) {
		ptr = entry;
		ptr->learning = &tomoyo_default_profile.preference;
		ptr->permissive = &tomoyo_default_profile.preference;
		ptr->enforcing = &tomoyo_default_profile.preference;
		ptr->default_config = TOMOYO_CONFIG_DISABLED;
		memset(ptr->config, TOMOYO_CONFIG_USE_DEFAULT,
		       sizeof(ptr->config));
		mb(); /* Avoid out-of-order execution. */
		tomoyo_profile_ptr[profile] = ptr;
		entry = NULL;
	}
	mutex_unlock(&tomoyo_policy_lock);
 out:
	kfree(entry);
	return ptr;
}

/**
 * tomoyo_profile - Find a profile.
 *
 * @profile: Profile number to find.
 *
 * Returns pointer to "struct tomoyo_profile".
 */
struct tomoyo_profile *tomoyo_profile(const u8 profile)
{
	struct tomoyo_profile *ptr = tomoyo_profile_ptr[profile];
	if (!tomoyo_policy_loaded)
		return &tomoyo_default_profile;
	BUG_ON(!ptr);
	return ptr;
}

static s8 tomoyo_find_yesno(const char *string, const char *find)
{
	const char *cp = strstr(string, find);
	if (cp) {
		cp += strlen(find);
		if (!strncmp(cp, "=yes", 4))
			return 1;
		else if (!strncmp(cp, "=no", 3))
			return 0;
	}
	return -1;
}

static void tomoyo_set_bool(bool *b, const char *string, const char *find)
{
	switch (tomoyo_find_yesno(string, find)) {
	case 1:
		*b = true;
		break;
	case 0:
		*b = false;
		break;
	}
}

static void tomoyo_set_uint(unsigned int *i, const char *string,
			    const char *find)
{
	const char *cp = strstr(string, find);
	if (cp)
		sscanf(cp + strlen(find), "=%u", i);
}

static void tomoyo_set_pref(const char *name, const char *value,
			    const bool use_default,
			    struct tomoyo_profile *profile)
{
	struct tomoyo_preference **pref;
	bool *verbose;
	if (!strcmp(name, "enforcing")) {
		if (use_default) {
			pref = &profile->enforcing;
			goto set_default;
		}
		profile->enforcing = &profile->preference;
		verbose = &profile->preference.enforcing_verbose;
		goto set_verbose;
	}
	if (!strcmp(name, "permissive")) {
		if (use_default) {
			pref = &profile->permissive;
			goto set_default;
		}
		profile->permissive = &profile->preference;
		verbose = &profile->preference.permissive_verbose;
		goto set_verbose;
	}
	if (!strcmp(name, "learning")) {
		if (use_default) {
			pref = &profile->learning;
			goto set_default;
		}
		profile->learning = &profile->preference;
		tomoyo_set_uint(&profile->preference.learning_max_entry, value,
			     "max_entry");
		verbose = &profile->preference.learning_verbose;
		goto set_verbose;
	}
	return;
 set_default:
	*pref = &tomoyo_default_profile.preference;
	return;
 set_verbose:
	tomoyo_set_bool(verbose, value, "verbose");
}

static int tomoyo_set_mode(char *name, const char *value,
			   const bool use_default,
			   struct tomoyo_profile *profile)
{
	u8 i;
	u8 config;
	if (!strcmp(name, "CONFIG")) {
		i = TOMOYO_MAX_MAC_INDEX + TOMOYO_MAX_MAC_CATEGORY_INDEX;
		config = profile->default_config;
	} else if (tomoyo_str_starts(&name, "CONFIG::")) {
		config = 0;
		for (i = 0; i < TOMOYO_MAX_MAC_INDEX
			     + TOMOYO_MAX_MAC_CATEGORY_INDEX; i++) {
			if (strcmp(name, tomoyo_mac_keywords[i]))
				continue;
			config = profile->config[i];
			break;
		}
		if (i == TOMOYO_MAX_MAC_INDEX + TOMOYO_MAX_MAC_CATEGORY_INDEX)
			return -EINVAL;
	} else {
		return -EINVAL;
	}
	if (use_default) {
		config = TOMOYO_CONFIG_USE_DEFAULT;
	} else {
		u8 mode;
		for (mode = 0; mode < 4; mode++)
			if (strstr(value, tomoyo_mode[mode]))
				/*
				 * Update lower 3 bits in order to distinguish
				 * 'config' from 'TOMOYO_CONFIG_USE_DEAFULT'.
				 */
				config = (config & ~7) | mode;
	}
	if (i < TOMOYO_MAX_MAC_INDEX + TOMOYO_MAX_MAC_CATEGORY_INDEX)
		profile->config[i] = config;
	else if (config != TOMOYO_CONFIG_USE_DEFAULT)
		profile->default_config = config;
	return 0;
}

/**
 * tomoyo_write_profile - Write profile table.
 *
 * @head: Pointer to "struct tomoyo_io_buffer".
 *
 * Returns 0 on success, negative value otherwise.
 */
static int tomoyo_write_profile(struct tomoyo_io_buffer *head)
{
	char *data = head->write_buf;
	unsigned int i;
	bool use_default = false;
	char *cp;
	struct tomoyo_profile *profile;
	if (sscanf(data, "PROFILE_VERSION=%u", &tomoyo_profile_version) == 1)
		return 0;
	i = simple_strtoul(data, &cp, 10);
	if (data == cp) {
		profile = &tomoyo_default_profile;
	} else {
		if (*cp != '-')
			return -EINVAL;
		data = cp + 1;
		profile = tomoyo_assign_profile(i);
		if (!profile)
			return -EINVAL;
	}
	cp = strchr(data, '=');
	if (!cp)
		return -EINVAL;
	*cp++ = '\0';
	if (profile != &tomoyo_default_profile)
		use_default = strstr(cp, "use_default") != NULL;
	if (tomoyo_str_starts(&data, "PREFERENCE::")) {
		tomoyo_set_pref(data, cp, use_default, profile);
		return 0;
	}
	if (profile == &tomoyo_default_profile)
		return -EINVAL;
	if (!strcmp(data, "COMMENT")) {
		const struct tomoyo_path_info *old_comment = profile->comment;
		profile->comment = tomoyo_get_name(cp);
		tomoyo_put_name(old_comment);
		return 0;
	}
	return tomoyo_set_mode(data, cp, use_default, profile);
}

static void tomoyo_print_preference(struct tomoyo_io_buffer *head,
				    const int idx)
{
	struct tomoyo_preference *pref = &tomoyo_default_profile.preference;
	const struct tomoyo_profile *profile = idx >= 0 ?
		tomoyo_profile_ptr[idx] : NULL;
	char buffer[16] = "";
	if (profile) {
		buffer[sizeof(buffer) - 1] = '\0';
		snprintf(buffer, sizeof(buffer) - 1, "%u-", idx);
	}
	if (profile) {
		pref = profile->learning;
		if (pref == &tomoyo_default_profile.preference)
			goto skip1;
	}
	tomoyo_io_printf(head, "%sPREFERENCE::%s={ "
			 "verbose=%s max_entry=%u }\n",
			 buffer, "learning",
			 tomoyo_yesno(pref->learning_verbose),
			 pref->learning_max_entry);
 skip1:
	if (profile) {
		pref = profile->permissive;
		if (pref == &tomoyo_default_profile.preference)
			goto skip2;
	}
	tomoyo_io_printf(head, "%sPREFERENCE::%s={ verbose=%s }\n",
			 buffer, "permissive",
			 tomoyo_yesno(pref->permissive_verbose));
 skip2:
	if (profile) {
		pref = profile->enforcing;
		if (pref == &tomoyo_default_profile.preference)
			return;
	}
	tomoyo_io_printf(head, "%sPREFERENCE::%s={ verbose=%s }\n",
			 buffer, "enforcing",
			 tomoyo_yesno(pref->enforcing_verbose));
}

static void tomoyo_print_config(struct tomoyo_io_buffer *head, const u8 config)
{
	tomoyo_io_printf(head, "={ mode=%s }\n", tomoyo_mode[config & 3]);
}

/**
 * tomoyo_read_profile - Read profile table.
 *
 * @head: Pointer to "struct tomoyo_io_buffer".
 */
static void tomoyo_read_profile(struct tomoyo_io_buffer *head)
{
	u8 index;
	const struct tomoyo_profile *profile;
 next:
	index = head->r.index;
	profile = tomoyo_profile_ptr[index];
	switch (head->r.step) {
	case 0:
		tomoyo_io_printf(head, "PROFILE_VERSION=%s\n", "20090903");
		tomoyo_print_preference(head, -1);
		head->r.step++;
		break;
	case 1:
		for ( ; head->r.index < TOMOYO_MAX_PROFILES;
		      head->r.index++)
			if (tomoyo_profile_ptr[head->r.index])
				break;
		if (head->r.index == TOMOYO_MAX_PROFILES)
			return;
		head->r.step++;
		break;
	case 2:
		{
			const struct tomoyo_path_info *comment =
				profile->comment;
			tomoyo_io_printf(head, "%u-COMMENT=", index);
			tomoyo_set_string(head, comment ? comment->name : "");
			tomoyo_set_lf(head);
			head->r.step++;
		}
		break;
	case 3:
		{
			tomoyo_io_printf(head, "%u-%s", index, "CONFIG");
			tomoyo_print_config(head, profile->default_config);
			head->r.bit = 0;
			head->r.step++;
		}
		break;
	case 4:
		for ( ; head->r.bit < TOMOYO_MAX_MAC_INDEX
			      + TOMOYO_MAX_MAC_CATEGORY_INDEX; head->r.bit++) {
			const u8 i = head->r.bit;
			const u8 config = profile->config[i];
			if (config == TOMOYO_CONFIG_USE_DEFAULT)
				continue;
			tomoyo_io_printf(head, "%u-%s%s", index, "CONFIG::",
					 tomoyo_mac_keywords[i]);
			tomoyo_print_config(head, config);
			head->r.bit++;
			break;
		}
		if (head->r.bit == TOMOYO_MAX_MAC_INDEX
		    + TOMOYO_MAX_MAC_CATEGORY_INDEX) {
			tomoyo_print_preference(head, index);
			head->r.index++;
			head->r.step = 1;
		}
		break;
	}
	if (tomoyo_flush(head))
		goto next;
}

static bool tomoyo_same_manager(const struct tomoyo_acl_head *a,
				const struct tomoyo_acl_head *b)
{
	return container_of(a, struct tomoyo_manager, head)->manager ==
		container_of(b, struct tomoyo_manager, head)->manager;
}

/**
 * tomoyo_update_manager_entry - Add a manager entry.
 *
 * @manager:   The path to manager or the domainnamme.
 * @is_delete: True if it is a delete request.
 *
 * Returns 0 on success, negative value otherwise.
 *
 * Caller holds tomoyo_read_lock().
 */
static int tomoyo_update_manager_entry(const char *manager,
				       const bool is_delete)
{
	struct tomoyo_manager e = { };
	int error;

	if (tomoyo_domain_def(manager)) {
		if (!tomoyo_correct_domain(manager))
			return -EINVAL;
		e.is_domain = true;
	} else {
		if (!tomoyo_correct_path(manager))
			return -EINVAL;
	}
	e.manager = tomoyo_get_name(manager);
	if (!e.manager)
		return -ENOMEM;
	error = tomoyo_update_policy(&e.head, sizeof(e), is_delete,
				     &tomoyo_policy_list[TOMOYO_ID_MANAGER],
				     tomoyo_same_manager);
	tomoyo_put_name(e.manager);
	return error;
}

/**
 * tomoyo_write_manager - Write manager policy.
 *
 * @head: Pointer to "struct tomoyo_io_buffer".
 *
 * Returns 0 on success, negative value otherwise.
 *
 * Caller holds tomoyo_read_lock().
 */
static int tomoyo_write_manager(struct tomoyo_io_buffer *head)
{
	char *data = head->write_buf;
	bool is_delete = tomoyo_str_starts(&data, TOMOYO_KEYWORD_DELETE);

	if (!strcmp(data, "manage_by_non_root")) {
		tomoyo_manage_by_non_root = !is_delete;
		return 0;
	}
	return tomoyo_update_manager_entry(data, is_delete);
}

/**
 * tomoyo_read_manager - Read manager policy.
 *
 * @head: Pointer to "struct tomoyo_io_buffer".
 *
 * Caller holds tomoyo_read_lock().
 */
static void tomoyo_read_manager(struct tomoyo_io_buffer *head)
{
	if (head->r.eof)
		return;
	list_for_each_cookie(head->r.acl,
			     &tomoyo_policy_list[TOMOYO_ID_MANAGER]) {
		struct tomoyo_manager *ptr =
			list_entry(head->r.acl, typeof(*ptr), head.list);
		if (ptr->head.is_deleted)
			continue;
		if (!tomoyo_flush(head))
			return;
		tomoyo_set_string(head, ptr->manager->name);
		tomoyo_set_lf(head);
	}
	head->r.eof = true;
}

/**
 * tomoyo_manager - Check whether the current process is a policy manager.
 *
 * Returns true if the current process is permitted to modify policy
 * via /sys/kernel/security/tomoyo/ interface.
 *
 * Caller holds tomoyo_read_lock().
 */
static bool tomoyo_manager(void)
{
	struct tomoyo_manager *ptr;
	const char *exe;
	const struct task_struct *task = current;
	const struct tomoyo_path_info *domainname = tomoyo_domain()->domainname;
	bool found = false;

	if (!tomoyo_policy_loaded)
		return true;
	if (!tomoyo_manage_by_non_root && (task->cred->uid || task->cred->euid))
		return false;
	list_for_each_entry_rcu(ptr, &tomoyo_policy_list[TOMOYO_ID_MANAGER],
				head.list) {
		if (!ptr->head.is_deleted && ptr->is_domain
		    && !tomoyo_pathcmp(domainname, ptr->manager)) {
			found = true;
			break;
		}
	}
	if (found)
		return true;
	exe = tomoyo_get_exe();
	if (!exe)
		return false;
	list_for_each_entry_rcu(ptr, &tomoyo_policy_list[TOMOYO_ID_MANAGER],
				head.list) {
		if (!ptr->head.is_deleted && !ptr->is_domain
		    && !strcmp(exe, ptr->manager->name)) {
			found = true;
			break;
		}
	}
	if (!found) { /* Reduce error messages. */
		static pid_t last_pid;
		const pid_t pid = current->pid;
		if (last_pid != pid) {
			printk(KERN_WARNING "%s ( %s ) is not permitted to "
			       "update policies.\n", domainname->name, exe);
			last_pid = pid;
		}
	}
	kfree(exe);
	return found;
}

/**
 * tomoyo_select_one - Parse select command.
 *
 * @head: Pointer to "struct tomoyo_io_buffer".
 * @data: String to parse.
 *
 * Returns true on success, false otherwise.
 *
 * Caller holds tomoyo_read_lock().
 */
static bool tomoyo_select_one(struct tomoyo_io_buffer *head, const char *data)
{
	unsigned int pid;
	struct tomoyo_domain_info *domain = NULL;
	bool global_pid = false;

	if (!strcmp(data, "allow_execute")) {
		head->r.print_execute_only = true;
		return true;
	}
	if (sscanf(data, "pid=%u", &pid) == 1 ||
	    (global_pid = true, sscanf(data, "global-pid=%u", &pid) == 1)) {
		struct task_struct *p;
		rcu_read_lock();
		read_lock(&tasklist_lock);
		if (global_pid)
			p = find_task_by_pid_ns(pid, &init_pid_ns);
		else
			p = find_task_by_vpid(pid);
		if (p)
			domain = tomoyo_real_domain(p);
		read_unlock(&tasklist_lock);
		rcu_read_unlock();
	} else if (!strncmp(data, "domain=", 7)) {
		if (tomoyo_domain_def(data + 7))
			domain = tomoyo_find_domain(data + 7);
	} else
		return false;
	head->write_var1 = domain;
	/* Accessing read_buf is safe because head->io_sem is held. */
	if (!head->read_buf)
		return true; /* Do nothing if open(O_WRONLY). */
	memset(&head->r, 0, sizeof(head->r));
	head->r.print_this_domain_only = true;
	head->r.eof = !domain;
	head->r.domain = &domain->list;
	tomoyo_io_printf(head, "# select %s\n", data);
	if (domain && domain->is_deleted)
		tomoyo_io_printf(head, "# This is a deleted domain.\n");
	return true;
}

/**
 * tomoyo_delete_domain - Delete a domain.
 *
 * @domainname: The name of domain.
 *
 * Returns 0.
 *
 * Caller holds tomoyo_read_lock().
 */
static int tomoyo_delete_domain(char *domainname)
{
	struct tomoyo_domain_info *domain;
	struct tomoyo_path_info name;

	name.name = domainname;
	tomoyo_fill_path_info(&name);
	if (mutex_lock_interruptible(&tomoyo_policy_lock))
		return 0;
	/* Is there an active domain? */
	list_for_each_entry_rcu(domain, &tomoyo_domain_list, list) {
		/* Never delete tomoyo_kernel_domain */
		if (domain == &tomoyo_kernel_domain)
			continue;
		if (domain->is_deleted ||
		    tomoyo_pathcmp(domain->domainname, &name))
			continue;
		domain->is_deleted = true;
		break;
	}
	mutex_unlock(&tomoyo_policy_lock);
	return 0;
}

/**
 * tomoyo_write_domain2 - Write domain policy.
 *
 * @head: Pointer to "struct tomoyo_io_buffer".
 *
 * Returns 0 on success, negative value otherwise.
 *
 * Caller holds tomoyo_read_lock().
 */
static int tomoyo_write_domain2(char *data, struct tomoyo_domain_info *domain,
				const bool is_delete)
{
	if (tomoyo_str_starts(&data, TOMOYO_KEYWORD_ALLOW_MOUNT))
		return tomoyo_write_mount(data, domain, is_delete);
	return tomoyo_write_file(data, domain, is_delete);
}

/**
 * tomoyo_write_domain - Write domain policy.
 *
 * @head: Pointer to "struct tomoyo_io_buffer".
 *
 * Returns 0 on success, negative value otherwise.
 *
 * Caller holds tomoyo_read_lock().
 */
static int tomoyo_write_domain(struct tomoyo_io_buffer *head)
{
	char *data = head->write_buf;
	struct tomoyo_domain_info *domain = head->write_var1;
	bool is_delete = false;
	bool is_select = false;
	unsigned int profile;

	if (tomoyo_str_starts(&data, TOMOYO_KEYWORD_DELETE))
		is_delete = true;
	else if (tomoyo_str_starts(&data, TOMOYO_KEYWORD_SELECT))
		is_select = true;
	if (is_select && tomoyo_select_one(head, data))
		return 0;
	/* Don't allow updating policies by non manager programs. */
	if (!tomoyo_manager())
		return -EPERM;
	if (tomoyo_domain_def(data)) {
		domain = NULL;
		if (is_delete)
			tomoyo_delete_domain(data);
		else if (is_select)
			domain = tomoyo_find_domain(data);
		else
			domain = tomoyo_assign_domain(data, 0);
		head->write_var1 = domain;
		return 0;
	}
	if (!domain)
		return -EINVAL;

	if (sscanf(data, TOMOYO_KEYWORD_USE_PROFILE "%u", &profile) == 1
	    && profile < TOMOYO_MAX_PROFILES) {
		if (tomoyo_profile_ptr[profile] || !tomoyo_policy_loaded)
			domain->profile = (u8) profile;
		return 0;
	}
	if (!strcmp(data, TOMOYO_KEYWORD_IGNORE_GLOBAL_ALLOW_READ)) {
		domain->ignore_global_allow_read = !is_delete;
		return 0;
	}
	if (!strcmp(data, TOMOYO_KEYWORD_QUOTA_EXCEEDED)) {
		domain->quota_warned = !is_delete;
		return 0;
	}
	if (!strcmp(data, TOMOYO_KEYWORD_TRANSITION_FAILED)) {
		domain->transition_failed = !is_delete;
		return 0;
	}
	return tomoyo_write_domain2(data, domain, is_delete);
}

/**
 * tomoyo_fns - Find next set bit.
 *
 * @perm: 8 bits value.
 * @bit:  First bit to find.
 *
 * Returns next on-bit on success, 8 otherwise.
 */
static u8 tomoyo_fns(const u8 perm, u8 bit)
{
	for ( ; bit < 8; bit++)
		if (perm & (1 << bit))
			break;
	return bit;
}

/**
 * tomoyo_print_entry - Print an ACL entry.
 *
 * @head: Pointer to "struct tomoyo_io_buffer".
 * @acl:  Pointer to an ACL entry.
 *
 * Returns true on success, false otherwise.
 */
static bool tomoyo_print_entry(struct tomoyo_io_buffer *head,
			       struct tomoyo_acl_info *acl)
{
	const u8 acl_type = acl->type;
	u8 bit;

	if (acl->is_deleted)
		return true;
 next:
	bit = head->r.bit;
	if (!tomoyo_flush(head))
		return false;
	else if (acl_type == TOMOYO_TYPE_PATH_ACL) {
		struct tomoyo_path_acl *ptr =
			container_of(acl, typeof(*ptr), head);
		const u16 perm = ptr->perm;
		for ( ; bit < TOMOYO_MAX_PATH_OPERATION; bit++) {
			if (!(perm & (1 << bit)))
				continue;
			if (head->r.print_execute_only &&
			    bit != TOMOYO_TYPE_EXECUTE)
				continue;
			/* Print "read/write" instead of "read" and "write". */
			if ((bit == TOMOYO_TYPE_READ ||
			     bit == TOMOYO_TYPE_WRITE)
			    && (perm & (1 << TOMOYO_TYPE_READ_WRITE)))
				continue;
			break;
		}
		if (bit >= TOMOYO_MAX_PATH_OPERATION)
			goto done;
		tomoyo_io_printf(head, "allow_%s", tomoyo_path_keyword[bit]);
		tomoyo_print_name_union(head, &ptr->name);
	} else if (head->r.print_execute_only) {
		return true;
	} else if (acl_type == TOMOYO_TYPE_PATH2_ACL) {
		struct tomoyo_path2_acl *ptr =
			container_of(acl, typeof(*ptr), head);
		bit = tomoyo_fns(ptr->perm, bit);
		if (bit >= TOMOYO_MAX_PATH2_OPERATION)
			goto done;
		tomoyo_io_printf(head, "allow_%s", tomoyo_path2_keyword[bit]);
		tomoyo_print_name_union(head, &ptr->name1);
		tomoyo_print_name_union(head, &ptr->name2);
	} else if (acl_type == TOMOYO_TYPE_PATH_NUMBER_ACL) {
		struct tomoyo_path_number_acl *ptr =
			container_of(acl, typeof(*ptr), head);
		bit = tomoyo_fns(ptr->perm, bit);
		if (bit >= TOMOYO_MAX_PATH_NUMBER_OPERATION)
			goto done;
		tomoyo_io_printf(head, "allow_%s",
				 tomoyo_path_number_keyword[bit]);
		tomoyo_print_name_union(head, &ptr->name);
		tomoyo_print_number_union(head, &ptr->number);
	} else if (acl_type == TOMOYO_TYPE_MKDEV_ACL) {
		struct tomoyo_mkdev_acl *ptr =
			container_of(acl, typeof(*ptr), head);
		bit = tomoyo_fns(ptr->perm, bit);
		if (bit >= TOMOYO_MAX_MKDEV_OPERATION)
			goto done;
		tomoyo_io_printf(head, "allow_%s", tomoyo_mkdev_keyword[bit]);
		tomoyo_print_name_union(head, &ptr->name);
		tomoyo_print_number_union(head, &ptr->mode);
		tomoyo_print_number_union(head, &ptr->major);
		tomoyo_print_number_union(head, &ptr->minor);
	} else if (acl_type == TOMOYO_TYPE_MOUNT_ACL) {
		struct tomoyo_mount_acl *ptr =
			container_of(acl, typeof(*ptr), head);
		tomoyo_io_printf(head, "allow_mount");
		tomoyo_print_name_union(head, &ptr->dev_name);
		tomoyo_print_name_union(head, &ptr->dir_name);
		tomoyo_print_name_union(head, &ptr->fs_type);
		tomoyo_print_number_union(head, &ptr->flags);
	}
	head->r.bit = bit + 1;
	tomoyo_io_printf(head, "\n");
	if (acl_type != TOMOYO_TYPE_MOUNT_ACL)
		goto next;
 done:
	head->r.bit = 0;
	return true;
}

/**
 * tomoyo_read_domain2 - Read domain policy.
 *
 * @head:   Pointer to "struct tomoyo_io_buffer".
 * @domain: Pointer to "struct tomoyo_domain_info".
 *
 * Caller holds tomoyo_read_lock().
 *
 * Returns true on success, false otherwise.
 */
static bool tomoyo_read_domain2(struct tomoyo_io_buffer *head,
				struct tomoyo_domain_info *domain)
{
	list_for_each_cookie(head->r.acl, &domain->acl_info_list) {
		struct tomoyo_acl_info *ptr =
			list_entry(head->r.acl, typeof(*ptr), list);
		if (!tomoyo_print_entry(head, ptr))
			return false;
	}
	head->r.acl = NULL;
	return true;
}

/**
 * tomoyo_read_domain - Read domain policy.
 *
 * @head: Pointer to "struct tomoyo_io_buffer".
 *
 * Caller holds tomoyo_read_lock().
 */
static void tomoyo_read_domain(struct tomoyo_io_buffer *head)
{
	if (head->r.eof)
		return;
	list_for_each_cookie(head->r.domain, &tomoyo_domain_list) {
		struct tomoyo_domain_info *domain =
			list_entry(head->r.domain, typeof(*domain), list);
		switch (head->r.step) {
		case 0:
			if (domain->is_deleted &&
			    !head->r.print_this_domain_only)
				continue;
			/* Print domainname and flags. */
			tomoyo_set_string(head, domain->domainname->name);
			tomoyo_set_lf(head);
			tomoyo_io_printf(head,
					 TOMOYO_KEYWORD_USE_PROFILE "%u\n",
					 domain->profile);
			if (domain->quota_warned)
				tomoyo_set_string(head, "quota_exceeded\n");
			if (domain->transition_failed)
				tomoyo_set_string(head, "transition_failed\n");
			if (domain->ignore_global_allow_read)
				tomoyo_set_string(head,
				       TOMOYO_KEYWORD_IGNORE_GLOBAL_ALLOW_READ
						  "\n");
			head->r.step++;
			tomoyo_set_lf(head);
			/* fall through */
		case 1:
			if (!tomoyo_read_domain2(head, domain))
				return;
			head->r.step++;
			if (!tomoyo_set_lf(head))
				return;
			/* fall through */
		case 2:
			head->r.step = 0;
			if (head->r.print_this_domain_only)
				goto done;
		}
	}
 done:
	head->r.eof = true;
}

/**
 * tomoyo_write_domain_profile - Assign profile for specified domain.
 *
 * @head: Pointer to "struct tomoyo_io_buffer".
 *
 * Returns 0 on success, -EINVAL otherwise.
 *
 * This is equivalent to doing
 *
 *     ( echo "select " $domainname; echo "use_profile " $profile ) |
 *     /usr/sbin/tomoyo-loadpolicy -d
 *
 * Caller holds tomoyo_read_lock().
 */
static int tomoyo_write_domain_profile(struct tomoyo_io_buffer *head)
{
	char *data = head->write_buf;
	char *cp = strchr(data, ' ');
	struct tomoyo_domain_info *domain;
	unsigned long profile;

	if (!cp)
		return -EINVAL;
	*cp = '\0';
	domain = tomoyo_find_domain(cp + 1);
	if (strict_strtoul(data, 10, &profile))
		return -EINVAL;
	if (domain && profile < TOMOYO_MAX_PROFILES
	    && (tomoyo_profile_ptr[profile] || !tomoyo_policy_loaded))
		domain->profile = (u8) profile;
	return 0;
}

/**
 * tomoyo_read_domain_profile - Read only domainname and profile.
 *
 * @head: Pointer to "struct tomoyo_io_buffer".
 *
 * Returns list of profile number and domainname pairs.
 *
 * This is equivalent to doing
 *
 *     grep -A 1 '^<kernel>' /sys/kernel/security/tomoyo/domain_policy |
 *     awk ' { if ( domainname == "" ) { if ( $1 == "<kernel>" )
 *     domainname = $0; } else if ( $1 == "use_profile" ) {
 *     print $2 " " domainname; domainname = ""; } } ; '
 *
 * Caller holds tomoyo_read_lock().
 */
static void tomoyo_read_domain_profile(struct tomoyo_io_buffer *head)
{
	if (head->r.eof)
		return;
	list_for_each_cookie(head->r.domain, &tomoyo_domain_list) {
		struct tomoyo_domain_info *domain =
			list_entry(head->r.domain, typeof(*domain), list);
		if (domain->is_deleted)
			continue;
		if (!tomoyo_flush(head))
			return;
		tomoyo_io_printf(head, "%u ", domain->profile);
		tomoyo_set_string(head, domain->domainname->name);
		tomoyo_set_lf(head);
	}
	head->r.eof = true;
}

/**
 * tomoyo_write_pid: Specify PID to obtain domainname.
 *
 * @head: Pointer to "struct tomoyo_io_buffer".
 *
 * Returns 0.
 */
static int tomoyo_write_pid(struct tomoyo_io_buffer *head)
{
	head->r.eof = false;
	return 0;
}

/**
 * tomoyo_read_pid - Get domainname of the specified PID.
 *
 * @head: Pointer to "struct tomoyo_io_buffer".
 *
 * Returns the domainname which the specified PID is in on success,
 * empty string otherwise.
 * The PID is specified by tomoyo_write_pid() so that the user can obtain
 * using read()/write() interface rather than sysctl() interface.
 */
static void tomoyo_read_pid(struct tomoyo_io_buffer *head)
{
	char *buf = head->write_buf;
	bool global_pid = false;
	unsigned int pid;
	struct task_struct *p;
	struct tomoyo_domain_info *domain = NULL;

	/* Accessing write_buf is safe because head->io_sem is held. */
	if (!buf) {
		head->r.eof = true;
		return; /* Do nothing if open(O_RDONLY). */
	}
	if (head->r.w_pos || head->r.eof)
		return;
	head->r.eof = true;
	if (tomoyo_str_starts(&buf, "global-pid "))
		global_pid = true;
	pid = (unsigned int) simple_strtoul(buf, NULL, 10);
	rcu_read_lock();
	read_lock(&tasklist_lock);
	if (global_pid)
		p = find_task_by_pid_ns(pid, &init_pid_ns);
	else
		p = find_task_by_vpid(pid);
	if (p)
		domain = tomoyo_real_domain(p);
	read_unlock(&tasklist_lock);
	rcu_read_unlock();
	if (!domain)
		return;
	tomoyo_io_printf(head, "%u %u ", pid, domain->profile);
	tomoyo_set_string(head, domain->domainname->name);
}

static const char *tomoyo_transition_type[TOMOYO_MAX_TRANSITION_TYPE] = {
	[TOMOYO_TRANSITION_CONTROL_NO_INITIALIZE]
	= TOMOYO_KEYWORD_NO_INITIALIZE_DOMAIN,
	[TOMOYO_TRANSITION_CONTROL_INITIALIZE]
	= TOMOYO_KEYWORD_INITIALIZE_DOMAIN,
	[TOMOYO_TRANSITION_CONTROL_NO_KEEP] = TOMOYO_KEYWORD_NO_KEEP_DOMAIN,
	[TOMOYO_TRANSITION_CONTROL_KEEP] = TOMOYO_KEYWORD_KEEP_DOMAIN
};

static const char *tomoyo_group_name[TOMOYO_MAX_GROUP] = {
	[TOMOYO_PATH_GROUP] = TOMOYO_KEYWORD_PATH_GROUP,
	[TOMOYO_NUMBER_GROUP] = TOMOYO_KEYWORD_NUMBER_GROUP
};

/**
 * tomoyo_write_exception - Write exception policy.
 *
 * @head: Pointer to "struct tomoyo_io_buffer".
 *
 * Returns 0 on success, negative value otherwise.
 *
 * Caller holds tomoyo_read_lock().
 */
static int tomoyo_write_exception(struct tomoyo_io_buffer *head)
{
	char *data = head->write_buf;
	bool is_delete = tomoyo_str_starts(&data, TOMOYO_KEYWORD_DELETE);
	u8 i;
	static const struct {
		const char *keyword;
		int (*write) (char *, const bool);
	} tomoyo_callback[4] = {
		{ TOMOYO_KEYWORD_AGGREGATOR, tomoyo_write_aggregator },
		{ TOMOYO_KEYWORD_FILE_PATTERN, tomoyo_write_pattern },
		{ TOMOYO_KEYWORD_DENY_REWRITE, tomoyo_write_no_rewrite },
		{ TOMOYO_KEYWORD_ALLOW_READ, tomoyo_write_globally_readable },
	};

	for (i = 0; i < TOMOYO_MAX_TRANSITION_TYPE; i++)
		if (tomoyo_str_starts(&data, tomoyo_transition_type[i]))
			return tomoyo_write_transition_control(data, is_delete,
							       i);
	for (i = 0; i < 4; i++)
		if (tomoyo_str_starts(&data, tomoyo_callback[i].keyword))
			return tomoyo_callback[i].write(data, is_delete);
	for (i = 0; i < TOMOYO_MAX_GROUP; i++)
		if (tomoyo_str_starts(&data, tomoyo_group_name[i]))
			return tomoyo_write_group(data, is_delete, i);
	return -EINVAL;
}

/**
 * tomoyo_read_group - Read "struct tomoyo_path_group"/"struct tomoyo_number_group" list.
 *
 * @head: Pointer to "struct tomoyo_io_buffer".
 * @idx:  Index number.
 *
 * Returns true on success, false otherwise.
 *
 * Caller holds tomoyo_read_lock().
 */
static bool tomoyo_read_group(struct tomoyo_io_buffer *head, const int idx)
{
	list_for_each_cookie(head->r.group, &tomoyo_group_list[idx]) {
		struct tomoyo_group *group =
			list_entry(head->r.group, typeof(*group), list);
		list_for_each_cookie(head->r.acl, &group->member_list) {
			struct tomoyo_acl_head *ptr =
				list_entry(head->r.acl, typeof(*ptr), list);
			if (ptr->is_deleted)
				continue;
			if (!tomoyo_flush(head))
				return false;
			tomoyo_set_string(head, tomoyo_group_name[idx]);
			tomoyo_set_string(head, group->group_name->name);
			if (idx == TOMOYO_PATH_GROUP) {
				tomoyo_set_space(head);
				tomoyo_set_string(head, container_of
					       (ptr, struct tomoyo_path_group,
						head)->member_name->name);
			} else if (idx == TOMOYO_NUMBER_GROUP) {
				tomoyo_print_number_union(head, &container_of
							  (ptr,
						   struct tomoyo_number_group,
							   head)->number);
			}
			tomoyo_set_lf(head);
		}
		head->r.acl = NULL;
	}
	head->r.group = NULL;
	return true;
}

/**
 * tomoyo_read_policy - Read "struct tomoyo_..._entry" list.
 *
 * @head: Pointer to "struct tomoyo_io_buffer".
 * @idx:  Index number.
 *
 * Returns true on success, false otherwise.
 *
 * Caller holds tomoyo_read_lock().
 */
static bool tomoyo_read_policy(struct tomoyo_io_buffer *head, const int idx)
{
	list_for_each_cookie(head->r.acl, &tomoyo_policy_list[idx]) {
		struct tomoyo_acl_head *acl =
			container_of(head->r.acl, typeof(*acl), list);
		if (acl->is_deleted)
			continue;
		if (!tomoyo_flush(head))
			return false;
		switch (idx) {
		case TOMOYO_ID_TRANSITION_CONTROL:
			{
				struct tomoyo_transition_control *ptr =
					container_of(acl, typeof(*ptr), head);
				tomoyo_set_string(head,
						  tomoyo_transition_type
						  [ptr->type]);
				if (ptr->program)
					tomoyo_set_string(head,
							  ptr->program->name);
				if (ptr->program && ptr->domainname)
					tomoyo_set_string(head, " from ");
				if (ptr->domainname)
					tomoyo_set_string(head,
							  ptr->domainname->
							  name);
			}
			break;
		case TOMOYO_ID_GLOBALLY_READABLE:
			{
				struct tomoyo_readable_file *ptr =
					container_of(acl, typeof(*ptr), head);
				tomoyo_set_string(head,
						  TOMOYO_KEYWORD_ALLOW_READ);
				tomoyo_set_string(head, ptr->filename->name);
			}
			break;
		case TOMOYO_ID_AGGREGATOR:
			{
				struct tomoyo_aggregator *ptr =
					container_of(acl, typeof(*ptr), head);
				tomoyo_set_string(head,
						  TOMOYO_KEYWORD_AGGREGATOR);
				tomoyo_set_string(head,
						  ptr->original_name->name);
				tomoyo_set_space(head);
				tomoyo_set_string(head,
					       ptr->aggregated_name->name);
			}
			break;
		case TOMOYO_ID_PATTERN:
			{
				struct tomoyo_no_pattern *ptr =
					container_of(acl, typeof(*ptr), head);
				tomoyo_set_string(head,
						  TOMOYO_KEYWORD_FILE_PATTERN);
				tomoyo_set_string(head, ptr->pattern->name);
			}
			break;
		case TOMOYO_ID_NO_REWRITE:
			{
				struct tomoyo_no_rewrite *ptr =
					container_of(acl, typeof(*ptr), head);
				tomoyo_set_string(head,
						  TOMOYO_KEYWORD_DENY_REWRITE);
				tomoyo_set_string(head, ptr->pattern->name);
			}
			break;
		default:
			continue;
		}
		tomoyo_set_lf(head);
	}
	head->r.acl = NULL;
	return true;
}

/**
 * tomoyo_read_exception - Read exception policy.
 *
 * @head: Pointer to "struct tomoyo_io_buffer".
 *
 * Caller holds tomoyo_read_lock().
 */
static void tomoyo_read_exception(struct tomoyo_io_buffer *head)
{
	if (head->r.eof)
		return;
	while (head->r.step < TOMOYO_MAX_POLICY &&
	       tomoyo_read_policy(head, head->r.step))
		head->r.step++;
	if (head->r.step < TOMOYO_MAX_POLICY)
		return;
	while (head->r.step < TOMOYO_MAX_POLICY + TOMOYO_MAX_GROUP &&
	       tomoyo_read_group(head, head->r.step - TOMOYO_MAX_POLICY))
		head->r.step++;
	if (head->r.step < TOMOYO_MAX_POLICY + TOMOYO_MAX_GROUP)
		return;
	head->r.eof = true;
}

/**
 * tomoyo_print_header - Get header line of audit log.
 *
 * @r: Pointer to "struct tomoyo_request_info".
 *
 * Returns string representation.
 *
 * This function uses kmalloc(), so caller must kfree() if this function
 * didn't return NULL.
 */
static char *tomoyo_print_header(struct tomoyo_request_info *r)
{
	struct timeval tv;
	const pid_t gpid = task_pid_nr(current);
	static const int tomoyo_buffer_len = 4096;
	char *buffer = kmalloc(tomoyo_buffer_len, GFP_NOFS);
<<<<<<< HEAD
	if (!buffer)
		return NULL;
	do_gettimeofday(&tv);
=======
	pid_t ppid;
	if (!buffer)
		return NULL;
	do_gettimeofday(&tv);
	rcu_read_lock();
	ppid = task_tgid_vnr(current->real_parent);
	rcu_read_unlock();
>>>>>>> 062c1825
	snprintf(buffer, tomoyo_buffer_len - 1,
		 "#timestamp=%lu profile=%u mode=%s (global-pid=%u)"
		 " task={ pid=%u ppid=%u uid=%u gid=%u euid=%u"
		 " egid=%u suid=%u sgid=%u fsuid=%u fsgid=%u }",
		 tv.tv_sec, r->profile, tomoyo_mode[r->mode], gpid,
<<<<<<< HEAD
		 (pid_t) sys_getpid(), (pid_t) sys_getppid(),
=======
		 task_tgid_vnr(current), ppid,
>>>>>>> 062c1825
		 current_uid(), current_gid(), current_euid(),
		 current_egid(), current_suid(), current_sgid(),
		 current_fsuid(), current_fsgid());
	return buffer;
}

/**
 * tomoyo_init_audit_log - Allocate buffer for audit logs.
 *
 * @len: Required size.
 * @r:   Pointer to "struct tomoyo_request_info".
 *
 * Returns pointer to allocated memory.
 *
 * The @len is updated to add the header lines' size on success.
 *
 * This function uses kzalloc(), so caller must kfree() if this function
 * didn't return NULL.
 */
static char *tomoyo_init_audit_log(int *len, struct tomoyo_request_info *r)
{
	char *buf = NULL;
	const char *header;
	const char *domainname;
	if (!r->domain)
		r->domain = tomoyo_domain();
	domainname = r->domain->domainname->name;
	header = tomoyo_print_header(r);
	if (!header)
		return NULL;
	*len += strlen(domainname) + strlen(header) + 10;
	buf = kzalloc(*len, GFP_NOFS);
	if (buf)
		snprintf(buf, (*len) - 1, "%s\n%s\n", header, domainname);
	kfree(header);
	return buf;
}

/* Wait queue for tomoyo_query_list. */
static DECLARE_WAIT_QUEUE_HEAD(tomoyo_query_wait);

/* Lock for manipulating tomoyo_query_list. */
static DEFINE_SPINLOCK(tomoyo_query_list_lock);

/* Structure for query. */
struct tomoyo_query {
	struct list_head list;
	char *query;
	int query_len;
	unsigned int serial;
	int timer;
	int answer;
};

/* The list for "struct tomoyo_query". */
static LIST_HEAD(tomoyo_query_list);

/*
 * Number of "struct file" referring /sys/kernel/security/tomoyo/query
 * interface.
 */
static atomic_t tomoyo_query_observers = ATOMIC_INIT(0);

/**
 * tomoyo_supervisor - Ask for the supervisor's decision.
 *
 * @r:       Pointer to "struct tomoyo_request_info".
 * @fmt:     The printf()'s format string, followed by parameters.
 *
 * Returns 0 if the supervisor decided to permit the access request which
 * violated the policy in enforcing mode, TOMOYO_RETRY_REQUEST if the
 * supervisor decided to retry the access request which violated the policy in
 * enforcing mode, 0 if it is not in enforcing mode, -EPERM otherwise.
 */
int tomoyo_supervisor(struct tomoyo_request_info *r, const char *fmt, ...)
{
	va_list args;
	int error = -EPERM;
	int pos;
	int len;
	static unsigned int tomoyo_serial;
	struct tomoyo_query *entry = NULL;
	bool quota_exceeded = false;
	char *header;
	switch (r->mode) {
		char *buffer;
	case TOMOYO_CONFIG_LEARNING:
		if (!tomoyo_domain_quota_is_ok(r))
			return 0;
		va_start(args, fmt);
		len = vsnprintf((char *) &pos, sizeof(pos) - 1, fmt, args) + 4;
		va_end(args);
		buffer = kmalloc(len, GFP_NOFS);
		if (!buffer)
			return 0;
		va_start(args, fmt);
		vsnprintf(buffer, len - 1, fmt, args);
		va_end(args);
		tomoyo_normalize_line(buffer);
		tomoyo_write_domain2(buffer, r->domain, false);
		kfree(buffer);
		/* fall through */
	case TOMOYO_CONFIG_PERMISSIVE:
		return 0;
	}
	if (!r->domain)
		r->domain = tomoyo_domain();
	if (!atomic_read(&tomoyo_query_observers))
		return -EPERM;
	va_start(args, fmt);
	len = vsnprintf((char *) &pos, sizeof(pos) - 1, fmt, args) + 32;
	va_end(args);
	header = tomoyo_init_audit_log(&len, r);
	if (!header)
		goto out;
	entry = kzalloc(sizeof(*entry), GFP_NOFS);
	if (!entry)
		goto out;
	entry->query = kzalloc(len, GFP_NOFS);
	if (!entry->query)
		goto out;
	len = ksize(entry->query);
	spin_lock(&tomoyo_query_list_lock);
	if (tomoyo_quota_for_query && tomoyo_query_memory_size + len +
	    sizeof(*entry) >= tomoyo_quota_for_query) {
		quota_exceeded = true;
	} else {
		tomoyo_query_memory_size += len + sizeof(*entry);
		entry->serial = tomoyo_serial++;
	}
	spin_unlock(&tomoyo_query_list_lock);
	if (quota_exceeded)
		goto out;
	pos = snprintf(entry->query, len - 1, "Q%u-%hu\n%s",
		       entry->serial, r->retry, header);
	kfree(header);
	header = NULL;
	va_start(args, fmt);
	vsnprintf(entry->query + pos, len - 1 - pos, fmt, args);
	entry->query_len = strlen(entry->query) + 1;
	va_end(args);
	spin_lock(&tomoyo_query_list_lock);
	list_add_tail(&entry->list, &tomoyo_query_list);
	spin_unlock(&tomoyo_query_list_lock);
	/* Give 10 seconds for supervisor's opinion. */
	for (entry->timer = 0;
	     atomic_read(&tomoyo_query_observers) && entry->timer < 100;
	     entry->timer++) {
		wake_up(&tomoyo_query_wait);
		set_current_state(TASK_INTERRUPTIBLE);
		schedule_timeout(HZ / 10);
		if (entry->answer)
			break;
	}
	spin_lock(&tomoyo_query_list_lock);
	list_del(&entry->list);
	tomoyo_query_memory_size -= len + sizeof(*entry);
	spin_unlock(&tomoyo_query_list_lock);
	switch (entry->answer) {
	case 3: /* Asked to retry by administrator. */
		error = TOMOYO_RETRY_REQUEST;
		r->retry++;
		break;
	case 1:
		/* Granted by administrator. */
		error = 0;
		break;
	case 0:
		/* Timed out. */
		break;
	default:
		/* Rejected by administrator. */
		break;
	}
 out:
	if (entry)
		kfree(entry->query);
	kfree(entry);
	kfree(header);
	return error;
}

/**
 * tomoyo_poll_query - poll() for /sys/kernel/security/tomoyo/query.
 *
 * @file: Pointer to "struct file".
 * @wait: Pointer to "poll_table".
 *
 * Returns POLLIN | POLLRDNORM when ready to read, 0 otherwise.
 *
 * Waits for access requests which violated policy in enforcing mode.
 */
static int tomoyo_poll_query(struct file *file, poll_table *wait)
{
	struct list_head *tmp;
	bool found = false;
	u8 i;
	for (i = 0; i < 2; i++) {
		spin_lock(&tomoyo_query_list_lock);
		list_for_each(tmp, &tomoyo_query_list) {
			struct tomoyo_query *ptr =
				list_entry(tmp, typeof(*ptr), list);
			if (ptr->answer)
				continue;
			found = true;
			break;
		}
		spin_unlock(&tomoyo_query_list_lock);
		if (found)
			return POLLIN | POLLRDNORM;
		if (i)
			break;
		poll_wait(file, &tomoyo_query_wait, wait);
	}
	return 0;
}

/**
 * tomoyo_read_query - Read access requests which violated policy in enforcing mode.
 *
 * @head: Pointer to "struct tomoyo_io_buffer".
 */
static void tomoyo_read_query(struct tomoyo_io_buffer *head)
{
	struct list_head *tmp;
	int pos = 0;
	int len = 0;
	char *buf;
	if (head->r.w_pos)
		return;
	if (head->read_buf) {
		kfree(head->read_buf);
		head->read_buf = NULL;
	}
	spin_lock(&tomoyo_query_list_lock);
	list_for_each(tmp, &tomoyo_query_list) {
		struct tomoyo_query *ptr = list_entry(tmp, typeof(*ptr), list);
		if (ptr->answer)
			continue;
		if (pos++ != head->r.query_index)
			continue;
		len = ptr->query_len;
		break;
	}
	spin_unlock(&tomoyo_query_list_lock);
	if (!len) {
		head->r.query_index = 0;
		return;
	}
	buf = kzalloc(len, GFP_NOFS);
	if (!buf)
		return;
	pos = 0;
	spin_lock(&tomoyo_query_list_lock);
	list_for_each(tmp, &tomoyo_query_list) {
		struct tomoyo_query *ptr = list_entry(tmp, typeof(*ptr), list);
		if (ptr->answer)
			continue;
		if (pos++ != head->r.query_index)
			continue;
		/*
		 * Some query can be skipped because tomoyo_query_list
		 * can change, but I don't care.
		 */
		if (len == ptr->query_len)
			memmove(buf, ptr->query, len);
		break;
	}
	spin_unlock(&tomoyo_query_list_lock);
	if (buf[0]) {
		head->read_buf = buf;
		head->r.w[head->r.w_pos++] = buf;
		head->r.query_index++;
	} else {
		kfree(buf);
	}
}

/**
 * tomoyo_write_answer - Write the supervisor's decision.
 *
 * @head: Pointer to "struct tomoyo_io_buffer".
 *
 * Returns 0 on success, -EINVAL otherwise.
 */
static int tomoyo_write_answer(struct tomoyo_io_buffer *head)
{
	char *data = head->write_buf;
	struct list_head *tmp;
	unsigned int serial;
	unsigned int answer;
	spin_lock(&tomoyo_query_list_lock);
	list_for_each(tmp, &tomoyo_query_list) {
		struct tomoyo_query *ptr = list_entry(tmp, typeof(*ptr), list);
		ptr->timer = 0;
	}
	spin_unlock(&tomoyo_query_list_lock);
	if (sscanf(data, "A%u=%u", &serial, &answer) != 2)
		return -EINVAL;
	spin_lock(&tomoyo_query_list_lock);
	list_for_each(tmp, &tomoyo_query_list) {
		struct tomoyo_query *ptr = list_entry(tmp, typeof(*ptr), list);
		if (ptr->serial != serial)
			continue;
		if (!ptr->answer)
			ptr->answer = answer;
		break;
	}
	spin_unlock(&tomoyo_query_list_lock);
	return 0;
}

/**
 * tomoyo_read_version: Get version.
 *
 * @head: Pointer to "struct tomoyo_io_buffer".
 *
 * Returns version information.
 */
static void tomoyo_read_version(struct tomoyo_io_buffer *head)
{
	if (!head->r.eof) {
		tomoyo_io_printf(head, "2.3.0");
		head->r.eof = true;
	}
}

/**
 * tomoyo_read_self_domain - Get the current process's domainname.
 *
 * @head: Pointer to "struct tomoyo_io_buffer".
 *
 * Returns the current process's domainname.
 */
static void tomoyo_read_self_domain(struct tomoyo_io_buffer *head)
{
	if (!head->r.eof) {
		/*
		 * tomoyo_domain()->domainname != NULL
		 * because every process belongs to a domain and
		 * the domain's name cannot be NULL.
		 */
		tomoyo_io_printf(head, "%s", tomoyo_domain()->domainname->name);
		head->r.eof = true;
	}
}

/**
 * tomoyo_open_control - open() for /sys/kernel/security/tomoyo/ interface.
 *
 * @type: Type of interface.
 * @file: Pointer to "struct file".
 *
 * Associates policy handler and returns 0 on success, -ENOMEM otherwise.
 *
 * Caller acquires tomoyo_read_lock().
 */
int tomoyo_open_control(const u8 type, struct file *file)
{
	struct tomoyo_io_buffer *head = kzalloc(sizeof(*head), GFP_NOFS);

	if (!head)
		return -ENOMEM;
	mutex_init(&head->io_sem);
	head->type = type;
	switch (type) {
	case TOMOYO_DOMAINPOLICY:
		/* /sys/kernel/security/tomoyo/domain_policy */
		head->write = tomoyo_write_domain;
		head->read = tomoyo_read_domain;
		break;
	case TOMOYO_EXCEPTIONPOLICY:
		/* /sys/kernel/security/tomoyo/exception_policy */
		head->write = tomoyo_write_exception;
		head->read = tomoyo_read_exception;
		break;
	case TOMOYO_SELFDOMAIN:
		/* /sys/kernel/security/tomoyo/self_domain */
		head->read = tomoyo_read_self_domain;
		break;
	case TOMOYO_DOMAIN_STATUS:
		/* /sys/kernel/security/tomoyo/.domain_status */
		head->write = tomoyo_write_domain_profile;
		head->read = tomoyo_read_domain_profile;
		break;
	case TOMOYO_PROCESS_STATUS:
		/* /sys/kernel/security/tomoyo/.process_status */
		head->write = tomoyo_write_pid;
		head->read = tomoyo_read_pid;
		break;
	case TOMOYO_VERSION:
		/* /sys/kernel/security/tomoyo/version */
		head->read = tomoyo_read_version;
		head->readbuf_size = 128;
		break;
	case TOMOYO_MEMINFO:
		/* /sys/kernel/security/tomoyo/meminfo */
		head->write = tomoyo_write_memory_quota;
		head->read = tomoyo_read_memory_counter;
		head->readbuf_size = 512;
		break;
	case TOMOYO_PROFILE:
		/* /sys/kernel/security/tomoyo/profile */
		head->write = tomoyo_write_profile;
		head->read = tomoyo_read_profile;
		break;
	case TOMOYO_QUERY: /* /sys/kernel/security/tomoyo/query */
		head->poll = tomoyo_poll_query;
		head->write = tomoyo_write_answer;
		head->read = tomoyo_read_query;
		break;
	case TOMOYO_MANAGER:
		/* /sys/kernel/security/tomoyo/manager */
		head->write = tomoyo_write_manager;
		head->read = tomoyo_read_manager;
		break;
	}
	if (!(file->f_mode & FMODE_READ)) {
		/*
		 * No need to allocate read_buf since it is not opened
		 * for reading.
		 */
		head->read = NULL;
		head->poll = NULL;
	} else if (!head->poll) {
		/* Don't allocate read_buf for poll() access. */
		if (!head->readbuf_size)
			head->readbuf_size = 4096 * 2;
		head->read_buf = kzalloc(head->readbuf_size, GFP_NOFS);
		if (!head->read_buf) {
			kfree(head);
			return -ENOMEM;
		}
	}
	if (!(file->f_mode & FMODE_WRITE)) {
		/*
		 * No need to allocate write_buf since it is not opened
		 * for writing.
		 */
		head->write = NULL;
	} else if (head->write) {
		head->writebuf_size = 4096 * 2;
		head->write_buf = kzalloc(head->writebuf_size, GFP_NOFS);
		if (!head->write_buf) {
			kfree(head->read_buf);
			kfree(head);
			return -ENOMEM;
		}
	}
	if (type != TOMOYO_QUERY)
		head->reader_idx = tomoyo_read_lock();
	file->private_data = head;
	/*
	 * Call the handler now if the file is
	 * /sys/kernel/security/tomoyo/self_domain
	 * so that the user can use
	 * cat < /sys/kernel/security/tomoyo/self_domain"
	 * to know the current process's domainname.
	 */
	if (type == TOMOYO_SELFDOMAIN)
		tomoyo_read_control(file, NULL, 0);
	/*
	 * If the file is /sys/kernel/security/tomoyo/query , increment the
	 * observer counter.
	 * The obserber counter is used by tomoyo_supervisor() to see if
	 * there is some process monitoring /sys/kernel/security/tomoyo/query.
	 */
	else if (type == TOMOYO_QUERY)
		atomic_inc(&tomoyo_query_observers);
	return 0;
}

/**
 * tomoyo_poll_control - poll() for /sys/kernel/security/tomoyo/ interface.
 *
 * @file: Pointer to "struct file".
 * @wait: Pointer to "poll_table".
 *
 * Waits for read readiness.
 * /sys/kernel/security/tomoyo/query is handled by /usr/sbin/tomoyo-queryd .
 */
int tomoyo_poll_control(struct file *file, poll_table *wait)
{
	struct tomoyo_io_buffer *head = file->private_data;
	if (!head->poll)
		return -ENOSYS;
	return head->poll(file, wait);
}

/**
 * tomoyo_read_control - read() for /sys/kernel/security/tomoyo/ interface.
 *
 * @file:       Pointer to "struct file".
 * @buffer:     Poiner to buffer to write to.
 * @buffer_len: Size of @buffer.
 *
 * Returns bytes read on success, negative value otherwise.
 *
 * Caller holds tomoyo_read_lock().
 */
int tomoyo_read_control(struct file *file, char __user *buffer,
			const int buffer_len)
{
	int len;
	struct tomoyo_io_buffer *head = file->private_data;

	if (!head->read)
		return -ENOSYS;
	if (mutex_lock_interruptible(&head->io_sem))
		return -EINTR;
	head->read_user_buf = buffer;
	head->read_user_buf_avail = buffer_len;
	if (tomoyo_flush(head))
		/* Call the policy handler. */
		head->read(head);
	tomoyo_flush(head);
	len = head->read_user_buf - buffer;
	mutex_unlock(&head->io_sem);
	return len;
}

/**
 * tomoyo_write_control - write() for /sys/kernel/security/tomoyo/ interface.
 *
 * @file:       Pointer to "struct file".
 * @buffer:     Pointer to buffer to read from.
 * @buffer_len: Size of @buffer.
 *
 * Returns @buffer_len on success, negative value otherwise.
 *
 * Caller holds tomoyo_read_lock().
 */
int tomoyo_write_control(struct file *file, const char __user *buffer,
			 const int buffer_len)
{
	struct tomoyo_io_buffer *head = file->private_data;
	int error = buffer_len;
	int avail_len = buffer_len;
	char *cp0 = head->write_buf;

	if (!head->write)
		return -ENOSYS;
	if (!access_ok(VERIFY_READ, buffer, buffer_len))
		return -EFAULT;
	/* Don't allow updating policies by non manager programs. */
	if (head->write != tomoyo_write_pid &&
	    head->write != tomoyo_write_domain && !tomoyo_manager())
		return -EPERM;
	if (mutex_lock_interruptible(&head->io_sem))
		return -EINTR;
	/* Read a line and dispatch it to the policy handler. */
	while (avail_len > 0) {
		char c;
		if (head->write_avail >= head->writebuf_size - 1) {
			error = -ENOMEM;
			break;
		} else if (get_user(c, buffer)) {
			error = -EFAULT;
			break;
		}
		buffer++;
		avail_len--;
		cp0[head->write_avail++] = c;
		if (c != '\n')
			continue;
		cp0[head->write_avail - 1] = '\0';
		head->write_avail = 0;
		tomoyo_normalize_line(cp0);
		head->write(head);
	}
	mutex_unlock(&head->io_sem);
	return error;
}

/**
 * tomoyo_close_control - close() for /sys/kernel/security/tomoyo/ interface.
 *
 * @file: Pointer to "struct file".
 *
 * Releases memory and returns 0.
 *
 * Caller looses tomoyo_read_lock().
 */
int tomoyo_close_control(struct file *file)
{
	struct tomoyo_io_buffer *head = file->private_data;
	const bool is_write = !!head->write_buf;

	/*
	 * If the file is /sys/kernel/security/tomoyo/query , decrement the
	 * observer counter.
	 */
	if (head->type == TOMOYO_QUERY)
		atomic_dec(&tomoyo_query_observers);
	else
		tomoyo_read_unlock(head->reader_idx);
	/* Release memory used for policy I/O. */
	kfree(head->read_buf);
	head->read_buf = NULL;
	kfree(head->write_buf);
	head->write_buf = NULL;
	kfree(head);
	head = NULL;
	file->private_data = NULL;
	if (is_write)
		tomoyo_run_gc();
	return 0;
}

/**
 * tomoyo_check_profile - Check all profiles currently assigned to domains are defined.
 */
void tomoyo_check_profile(void)
{
	struct tomoyo_domain_info *domain;
	const int idx = tomoyo_read_lock();
	tomoyo_policy_loaded = true;
	/* Check all profiles currently assigned to domains are defined. */
	list_for_each_entry_rcu(domain, &tomoyo_domain_list, list) {
		const u8 profile = domain->profile;
		if (tomoyo_profile_ptr[profile])
			continue;
		panic("Profile %u (used by '%s') not defined.\n",
		      profile, domain->domainname->name);
	}
	tomoyo_read_unlock(idx);
	if (tomoyo_profile_version != 20090903)
		panic("Profile version %u is not supported.\n",
		      tomoyo_profile_version);
	printk(KERN_INFO "TOMOYO: 2.3.0\n");
	printk(KERN_INFO "Mandatory Access Control activated.\n");
}<|MERGE_RESOLUTION|>--- conflicted
+++ resolved
@@ -1416,11 +1416,6 @@
 	const pid_t gpid = task_pid_nr(current);
 	static const int tomoyo_buffer_len = 4096;
 	char *buffer = kmalloc(tomoyo_buffer_len, GFP_NOFS);
-<<<<<<< HEAD
-	if (!buffer)
-		return NULL;
-	do_gettimeofday(&tv);
-=======
 	pid_t ppid;
 	if (!buffer)
 		return NULL;
@@ -1428,17 +1423,12 @@
 	rcu_read_lock();
 	ppid = task_tgid_vnr(current->real_parent);
 	rcu_read_unlock();
->>>>>>> 062c1825
 	snprintf(buffer, tomoyo_buffer_len - 1,
 		 "#timestamp=%lu profile=%u mode=%s (global-pid=%u)"
 		 " task={ pid=%u ppid=%u uid=%u gid=%u euid=%u"
 		 " egid=%u suid=%u sgid=%u fsuid=%u fsgid=%u }",
 		 tv.tv_sec, r->profile, tomoyo_mode[r->mode], gpid,
-<<<<<<< HEAD
-		 (pid_t) sys_getpid(), (pid_t) sys_getppid(),
-=======
 		 task_tgid_vnr(current), ppid,
->>>>>>> 062c1825
 		 current_uid(), current_gid(), current_euid(),
 		 current_egid(), current_suid(), current_sgid(),
 		 current_fsuid(), current_fsgid());
