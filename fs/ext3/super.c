/*
 *  linux/fs/ext3/super.c
 *
 * Copyright (C) 1992, 1993, 1994, 1995
 * Remy Card (card@masi.ibp.fr)
 * Laboratoire MASI - Institut Blaise Pascal
 * Universite Pierre et Marie Curie (Paris VI)
 *
 *  from
 *
 *  linux/fs/minix/inode.c
 *
 *  Copyright (C) 1991, 1992  Linus Torvalds
 *
 *  Big-endian to little-endian byte-swapping/bitmaps by
 *        David S. Miller (davem@caip.rutgers.edu), 1995
 */

#include <linux/module.h>
#include <linux/string.h>
#include <linux/fs.h>
#include <linux/time.h>
#include <linux/jbd.h>
#include <linux/ext3_fs.h>
#include <linux/ext3_jbd.h>
#include <linux/slab.h>
#include <linux/init.h>
#include <linux/blkdev.h>
#include <linux/parser.h>
#include <linux/buffer_head.h>
#include <linux/exportfs.h>
#include <linux/vfs.h>
#include <linux/random.h>
#include <linux/mount.h>
#include <linux/namei.h>
#include <linux/quotaops.h>
#include <linux/seq_file.h>
#include <linux/log2.h>

#include <asm/uaccess.h>

#include "xattr.h"
#include "acl.h"
#include "namei.h"

#ifdef CONFIG_EXT3_DEFAULTS_TO_ORDERED
  #define EXT3_MOUNT_DEFAULT_DATA_MODE EXT3_MOUNT_ORDERED_DATA
#else
  #define EXT3_MOUNT_DEFAULT_DATA_MODE EXT3_MOUNT_WRITEBACK_DATA
#endif

static int ext3_load_journal(struct super_block *, struct ext3_super_block *,
			     unsigned long journal_devnum);
static int ext3_create_journal(struct super_block *, struct ext3_super_block *,
			       unsigned int);
static int ext3_commit_super(struct super_block *sb,
			       struct ext3_super_block *es,
			       int sync);
static void ext3_mark_recovery_complete(struct super_block * sb,
					struct ext3_super_block * es);
static void ext3_clear_journal_err(struct super_block * sb,
				   struct ext3_super_block * es);
static int ext3_sync_fs(struct super_block *sb, int wait);
static const char *ext3_decode_error(struct super_block * sb, int errno,
				     char nbuf[16]);
static int ext3_remount (struct super_block * sb, int * flags, char * data);
static int ext3_statfs (struct dentry * dentry, struct kstatfs * buf);
static int ext3_unfreeze(struct super_block *sb);
static int ext3_freeze(struct super_block *sb);

/*
 * Wrappers for journal_start/end.
 *
 * The only special thing we need to do here is to make sure that all
 * journal_end calls result in the superblock being marked dirty, so
 * that sync() will call the filesystem's write_super callback if
 * appropriate.
 */
handle_t *ext3_journal_start_sb(struct super_block *sb, int nblocks)
{
	journal_t *journal;

	if (sb->s_flags & MS_RDONLY)
		return ERR_PTR(-EROFS);

	/* Special case here: if the journal has aborted behind our
	 * backs (eg. EIO in the commit thread), then we still need to
	 * take the FS itself readonly cleanly. */
	journal = EXT3_SB(sb)->s_journal;
	if (is_journal_aborted(journal)) {
		ext3_abort(sb, __func__,
			   "Detected aborted journal");
		return ERR_PTR(-EROFS);
	}

	return journal_start(journal, nblocks);
}

/*
 * The only special thing we need to do here is to make sure that all
 * journal_stop calls result in the superblock being marked dirty, so
 * that sync() will call the filesystem's write_super callback if
 * appropriate.
 */
int __ext3_journal_stop(const char *where, handle_t *handle)
{
	struct super_block *sb;
	int err;
	int rc;

	sb = handle->h_transaction->t_journal->j_private;
	err = handle->h_err;
	rc = journal_stop(handle);

	if (!err)
		err = rc;
	if (err)
		__ext3_std_error(sb, where, err);
	return err;
}

void ext3_journal_abort_handle(const char *caller, const char *err_fn,
		struct buffer_head *bh, handle_t *handle, int err)
{
	char nbuf[16];
	const char *errstr = ext3_decode_error(NULL, err, nbuf);

	if (bh)
		BUFFER_TRACE(bh, "abort");

	if (!handle->h_err)
		handle->h_err = err;

	if (is_handle_aborted(handle))
		return;

	printk(KERN_ERR "EXT3-fs: %s: aborting transaction: %s in %s\n",
		caller, errstr, err_fn);

	journal_abort_handle(handle);
}

void ext3_msg(struct super_block *sb, const char *prefix,
		const char *fmt, ...)
{
	struct va_format vaf;
	va_list args;

	va_start(args, fmt);

	vaf.fmt = fmt;
	vaf.va = &args;

	printk("%sEXT3-fs (%s): %pV\n", prefix, sb->s_id, &vaf);

	va_end(args);
}

/* Deal with the reporting of failure conditions on a filesystem such as
 * inconsistencies detected or read IO failures.
 *
 * On ext2, we can store the error state of the filesystem in the
 * superblock.  That is not possible on ext3, because we may have other
 * write ordering constraints on the superblock which prevent us from
 * writing it out straight away; and given that the journal is about to
 * be aborted, we can't rely on the current, or future, transactions to
 * write out the superblock safely.
 *
 * We'll just use the journal_abort() error code to record an error in
 * the journal instead.  On recovery, the journal will complain about
 * that error until we've noted it down and cleared it.
 */

static void ext3_handle_error(struct super_block *sb)
{
	struct ext3_super_block *es = EXT3_SB(sb)->s_es;

	EXT3_SB(sb)->s_mount_state |= EXT3_ERROR_FS;
	es->s_state |= cpu_to_le16(EXT3_ERROR_FS);

	if (sb->s_flags & MS_RDONLY)
		return;

	if (!test_opt (sb, ERRORS_CONT)) {
		journal_t *journal = EXT3_SB(sb)->s_journal;

		set_opt(EXT3_SB(sb)->s_mount_opt, ABORT);
		if (journal)
			journal_abort(journal, -EIO);
	}
	if (test_opt (sb, ERRORS_RO)) {
		ext3_msg(sb, KERN_CRIT,
			"error: remounting filesystem read-only");
		sb->s_flags |= MS_RDONLY;
	}
	ext3_commit_super(sb, es, 1);
	if (test_opt(sb, ERRORS_PANIC))
		panic("EXT3-fs (%s): panic forced after error\n",
			sb->s_id);
}

void ext3_error(struct super_block *sb, const char *function,
		const char *fmt, ...)
{
	struct va_format vaf;
	va_list args;

	va_start(args, fmt);

	vaf.fmt = fmt;
	vaf.va = &args;

	printk(KERN_CRIT "EXT3-fs error (device %s): %s: %pV\n",
	       sb->s_id, function, &vaf);

	va_end(args);

	ext3_handle_error(sb);
}

static const char *ext3_decode_error(struct super_block * sb, int errno,
				     char nbuf[16])
{
	char *errstr = NULL;

	switch (errno) {
	case -EIO:
		errstr = "IO failure";
		break;
	case -ENOMEM:
		errstr = "Out of memory";
		break;
	case -EROFS:
		if (!sb || EXT3_SB(sb)->s_journal->j_flags & JFS_ABORT)
			errstr = "Journal has aborted";
		else
			errstr = "Readonly filesystem";
		break;
	default:
		/* If the caller passed in an extra buffer for unknown
		 * errors, textualise them now.  Else we just return
		 * NULL. */
		if (nbuf) {
			/* Check for truncated error codes... */
			if (snprintf(nbuf, 16, "error %d", -errno) >= 0)
				errstr = nbuf;
		}
		break;
	}

	return errstr;
}

/* __ext3_std_error decodes expected errors from journaling functions
 * automatically and invokes the appropriate error response.  */

void __ext3_std_error (struct super_block * sb, const char * function,
		       int errno)
{
	char nbuf[16];
	const char *errstr;

	/* Special case: if the error is EROFS, and we're not already
	 * inside a transaction, then there's really no point in logging
	 * an error. */
	if (errno == -EROFS && journal_current_handle() == NULL &&
	    (sb->s_flags & MS_RDONLY))
		return;

	errstr = ext3_decode_error(sb, errno, nbuf);
	ext3_msg(sb, KERN_CRIT, "error in %s: %s", function, errstr);

	ext3_handle_error(sb);
}

/*
 * ext3_abort is a much stronger failure handler than ext3_error.  The
 * abort function may be used to deal with unrecoverable failures such
 * as journal IO errors or ENOMEM at a critical moment in log management.
 *
 * We unconditionally force the filesystem into an ABORT|READONLY state,
 * unless the error response on the fs has been set to panic in which
 * case we take the easy way out and panic immediately.
 */

void ext3_abort(struct super_block *sb, const char *function,
		 const char *fmt, ...)
{
	struct va_format vaf;
	va_list args;

	va_start(args, fmt);

	vaf.fmt = fmt;
	vaf.va = &args;

	printk(KERN_CRIT "EXT3-fs (%s): error: %s: %pV\n",
	       sb->s_id, function, &vaf);

	va_end(args);

	if (test_opt(sb, ERRORS_PANIC))
		panic("EXT3-fs: panic from previous error\n");

	if (sb->s_flags & MS_RDONLY)
		return;

	ext3_msg(sb, KERN_CRIT,
		"error: remounting filesystem read-only");
	EXT3_SB(sb)->s_mount_state |= EXT3_ERROR_FS;
	sb->s_flags |= MS_RDONLY;
	set_opt(EXT3_SB(sb)->s_mount_opt, ABORT);
	if (EXT3_SB(sb)->s_journal)
		journal_abort(EXT3_SB(sb)->s_journal, -EIO);
}

void ext3_warning(struct super_block *sb, const char *function,
		  const char *fmt, ...)
{
	struct va_format vaf;
	va_list args;

	va_start(args, fmt);

	vaf.fmt = fmt;
	vaf.va = &args;

	printk(KERN_WARNING "EXT3-fs (%s): warning: %s: %pV\n",
	       sb->s_id, function, &vaf);

	va_end(args);
}

void ext3_update_dynamic_rev(struct super_block *sb)
{
	struct ext3_super_block *es = EXT3_SB(sb)->s_es;

	if (le32_to_cpu(es->s_rev_level) > EXT3_GOOD_OLD_REV)
		return;

	ext3_msg(sb, KERN_WARNING,
		"warning: updating to rev %d because of "
		"new feature flag, running e2fsck is recommended",
		EXT3_DYNAMIC_REV);

	es->s_first_ino = cpu_to_le32(EXT3_GOOD_OLD_FIRST_INO);
	es->s_inode_size = cpu_to_le16(EXT3_GOOD_OLD_INODE_SIZE);
	es->s_rev_level = cpu_to_le32(EXT3_DYNAMIC_REV);
	/* leave es->s_feature_*compat flags alone */
	/* es->s_uuid will be set by e2fsck if empty */

	/*
	 * The rest of the superblock fields should be zero, and if not it
	 * means they are likely already in use, so leave them alone.  We
	 * can leave it up to e2fsck to clean up any inconsistencies there.
	 */
}

/*
 * Open the external journal device
 */
static struct block_device *ext3_blkdev_get(dev_t dev, struct super_block *sb)
{
	struct block_device *bdev;
	char b[BDEVNAME_SIZE];

	bdev = blkdev_get_by_dev(dev, FMODE_READ|FMODE_WRITE|FMODE_EXCL, sb);
	if (IS_ERR(bdev))
		goto fail;
	return bdev;

fail:
	ext3_msg(sb, "error: failed to open journal device %s: %ld",
		__bdevname(dev, b), PTR_ERR(bdev));

	return NULL;
}

/*
 * Release the journal device
 */
static int ext3_blkdev_put(struct block_device *bdev)
{
	return blkdev_put(bdev, FMODE_READ|FMODE_WRITE|FMODE_EXCL);
}

static int ext3_blkdev_remove(struct ext3_sb_info *sbi)
{
	struct block_device *bdev;
	int ret = -ENODEV;

	bdev = sbi->journal_bdev;
	if (bdev) {
		ret = ext3_blkdev_put(bdev);
		sbi->journal_bdev = NULL;
	}
	return ret;
}

static inline struct inode *orphan_list_entry(struct list_head *l)
{
	return &list_entry(l, struct ext3_inode_info, i_orphan)->vfs_inode;
}

static void dump_orphan_list(struct super_block *sb, struct ext3_sb_info *sbi)
{
	struct list_head *l;

	ext3_msg(sb, KERN_ERR, "error: sb orphan head is %d",
	       le32_to_cpu(sbi->s_es->s_last_orphan));

	ext3_msg(sb, KERN_ERR, "sb_info orphan list:");
	list_for_each(l, &sbi->s_orphan) {
		struct inode *inode = orphan_list_entry(l);
		ext3_msg(sb, KERN_ERR, "  "
		       "inode %s:%lu at %p: mode %o, nlink %d, next %d\n",
		       inode->i_sb->s_id, inode->i_ino, inode,
		       inode->i_mode, inode->i_nlink,
		       NEXT_ORPHAN(inode));
	}
}

static void ext3_put_super (struct super_block * sb)
{
	struct ext3_sb_info *sbi = EXT3_SB(sb);
	struct ext3_super_block *es = sbi->s_es;
	int i, err;

	dquot_disable(sb, -1, DQUOT_USAGE_ENABLED | DQUOT_LIMITS_ENABLED);
	ext3_xattr_put_super(sb);
	err = journal_destroy(sbi->s_journal);
	sbi->s_journal = NULL;
	if (err < 0)
		ext3_abort(sb, __func__, "Couldn't clean up the journal");

	if (!(sb->s_flags & MS_RDONLY)) {
		EXT3_CLEAR_INCOMPAT_FEATURE(sb, EXT3_FEATURE_INCOMPAT_RECOVER);
		es->s_state = cpu_to_le16(sbi->s_mount_state);
		BUFFER_TRACE(sbi->s_sbh, "marking dirty");
		mark_buffer_dirty(sbi->s_sbh);
		ext3_commit_super(sb, es, 1);
	}

	for (i = 0; i < sbi->s_gdb_count; i++)
		brelse(sbi->s_group_desc[i]);
	kfree(sbi->s_group_desc);
	percpu_counter_destroy(&sbi->s_freeblocks_counter);
	percpu_counter_destroy(&sbi->s_freeinodes_counter);
	percpu_counter_destroy(&sbi->s_dirs_counter);
	brelse(sbi->s_sbh);
#ifdef CONFIG_QUOTA
	for (i = 0; i < MAXQUOTAS; i++)
		kfree(sbi->s_qf_names[i]);
#endif

	/* Debugging code just in case the in-memory inode orphan list
	 * isn't empty.  The on-disk one can be non-empty if we've
	 * detected an error and taken the fs readonly, but the
	 * in-memory list had better be clean by this point. */
	if (!list_empty(&sbi->s_orphan))
		dump_orphan_list(sb, sbi);
	J_ASSERT(list_empty(&sbi->s_orphan));

	invalidate_bdev(sb->s_bdev);
	if (sbi->journal_bdev && sbi->journal_bdev != sb->s_bdev) {
		/*
		 * Invalidate the journal device's buffers.  We don't want them
		 * floating about in memory - the physical journal device may
		 * hotswapped, and it breaks the `ro-after' testing code.
		 */
		sync_blockdev(sbi->journal_bdev);
		invalidate_bdev(sbi->journal_bdev);
		ext3_blkdev_remove(sbi);
	}
	sb->s_fs_info = NULL;
	kfree(sbi->s_blockgroup_lock);
	kfree(sbi);
}

static struct kmem_cache *ext3_inode_cachep;

/*
 * Called inside transaction, so use GFP_NOFS
 */
static struct inode *ext3_alloc_inode(struct super_block *sb)
{
	struct ext3_inode_info *ei;

	ei = kmem_cache_alloc(ext3_inode_cachep, GFP_NOFS);
	if (!ei)
		return NULL;
	ei->i_block_alloc_info = NULL;
	ei->vfs_inode.i_version = 1;
	atomic_set(&ei->i_datasync_tid, 0);
	atomic_set(&ei->i_sync_tid, 0);
	return &ei->vfs_inode;
}

static void ext3_i_callback(struct rcu_head *head)
{
	struct inode *inode = container_of(head, struct inode, i_rcu);
	INIT_LIST_HEAD(&inode->i_dentry);
	kmem_cache_free(ext3_inode_cachep, EXT3_I(inode));
}

static void ext3_destroy_inode(struct inode *inode)
{
	if (!list_empty(&(EXT3_I(inode)->i_orphan))) {
		printk("EXT3 Inode %p: orphan list check failed!\n",
			EXT3_I(inode));
		print_hex_dump(KERN_INFO, "", DUMP_PREFIX_ADDRESS, 16, 4,
				EXT3_I(inode), sizeof(struct ext3_inode_info),
				false);
		dump_stack();
	}
	call_rcu(&inode->i_rcu, ext3_i_callback);
}

static void init_once(void *foo)
{
	struct ext3_inode_info *ei = (struct ext3_inode_info *) foo;

	INIT_LIST_HEAD(&ei->i_orphan);
#ifdef CONFIG_EXT3_FS_XATTR
	init_rwsem(&ei->xattr_sem);
#endif
	mutex_init(&ei->truncate_mutex);
	inode_init_once(&ei->vfs_inode);
}

static int init_inodecache(void)
{
	ext3_inode_cachep = kmem_cache_create("ext3_inode_cache",
					     sizeof(struct ext3_inode_info),
					     0, (SLAB_RECLAIM_ACCOUNT|
						SLAB_MEM_SPREAD),
					     init_once);
	if (ext3_inode_cachep == NULL)
		return -ENOMEM;
	return 0;
}

static void destroy_inodecache(void)
{
	kmem_cache_destroy(ext3_inode_cachep);
}

static inline void ext3_show_quota_options(struct seq_file *seq, struct super_block *sb)
{
#if defined(CONFIG_QUOTA)
	struct ext3_sb_info *sbi = EXT3_SB(sb);

	if (sbi->s_jquota_fmt) {
		char *fmtname = "";

		switch (sbi->s_jquota_fmt) {
		case QFMT_VFS_OLD:
			fmtname = "vfsold";
			break;
		case QFMT_VFS_V0:
			fmtname = "vfsv0";
			break;
		case QFMT_VFS_V1:
			fmtname = "vfsv1";
			break;
		}
		seq_printf(seq, ",jqfmt=%s", fmtname);
	}

	if (sbi->s_qf_names[USRQUOTA])
		seq_printf(seq, ",usrjquota=%s", sbi->s_qf_names[USRQUOTA]);

	if (sbi->s_qf_names[GRPQUOTA])
		seq_printf(seq, ",grpjquota=%s", sbi->s_qf_names[GRPQUOTA]);

	if (test_opt(sb, USRQUOTA))
		seq_puts(seq, ",usrquota");

	if (test_opt(sb, GRPQUOTA))
		seq_puts(seq, ",grpquota");
#endif
}

static char *data_mode_string(unsigned long mode)
{
	switch (mode) {
	case EXT3_MOUNT_JOURNAL_DATA:
		return "journal";
	case EXT3_MOUNT_ORDERED_DATA:
		return "ordered";
	case EXT3_MOUNT_WRITEBACK_DATA:
		return "writeback";
	}
	return "unknown";
}

/*
 * Show an option if
 *  - it's set to a non-default value OR
 *  - if the per-sb default is different from the global default
 */
static int ext3_show_options(struct seq_file *seq, struct vfsmount *vfs)
{
	struct super_block *sb = vfs->mnt_sb;
	struct ext3_sb_info *sbi = EXT3_SB(sb);
	struct ext3_super_block *es = sbi->s_es;
	unsigned long def_mount_opts;

	def_mount_opts = le32_to_cpu(es->s_default_mount_opts);

	if (sbi->s_sb_block != 1)
		seq_printf(seq, ",sb=%lu", sbi->s_sb_block);
	if (test_opt(sb, MINIX_DF))
		seq_puts(seq, ",minixdf");
	if (test_opt(sb, GRPID))
		seq_puts(seq, ",grpid");
	if (!test_opt(sb, GRPID) && (def_mount_opts & EXT3_DEFM_BSDGROUPS))
		seq_puts(seq, ",nogrpid");
	if (sbi->s_resuid != EXT3_DEF_RESUID ||
	    le16_to_cpu(es->s_def_resuid) != EXT3_DEF_RESUID) {
		seq_printf(seq, ",resuid=%u", sbi->s_resuid);
	}
	if (sbi->s_resgid != EXT3_DEF_RESGID ||
	    le16_to_cpu(es->s_def_resgid) != EXT3_DEF_RESGID) {
		seq_printf(seq, ",resgid=%u", sbi->s_resgid);
	}
	if (test_opt(sb, ERRORS_RO)) {
		int def_errors = le16_to_cpu(es->s_errors);

		if (def_errors == EXT3_ERRORS_PANIC ||
		    def_errors == EXT3_ERRORS_CONTINUE) {
			seq_puts(seq, ",errors=remount-ro");
		}
	}
	if (test_opt(sb, ERRORS_CONT))
		seq_puts(seq, ",errors=continue");
	if (test_opt(sb, ERRORS_PANIC))
		seq_puts(seq, ",errors=panic");
	if (test_opt(sb, NO_UID32))
		seq_puts(seq, ",nouid32");
	if (test_opt(sb, DEBUG))
		seq_puts(seq, ",debug");
	if (test_opt(sb, OLDALLOC))
		seq_puts(seq, ",oldalloc");
#ifdef CONFIG_EXT3_FS_XATTR
	if (test_opt(sb, XATTR_USER))
		seq_puts(seq, ",user_xattr");
	if (!test_opt(sb, XATTR_USER) &&
	    (def_mount_opts & EXT3_DEFM_XATTR_USER)) {
		seq_puts(seq, ",nouser_xattr");
	}
#endif
#ifdef CONFIG_EXT3_FS_POSIX_ACL
	if (test_opt(sb, POSIX_ACL))
		seq_puts(seq, ",acl");
	if (!test_opt(sb, POSIX_ACL) && (def_mount_opts & EXT3_DEFM_ACL))
		seq_puts(seq, ",noacl");
#endif
	if (!test_opt(sb, RESERVATION))
		seq_puts(seq, ",noreservation");
	if (sbi->s_commit_interval) {
		seq_printf(seq, ",commit=%u",
			   (unsigned) (sbi->s_commit_interval / HZ));
	}

	/*
	 * Always display barrier state so it's clear what the status is.
	 */
	seq_puts(seq, ",barrier=");
	seq_puts(seq, test_opt(sb, BARRIER) ? "1" : "0");
	seq_printf(seq, ",data=%s", data_mode_string(test_opt(sb, DATA_FLAGS)));
	if (test_opt(sb, DATA_ERR_ABORT))
		seq_puts(seq, ",data_err=abort");

	if (test_opt(sb, NOLOAD))
		seq_puts(seq, ",norecovery");

	ext3_show_quota_options(seq, sb);

	return 0;
}


static struct inode *ext3_nfs_get_inode(struct super_block *sb,
		u64 ino, u32 generation)
{
	struct inode *inode;

	if (ino < EXT3_FIRST_INO(sb) && ino != EXT3_ROOT_INO)
		return ERR_PTR(-ESTALE);
	if (ino > le32_to_cpu(EXT3_SB(sb)->s_es->s_inodes_count))
		return ERR_PTR(-ESTALE);

	/* iget isn't really right if the inode is currently unallocated!!
	 *
	 * ext3_read_inode will return a bad_inode if the inode had been
	 * deleted, so we should be safe.
	 *
	 * Currently we don't know the generation for parent directory, so
	 * a generation of 0 means "accept any"
	 */
	inode = ext3_iget(sb, ino);
	if (IS_ERR(inode))
		return ERR_CAST(inode);
	if (generation && inode->i_generation != generation) {
		iput(inode);
		return ERR_PTR(-ESTALE);
	}

	return inode;
}

static struct dentry *ext3_fh_to_dentry(struct super_block *sb, struct fid *fid,
		int fh_len, int fh_type)
{
	return generic_fh_to_dentry(sb, fid, fh_len, fh_type,
				    ext3_nfs_get_inode);
}

static struct dentry *ext3_fh_to_parent(struct super_block *sb, struct fid *fid,
		int fh_len, int fh_type)
{
	return generic_fh_to_parent(sb, fid, fh_len, fh_type,
				    ext3_nfs_get_inode);
}

/*
 * Try to release metadata pages (indirect blocks, directories) which are
 * mapped via the block device.  Since these pages could have journal heads
 * which would prevent try_to_free_buffers() from freeing them, we must use
 * jbd layer's try_to_free_buffers() function to release them.
 */
static int bdev_try_to_free_page(struct super_block *sb, struct page *page,
				 gfp_t wait)
{
	journal_t *journal = EXT3_SB(sb)->s_journal;

	WARN_ON(PageChecked(page));
	if (!page_has_buffers(page))
		return 0;
	if (journal)
		return journal_try_to_free_buffers(journal, page, 
						   wait & ~__GFP_WAIT);
	return try_to_free_buffers(page);
}

#ifdef CONFIG_QUOTA
#define QTYPE2NAME(t) ((t)==USRQUOTA?"user":"group")
#define QTYPE2MOPT(on, t) ((t)==USRQUOTA?((on)##USRJQUOTA):((on)##GRPJQUOTA))

static int ext3_write_dquot(struct dquot *dquot);
static int ext3_acquire_dquot(struct dquot *dquot);
static int ext3_release_dquot(struct dquot *dquot);
static int ext3_mark_dquot_dirty(struct dquot *dquot);
static int ext3_write_info(struct super_block *sb, int type);
static int ext3_quota_on(struct super_block *sb, int type, int format_id,
				char *path);
static int ext3_quota_on_mount(struct super_block *sb, int type);
static ssize_t ext3_quota_read(struct super_block *sb, int type, char *data,
			       size_t len, loff_t off);
static ssize_t ext3_quota_write(struct super_block *sb, int type,
				const char *data, size_t len, loff_t off);

static const struct dquot_operations ext3_quota_operations = {
	.write_dquot	= ext3_write_dquot,
	.acquire_dquot	= ext3_acquire_dquot,
	.release_dquot	= ext3_release_dquot,
	.mark_dirty	= ext3_mark_dquot_dirty,
	.write_info	= ext3_write_info,
	.alloc_dquot	= dquot_alloc,
	.destroy_dquot	= dquot_destroy,
};

static const struct quotactl_ops ext3_qctl_operations = {
	.quota_on	= ext3_quota_on,
	.quota_off	= dquot_quota_off,
	.quota_sync	= dquot_quota_sync,
	.get_info	= dquot_get_dqinfo,
	.set_info	= dquot_set_dqinfo,
	.get_dqblk	= dquot_get_dqblk,
	.set_dqblk	= dquot_set_dqblk
};
#endif

static const struct super_operations ext3_sops = {
	.alloc_inode	= ext3_alloc_inode,
	.destroy_inode	= ext3_destroy_inode,
	.write_inode	= ext3_write_inode,
	.dirty_inode	= ext3_dirty_inode,
	.evict_inode	= ext3_evict_inode,
	.put_super	= ext3_put_super,
	.sync_fs	= ext3_sync_fs,
	.freeze_fs	= ext3_freeze,
	.unfreeze_fs	= ext3_unfreeze,
	.statfs		= ext3_statfs,
	.remount_fs	= ext3_remount,
	.show_options	= ext3_show_options,
#ifdef CONFIG_QUOTA
	.quota_read	= ext3_quota_read,
	.quota_write	= ext3_quota_write,
#endif
	.bdev_try_to_free_page = bdev_try_to_free_page,
};

static const struct export_operations ext3_export_ops = {
	.fh_to_dentry = ext3_fh_to_dentry,
	.fh_to_parent = ext3_fh_to_parent,
	.get_parent = ext3_get_parent,
};

enum {
	Opt_bsd_df, Opt_minix_df, Opt_grpid, Opt_nogrpid,
	Opt_resgid, Opt_resuid, Opt_sb, Opt_err_cont, Opt_err_panic, Opt_err_ro,
	Opt_nouid32, Opt_nocheck, Opt_debug, Opt_oldalloc, Opt_orlov,
	Opt_user_xattr, Opt_nouser_xattr, Opt_acl, Opt_noacl,
	Opt_reservation, Opt_noreservation, Opt_noload, Opt_nobh, Opt_bh,
	Opt_commit, Opt_journal_update, Opt_journal_inum, Opt_journal_dev,
	Opt_abort, Opt_data_journal, Opt_data_ordered, Opt_data_writeback,
	Opt_data_err_abort, Opt_data_err_ignore,
	Opt_usrjquota, Opt_grpjquota, Opt_offusrjquota, Opt_offgrpjquota,
	Opt_jqfmt_vfsold, Opt_jqfmt_vfsv0, Opt_jqfmt_vfsv1, Opt_quota,
	Opt_noquota, Opt_ignore, Opt_barrier, Opt_nobarrier, Opt_err,
	Opt_resize, Opt_usrquota, Opt_grpquota
};

static const match_table_t tokens = {
	{Opt_bsd_df, "bsddf"},
	{Opt_minix_df, "minixdf"},
	{Opt_grpid, "grpid"},
	{Opt_grpid, "bsdgroups"},
	{Opt_nogrpid, "nogrpid"},
	{Opt_nogrpid, "sysvgroups"},
	{Opt_resgid, "resgid=%u"},
	{Opt_resuid, "resuid=%u"},
	{Opt_sb, "sb=%u"},
	{Opt_err_cont, "errors=continue"},
	{Opt_err_panic, "errors=panic"},
	{Opt_err_ro, "errors=remount-ro"},
	{Opt_nouid32, "nouid32"},
	{Opt_nocheck, "nocheck"},
	{Opt_nocheck, "check=none"},
	{Opt_debug, "debug"},
	{Opt_oldalloc, "oldalloc"},
	{Opt_orlov, "orlov"},
	{Opt_user_xattr, "user_xattr"},
	{Opt_nouser_xattr, "nouser_xattr"},
	{Opt_acl, "acl"},
	{Opt_noacl, "noacl"},
	{Opt_reservation, "reservation"},
	{Opt_noreservation, "noreservation"},
	{Opt_noload, "noload"},
	{Opt_noload, "norecovery"},
	{Opt_nobh, "nobh"},
	{Opt_bh, "bh"},
	{Opt_commit, "commit=%u"},
	{Opt_journal_update, "journal=update"},
	{Opt_journal_inum, "journal=%u"},
	{Opt_journal_dev, "journal_dev=%u"},
	{Opt_abort, "abort"},
	{Opt_data_journal, "data=journal"},
	{Opt_data_ordered, "data=ordered"},
	{Opt_data_writeback, "data=writeback"},
	{Opt_data_err_abort, "data_err=abort"},
	{Opt_data_err_ignore, "data_err=ignore"},
	{Opt_offusrjquota, "usrjquota="},
	{Opt_usrjquota, "usrjquota=%s"},
	{Opt_offgrpjquota, "grpjquota="},
	{Opt_grpjquota, "grpjquota=%s"},
	{Opt_jqfmt_vfsold, "jqfmt=vfsold"},
	{Opt_jqfmt_vfsv0, "jqfmt=vfsv0"},
	{Opt_jqfmt_vfsv1, "jqfmt=vfsv1"},
	{Opt_grpquota, "grpquota"},
	{Opt_noquota, "noquota"},
	{Opt_quota, "quota"},
	{Opt_usrquota, "usrquota"},
	{Opt_barrier, "barrier=%u"},
	{Opt_barrier, "barrier"},
	{Opt_nobarrier, "nobarrier"},
	{Opt_resize, "resize"},
	{Opt_err, NULL},
};

static ext3_fsblk_t get_sb_block(void **data, struct super_block *sb)
{
	ext3_fsblk_t	sb_block;
	char		*options = (char *) *data;

	if (!options || strncmp(options, "sb=", 3) != 0)
		return 1;	/* Default location */
	options += 3;
	/*todo: use simple_strtoll with >32bit ext3 */
	sb_block = simple_strtoul(options, &options, 0);
	if (*options && *options != ',') {
		ext3_msg(sb, "error: invalid sb specification: %s",
		       (char *) *data);
		return 1;
	}
	if (*options == ',')
		options++;
	*data = (void *) options;
	return sb_block;
}

#ifdef CONFIG_QUOTA
static int set_qf_name(struct super_block *sb, int qtype, substring_t *args)
{
	struct ext3_sb_info *sbi = EXT3_SB(sb);
	char *qname;

	if (sb_any_quota_loaded(sb) &&
		!sbi->s_qf_names[qtype]) {
		ext3_msg(sb, KERN_ERR,
			"Cannot change journaled "
			"quota options when quota turned on");
		return 0;
	}
	qname = match_strdup(args);
	if (!qname) {
		ext3_msg(sb, KERN_ERR,
			"Not enough memory for storing quotafile name");
		return 0;
	}
	if (sbi->s_qf_names[qtype] &&
		strcmp(sbi->s_qf_names[qtype], qname)) {
		ext3_msg(sb, KERN_ERR,
			"%s quota file already specified", QTYPE2NAME(qtype));
		kfree(qname);
		return 0;
	}
	sbi->s_qf_names[qtype] = qname;
	if (strchr(sbi->s_qf_names[qtype], '/')) {
		ext3_msg(sb, KERN_ERR,
			"quotafile must be on filesystem root");
		kfree(sbi->s_qf_names[qtype]);
		sbi->s_qf_names[qtype] = NULL;
		return 0;
	}
	set_opt(sbi->s_mount_opt, QUOTA);
	return 1;
}

static int clear_qf_name(struct super_block *sb, int qtype) {

	struct ext3_sb_info *sbi = EXT3_SB(sb);

	if (sb_any_quota_loaded(sb) &&
		sbi->s_qf_names[qtype]) {
		ext3_msg(sb, KERN_ERR, "Cannot change journaled quota options"
			" when quota turned on");
		return 0;
	}
	/*
	 * The space will be released later when all options are confirmed
	 * to be correct
	 */
	sbi->s_qf_names[qtype] = NULL;
	return 1;
}
#endif

static int parse_options (char *options, struct super_block *sb,
			  unsigned int *inum, unsigned long *journal_devnum,
			  ext3_fsblk_t *n_blocks_count, int is_remount)
{
	struct ext3_sb_info *sbi = EXT3_SB(sb);
	char * p;
	substring_t args[MAX_OPT_ARGS];
	int data_opt = 0;
	int option;
#ifdef CONFIG_QUOTA
	int qfmt;
#endif

	if (!options)
		return 1;

	while ((p = strsep (&options, ",")) != NULL) {
		int token;
		if (!*p)
			continue;
		/*
		 * Initialize args struct so we know whether arg was
		 * found; some options take optional arguments.
		 */
		args[0].to = args[0].from = 0;
		token = match_token(p, tokens, args);
		switch (token) {
		case Opt_bsd_df:
			clear_opt (sbi->s_mount_opt, MINIX_DF);
			break;
		case Opt_minix_df:
			set_opt (sbi->s_mount_opt, MINIX_DF);
			break;
		case Opt_grpid:
			set_opt (sbi->s_mount_opt, GRPID);
			break;
		case Opt_nogrpid:
			clear_opt (sbi->s_mount_opt, GRPID);
			break;
		case Opt_resuid:
			if (match_int(&args[0], &option))
				return 0;
			sbi->s_resuid = option;
			break;
		case Opt_resgid:
			if (match_int(&args[0], &option))
				return 0;
			sbi->s_resgid = option;
			break;
		case Opt_sb:
			/* handled by get_sb_block() instead of here */
			/* *sb_block = match_int(&args[0]); */
			break;
		case Opt_err_panic:
			clear_opt (sbi->s_mount_opt, ERRORS_CONT);
			clear_opt (sbi->s_mount_opt, ERRORS_RO);
			set_opt (sbi->s_mount_opt, ERRORS_PANIC);
			break;
		case Opt_err_ro:
			clear_opt (sbi->s_mount_opt, ERRORS_CONT);
			clear_opt (sbi->s_mount_opt, ERRORS_PANIC);
			set_opt (sbi->s_mount_opt, ERRORS_RO);
			break;
		case Opt_err_cont:
			clear_opt (sbi->s_mount_opt, ERRORS_RO);
			clear_opt (sbi->s_mount_opt, ERRORS_PANIC);
			set_opt (sbi->s_mount_opt, ERRORS_CONT);
			break;
		case Opt_nouid32:
			set_opt (sbi->s_mount_opt, NO_UID32);
			break;
		case Opt_nocheck:
			clear_opt (sbi->s_mount_opt, CHECK);
			break;
		case Opt_debug:
			set_opt (sbi->s_mount_opt, DEBUG);
			break;
		case Opt_oldalloc:
			set_opt (sbi->s_mount_opt, OLDALLOC);
			break;
		case Opt_orlov:
			clear_opt (sbi->s_mount_opt, OLDALLOC);
			break;
#ifdef CONFIG_EXT3_FS_XATTR
		case Opt_user_xattr:
			set_opt (sbi->s_mount_opt, XATTR_USER);
			break;
		case Opt_nouser_xattr:
			clear_opt (sbi->s_mount_opt, XATTR_USER);
			break;
#else
		case Opt_user_xattr:
		case Opt_nouser_xattr:
			ext3_msg(sb, KERN_INFO,
				"(no)user_xattr options not supported");
			break;
#endif
#ifdef CONFIG_EXT3_FS_POSIX_ACL
		case Opt_acl:
			set_opt(sbi->s_mount_opt, POSIX_ACL);
			break;
		case Opt_noacl:
			clear_opt(sbi->s_mount_opt, POSIX_ACL);
			break;
#else
		case Opt_acl:
		case Opt_noacl:
			ext3_msg(sb, KERN_INFO,
				"(no)acl options not supported");
			break;
#endif
		case Opt_reservation:
			set_opt(sbi->s_mount_opt, RESERVATION);
			break;
		case Opt_noreservation:
			clear_opt(sbi->s_mount_opt, RESERVATION);
			break;
		case Opt_journal_update:
			/* @@@ FIXME */
			/* Eventually we will want to be able to create
			   a journal file here.  For now, only allow the
			   user to specify an existing inode to be the
			   journal file. */
			if (is_remount) {
				ext3_msg(sb, KERN_ERR, "error: cannot specify "
					"journal on remount");
				return 0;
			}
			set_opt (sbi->s_mount_opt, UPDATE_JOURNAL);
			break;
		case Opt_journal_inum:
			if (is_remount) {
				ext3_msg(sb, KERN_ERR, "error: cannot specify "
				       "journal on remount");
				return 0;
			}
			if (match_int(&args[0], &option))
				return 0;
			*inum = option;
			break;
		case Opt_journal_dev:
			if (is_remount) {
				ext3_msg(sb, KERN_ERR, "error: cannot specify "
				       "journal on remount");
				return 0;
			}
			if (match_int(&args[0], &option))
				return 0;
			*journal_devnum = option;
			break;
		case Opt_noload:
			set_opt (sbi->s_mount_opt, NOLOAD);
			break;
		case Opt_commit:
			if (match_int(&args[0], &option))
				return 0;
			if (option < 0)
				return 0;
			if (option == 0)
				option = JBD_DEFAULT_MAX_COMMIT_AGE;
			sbi->s_commit_interval = HZ * option;
			break;
		case Opt_data_journal:
			data_opt = EXT3_MOUNT_JOURNAL_DATA;
			goto datacheck;
		case Opt_data_ordered:
			data_opt = EXT3_MOUNT_ORDERED_DATA;
			goto datacheck;
		case Opt_data_writeback:
			data_opt = EXT3_MOUNT_WRITEBACK_DATA;
		datacheck:
			if (is_remount) {
				if (test_opt(sb, DATA_FLAGS) == data_opt)
					break;
				ext3_msg(sb, KERN_ERR,
					"error: cannot change "
					"data mode on remount. The filesystem "
					"is mounted in data=%s mode and you "
					"try to remount it in data=%s mode.",
					data_mode_string(test_opt(sb,
							DATA_FLAGS)),
					data_mode_string(data_opt));
				return 0;
			} else {
				clear_opt(sbi->s_mount_opt, DATA_FLAGS);
				sbi->s_mount_opt |= data_opt;
			}
			break;
		case Opt_data_err_abort:
			set_opt(sbi->s_mount_opt, DATA_ERR_ABORT);
			break;
		case Opt_data_err_ignore:
			clear_opt(sbi->s_mount_opt, DATA_ERR_ABORT);
			break;
#ifdef CONFIG_QUOTA
		case Opt_usrjquota:
			if (!set_qf_name(sb, USRQUOTA, &args[0]))
				return 0;
			break;
		case Opt_grpjquota:
			if (!set_qf_name(sb, GRPQUOTA, &args[0]))
				return 0;
			break;
		case Opt_offusrjquota:
			if (!clear_qf_name(sb, USRQUOTA))
				return 0;
			break;
		case Opt_offgrpjquota:
			if (!clear_qf_name(sb, GRPQUOTA))
				return 0;
			break;
		case Opt_jqfmt_vfsold:
			qfmt = QFMT_VFS_OLD;
			goto set_qf_format;
		case Opt_jqfmt_vfsv0:
			qfmt = QFMT_VFS_V0;
			goto set_qf_format;
		case Opt_jqfmt_vfsv1:
			qfmt = QFMT_VFS_V1;
set_qf_format:
			if (sb_any_quota_loaded(sb) &&
			    sbi->s_jquota_fmt != qfmt) {
				ext3_msg(sb, KERN_ERR, "error: cannot change "
					"journaled quota options when "
					"quota turned on.");
				return 0;
			}
			sbi->s_jquota_fmt = qfmt;
			break;
		case Opt_quota:
		case Opt_usrquota:
			set_opt(sbi->s_mount_opt, QUOTA);
			set_opt(sbi->s_mount_opt, USRQUOTA);
			break;
		case Opt_grpquota:
			set_opt(sbi->s_mount_opt, QUOTA);
			set_opt(sbi->s_mount_opt, GRPQUOTA);
			break;
		case Opt_noquota:
			if (sb_any_quota_loaded(sb)) {
				ext3_msg(sb, KERN_ERR, "error: cannot change "
					"quota options when quota turned on.");
				return 0;
			}
			clear_opt(sbi->s_mount_opt, QUOTA);
			clear_opt(sbi->s_mount_opt, USRQUOTA);
			clear_opt(sbi->s_mount_opt, GRPQUOTA);
			break;
#else
		case Opt_quota:
		case Opt_usrquota:
		case Opt_grpquota:
			ext3_msg(sb, KERN_ERR,
				"error: quota options not supported.");
			break;
		case Opt_usrjquota:
		case Opt_grpjquota:
		case Opt_offusrjquota:
		case Opt_offgrpjquota:
		case Opt_jqfmt_vfsold:
		case Opt_jqfmt_vfsv0:
		case Opt_jqfmt_vfsv1:
			ext3_msg(sb, KERN_ERR,
				"error: journaled quota options not "
				"supported.");
			break;
		case Opt_noquota:
			break;
#endif
		case Opt_abort:
			set_opt(sbi->s_mount_opt, ABORT);
			break;
		case Opt_nobarrier:
			clear_opt(sbi->s_mount_opt, BARRIER);
			break;
		case Opt_barrier:
			if (args[0].from) {
				if (match_int(&args[0], &option))
					return 0;
			} else
				option = 1;	/* No argument, default to 1 */
			if (option)
				set_opt(sbi->s_mount_opt, BARRIER);
			else
				clear_opt(sbi->s_mount_opt, BARRIER);
			break;
		case Opt_ignore:
			break;
		case Opt_resize:
			if (!is_remount) {
				ext3_msg(sb, KERN_ERR,
					"error: resize option only available "
					"for remount");
				return 0;
			}
			if (match_int(&args[0], &option) != 0)
				return 0;
			*n_blocks_count = option;
			break;
		case Opt_nobh:
			ext3_msg(sb, KERN_WARNING,
				"warning: ignoring deprecated nobh option");
			break;
		case Opt_bh:
			ext3_msg(sb, KERN_WARNING,
				"warning: ignoring deprecated bh option");
			break;
		default:
			ext3_msg(sb, KERN_ERR,
				"error: unrecognized mount option \"%s\" "
				"or missing value", p);
			return 0;
		}
	}
#ifdef CONFIG_QUOTA
	if (sbi->s_qf_names[USRQUOTA] || sbi->s_qf_names[GRPQUOTA]) {
		if (test_opt(sb, USRQUOTA) && sbi->s_qf_names[USRQUOTA])
			clear_opt(sbi->s_mount_opt, USRQUOTA);
		if (test_opt(sb, GRPQUOTA) && sbi->s_qf_names[GRPQUOTA])
			clear_opt(sbi->s_mount_opt, GRPQUOTA);

		if (test_opt(sb, GRPQUOTA) || test_opt(sb, USRQUOTA)) {
			ext3_msg(sb, KERN_ERR, "error: old and new quota "
					"format mixing.");
			return 0;
		}

		if (!sbi->s_jquota_fmt) {
			ext3_msg(sb, KERN_ERR, "error: journaled quota format "
					"not specified.");
			return 0;
		}
	} else {
		if (sbi->s_jquota_fmt) {
			ext3_msg(sb, KERN_ERR, "error: journaled quota format "
					"specified with no journaling "
					"enabled.");
			return 0;
		}
	}
#endif
	return 1;
}

static int ext3_setup_super(struct super_block *sb, struct ext3_super_block *es,
			    int read_only)
{
	struct ext3_sb_info *sbi = EXT3_SB(sb);
	int res = 0;

	if (le32_to_cpu(es->s_rev_level) > EXT3_MAX_SUPP_REV) {
		ext3_msg(sb, KERN_ERR,
			"error: revision level too high, "
			"forcing read-only mode");
		res = MS_RDONLY;
	}
	if (read_only)
		return res;
	if (!(sbi->s_mount_state & EXT3_VALID_FS))
		ext3_msg(sb, KERN_WARNING,
			"warning: mounting unchecked fs, "
			"running e2fsck is recommended");
	else if ((sbi->s_mount_state & EXT3_ERROR_FS))
		ext3_msg(sb, KERN_WARNING,
			"warning: mounting fs with errors, "
			"running e2fsck is recommended");
	else if ((__s16) le16_to_cpu(es->s_max_mnt_count) > 0 &&
		 le16_to_cpu(es->s_mnt_count) >=
			le16_to_cpu(es->s_max_mnt_count))
		ext3_msg(sb, KERN_WARNING,
			"warning: maximal mount count reached, "
			"running e2fsck is recommended");
	else if (le32_to_cpu(es->s_checkinterval) &&
		(le32_to_cpu(es->s_lastcheck) +
			le32_to_cpu(es->s_checkinterval) <= get_seconds()))
		ext3_msg(sb, KERN_WARNING,
			"warning: checktime reached, "
			"running e2fsck is recommended");
#if 0
		/* @@@ We _will_ want to clear the valid bit if we find
                   inconsistencies, to force a fsck at reboot.  But for
                   a plain journaled filesystem we can keep it set as
                   valid forever! :) */
	es->s_state &= cpu_to_le16(~EXT3_VALID_FS);
#endif
	if (!le16_to_cpu(es->s_max_mnt_count))
		es->s_max_mnt_count = cpu_to_le16(EXT3_DFL_MAX_MNT_COUNT);
	le16_add_cpu(&es->s_mnt_count, 1);
	es->s_mtime = cpu_to_le32(get_seconds());
	ext3_update_dynamic_rev(sb);
	EXT3_SET_INCOMPAT_FEATURE(sb, EXT3_FEATURE_INCOMPAT_RECOVER);

	ext3_commit_super(sb, es, 1);
	if (test_opt(sb, DEBUG))
		ext3_msg(sb, KERN_INFO, "[bs=%lu, gc=%lu, "
				"bpg=%lu, ipg=%lu, mo=%04lx]",
			sb->s_blocksize,
			sbi->s_groups_count,
			EXT3_BLOCKS_PER_GROUP(sb),
			EXT3_INODES_PER_GROUP(sb),
			sbi->s_mount_opt);

	if (EXT3_SB(sb)->s_journal->j_inode == NULL) {
		char b[BDEVNAME_SIZE];
		ext3_msg(sb, KERN_INFO, "using external journal on %s",
			bdevname(EXT3_SB(sb)->s_journal->j_dev, b));
	} else {
		ext3_msg(sb, KERN_INFO, "using internal journal");
	}
	return res;
}

/* Called at mount-time, super-block is locked */
static int ext3_check_descriptors(struct super_block *sb)
{
	struct ext3_sb_info *sbi = EXT3_SB(sb);
	int i;

	ext3_debug ("Checking group descriptors");

	for (i = 0; i < sbi->s_groups_count; i++) {
		struct ext3_group_desc *gdp = ext3_get_group_desc(sb, i, NULL);
		ext3_fsblk_t first_block = ext3_group_first_block_no(sb, i);
		ext3_fsblk_t last_block;

		if (i == sbi->s_groups_count - 1)
			last_block = le32_to_cpu(sbi->s_es->s_blocks_count) - 1;
		else
			last_block = first_block +
				(EXT3_BLOCKS_PER_GROUP(sb) - 1);

		if (le32_to_cpu(gdp->bg_block_bitmap) < first_block ||
		    le32_to_cpu(gdp->bg_block_bitmap) > last_block)
		{
			ext3_error (sb, "ext3_check_descriptors",
				    "Block bitmap for group %d"
				    " not in group (block %lu)!",
				    i, (unsigned long)
					le32_to_cpu(gdp->bg_block_bitmap));
			return 0;
		}
		if (le32_to_cpu(gdp->bg_inode_bitmap) < first_block ||
		    le32_to_cpu(gdp->bg_inode_bitmap) > last_block)
		{
			ext3_error (sb, "ext3_check_descriptors",
				    "Inode bitmap for group %d"
				    " not in group (block %lu)!",
				    i, (unsigned long)
					le32_to_cpu(gdp->bg_inode_bitmap));
			return 0;
		}
		if (le32_to_cpu(gdp->bg_inode_table) < first_block ||
		    le32_to_cpu(gdp->bg_inode_table) + sbi->s_itb_per_group - 1 >
		    last_block)
		{
			ext3_error (sb, "ext3_check_descriptors",
				    "Inode table for group %d"
				    " not in group (block %lu)!",
				    i, (unsigned long)
					le32_to_cpu(gdp->bg_inode_table));
			return 0;
		}
	}

	sbi->s_es->s_free_blocks_count=cpu_to_le32(ext3_count_free_blocks(sb));
	sbi->s_es->s_free_inodes_count=cpu_to_le32(ext3_count_free_inodes(sb));
	return 1;
}


/* ext3_orphan_cleanup() walks a singly-linked list of inodes (starting at
 * the superblock) which were deleted from all directories, but held open by
 * a process at the time of a crash.  We walk the list and try to delete these
 * inodes at recovery time (only with a read-write filesystem).
 *
 * In order to keep the orphan inode chain consistent during traversal (in
 * case of crash during recovery), we link each inode into the superblock
 * orphan list_head and handle it the same way as an inode deletion during
 * normal operation (which journals the operations for us).
 *
 * We only do an iget() and an iput() on each inode, which is very safe if we
 * accidentally point at an in-use or already deleted inode.  The worst that
 * can happen in this case is that we get a "bit already cleared" message from
 * ext3_free_inode().  The only reason we would point at a wrong inode is if
 * e2fsck was run on this filesystem, and it must have already done the orphan
 * inode cleanup for us, so we can safely abort without any further action.
 */
static void ext3_orphan_cleanup (struct super_block * sb,
				 struct ext3_super_block * es)
{
	unsigned int s_flags = sb->s_flags;
	int nr_orphans = 0, nr_truncates = 0;
#ifdef CONFIG_QUOTA
	int i;
#endif
	if (!es->s_last_orphan) {
		jbd_debug(4, "no orphan inodes to clean up\n");
		return;
	}

	if (bdev_read_only(sb->s_bdev)) {
		ext3_msg(sb, KERN_ERR, "error: write access "
			"unavailable, skipping orphan cleanup.");
		return;
	}

	if (EXT3_SB(sb)->s_mount_state & EXT3_ERROR_FS) {
		if (es->s_last_orphan)
			jbd_debug(1, "Errors on filesystem, "
				  "clearing orphan list.\n");
		es->s_last_orphan = 0;
		jbd_debug(1, "Skipping orphan recovery on fs with errors.\n");
		return;
	}

	if (s_flags & MS_RDONLY) {
		ext3_msg(sb, KERN_INFO, "orphan cleanup on readonly fs");
		sb->s_flags &= ~MS_RDONLY;
	}
#ifdef CONFIG_QUOTA
	/* Needed for iput() to work correctly and not trash data */
	sb->s_flags |= MS_ACTIVE;
	/* Turn on quotas so that they are updated correctly */
	for (i = 0; i < MAXQUOTAS; i++) {
		if (EXT3_SB(sb)->s_qf_names[i]) {
			int ret = ext3_quota_on_mount(sb, i);
			if (ret < 0)
				ext3_msg(sb, KERN_ERR,
					"error: cannot turn on journaled "
					"quota: %d", ret);
		}
	}
#endif

	while (es->s_last_orphan) {
		struct inode *inode;

		inode = ext3_orphan_get(sb, le32_to_cpu(es->s_last_orphan));
		if (IS_ERR(inode)) {
			es->s_last_orphan = 0;
			break;
		}

		list_add(&EXT3_I(inode)->i_orphan, &EXT3_SB(sb)->s_orphan);
		dquot_initialize(inode);
		if (inode->i_nlink) {
			printk(KERN_DEBUG
				"%s: truncating inode %lu to %Ld bytes\n",
				__func__, inode->i_ino, inode->i_size);
			jbd_debug(2, "truncating inode %lu to %Ld bytes\n",
				  inode->i_ino, inode->i_size);
			ext3_truncate(inode);
			nr_truncates++;
		} else {
			printk(KERN_DEBUG
				"%s: deleting unreferenced inode %lu\n",
				__func__, inode->i_ino);
			jbd_debug(2, "deleting unreferenced inode %lu\n",
				  inode->i_ino);
			nr_orphans++;
		}
		iput(inode);  /* The delete magic happens here! */
	}

#define PLURAL(x) (x), ((x)==1) ? "" : "s"

	if (nr_orphans)
		ext3_msg(sb, KERN_INFO, "%d orphan inode%s deleted",
		       PLURAL(nr_orphans));
	if (nr_truncates)
		ext3_msg(sb, KERN_INFO, "%d truncate%s cleaned up",
		       PLURAL(nr_truncates));
#ifdef CONFIG_QUOTA
	/* Turn quotas off */
	for (i = 0; i < MAXQUOTAS; i++) {
		if (sb_dqopt(sb)->files[i])
			dquot_quota_off(sb, i);
	}
#endif
	sb->s_flags = s_flags; /* Restore MS_RDONLY status */
}

/*
 * Maximal file size.  There is a direct, and {,double-,triple-}indirect
 * block limit, and also a limit of (2^32 - 1) 512-byte sectors in i_blocks.
 * We need to be 1 filesystem block less than the 2^32 sector limit.
 */
static loff_t ext3_max_size(int bits)
{
	loff_t res = EXT3_NDIR_BLOCKS;
	int meta_blocks;
	loff_t upper_limit;

	/* This is calculated to be the largest file size for a
	 * dense, file such that the total number of
	 * sectors in the file, including data and all indirect blocks,
	 * does not exceed 2^32 -1
	 * __u32 i_blocks representing the total number of
	 * 512 bytes blocks of the file
	 */
	upper_limit = (1LL << 32) - 1;

	/* total blocks in file system block size */
	upper_limit >>= (bits - 9);


	/* indirect blocks */
	meta_blocks = 1;
	/* double indirect blocks */
	meta_blocks += 1 + (1LL << (bits-2));
	/* tripple indirect blocks */
	meta_blocks += 1 + (1LL << (bits-2)) + (1LL << (2*(bits-2)));

	upper_limit -= meta_blocks;
	upper_limit <<= bits;

	res += 1LL << (bits-2);
	res += 1LL << (2*(bits-2));
	res += 1LL << (3*(bits-2));
	res <<= bits;
	if (res > upper_limit)
		res = upper_limit;

	if (res > MAX_LFS_FILESIZE)
		res = MAX_LFS_FILESIZE;

	return res;
}

static ext3_fsblk_t descriptor_loc(struct super_block *sb,
				    ext3_fsblk_t logic_sb_block,
				    int nr)
{
	struct ext3_sb_info *sbi = EXT3_SB(sb);
	unsigned long bg, first_meta_bg;
	int has_super = 0;

	first_meta_bg = le32_to_cpu(sbi->s_es->s_first_meta_bg);

	if (!EXT3_HAS_INCOMPAT_FEATURE(sb, EXT3_FEATURE_INCOMPAT_META_BG) ||
	    nr < first_meta_bg)
		return (logic_sb_block + nr + 1);
	bg = sbi->s_desc_per_block * nr;
	if (ext3_bg_has_super(sb, bg))
		has_super = 1;
	return (has_super + ext3_group_first_block_no(sb, bg));
}


static int ext3_fill_super (struct super_block *sb, void *data, int silent)
{
	struct buffer_head * bh;
	struct ext3_super_block *es = NULL;
	struct ext3_sb_info *sbi;
	ext3_fsblk_t block;
	ext3_fsblk_t sb_block = get_sb_block(&data, sb);
	ext3_fsblk_t logic_sb_block;
	unsigned long offset = 0;
	unsigned int journal_inum = 0;
	unsigned long journal_devnum = 0;
	unsigned long def_mount_opts;
	struct inode *root;
	int blocksize;
	int hblock;
	int db_count;
	int i;
	int needs_recovery;
	int ret = -EINVAL;
	__le32 features;
	int err;

	sbi = kzalloc(sizeof(*sbi), GFP_KERNEL);
	if (!sbi)
		return -ENOMEM;

	sbi->s_blockgroup_lock =
		kzalloc(sizeof(struct blockgroup_lock), GFP_KERNEL);
	if (!sbi->s_blockgroup_lock) {
		kfree(sbi);
		return -ENOMEM;
	}
	sb->s_fs_info = sbi;
	sbi->s_mount_opt = 0;
	sbi->s_resuid = EXT3_DEF_RESUID;
	sbi->s_resgid = EXT3_DEF_RESGID;
	sbi->s_sb_block = sb_block;

	blocksize = sb_min_blocksize(sb, EXT3_MIN_BLOCK_SIZE);
	if (!blocksize) {
		ext3_msg(sb, KERN_ERR, "error: unable to set blocksize");
		goto out_fail;
	}

	/*
	 * The ext3 superblock will not be buffer aligned for other than 1kB
	 * block sizes.  We need to calculate the offset from buffer start.
	 */
	if (blocksize != EXT3_MIN_BLOCK_SIZE) {
		logic_sb_block = (sb_block * EXT3_MIN_BLOCK_SIZE) / blocksize;
		offset = (sb_block * EXT3_MIN_BLOCK_SIZE) % blocksize;
	} else {
		logic_sb_block = sb_block;
	}

	if (!(bh = sb_bread(sb, logic_sb_block))) {
		ext3_msg(sb, KERN_ERR, "error: unable to read superblock");
		goto out_fail;
	}
	/*
	 * Note: s_es must be initialized as soon as possible because
	 *       some ext3 macro-instructions depend on its value
	 */
	es = (struct ext3_super_block *) (bh->b_data + offset);
	sbi->s_es = es;
	sb->s_magic = le16_to_cpu(es->s_magic);
	if (sb->s_magic != EXT3_SUPER_MAGIC)
		goto cantfind_ext3;

	/* Set defaults before we parse the mount options */
	def_mount_opts = le32_to_cpu(es->s_default_mount_opts);
	if (def_mount_opts & EXT3_DEFM_DEBUG)
		set_opt(sbi->s_mount_opt, DEBUG);
	if (def_mount_opts & EXT3_DEFM_BSDGROUPS)
		set_opt(sbi->s_mount_opt, GRPID);
	if (def_mount_opts & EXT3_DEFM_UID16)
		set_opt(sbi->s_mount_opt, NO_UID32);
#ifdef CONFIG_EXT3_FS_XATTR
	if (def_mount_opts & EXT3_DEFM_XATTR_USER)
		set_opt(sbi->s_mount_opt, XATTR_USER);
#endif
#ifdef CONFIG_EXT3_FS_POSIX_ACL
	if (def_mount_opts & EXT3_DEFM_ACL)
		set_opt(sbi->s_mount_opt, POSIX_ACL);
#endif
	if ((def_mount_opts & EXT3_DEFM_JMODE) == EXT3_DEFM_JMODE_DATA)
		set_opt(sbi->s_mount_opt, JOURNAL_DATA);
	else if ((def_mount_opts & EXT3_DEFM_JMODE) == EXT3_DEFM_JMODE_ORDERED)
		set_opt(sbi->s_mount_opt, ORDERED_DATA);
	else if ((def_mount_opts & EXT3_DEFM_JMODE) == EXT3_DEFM_JMODE_WBACK)
		set_opt(sbi->s_mount_opt, WRITEBACK_DATA);

	if (le16_to_cpu(sbi->s_es->s_errors) == EXT3_ERRORS_PANIC)
		set_opt(sbi->s_mount_opt, ERRORS_PANIC);
	else if (le16_to_cpu(sbi->s_es->s_errors) == EXT3_ERRORS_CONTINUE)
		set_opt(sbi->s_mount_opt, ERRORS_CONT);
	else
		set_opt(sbi->s_mount_opt, ERRORS_RO);

	sbi->s_resuid = le16_to_cpu(es->s_def_resuid);
	sbi->s_resgid = le16_to_cpu(es->s_def_resgid);

	set_opt(sbi->s_mount_opt, RESERVATION);

	if (!parse_options ((char *) data, sb, &journal_inum, &journal_devnum,
			    NULL, 0))
		goto failed_mount;

	sb->s_flags = (sb->s_flags & ~MS_POSIXACL) |
		(test_opt(sb, POSIX_ACL) ? MS_POSIXACL : 0);

	if (le32_to_cpu(es->s_rev_level) == EXT3_GOOD_OLD_REV &&
	    (EXT3_HAS_COMPAT_FEATURE(sb, ~0U) ||
	     EXT3_HAS_RO_COMPAT_FEATURE(sb, ~0U) ||
	     EXT3_HAS_INCOMPAT_FEATURE(sb, ~0U)))
		ext3_msg(sb, KERN_WARNING,
			"warning: feature flags set on rev 0 fs, "
			"running e2fsck is recommended");
	/*
	 * Check feature flags regardless of the revision level, since we
	 * previously didn't change the revision level when setting the flags,
	 * so there is a chance incompat flags are set on a rev 0 filesystem.
	 */
	features = EXT3_HAS_INCOMPAT_FEATURE(sb, ~EXT3_FEATURE_INCOMPAT_SUPP);
	if (features) {
		ext3_msg(sb, KERN_ERR,
			"error: couldn't mount because of unsupported "
			"optional features (%x)", le32_to_cpu(features));
		goto failed_mount;
	}
	features = EXT3_HAS_RO_COMPAT_FEATURE(sb, ~EXT3_FEATURE_RO_COMPAT_SUPP);
	if (!(sb->s_flags & MS_RDONLY) && features) {
		ext3_msg(sb, KERN_ERR,
			"error: couldn't mount RDWR because of unsupported "
			"optional features (%x)", le32_to_cpu(features));
		goto failed_mount;
	}
	blocksize = BLOCK_SIZE << le32_to_cpu(es->s_log_block_size);

	if (blocksize < EXT3_MIN_BLOCK_SIZE ||
	    blocksize > EXT3_MAX_BLOCK_SIZE) {
		ext3_msg(sb, KERN_ERR,
			"error: couldn't mount because of unsupported "
			"filesystem blocksize %d", blocksize);
		goto failed_mount;
	}

	hblock = bdev_logical_block_size(sb->s_bdev);
	if (sb->s_blocksize != blocksize) {
		/*
		 * Make sure the blocksize for the filesystem is larger
		 * than the hardware sectorsize for the machine.
		 */
		if (blocksize < hblock) {
			ext3_msg(sb, KERN_ERR,
				"error: fsblocksize %d too small for "
				"hardware sectorsize %d", blocksize, hblock);
			goto failed_mount;
		}

		brelse (bh);
		if (!sb_set_blocksize(sb, blocksize)) {
			ext3_msg(sb, KERN_ERR,
				"error: bad blocksize %d", blocksize);
			goto out_fail;
		}
		logic_sb_block = (sb_block * EXT3_MIN_BLOCK_SIZE) / blocksize;
		offset = (sb_block * EXT3_MIN_BLOCK_SIZE) % blocksize;
		bh = sb_bread(sb, logic_sb_block);
		if (!bh) {
			ext3_msg(sb, KERN_ERR,
			       "error: can't read superblock on 2nd try");
			goto failed_mount;
		}
		es = (struct ext3_super_block *)(bh->b_data + offset);
		sbi->s_es = es;
		if (es->s_magic != cpu_to_le16(EXT3_SUPER_MAGIC)) {
			ext3_msg(sb, KERN_ERR,
				"error: magic mismatch");
			goto failed_mount;
		}
	}

	sb->s_maxbytes = ext3_max_size(sb->s_blocksize_bits);

	if (le32_to_cpu(es->s_rev_level) == EXT3_GOOD_OLD_REV) {
		sbi->s_inode_size = EXT3_GOOD_OLD_INODE_SIZE;
		sbi->s_first_ino = EXT3_GOOD_OLD_FIRST_INO;
	} else {
		sbi->s_inode_size = le16_to_cpu(es->s_inode_size);
		sbi->s_first_ino = le32_to_cpu(es->s_first_ino);
		if ((sbi->s_inode_size < EXT3_GOOD_OLD_INODE_SIZE) ||
		    (!is_power_of_2(sbi->s_inode_size)) ||
		    (sbi->s_inode_size > blocksize)) {
			ext3_msg(sb, KERN_ERR,
				"error: unsupported inode size: %d",
				sbi->s_inode_size);
			goto failed_mount;
		}
	}
	sbi->s_frag_size = EXT3_MIN_FRAG_SIZE <<
				   le32_to_cpu(es->s_log_frag_size);
	if (blocksize != sbi->s_frag_size) {
		ext3_msg(sb, KERN_ERR,
		       "error: fragsize %lu != blocksize %u (unsupported)",
		       sbi->s_frag_size, blocksize);
		goto failed_mount;
	}
	sbi->s_frags_per_block = 1;
	sbi->s_blocks_per_group = le32_to_cpu(es->s_blocks_per_group);
	sbi->s_frags_per_group = le32_to_cpu(es->s_frags_per_group);
	sbi->s_inodes_per_group = le32_to_cpu(es->s_inodes_per_group);
	if (EXT3_INODE_SIZE(sb) == 0 || EXT3_INODES_PER_GROUP(sb) == 0)
		goto cantfind_ext3;
	sbi->s_inodes_per_block = blocksize / EXT3_INODE_SIZE(sb);
	if (sbi->s_inodes_per_block == 0)
		goto cantfind_ext3;
	sbi->s_itb_per_group = sbi->s_inodes_per_group /
					sbi->s_inodes_per_block;
	sbi->s_desc_per_block = blocksize / sizeof(struct ext3_group_desc);
	sbi->s_sbh = bh;
	sbi->s_mount_state = le16_to_cpu(es->s_state);
	sbi->s_addr_per_block_bits = ilog2(EXT3_ADDR_PER_BLOCK(sb));
	sbi->s_desc_per_block_bits = ilog2(EXT3_DESC_PER_BLOCK(sb));
	for (i=0; i < 4; i++)
		sbi->s_hash_seed[i] = le32_to_cpu(es->s_hash_seed[i]);
	sbi->s_def_hash_version = es->s_def_hash_version;
	i = le32_to_cpu(es->s_flags);
	if (i & EXT2_FLAGS_UNSIGNED_HASH)
		sbi->s_hash_unsigned = 3;
	else if ((i & EXT2_FLAGS_SIGNED_HASH) == 0) {
#ifdef __CHAR_UNSIGNED__
		es->s_flags |= cpu_to_le32(EXT2_FLAGS_UNSIGNED_HASH);
		sbi->s_hash_unsigned = 3;
#else
		es->s_flags |= cpu_to_le32(EXT2_FLAGS_SIGNED_HASH);
#endif
	}

	if (sbi->s_blocks_per_group > blocksize * 8) {
		ext3_msg(sb, KERN_ERR,
			"#blocks per group too big: %lu",
			sbi->s_blocks_per_group);
		goto failed_mount;
	}
	if (sbi->s_frags_per_group > blocksize * 8) {
		ext3_msg(sb, KERN_ERR,
			"error: #fragments per group too big: %lu",
			sbi->s_frags_per_group);
		goto failed_mount;
	}
	if (sbi->s_inodes_per_group > blocksize * 8) {
		ext3_msg(sb, KERN_ERR,
			"error: #inodes per group too big: %lu",
			sbi->s_inodes_per_group);
		goto failed_mount;
	}

<<<<<<< HEAD
	if (generic_check_addressable(sb->s_blocksize_bits,
				      le32_to_cpu(es->s_blocks_count))) {
=======
	err = generic_check_addressable(sb->s_blocksize_bits,
					le32_to_cpu(es->s_blocks_count));
	if (err) {
>>>>>>> 3cbea436
		ext3_msg(sb, KERN_ERR,
			"error: filesystem is too large to mount safely");
		if (sizeof(sector_t) < 8)
			ext3_msg(sb, KERN_ERR,
				"error: CONFIG_LBDAF not enabled");
		ret = err;
		goto failed_mount;
	}

	if (EXT3_BLOCKS_PER_GROUP(sb) == 0)
		goto cantfind_ext3;
	sbi->s_groups_count = ((le32_to_cpu(es->s_blocks_count) -
			       le32_to_cpu(es->s_first_data_block) - 1)
				       / EXT3_BLOCKS_PER_GROUP(sb)) + 1;
	db_count = DIV_ROUND_UP(sbi->s_groups_count, EXT3_DESC_PER_BLOCK(sb));
	sbi->s_group_desc = kmalloc(db_count * sizeof (struct buffer_head *),
				    GFP_KERNEL);
	if (sbi->s_group_desc == NULL) {
		ext3_msg(sb, KERN_ERR,
			"error: not enough memory");
		ret = -ENOMEM;
		goto failed_mount;
	}

	bgl_lock_init(sbi->s_blockgroup_lock);

	for (i = 0; i < db_count; i++) {
		block = descriptor_loc(sb, logic_sb_block, i);
		sbi->s_group_desc[i] = sb_bread(sb, block);
		if (!sbi->s_group_desc[i]) {
			ext3_msg(sb, KERN_ERR,
				"error: can't read group descriptor %d", i);
			db_count = i;
			goto failed_mount2;
		}
	}
	if (!ext3_check_descriptors (sb)) {
		ext3_msg(sb, KERN_ERR,
			"error: group descriptors corrupted");
		goto failed_mount2;
	}
	sbi->s_gdb_count = db_count;
	get_random_bytes(&sbi->s_next_generation, sizeof(u32));
	spin_lock_init(&sbi->s_next_gen_lock);

	/* per fileystem reservation list head & lock */
	spin_lock_init(&sbi->s_rsv_window_lock);
	sbi->s_rsv_window_root = RB_ROOT;
	/* Add a single, static dummy reservation to the start of the
	 * reservation window list --- it gives us a placeholder for
	 * append-at-start-of-list which makes the allocation logic
	 * _much_ simpler. */
	sbi->s_rsv_window_head.rsv_start = EXT3_RESERVE_WINDOW_NOT_ALLOCATED;
	sbi->s_rsv_window_head.rsv_end = EXT3_RESERVE_WINDOW_NOT_ALLOCATED;
	sbi->s_rsv_window_head.rsv_alloc_hit = 0;
	sbi->s_rsv_window_head.rsv_goal_size = 0;
	ext3_rsv_window_add(sb, &sbi->s_rsv_window_head);

	/*
	 * set up enough so that it can read an inode
	 */
	sb->s_op = &ext3_sops;
	sb->s_export_op = &ext3_export_ops;
	sb->s_xattr = ext3_xattr_handlers;
#ifdef CONFIG_QUOTA
	sb->s_qcop = &ext3_qctl_operations;
	sb->dq_op = &ext3_quota_operations;
#endif
	INIT_LIST_HEAD(&sbi->s_orphan); /* unlinked but open files */
	mutex_init(&sbi->s_orphan_lock);
	mutex_init(&sbi->s_resize_lock);

	sb->s_root = NULL;

	needs_recovery = (es->s_last_orphan != 0 ||
			  EXT3_HAS_INCOMPAT_FEATURE(sb,
				    EXT3_FEATURE_INCOMPAT_RECOVER));

	/*
	 * The first inode we look at is the journal inode.  Don't try
	 * root first: it may be modified in the journal!
	 */
	if (!test_opt(sb, NOLOAD) &&
	    EXT3_HAS_COMPAT_FEATURE(sb, EXT3_FEATURE_COMPAT_HAS_JOURNAL)) {
		if (ext3_load_journal(sb, es, journal_devnum))
			goto failed_mount2;
	} else if (journal_inum) {
		if (ext3_create_journal(sb, es, journal_inum))
			goto failed_mount2;
	} else {
		if (!silent)
			ext3_msg(sb, KERN_ERR,
				"error: no journal found. "
				"mounting ext3 over ext2?");
		goto failed_mount2;
	}
	err = percpu_counter_init(&sbi->s_freeblocks_counter,
			ext3_count_free_blocks(sb));
	if (!err) {
		err = percpu_counter_init(&sbi->s_freeinodes_counter,
				ext3_count_free_inodes(sb));
	}
	if (!err) {
		err = percpu_counter_init(&sbi->s_dirs_counter,
				ext3_count_dirs(sb));
	}
	if (err) {
		ext3_msg(sb, KERN_ERR, "error: insufficient memory");
		ret = err;
		goto failed_mount3;
	}

	/* We have now updated the journal if required, so we can
	 * validate the data journaling mode. */
	switch (test_opt(sb, DATA_FLAGS)) {
	case 0:
		/* No mode set, assume a default based on the journal
                   capabilities: ORDERED_DATA if the journal can
                   cope, else JOURNAL_DATA */
		if (journal_check_available_features
		    (sbi->s_journal, 0, 0, JFS_FEATURE_INCOMPAT_REVOKE))
			set_opt(sbi->s_mount_opt, DEFAULT_DATA_MODE);
		else
			set_opt(sbi->s_mount_opt, JOURNAL_DATA);
		break;

	case EXT3_MOUNT_ORDERED_DATA:
	case EXT3_MOUNT_WRITEBACK_DATA:
		if (!journal_check_available_features
		    (sbi->s_journal, 0, 0, JFS_FEATURE_INCOMPAT_REVOKE)) {
			ext3_msg(sb, KERN_ERR,
				"error: journal does not support "
				"requested data journaling mode");
			goto failed_mount3;
		}
	default:
		break;
	}

	/*
	 * The journal_load will have done any necessary log recovery,
	 * so we can safely mount the rest of the filesystem now.
	 */

	root = ext3_iget(sb, EXT3_ROOT_INO);
	if (IS_ERR(root)) {
		ext3_msg(sb, KERN_ERR, "error: get root inode failed");
		ret = PTR_ERR(root);
		goto failed_mount3;
	}
	if (!S_ISDIR(root->i_mode) || !root->i_blocks || !root->i_size) {
		iput(root);
		ext3_msg(sb, KERN_ERR, "error: corrupt root inode, run e2fsck");
		goto failed_mount3;
	}
	sb->s_root = d_alloc_root(root);
	if (!sb->s_root) {
		ext3_msg(sb, KERN_ERR, "error: get root dentry failed");
		iput(root);
		ret = -ENOMEM;
		goto failed_mount3;
	}

	ext3_setup_super (sb, es, sb->s_flags & MS_RDONLY);

	EXT3_SB(sb)->s_mount_state |= EXT3_ORPHAN_FS;
	ext3_orphan_cleanup(sb, es);
	EXT3_SB(sb)->s_mount_state &= ~EXT3_ORPHAN_FS;
	if (needs_recovery)
		ext3_msg(sb, KERN_INFO, "recovery complete");
	ext3_mark_recovery_complete(sb, es);
	ext3_msg(sb, KERN_INFO, "mounted filesystem with %s data mode",
		test_opt(sb,DATA_FLAGS) == EXT3_MOUNT_JOURNAL_DATA ? "journal":
		test_opt(sb,DATA_FLAGS) == EXT3_MOUNT_ORDERED_DATA ? "ordered":
		"writeback");

	return 0;

cantfind_ext3:
	if (!silent)
		ext3_msg(sb, KERN_INFO,
			"error: can't find ext3 filesystem on dev %s.",
		       sb->s_id);
	goto failed_mount;

failed_mount3:
	percpu_counter_destroy(&sbi->s_freeblocks_counter);
	percpu_counter_destroy(&sbi->s_freeinodes_counter);
	percpu_counter_destroy(&sbi->s_dirs_counter);
	journal_destroy(sbi->s_journal);
failed_mount2:
	for (i = 0; i < db_count; i++)
		brelse(sbi->s_group_desc[i]);
	kfree(sbi->s_group_desc);
failed_mount:
#ifdef CONFIG_QUOTA
	for (i = 0; i < MAXQUOTAS; i++)
		kfree(sbi->s_qf_names[i]);
#endif
	ext3_blkdev_remove(sbi);
	brelse(bh);
out_fail:
	sb->s_fs_info = NULL;
	kfree(sbi->s_blockgroup_lock);
	kfree(sbi);
	return ret;
}

/*
 * Setup any per-fs journal parameters now.  We'll do this both on
 * initial mount, once the journal has been initialised but before we've
 * done any recovery; and again on any subsequent remount.
 */
static void ext3_init_journal_params(struct super_block *sb, journal_t *journal)
{
	struct ext3_sb_info *sbi = EXT3_SB(sb);

	if (sbi->s_commit_interval)
		journal->j_commit_interval = sbi->s_commit_interval;
	/* We could also set up an ext3-specific default for the commit
	 * interval here, but for now we'll just fall back to the jbd
	 * default. */

	spin_lock(&journal->j_state_lock);
	if (test_opt(sb, BARRIER))
		journal->j_flags |= JFS_BARRIER;
	else
		journal->j_flags &= ~JFS_BARRIER;
	if (test_opt(sb, DATA_ERR_ABORT))
		journal->j_flags |= JFS_ABORT_ON_SYNCDATA_ERR;
	else
		journal->j_flags &= ~JFS_ABORT_ON_SYNCDATA_ERR;
	spin_unlock(&journal->j_state_lock);
}

static journal_t *ext3_get_journal(struct super_block *sb,
				   unsigned int journal_inum)
{
	struct inode *journal_inode;
	journal_t *journal;

	/* First, test for the existence of a valid inode on disk.  Bad
	 * things happen if we iget() an unused inode, as the subsequent
	 * iput() will try to delete it. */

	journal_inode = ext3_iget(sb, journal_inum);
	if (IS_ERR(journal_inode)) {
		ext3_msg(sb, KERN_ERR, "error: no journal found");
		return NULL;
	}
	if (!journal_inode->i_nlink) {
		make_bad_inode(journal_inode);
		iput(journal_inode);
		ext3_msg(sb, KERN_ERR, "error: journal inode is deleted");
		return NULL;
	}

	jbd_debug(2, "Journal inode found at %p: %Ld bytes\n",
		  journal_inode, journal_inode->i_size);
	if (!S_ISREG(journal_inode->i_mode)) {
		ext3_msg(sb, KERN_ERR, "error: invalid journal inode");
		iput(journal_inode);
		return NULL;
	}

	journal = journal_init_inode(journal_inode);
	if (!journal) {
		ext3_msg(sb, KERN_ERR, "error: could not load journal inode");
		iput(journal_inode);
		return NULL;
	}
	journal->j_private = sb;
	ext3_init_journal_params(sb, journal);
	return journal;
}

static journal_t *ext3_get_dev_journal(struct super_block *sb,
				       dev_t j_dev)
{
	struct buffer_head * bh;
	journal_t *journal;
	ext3_fsblk_t start;
	ext3_fsblk_t len;
	int hblock, blocksize;
	ext3_fsblk_t sb_block;
	unsigned long offset;
	struct ext3_super_block * es;
	struct block_device *bdev;

	bdev = ext3_blkdev_get(j_dev, sb);
	if (bdev == NULL)
		return NULL;

	blocksize = sb->s_blocksize;
	hblock = bdev_logical_block_size(bdev);
	if (blocksize < hblock) {
		ext3_msg(sb, KERN_ERR,
			"error: blocksize too small for journal device");
		goto out_bdev;
	}

	sb_block = EXT3_MIN_BLOCK_SIZE / blocksize;
	offset = EXT3_MIN_BLOCK_SIZE % blocksize;
	set_blocksize(bdev, blocksize);
	if (!(bh = __bread(bdev, sb_block, blocksize))) {
		ext3_msg(sb, KERN_ERR, "error: couldn't read superblock of "
			"external journal");
		goto out_bdev;
	}

	es = (struct ext3_super_block *) (bh->b_data + offset);
	if ((le16_to_cpu(es->s_magic) != EXT3_SUPER_MAGIC) ||
	    !(le32_to_cpu(es->s_feature_incompat) &
	      EXT3_FEATURE_INCOMPAT_JOURNAL_DEV)) {
		ext3_msg(sb, KERN_ERR, "error: external journal has "
			"bad superblock");
		brelse(bh);
		goto out_bdev;
	}

	if (memcmp(EXT3_SB(sb)->s_es->s_journal_uuid, es->s_uuid, 16)) {
		ext3_msg(sb, KERN_ERR, "error: journal UUID does not match");
		brelse(bh);
		goto out_bdev;
	}

	len = le32_to_cpu(es->s_blocks_count);
	start = sb_block + 1;
	brelse(bh);	/* we're done with the superblock */

	journal = journal_init_dev(bdev, sb->s_bdev,
					start, len, blocksize);
	if (!journal) {
		ext3_msg(sb, KERN_ERR,
			"error: failed to create device journal");
		goto out_bdev;
	}
	journal->j_private = sb;
	ll_rw_block(READ, 1, &journal->j_sb_buffer);
	wait_on_buffer(journal->j_sb_buffer);
	if (!buffer_uptodate(journal->j_sb_buffer)) {
		ext3_msg(sb, KERN_ERR, "I/O error on journal device");
		goto out_journal;
	}
	if (be32_to_cpu(journal->j_superblock->s_nr_users) != 1) {
		ext3_msg(sb, KERN_ERR,
			"error: external journal has more than one "
			"user (unsupported) - %d",
			be32_to_cpu(journal->j_superblock->s_nr_users));
		goto out_journal;
	}
	EXT3_SB(sb)->journal_bdev = bdev;
	ext3_init_journal_params(sb, journal);
	return journal;
out_journal:
	journal_destroy(journal);
out_bdev:
	ext3_blkdev_put(bdev);
	return NULL;
}

static int ext3_load_journal(struct super_block *sb,
			     struct ext3_super_block *es,
			     unsigned long journal_devnum)
{
	journal_t *journal;
	unsigned int journal_inum = le32_to_cpu(es->s_journal_inum);
	dev_t journal_dev;
	int err = 0;
	int really_read_only;

	if (journal_devnum &&
	    journal_devnum != le32_to_cpu(es->s_journal_dev)) {
		ext3_msg(sb, KERN_INFO, "external journal device major/minor "
			"numbers have changed");
		journal_dev = new_decode_dev(journal_devnum);
	} else
		journal_dev = new_decode_dev(le32_to_cpu(es->s_journal_dev));

	really_read_only = bdev_read_only(sb->s_bdev);

	/*
	 * Are we loading a blank journal or performing recovery after a
	 * crash?  For recovery, we need to check in advance whether we
	 * can get read-write access to the device.
	 */

	if (EXT3_HAS_INCOMPAT_FEATURE(sb, EXT3_FEATURE_INCOMPAT_RECOVER)) {
		if (sb->s_flags & MS_RDONLY) {
			ext3_msg(sb, KERN_INFO,
				"recovery required on readonly filesystem");
			if (really_read_only) {
				ext3_msg(sb, KERN_ERR, "error: write access "
					"unavailable, cannot proceed");
				return -EROFS;
			}
			ext3_msg(sb, KERN_INFO,
				"write access will be enabled during recovery");
		}
	}

	if (journal_inum && journal_dev) {
		ext3_msg(sb, KERN_ERR, "error: filesystem has both journal "
		       "and inode journals");
		return -EINVAL;
	}

	if (journal_inum) {
		if (!(journal = ext3_get_journal(sb, journal_inum)))
			return -EINVAL;
	} else {
		if (!(journal = ext3_get_dev_journal(sb, journal_dev)))
			return -EINVAL;
	}

	if (!(journal->j_flags & JFS_BARRIER))
		printk(KERN_INFO "EXT3-fs: barriers not enabled\n");

	if (!really_read_only && test_opt(sb, UPDATE_JOURNAL)) {
		err = journal_update_format(journal);
		if (err)  {
			ext3_msg(sb, KERN_ERR, "error updating journal");
			journal_destroy(journal);
			return err;
		}
	}

	if (!EXT3_HAS_INCOMPAT_FEATURE(sb, EXT3_FEATURE_INCOMPAT_RECOVER))
		err = journal_wipe(journal, !really_read_only);
	if (!err)
		err = journal_load(journal);

	if (err) {
		ext3_msg(sb, KERN_ERR, "error loading journal");
		journal_destroy(journal);
		return err;
	}

	EXT3_SB(sb)->s_journal = journal;
	ext3_clear_journal_err(sb, es);

	if (!really_read_only && journal_devnum &&
	    journal_devnum != le32_to_cpu(es->s_journal_dev)) {
		es->s_journal_dev = cpu_to_le32(journal_devnum);

		/* Make sure we flush the recovery flag to disk. */
		ext3_commit_super(sb, es, 1);
	}

	return 0;
}

static int ext3_create_journal(struct super_block *sb,
			       struct ext3_super_block *es,
			       unsigned int journal_inum)
{
	journal_t *journal;
	int err;

	if (sb->s_flags & MS_RDONLY) {
		ext3_msg(sb, KERN_ERR,
			"error: readonly filesystem when trying to "
			"create journal");
		return -EROFS;
	}

	journal = ext3_get_journal(sb, journal_inum);
	if (!journal)
		return -EINVAL;

	ext3_msg(sb, KERN_INFO, "creating new journal on inode %u",
	       journal_inum);

	err = journal_create(journal);
	if (err) {
		ext3_msg(sb, KERN_ERR, "error creating journal");
		journal_destroy(journal);
		return -EIO;
	}

	EXT3_SB(sb)->s_journal = journal;

	ext3_update_dynamic_rev(sb);
	EXT3_SET_INCOMPAT_FEATURE(sb, EXT3_FEATURE_INCOMPAT_RECOVER);
	EXT3_SET_COMPAT_FEATURE(sb, EXT3_FEATURE_COMPAT_HAS_JOURNAL);

	es->s_journal_inum = cpu_to_le32(journal_inum);

	/* Make sure we flush the recovery flag to disk. */
	ext3_commit_super(sb, es, 1);

	return 0;
}

static int ext3_commit_super(struct super_block *sb,
			       struct ext3_super_block *es,
			       int sync)
{
	struct buffer_head *sbh = EXT3_SB(sb)->s_sbh;
	int error = 0;

	if (!sbh)
		return error;

	if (buffer_write_io_error(sbh)) {
		/*
		 * Oh, dear.  A previous attempt to write the
		 * superblock failed.  This could happen because the
		 * USB device was yanked out.  Or it could happen to
		 * be a transient write error and maybe the block will
		 * be remapped.  Nothing we can do but to retry the
		 * write and hope for the best.
		 */
		ext3_msg(sb, KERN_ERR, "previous I/O error to "
		       "superblock detected");
		clear_buffer_write_io_error(sbh);
		set_buffer_uptodate(sbh);
	}
	/*
	 * If the file system is mounted read-only, don't update the
	 * superblock write time.  This avoids updating the superblock
	 * write time when we are mounting the root file system
	 * read/only but we need to replay the journal; at that point,
	 * for people who are east of GMT and who make their clock
	 * tick in localtime for Windows bug-for-bug compatibility,
	 * the clock is set in the future, and this will cause e2fsck
	 * to complain and force a full file system check.
	 */
	if (!(sb->s_flags & MS_RDONLY))
		es->s_wtime = cpu_to_le32(get_seconds());
	es->s_free_blocks_count = cpu_to_le32(ext3_count_free_blocks(sb));
	es->s_free_inodes_count = cpu_to_le32(ext3_count_free_inodes(sb));
	BUFFER_TRACE(sbh, "marking dirty");
	mark_buffer_dirty(sbh);
	if (sync) {
		error = sync_dirty_buffer(sbh);
		if (buffer_write_io_error(sbh)) {
			ext3_msg(sb, KERN_ERR, "I/O error while writing "
			       "superblock");
			clear_buffer_write_io_error(sbh);
			set_buffer_uptodate(sbh);
		}
	}
	return error;
}


/*
 * Have we just finished recovery?  If so, and if we are mounting (or
 * remounting) the filesystem readonly, then we will end up with a
 * consistent fs on disk.  Record that fact.
 */
static void ext3_mark_recovery_complete(struct super_block * sb,
					struct ext3_super_block * es)
{
	journal_t *journal = EXT3_SB(sb)->s_journal;

	journal_lock_updates(journal);
	if (journal_flush(journal) < 0)
		goto out;

	if (EXT3_HAS_INCOMPAT_FEATURE(sb, EXT3_FEATURE_INCOMPAT_RECOVER) &&
	    sb->s_flags & MS_RDONLY) {
		EXT3_CLEAR_INCOMPAT_FEATURE(sb, EXT3_FEATURE_INCOMPAT_RECOVER);
		ext3_commit_super(sb, es, 1);
	}

out:
	journal_unlock_updates(journal);
}

/*
 * If we are mounting (or read-write remounting) a filesystem whose journal
 * has recorded an error from a previous lifetime, move that error to the
 * main filesystem now.
 */
static void ext3_clear_journal_err(struct super_block *sb,
				   struct ext3_super_block *es)
{
	journal_t *journal;
	int j_errno;
	const char *errstr;

	journal = EXT3_SB(sb)->s_journal;

	/*
	 * Now check for any error status which may have been recorded in the
	 * journal by a prior ext3_error() or ext3_abort()
	 */

	j_errno = journal_errno(journal);
	if (j_errno) {
		char nbuf[16];

		errstr = ext3_decode_error(sb, j_errno, nbuf);
		ext3_warning(sb, __func__, "Filesystem error recorded "
			     "from previous mount: %s", errstr);
		ext3_warning(sb, __func__, "Marking fs in need of "
			     "filesystem check.");

		EXT3_SB(sb)->s_mount_state |= EXT3_ERROR_FS;
		es->s_state |= cpu_to_le16(EXT3_ERROR_FS);
		ext3_commit_super (sb, es, 1);

		journal_clear_err(journal);
	}
}

/*
 * Force the running and committing transactions to commit,
 * and wait on the commit.
 */
int ext3_force_commit(struct super_block *sb)
{
	journal_t *journal;
	int ret;

	if (sb->s_flags & MS_RDONLY)
		return 0;

	journal = EXT3_SB(sb)->s_journal;
	ret = ext3_journal_force_commit(journal);
	return ret;
}

static int ext3_sync_fs(struct super_block *sb, int wait)
{
	tid_t target;

	if (journal_start_commit(EXT3_SB(sb)->s_journal, &target)) {
		if (wait)
			log_wait_commit(EXT3_SB(sb)->s_journal, target);
	}
	return 0;
}

/*
 * LVM calls this function before a (read-only) snapshot is created.  This
 * gives us a chance to flush the journal completely and mark the fs clean.
 */
static int ext3_freeze(struct super_block *sb)
{
	int error = 0;
	journal_t *journal;

	if (!(sb->s_flags & MS_RDONLY)) {
		journal = EXT3_SB(sb)->s_journal;

		/* Now we set up the journal barrier. */
		journal_lock_updates(journal);

		/*
		 * We don't want to clear needs_recovery flag when we failed
		 * to flush the journal.
		 */
		error = journal_flush(journal);
		if (error < 0)
			goto out;

		/* Journal blocked and flushed, clear needs_recovery flag. */
		EXT3_CLEAR_INCOMPAT_FEATURE(sb, EXT3_FEATURE_INCOMPAT_RECOVER);
		error = ext3_commit_super(sb, EXT3_SB(sb)->s_es, 1);
		if (error)
			goto out;
	}
	return 0;

out:
	journal_unlock_updates(journal);
	return error;
}

/*
 * Called by LVM after the snapshot is done.  We need to reset the RECOVER
 * flag here, even though the filesystem is not technically dirty yet.
 */
static int ext3_unfreeze(struct super_block *sb)
{
	if (!(sb->s_flags & MS_RDONLY)) {
		lock_super(sb);
		/* Reser the needs_recovery flag before the fs is unlocked. */
		EXT3_SET_INCOMPAT_FEATURE(sb, EXT3_FEATURE_INCOMPAT_RECOVER);
		ext3_commit_super(sb, EXT3_SB(sb)->s_es, 1);
		unlock_super(sb);
		journal_unlock_updates(EXT3_SB(sb)->s_journal);
	}
	return 0;
}

static int ext3_remount (struct super_block * sb, int * flags, char * data)
{
	struct ext3_super_block * es;
	struct ext3_sb_info *sbi = EXT3_SB(sb);
	ext3_fsblk_t n_blocks_count = 0;
	unsigned long old_sb_flags;
	struct ext3_mount_options old_opts;
	int enable_quota = 0;
	int err;
#ifdef CONFIG_QUOTA
	int i;
#endif

	/* Store the original options */
	lock_super(sb);
	old_sb_flags = sb->s_flags;
	old_opts.s_mount_opt = sbi->s_mount_opt;
	old_opts.s_resuid = sbi->s_resuid;
	old_opts.s_resgid = sbi->s_resgid;
	old_opts.s_commit_interval = sbi->s_commit_interval;
#ifdef CONFIG_QUOTA
	old_opts.s_jquota_fmt = sbi->s_jquota_fmt;
	for (i = 0; i < MAXQUOTAS; i++)
		old_opts.s_qf_names[i] = sbi->s_qf_names[i];
#endif

	/*
	 * Allow the "check" option to be passed as a remount option.
	 */
	if (!parse_options(data, sb, NULL, NULL, &n_blocks_count, 1)) {
		err = -EINVAL;
		goto restore_opts;
	}

	if (test_opt(sb, ABORT))
		ext3_abort(sb, __func__, "Abort forced by user");

	sb->s_flags = (sb->s_flags & ~MS_POSIXACL) |
		(test_opt(sb, POSIX_ACL) ? MS_POSIXACL : 0);

	es = sbi->s_es;

	ext3_init_journal_params(sb, sbi->s_journal);

	if ((*flags & MS_RDONLY) != (sb->s_flags & MS_RDONLY) ||
		n_blocks_count > le32_to_cpu(es->s_blocks_count)) {
		if (test_opt(sb, ABORT)) {
			err = -EROFS;
			goto restore_opts;
		}

		if (*flags & MS_RDONLY) {
			err = dquot_suspend(sb, -1);
			if (err < 0)
				goto restore_opts;

			/*
			 * First of all, the unconditional stuff we have to do
			 * to disable replay of the journal when we next remount
			 */
			sb->s_flags |= MS_RDONLY;

			/*
			 * OK, test if we are remounting a valid rw partition
			 * readonly, and if so set the rdonly flag and then
			 * mark the partition as valid again.
			 */
			if (!(es->s_state & cpu_to_le16(EXT3_VALID_FS)) &&
			    (sbi->s_mount_state & EXT3_VALID_FS))
				es->s_state = cpu_to_le16(sbi->s_mount_state);

			ext3_mark_recovery_complete(sb, es);
		} else {
			__le32 ret;
			if ((ret = EXT3_HAS_RO_COMPAT_FEATURE(sb,
					~EXT3_FEATURE_RO_COMPAT_SUPP))) {
				ext3_msg(sb, KERN_WARNING,
					"warning: couldn't remount RDWR "
					"because of unsupported optional "
					"features (%x)", le32_to_cpu(ret));
				err = -EROFS;
				goto restore_opts;
			}

			/*
			 * If we have an unprocessed orphan list hanging
			 * around from a previously readonly bdev mount,
			 * require a full umount/remount for now.
			 */
			if (es->s_last_orphan) {
				ext3_msg(sb, KERN_WARNING, "warning: couldn't "
				       "remount RDWR because of unprocessed "
				       "orphan inode list.  Please "
				       "umount/remount instead.");
				err = -EINVAL;
				goto restore_opts;
			}

			/*
			 * Mounting a RDONLY partition read-write, so reread
			 * and store the current valid flag.  (It may have
			 * been changed by e2fsck since we originally mounted
			 * the partition.)
			 */
			ext3_clear_journal_err(sb, es);
			sbi->s_mount_state = le16_to_cpu(es->s_state);
			if ((err = ext3_group_extend(sb, es, n_blocks_count)))
				goto restore_opts;
			if (!ext3_setup_super (sb, es, 0))
				sb->s_flags &= ~MS_RDONLY;
			enable_quota = 1;
		}
	}
#ifdef CONFIG_QUOTA
	/* Release old quota file names */
	for (i = 0; i < MAXQUOTAS; i++)
		if (old_opts.s_qf_names[i] &&
		    old_opts.s_qf_names[i] != sbi->s_qf_names[i])
			kfree(old_opts.s_qf_names[i]);
#endif
	unlock_super(sb);

	if (enable_quota)
		dquot_resume(sb, -1);
	return 0;
restore_opts:
	sb->s_flags = old_sb_flags;
	sbi->s_mount_opt = old_opts.s_mount_opt;
	sbi->s_resuid = old_opts.s_resuid;
	sbi->s_resgid = old_opts.s_resgid;
	sbi->s_commit_interval = old_opts.s_commit_interval;
#ifdef CONFIG_QUOTA
	sbi->s_jquota_fmt = old_opts.s_jquota_fmt;
	for (i = 0; i < MAXQUOTAS; i++) {
		if (sbi->s_qf_names[i] &&
		    old_opts.s_qf_names[i] != sbi->s_qf_names[i])
			kfree(sbi->s_qf_names[i]);
		sbi->s_qf_names[i] = old_opts.s_qf_names[i];
	}
#endif
	unlock_super(sb);
	return err;
}

static int ext3_statfs (struct dentry * dentry, struct kstatfs * buf)
{
	struct super_block *sb = dentry->d_sb;
	struct ext3_sb_info *sbi = EXT3_SB(sb);
	struct ext3_super_block *es = sbi->s_es;
	u64 fsid;

	if (test_opt(sb, MINIX_DF)) {
		sbi->s_overhead_last = 0;
	} else if (sbi->s_blocks_last != le32_to_cpu(es->s_blocks_count)) {
		unsigned long ngroups = sbi->s_groups_count, i;
		ext3_fsblk_t overhead = 0;
		smp_rmb();

		/*
		 * Compute the overhead (FS structures).  This is constant
		 * for a given filesystem unless the number of block groups
		 * changes so we cache the previous value until it does.
		 */

		/*
		 * All of the blocks before first_data_block are
		 * overhead
		 */
		overhead = le32_to_cpu(es->s_first_data_block);

		/*
		 * Add the overhead attributed to the superblock and
		 * block group descriptors.  If the sparse superblocks
		 * feature is turned on, then not all groups have this.
		 */
		for (i = 0; i < ngroups; i++) {
			overhead += ext3_bg_has_super(sb, i) +
				ext3_bg_num_gdb(sb, i);
			cond_resched();
		}

		/*
		 * Every block group has an inode bitmap, a block
		 * bitmap, and an inode table.
		 */
		overhead += ngroups * (2 + sbi->s_itb_per_group);
		sbi->s_overhead_last = overhead;
		smp_wmb();
		sbi->s_blocks_last = le32_to_cpu(es->s_blocks_count);
	}

	buf->f_type = EXT3_SUPER_MAGIC;
	buf->f_bsize = sb->s_blocksize;
	buf->f_blocks = le32_to_cpu(es->s_blocks_count) - sbi->s_overhead_last;
	buf->f_bfree = percpu_counter_sum_positive(&sbi->s_freeblocks_counter);
	buf->f_bavail = buf->f_bfree - le32_to_cpu(es->s_r_blocks_count);
	if (buf->f_bfree < le32_to_cpu(es->s_r_blocks_count))
		buf->f_bavail = 0;
	buf->f_files = le32_to_cpu(es->s_inodes_count);
	buf->f_ffree = percpu_counter_sum_positive(&sbi->s_freeinodes_counter);
	buf->f_namelen = EXT3_NAME_LEN;
	fsid = le64_to_cpup((void *)es->s_uuid) ^
	       le64_to_cpup((void *)es->s_uuid + sizeof(u64));
	buf->f_fsid.val[0] = fsid & 0xFFFFFFFFUL;
	buf->f_fsid.val[1] = (fsid >> 32) & 0xFFFFFFFFUL;
	return 0;
}

/* Helper function for writing quotas on sync - we need to start transaction before quota file
 * is locked for write. Otherwise the are possible deadlocks:
 * Process 1                         Process 2
 * ext3_create()                     quota_sync()
 *   journal_start()                   write_dquot()
 *   dquot_initialize()                       down(dqio_mutex)
 *     down(dqio_mutex)                    journal_start()
 *
 */

#ifdef CONFIG_QUOTA

static inline struct inode *dquot_to_inode(struct dquot *dquot)
{
	return sb_dqopt(dquot->dq_sb)->files[dquot->dq_type];
}

static int ext3_write_dquot(struct dquot *dquot)
{
	int ret, err;
	handle_t *handle;
	struct inode *inode;

	inode = dquot_to_inode(dquot);
	handle = ext3_journal_start(inode,
					EXT3_QUOTA_TRANS_BLOCKS(dquot->dq_sb));
	if (IS_ERR(handle))
		return PTR_ERR(handle);
	ret = dquot_commit(dquot);
	err = ext3_journal_stop(handle);
	if (!ret)
		ret = err;
	return ret;
}

static int ext3_acquire_dquot(struct dquot *dquot)
{
	int ret, err;
	handle_t *handle;

	handle = ext3_journal_start(dquot_to_inode(dquot),
					EXT3_QUOTA_INIT_BLOCKS(dquot->dq_sb));
	if (IS_ERR(handle))
		return PTR_ERR(handle);
	ret = dquot_acquire(dquot);
	err = ext3_journal_stop(handle);
	if (!ret)
		ret = err;
	return ret;
}

static int ext3_release_dquot(struct dquot *dquot)
{
	int ret, err;
	handle_t *handle;

	handle = ext3_journal_start(dquot_to_inode(dquot),
					EXT3_QUOTA_DEL_BLOCKS(dquot->dq_sb));
	if (IS_ERR(handle)) {
		/* Release dquot anyway to avoid endless cycle in dqput() */
		dquot_release(dquot);
		return PTR_ERR(handle);
	}
	ret = dquot_release(dquot);
	err = ext3_journal_stop(handle);
	if (!ret)
		ret = err;
	return ret;
}

static int ext3_mark_dquot_dirty(struct dquot *dquot)
{
	/* Are we journaling quotas? */
	if (EXT3_SB(dquot->dq_sb)->s_qf_names[USRQUOTA] ||
	    EXT3_SB(dquot->dq_sb)->s_qf_names[GRPQUOTA]) {
		dquot_mark_dquot_dirty(dquot);
		return ext3_write_dquot(dquot);
	} else {
		return dquot_mark_dquot_dirty(dquot);
	}
}

static int ext3_write_info(struct super_block *sb, int type)
{
	int ret, err;
	handle_t *handle;

	/* Data block + inode block */
	handle = ext3_journal_start(sb->s_root->d_inode, 2);
	if (IS_ERR(handle))
		return PTR_ERR(handle);
	ret = dquot_commit_info(sb, type);
	err = ext3_journal_stop(handle);
	if (!ret)
		ret = err;
	return ret;
}

/*
 * Turn on quotas during mount time - we need to find
 * the quota file and such...
 */
static int ext3_quota_on_mount(struct super_block *sb, int type)
{
	return dquot_quota_on_mount(sb, EXT3_SB(sb)->s_qf_names[type],
					EXT3_SB(sb)->s_jquota_fmt, type);
}

/*
 * Standard function to be called on quota_on
 */
static int ext3_quota_on(struct super_block *sb, int type, int format_id,
			 char *name)
{
	int err;
	struct path path;

	if (!test_opt(sb, QUOTA))
		return -EINVAL;

	err = kern_path(name, LOOKUP_FOLLOW, &path);
	if (err)
		return err;

	/* Quotafile not on the same filesystem? */
	if (path.mnt->mnt_sb != sb) {
		path_put(&path);
		return -EXDEV;
	}
	/* Journaling quota? */
	if (EXT3_SB(sb)->s_qf_names[type]) {
		/* Quotafile not of fs root? */
		if (path.dentry->d_parent != sb->s_root)
			ext3_msg(sb, KERN_WARNING,
				"warning: Quota file not on filesystem root. "
				"Journaled quota will not work.");
	}

	/*
	 * When we journal data on quota file, we have to flush journal to see
	 * all updates to the file when we bypass pagecache...
	 */
	if (ext3_should_journal_data(path.dentry->d_inode)) {
		/*
		 * We don't need to lock updates but journal_flush() could
		 * otherwise be livelocked...
		 */
		journal_lock_updates(EXT3_SB(sb)->s_journal);
		err = journal_flush(EXT3_SB(sb)->s_journal);
		journal_unlock_updates(EXT3_SB(sb)->s_journal);
		if (err) {
			path_put(&path);
			return err;
		}
	}

	err = dquot_quota_on_path(sb, type, format_id, &path);
	path_put(&path);
	return err;
}

/* Read data from quotafile - avoid pagecache and such because we cannot afford
 * acquiring the locks... As quota files are never truncated and quota code
 * itself serializes the operations (and noone else should touch the files)
 * we don't have to be afraid of races */
static ssize_t ext3_quota_read(struct super_block *sb, int type, char *data,
			       size_t len, loff_t off)
{
	struct inode *inode = sb_dqopt(sb)->files[type];
	sector_t blk = off >> EXT3_BLOCK_SIZE_BITS(sb);
	int err = 0;
	int offset = off & (sb->s_blocksize - 1);
	int tocopy;
	size_t toread;
	struct buffer_head *bh;
	loff_t i_size = i_size_read(inode);

	if (off > i_size)
		return 0;
	if (off+len > i_size)
		len = i_size-off;
	toread = len;
	while (toread > 0) {
		tocopy = sb->s_blocksize - offset < toread ?
				sb->s_blocksize - offset : toread;
		bh = ext3_bread(NULL, inode, blk, 0, &err);
		if (err)
			return err;
		if (!bh)	/* A hole? */
			memset(data, 0, tocopy);
		else
			memcpy(data, bh->b_data+offset, tocopy);
		brelse(bh);
		offset = 0;
		toread -= tocopy;
		data += tocopy;
		blk++;
	}
	return len;
}

/* Write to quotafile (we know the transaction is already started and has
 * enough credits) */
static ssize_t ext3_quota_write(struct super_block *sb, int type,
				const char *data, size_t len, loff_t off)
{
	struct inode *inode = sb_dqopt(sb)->files[type];
	sector_t blk = off >> EXT3_BLOCK_SIZE_BITS(sb);
	int err = 0;
	int offset = off & (sb->s_blocksize - 1);
	int journal_quota = EXT3_SB(sb)->s_qf_names[type] != NULL;
	struct buffer_head *bh;
	handle_t *handle = journal_current_handle();

	if (!handle) {
		ext3_msg(sb, KERN_WARNING,
			"warning: quota write (off=%llu, len=%llu)"
			" cancelled because transaction is not started.",
			(unsigned long long)off, (unsigned long long)len);
		return -EIO;
	}

	/*
	 * Since we account only one data block in transaction credits,
	 * then it is impossible to cross a block boundary.
	 */
	if (sb->s_blocksize - offset < len) {
		ext3_msg(sb, KERN_WARNING, "Quota write (off=%llu, len=%llu)"
			" cancelled because not block aligned",
			(unsigned long long)off, (unsigned long long)len);
		return -EIO;
	}
	mutex_lock_nested(&inode->i_mutex, I_MUTEX_QUOTA);
	bh = ext3_bread(handle, inode, blk, 1, &err);
	if (!bh)
		goto out;
	if (journal_quota) {
		err = ext3_journal_get_write_access(handle, bh);
		if (err) {
			brelse(bh);
			goto out;
		}
	}
	lock_buffer(bh);
	memcpy(bh->b_data+offset, data, len);
	flush_dcache_page(bh->b_page);
	unlock_buffer(bh);
	if (journal_quota)
		err = ext3_journal_dirty_metadata(handle, bh);
	else {
		/* Always do at least ordered writes for quotas */
		err = ext3_journal_dirty_data(handle, bh);
		mark_buffer_dirty(bh);
	}
	brelse(bh);
out:
	if (err) {
		mutex_unlock(&inode->i_mutex);
		return err;
	}
	if (inode->i_size < off + len) {
		i_size_write(inode, off + len);
		EXT3_I(inode)->i_disksize = inode->i_size;
	}
	inode->i_version++;
	inode->i_mtime = inode->i_ctime = CURRENT_TIME;
	ext3_mark_inode_dirty(handle, inode);
	mutex_unlock(&inode->i_mutex);
	return len;
}

#endif

static struct dentry *ext3_mount(struct file_system_type *fs_type,
	int flags, const char *dev_name, void *data)
{
	return mount_bdev(fs_type, flags, dev_name, data, ext3_fill_super);
}

static struct file_system_type ext3_fs_type = {
	.owner		= THIS_MODULE,
	.name		= "ext3",
	.mount		= ext3_mount,
	.kill_sb	= kill_block_super,
	.fs_flags	= FS_REQUIRES_DEV,
};

static int __init init_ext3_fs(void)
{
	int err = init_ext3_xattr();
	if (err)
		return err;
	err = init_inodecache();
	if (err)
		goto out1;
        err = register_filesystem(&ext3_fs_type);
	if (err)
		goto out;
	return 0;
out:
	destroy_inodecache();
out1:
	exit_ext3_xattr();
	return err;
}

static void __exit exit_ext3_fs(void)
{
	unregister_filesystem(&ext3_fs_type);
	destroy_inodecache();
	exit_ext3_xattr();
}

MODULE_AUTHOR("Remy Card, Stephen Tweedie, Andrew Morton, Andreas Dilger, Theodore Ts'o and others");
MODULE_DESCRIPTION("Second Extended Filesystem with journaling extensions");
MODULE_LICENSE("GPL");
module_init(init_ext3_fs)
module_exit(exit_ext3_fs)<|MERGE_RESOLUTION|>--- conflicted
+++ resolved
@@ -1865,14 +1865,9 @@
 		goto failed_mount;
 	}
 
-<<<<<<< HEAD
-	if (generic_check_addressable(sb->s_blocksize_bits,
-				      le32_to_cpu(es->s_blocks_count))) {
-=======
 	err = generic_check_addressable(sb->s_blocksize_bits,
 					le32_to_cpu(es->s_blocks_count));
 	if (err) {
->>>>>>> 3cbea436
 		ext3_msg(sb, KERN_ERR,
 			"error: filesystem is too large to mount safely");
 		if (sizeof(sector_t) < 8)
