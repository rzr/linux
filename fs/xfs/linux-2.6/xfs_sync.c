--- conflicted
+++ resolved
@@ -95,12 +95,8 @@
 					   struct xfs_perag *pag, int flags),
 	int			flags,
 	int			tag,
-<<<<<<< HEAD
-	int			exclusive)
-=======
 	int			exclusive,
 	int			*nr_to_scan)
->>>>>>> 2da30e70
 {
 	uint32_t		first_index;
 	int			last_error = 0;
@@ -155,12 +151,8 @@
 					   struct xfs_perag *pag, int flags),
 	int			flags,
 	int			tag,
-<<<<<<< HEAD
-	int			exclusive)
-=======
 	int			exclusive,
 	int			*nr_to_scan)
->>>>>>> 2da30e70
 {
 	int			error = 0;
 	int			last_error = 0;
@@ -169,19 +161,12 @@
 
 	nr = nr_to_scan ? *nr_to_scan : INT_MAX;
 	for (ag = 0; ag < mp->m_sb.sb_agcount; ag++) {
-<<<<<<< HEAD
-		if (!mp->m_perag[ag].pag_ici_init)
-			continue;
-		error = xfs_inode_ag_walk(mp, ag, execute, flags, tag,
-						exclusive);
-=======
 		struct xfs_perag	*pag;
 
 		pag = xfs_perag_get(mp, ag);
 		error = xfs_inode_ag_walk(mp, pag, execute, flags, tag,
 						exclusive, &nr);
 		xfs_perag_put(pag);
->>>>>>> 2da30e70
 		if (error) {
 			last_error = error;
 			if (error == EFSCORRUPTED)
@@ -310,11 +295,7 @@
 	ASSERT((flags & ~(SYNC_TRYLOCK|SYNC_WAIT)) == 0);
 
 	error = xfs_inode_ag_iterator(mp, xfs_sync_inode_data, flags,
-<<<<<<< HEAD
-				      XFS_ICI_NO_TAG, 0);
-=======
 				      XFS_ICI_NO_TAG, 0, NULL);
->>>>>>> 2da30e70
 	if (error)
 		return XFS_ERROR(error);
 
@@ -333,11 +314,7 @@
 	ASSERT((flags & ~SYNC_WAIT) == 0);
 
 	return xfs_inode_ag_iterator(mp, xfs_sync_inode_attr, flags,
-<<<<<<< HEAD
-				     XFS_ICI_NO_TAG, 0);
-=======
 				     XFS_ICI_NO_TAG, 0, NULL);
->>>>>>> 2da30e70
 }
 
 STATIC int
@@ -755,11 +732,8 @@
 	struct xfs_perag	*pag,
 	int			sync_mode)
 {
-<<<<<<< HEAD
-=======
 	int	error = 0;
 
->>>>>>> 2da30e70
 	/*
 	 * The radix tree lock here protects a thread in xfs_iget from racing
 	 * with us starting reclaim on the inode.  Once we have the
@@ -776,36 +750,6 @@
 	__xfs_iflags_set(ip, XFS_IRECLAIM);
 	spin_unlock(&ip->i_flags_lock);
 	write_unlock(&pag->pag_ici_lock);
-<<<<<<< HEAD
-
-	/*
-	 * If the inode is still dirty, then flush it out.  If the inode
-	 * is not in the AIL, then it will be OK to flush it delwri as
-	 * long as xfs_iflush() does not keep any references to the inode.
-	 * We leave that decision up to xfs_iflush() since it has the
-	 * knowledge of whether it's OK to simply do a delwri flush of
-	 * the inode or whether we need to wait until the inode is
-	 * pulled from the AIL.
-	 * We get the flush lock regardless, though, just to make sure
-	 * we don't free it while it is being flushed.
-	 */
-	xfs_ilock(ip, XFS_ILOCK_EXCL);
-	xfs_iflock(ip);
-
-	/*
-	 * In the case of a forced shutdown we rely on xfs_iflush() to
-	 * wait for the inode to be unpinned before returning an error.
-	 */
-	if (!is_bad_inode(VFS_I(ip)) && xfs_iflush(ip, sync_mode) == 0) {
-		/* synchronize with xfs_iflush_done */
-		xfs_iflock(ip);
-		xfs_ifunlock(ip);
-	}
-
-	xfs_iunlock(ip, XFS_ILOCK_EXCL);
-	xfs_ireclaim(ip);
-	return 0;
-=======
 
 	xfs_ilock(ip, XFS_ILOCK_EXCL);
 	if (!xfs_iflock_nowait(ip)) {
@@ -871,7 +815,6 @@
 	xfs_ireclaim(ip);
 	return error;
 
->>>>>>> 2da30e70
 }
 
 int
@@ -880,9 +823,6 @@
 	int		mode)
 {
 	return xfs_inode_ag_iterator(mp, xfs_reclaim_inode, mode,
-<<<<<<< HEAD
-					XFS_ICI_RECLAIM_TAG, 1);
-=======
 					XFS_ICI_RECLAIM_TAG, 1, NULL);
 }
 
@@ -967,5 +907,4 @@
 	down_write(&xfs_mount_list_lock);
 	list_del(&mp->m_mplist);
 	up_write(&xfs_mount_list_lock);
->>>>>>> 2da30e70
 }