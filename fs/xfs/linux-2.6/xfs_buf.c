--- conflicted
+++ resolved
@@ -268,12 +268,8 @@
 		uint		i;
 
 		if (xfs_buf_is_vmapped(bp))
-<<<<<<< HEAD
-			free_address(bp->b_addr - bp->b_offset);
-=======
 			vm_unmap_ram(bp->b_addr - bp->b_offset,
 					bp->b_page_count);
->>>>>>> 93929ebc
 
 		for (i = 0; i < bp->b_page_count; i++) {
 			struct page	*page = bp->b_pages[i];
