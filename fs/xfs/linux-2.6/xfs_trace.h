/*
 * Copyright (c) 2009, Christoph Hellwig
 * All Rights Reserved.
 *
 * This program is free software; you can redistribute it and/or
 * modify it under the terms of the GNU General Public License as
 * published by the Free Software Foundation.
 *
 * This program is distributed in the hope that it would be useful,
 * but WITHOUT ANY WARRANTY; without even the implied warranty of
 * MERCHANTABILITY or FITNESS FOR A PARTICULAR PURPOSE.  See the
 * GNU General Public License for more details.
 *
 * You should have received a copy of the GNU General Public License
 * along with this program; if not, write the Free Software Foundation,
 * Inc.,  51 Franklin St, Fifth Floor, Boston, MA  02110-1301  USA
 */
#undef TRACE_SYSTEM
#define TRACE_SYSTEM xfs

#if !defined(_TRACE_XFS_H) || defined(TRACE_HEADER_MULTI_READ)
#define _TRACE_XFS_H

#include <linux/tracepoint.h>

struct xfs_agf;
struct xfs_alloc_arg;
struct xfs_attr_list_context;
struct xfs_buf_log_item;
struct xfs_da_args;
struct xfs_da_node_entry;
struct xfs_dquot;
struct xlog_ticket;
struct log;
struct xlog_recover;
struct xlog_recover_item;
struct xfs_buf_log_format;
struct xfs_inode_log_format;

DECLARE_EVENT_CLASS(xfs_attr_list_class,
	TP_PROTO(struct xfs_attr_list_context *ctx),
	TP_ARGS(ctx),
	TP_STRUCT__entry(
		__field(dev_t, dev)
		__field(xfs_ino_t, ino)
		__field(u32, hashval)
		__field(u32, blkno)
		__field(u32, offset)
		__field(void *, alist)
		__field(int, bufsize)
		__field(int, count)
		__field(int, firstu)
		__field(int, dupcnt)
		__field(int, flags)
	),
	TP_fast_assign(
		__entry->dev = VFS_I(ctx->dp)->i_sb->s_dev;
		__entry->ino = ctx->dp->i_ino;
		__entry->hashval = ctx->cursor->hashval;
		__entry->blkno = ctx->cursor->blkno;
		__entry->offset = ctx->cursor->offset;
		__entry->alist = ctx->alist;
		__entry->bufsize = ctx->bufsize;
		__entry->count = ctx->count;
		__entry->firstu = ctx->firstu;
		__entry->flags = ctx->flags;
	),
	TP_printk("dev %d:%d ino 0x%llx cursor h/b/o 0x%x/0x%x/%u dupcnt %u "
		  "alist 0x%p size %u count %u firstu %u flags %d %s",
		  MAJOR(__entry->dev), MINOR(__entry->dev),
		   __entry->ino,
		   __entry->hashval,
		   __entry->blkno,
		   __entry->offset,
		   __entry->dupcnt,
		   __entry->alist,
		   __entry->bufsize,
		   __entry->count,
		   __entry->firstu,
		   __entry->flags,
		   __print_flags(__entry->flags, "|", XFS_ATTR_FLAGS)
	)
)

#define DEFINE_ATTR_LIST_EVENT(name) \
DEFINE_EVENT(xfs_attr_list_class, name, \
	TP_PROTO(struct xfs_attr_list_context *ctx), \
	TP_ARGS(ctx))
DEFINE_ATTR_LIST_EVENT(xfs_attr_list_sf);
DEFINE_ATTR_LIST_EVENT(xfs_attr_list_sf_all);
DEFINE_ATTR_LIST_EVENT(xfs_attr_list_leaf);
DEFINE_ATTR_LIST_EVENT(xfs_attr_list_leaf_end);
DEFINE_ATTR_LIST_EVENT(xfs_attr_list_full);
DEFINE_ATTR_LIST_EVENT(xfs_attr_list_add);
DEFINE_ATTR_LIST_EVENT(xfs_attr_list_wrong_blk);
DEFINE_ATTR_LIST_EVENT(xfs_attr_list_notfound);

DECLARE_EVENT_CLASS(xfs_perag_class,
	TP_PROTO(struct xfs_mount *mp, xfs_agnumber_t agno, int refcount,
		 unsigned long caller_ip),
	TP_ARGS(mp, agno, refcount, caller_ip),
	TP_STRUCT__entry(
		__field(dev_t, dev)
		__field(xfs_agnumber_t, agno)
		__field(int, refcount)
		__field(unsigned long, caller_ip)
	),
	TP_fast_assign(
		__entry->dev = mp->m_super->s_dev;
		__entry->agno = agno;
		__entry->refcount = refcount;
		__entry->caller_ip = caller_ip;
	),
	TP_printk("dev %d:%d agno %u refcount %d caller %pf",
		  MAJOR(__entry->dev), MINOR(__entry->dev),
		  __entry->agno,
		  __entry->refcount,
		  (char *)__entry->caller_ip)
);

#define DEFINE_PERAG_REF_EVENT(name)	\
DEFINE_EVENT(xfs_perag_class, name,	\
	TP_PROTO(struct xfs_mount *mp, xfs_agnumber_t agno, int refcount,	\
		 unsigned long caller_ip),					\
	TP_ARGS(mp, agno, refcount, caller_ip))
DEFINE_PERAG_REF_EVENT(xfs_perag_get);
DEFINE_PERAG_REF_EVENT(xfs_perag_get_tag);
DEFINE_PERAG_REF_EVENT(xfs_perag_put);
DEFINE_PERAG_REF_EVENT(xfs_perag_set_reclaim);
DEFINE_PERAG_REF_EVENT(xfs_perag_clear_reclaim);

TRACE_EVENT(xfs_attr_list_node_descend,
	TP_PROTO(struct xfs_attr_list_context *ctx,
		 struct xfs_da_node_entry *btree),
	TP_ARGS(ctx, btree),
	TP_STRUCT__entry(
		__field(dev_t, dev)
		__field(xfs_ino_t, ino)
		__field(u32, hashval)
		__field(u32, blkno)
		__field(u32, offset)
		__field(void *, alist)
		__field(int, bufsize)
		__field(int, count)
		__field(int, firstu)
		__field(int, dupcnt)
		__field(int, flags)
		__field(u32, bt_hashval)
		__field(u32, bt_before)
	),
	TP_fast_assign(
		__entry->dev = VFS_I(ctx->dp)->i_sb->s_dev;
		__entry->ino = ctx->dp->i_ino;
		__entry->hashval = ctx->cursor->hashval;
		__entry->blkno = ctx->cursor->blkno;
		__entry->offset = ctx->cursor->offset;
		__entry->alist = ctx->alist;
		__entry->bufsize = ctx->bufsize;
		__entry->count = ctx->count;
		__entry->firstu = ctx->firstu;
		__entry->flags = ctx->flags;
		__entry->bt_hashval = be32_to_cpu(btree->hashval);
		__entry->bt_before = be32_to_cpu(btree->before);
	),
	TP_printk("dev %d:%d ino 0x%llx cursor h/b/o 0x%x/0x%x/%u dupcnt %u "
		  "alist 0x%p size %u count %u firstu %u flags %d %s "
		  "node hashval %u, node before %u",
		  MAJOR(__entry->dev), MINOR(__entry->dev),
		   __entry->ino,
		   __entry->hashval,
		   __entry->blkno,
		   __entry->offset,
		   __entry->dupcnt,
		   __entry->alist,
		   __entry->bufsize,
		   __entry->count,
		   __entry->firstu,
		   __entry->flags,
		   __print_flags(__entry->flags, "|", XFS_ATTR_FLAGS),
		   __entry->bt_hashval,
		   __entry->bt_before)
);

TRACE_EVENT(xfs_iext_insert,
	TP_PROTO(struct xfs_inode *ip, xfs_extnum_t idx,
		 struct xfs_bmbt_irec *r, int state, unsigned long caller_ip),
	TP_ARGS(ip, idx, r, state, caller_ip),
	TP_STRUCT__entry(
		__field(dev_t, dev)
		__field(xfs_ino_t, ino)
		__field(xfs_extnum_t, idx)
		__field(xfs_fileoff_t, startoff)
		__field(xfs_fsblock_t, startblock)
		__field(xfs_filblks_t, blockcount)
		__field(xfs_exntst_t, state)
		__field(int, bmap_state)
		__field(unsigned long, caller_ip)
	),
	TP_fast_assign(
		__entry->dev = VFS_I(ip)->i_sb->s_dev;
		__entry->ino = ip->i_ino;
		__entry->idx = idx;
		__entry->startoff = r->br_startoff;
		__entry->startblock = r->br_startblock;
		__entry->blockcount = r->br_blockcount;
		__entry->state = r->br_state;
		__entry->bmap_state = state;
		__entry->caller_ip = caller_ip;
	),
	TP_printk("dev %d:%d ino 0x%llx state %s idx %ld "
		  "offset %lld block %lld count %lld flag %d caller %pf",
		  MAJOR(__entry->dev), MINOR(__entry->dev),
		  __entry->ino,
		  __print_flags(__entry->bmap_state, "|", XFS_BMAP_EXT_FLAGS),
		  (long)__entry->idx,
		  __entry->startoff,
		  (__int64_t)__entry->startblock,
		  __entry->blockcount,
		  __entry->state,
		  (char *)__entry->caller_ip)
);

DECLARE_EVENT_CLASS(xfs_bmap_class,
	TP_PROTO(struct xfs_inode *ip, xfs_extnum_t idx, int state,
		 unsigned long caller_ip),
	TP_ARGS(ip, idx, state, caller_ip),
	TP_STRUCT__entry(
		__field(dev_t, dev)
		__field(xfs_ino_t, ino)
		__field(xfs_extnum_t, idx)
		__field(xfs_fileoff_t, startoff)
		__field(xfs_fsblock_t, startblock)
		__field(xfs_filblks_t, blockcount)
		__field(xfs_exntst_t, state)
		__field(int, bmap_state)
		__field(unsigned long, caller_ip)
	),
	TP_fast_assign(
		struct xfs_ifork	*ifp = (state & BMAP_ATTRFORK) ?
						ip->i_afp : &ip->i_df;
		struct xfs_bmbt_irec	r;

		xfs_bmbt_get_all(xfs_iext_get_ext(ifp, idx), &r);
		__entry->dev = VFS_I(ip)->i_sb->s_dev;
		__entry->ino = ip->i_ino;
		__entry->idx = idx;
		__entry->startoff = r.br_startoff;
		__entry->startblock = r.br_startblock;
		__entry->blockcount = r.br_blockcount;
		__entry->state = r.br_state;
		__entry->bmap_state = state;
		__entry->caller_ip = caller_ip;
	),
	TP_printk("dev %d:%d ino 0x%llx state %s idx %ld "
		  "offset %lld block %lld count %lld flag %d caller %pf",
		  MAJOR(__entry->dev), MINOR(__entry->dev),
		  __entry->ino,
		  __print_flags(__entry->bmap_state, "|", XFS_BMAP_EXT_FLAGS),
		  (long)__entry->idx,
		  __entry->startoff,
		  (__int64_t)__entry->startblock,
		  __entry->blockcount,
		  __entry->state,
		  (char *)__entry->caller_ip)
)

#define DEFINE_BMAP_EVENT(name) \
DEFINE_EVENT(xfs_bmap_class, name, \
	TP_PROTO(struct xfs_inode *ip, xfs_extnum_t idx, int state, \
		 unsigned long caller_ip), \
	TP_ARGS(ip, idx, state, caller_ip))
DEFINE_BMAP_EVENT(xfs_iext_remove);
DEFINE_BMAP_EVENT(xfs_bmap_pre_update);
DEFINE_BMAP_EVENT(xfs_bmap_post_update);
DEFINE_BMAP_EVENT(xfs_extlist);

DECLARE_EVENT_CLASS(xfs_buf_class,
	TP_PROTO(struct xfs_buf *bp, unsigned long caller_ip),
	TP_ARGS(bp, caller_ip),
	TP_STRUCT__entry(
		__field(dev_t, dev)
		__field(xfs_daddr_t, bno)
		__field(size_t, buffer_length)
		__field(int, hold)
		__field(int, pincount)
		__field(unsigned, lockval)
		__field(unsigned, flags)
		__field(unsigned long, caller_ip)
	),
	TP_fast_assign(
		__entry->dev = bp->b_target->bt_dev;
		__entry->bno = bp->b_bn;
		__entry->buffer_length = bp->b_buffer_length;
		__entry->hold = atomic_read(&bp->b_hold);
		__entry->pincount = atomic_read(&bp->b_pin_count);
		__entry->lockval = xfs_buf_lock_value(bp);
		__entry->flags = bp->b_flags;
		__entry->caller_ip = caller_ip;
	),
	TP_printk("dev %d:%d bno 0x%llx len 0x%zx hold %d pincount %d "
		  "lock %d flags %s caller %pf",
		  MAJOR(__entry->dev), MINOR(__entry->dev),
		  (unsigned long long)__entry->bno,
		  __entry->buffer_length,
		  __entry->hold,
		  __entry->pincount,
		  __entry->lockval,
		  __print_flags(__entry->flags, "|", XFS_BUF_FLAGS),
		  (void *)__entry->caller_ip)
)

#define DEFINE_BUF_EVENT(name) \
DEFINE_EVENT(xfs_buf_class, name, \
	TP_PROTO(struct xfs_buf *bp, unsigned long caller_ip), \
	TP_ARGS(bp, caller_ip))
DEFINE_BUF_EVENT(xfs_buf_init);
DEFINE_BUF_EVENT(xfs_buf_free);
DEFINE_BUF_EVENT(xfs_buf_hold);
DEFINE_BUF_EVENT(xfs_buf_rele);
DEFINE_BUF_EVENT(xfs_buf_iodone);
DEFINE_BUF_EVENT(xfs_buf_iorequest);
DEFINE_BUF_EVENT(xfs_buf_bawrite);
DEFINE_BUF_EVENT(xfs_buf_bdwrite);
DEFINE_BUF_EVENT(xfs_buf_lock);
DEFINE_BUF_EVENT(xfs_buf_lock_done);
DEFINE_BUF_EVENT(xfs_buf_cond_lock);
DEFINE_BUF_EVENT(xfs_buf_unlock);
DEFINE_BUF_EVENT(xfs_buf_iowait);
DEFINE_BUF_EVENT(xfs_buf_iowait_done);
DEFINE_BUF_EVENT(xfs_buf_delwri_queue);
DEFINE_BUF_EVENT(xfs_buf_delwri_dequeue);
DEFINE_BUF_EVENT(xfs_buf_delwri_split);
DEFINE_BUF_EVENT(xfs_buf_get_uncached);
DEFINE_BUF_EVENT(xfs_bdstrat_shut);
DEFINE_BUF_EVENT(xfs_buf_item_relse);
DEFINE_BUF_EVENT(xfs_buf_item_iodone);
DEFINE_BUF_EVENT(xfs_buf_item_iodone_async);
DEFINE_BUF_EVENT(xfs_buf_error_relse);
DEFINE_BUF_EVENT(xfs_trans_read_buf_io);
DEFINE_BUF_EVENT(xfs_trans_read_buf_shut);

/* not really buffer traces, but the buf provides useful information */
DEFINE_BUF_EVENT(xfs_btree_corrupt);
DEFINE_BUF_EVENT(xfs_da_btree_corrupt);
DEFINE_BUF_EVENT(xfs_reset_dqcounts);
DEFINE_BUF_EVENT(xfs_inode_item_push);

/* pass flags explicitly */
DECLARE_EVENT_CLASS(xfs_buf_flags_class,
	TP_PROTO(struct xfs_buf *bp, unsigned flags, unsigned long caller_ip),
	TP_ARGS(bp, flags, caller_ip),
	TP_STRUCT__entry(
		__field(dev_t, dev)
		__field(xfs_daddr_t, bno)
		__field(size_t, buffer_length)
		__field(int, hold)
		__field(int, pincount)
		__field(unsigned, lockval)
		__field(unsigned, flags)
		__field(unsigned long, caller_ip)
	),
	TP_fast_assign(
		__entry->dev = bp->b_target->bt_dev;
		__entry->bno = bp->b_bn;
		__entry->buffer_length = bp->b_buffer_length;
		__entry->flags = flags;
		__entry->hold = atomic_read(&bp->b_hold);
		__entry->pincount = atomic_read(&bp->b_pin_count);
		__entry->lockval = xfs_buf_lock_value(bp);
		__entry->caller_ip = caller_ip;
	),
	TP_printk("dev %d:%d bno 0x%llx len 0x%zx hold %d pincount %d "
		  "lock %d flags %s caller %pf",
		  MAJOR(__entry->dev), MINOR(__entry->dev),
		  (unsigned long long)__entry->bno,
		  __entry->buffer_length,
		  __entry->hold,
		  __entry->pincount,
		  __entry->lockval,
		  __print_flags(__entry->flags, "|", XFS_BUF_FLAGS),
		  (void *)__entry->caller_ip)
)

#define DEFINE_BUF_FLAGS_EVENT(name) \
DEFINE_EVENT(xfs_buf_flags_class, name, \
	TP_PROTO(struct xfs_buf *bp, unsigned flags, unsigned long caller_ip), \
	TP_ARGS(bp, flags, caller_ip))
DEFINE_BUF_FLAGS_EVENT(xfs_buf_find);
DEFINE_BUF_FLAGS_EVENT(xfs_buf_get);
DEFINE_BUF_FLAGS_EVENT(xfs_buf_read);

TRACE_EVENT(xfs_buf_ioerror,
	TP_PROTO(struct xfs_buf *bp, int error, unsigned long caller_ip),
	TP_ARGS(bp, error, caller_ip),
	TP_STRUCT__entry(
		__field(dev_t, dev)
		__field(xfs_daddr_t, bno)
		__field(size_t, buffer_length)
		__field(unsigned, flags)
		__field(int, hold)
		__field(int, pincount)
		__field(unsigned, lockval)
		__field(int, error)
		__field(unsigned long, caller_ip)
	),
	TP_fast_assign(
		__entry->dev = bp->b_target->bt_dev;
		__entry->bno = bp->b_bn;
		__entry->buffer_length = bp->b_buffer_length;
		__entry->hold = atomic_read(&bp->b_hold);
		__entry->pincount = atomic_read(&bp->b_pin_count);
		__entry->lockval = xfs_buf_lock_value(bp);
		__entry->error = error;
		__entry->flags = bp->b_flags;
		__entry->caller_ip = caller_ip;
	),
	TP_printk("dev %d:%d bno 0x%llx len 0x%zx hold %d pincount %d "
		  "lock %d error %d flags %s caller %pf",
		  MAJOR(__entry->dev), MINOR(__entry->dev),
		  (unsigned long long)__entry->bno,
		  __entry->buffer_length,
		  __entry->hold,
		  __entry->pincount,
		  __entry->lockval,
		  __entry->error,
		  __print_flags(__entry->flags, "|", XFS_BUF_FLAGS),
		  (void *)__entry->caller_ip)
);

DECLARE_EVENT_CLASS(xfs_buf_item_class,
	TP_PROTO(struct xfs_buf_log_item *bip),
	TP_ARGS(bip),
	TP_STRUCT__entry(
		__field(dev_t, dev)
		__field(xfs_daddr_t, buf_bno)
		__field(size_t, buf_len)
		__field(int, buf_hold)
		__field(int, buf_pincount)
		__field(int, buf_lockval)
		__field(unsigned, buf_flags)
		__field(unsigned, bli_recur)
		__field(int, bli_refcount)
		__field(unsigned, bli_flags)
		__field(void *, li_desc)
		__field(unsigned, li_flags)
	),
	TP_fast_assign(
		__entry->dev = bip->bli_buf->b_target->bt_dev;
		__entry->bli_flags = bip->bli_flags;
		__entry->bli_recur = bip->bli_recur;
		__entry->bli_refcount = atomic_read(&bip->bli_refcount);
		__entry->buf_bno = bip->bli_buf->b_bn;
		__entry->buf_len = bip->bli_buf->b_buffer_length;
		__entry->buf_flags = bip->bli_buf->b_flags;
		__entry->buf_hold = atomic_read(&bip->bli_buf->b_hold);
		__entry->buf_pincount = atomic_read(&bip->bli_buf->b_pin_count);
		__entry->buf_lockval = xfs_buf_lock_value(bip->bli_buf);
		__entry->li_desc = bip->bli_item.li_desc;
		__entry->li_flags = bip->bli_item.li_flags;
	),
	TP_printk("dev %d:%d bno 0x%llx len 0x%zx hold %d pincount %d "
		  "lock %d flags %s recur %d refcount %d bliflags %s "
		  "lidesc 0x%p liflags %s",
		  MAJOR(__entry->dev), MINOR(__entry->dev),
		  (unsigned long long)__entry->buf_bno,
		  __entry->buf_len,
		  __entry->buf_hold,
		  __entry->buf_pincount,
		  __entry->buf_lockval,
		  __print_flags(__entry->buf_flags, "|", XFS_BUF_FLAGS),
		  __entry->bli_recur,
		  __entry->bli_refcount,
		  __print_flags(__entry->bli_flags, "|", XFS_BLI_FLAGS),
		  __entry->li_desc,
		  __print_flags(__entry->li_flags, "|", XFS_LI_FLAGS))
)

#define DEFINE_BUF_ITEM_EVENT(name) \
DEFINE_EVENT(xfs_buf_item_class, name, \
	TP_PROTO(struct xfs_buf_log_item *bip), \
	TP_ARGS(bip))
DEFINE_BUF_ITEM_EVENT(xfs_buf_item_size);
DEFINE_BUF_ITEM_EVENT(xfs_buf_item_size_stale);
DEFINE_BUF_ITEM_EVENT(xfs_buf_item_format);
DEFINE_BUF_ITEM_EVENT(xfs_buf_item_format_stale);
DEFINE_BUF_ITEM_EVENT(xfs_buf_item_pin);
DEFINE_BUF_ITEM_EVENT(xfs_buf_item_unpin);
DEFINE_BUF_ITEM_EVENT(xfs_buf_item_unpin_stale);
DEFINE_BUF_ITEM_EVENT(xfs_buf_item_trylock);
DEFINE_BUF_ITEM_EVENT(xfs_buf_item_unlock);
DEFINE_BUF_ITEM_EVENT(xfs_buf_item_unlock_stale);
DEFINE_BUF_ITEM_EVENT(xfs_buf_item_committed);
DEFINE_BUF_ITEM_EVENT(xfs_buf_item_push);
DEFINE_BUF_ITEM_EVENT(xfs_buf_item_pushbuf);
DEFINE_BUF_ITEM_EVENT(xfs_trans_get_buf);
DEFINE_BUF_ITEM_EVENT(xfs_trans_get_buf_recur);
DEFINE_BUF_ITEM_EVENT(xfs_trans_getsb);
DEFINE_BUF_ITEM_EVENT(xfs_trans_getsb_recur);
DEFINE_BUF_ITEM_EVENT(xfs_trans_read_buf);
DEFINE_BUF_ITEM_EVENT(xfs_trans_read_buf_recur);
DEFINE_BUF_ITEM_EVENT(xfs_trans_log_buf);
DEFINE_BUF_ITEM_EVENT(xfs_trans_brelse);
DEFINE_BUF_ITEM_EVENT(xfs_trans_bjoin);
DEFINE_BUF_ITEM_EVENT(xfs_trans_bhold);
DEFINE_BUF_ITEM_EVENT(xfs_trans_bhold_release);
DEFINE_BUF_ITEM_EVENT(xfs_trans_binval);

DECLARE_EVENT_CLASS(xfs_lock_class,
	TP_PROTO(struct xfs_inode *ip, unsigned lock_flags,
		 unsigned long caller_ip),
	TP_ARGS(ip,  lock_flags, caller_ip),
	TP_STRUCT__entry(
		__field(dev_t, dev)
		__field(xfs_ino_t, ino)
		__field(int, lock_flags)
		__field(unsigned long, caller_ip)
	),
	TP_fast_assign(
		__entry->dev = VFS_I(ip)->i_sb->s_dev;
		__entry->ino = ip->i_ino;
		__entry->lock_flags = lock_flags;
		__entry->caller_ip = caller_ip;
	),
	TP_printk("dev %d:%d ino 0x%llx flags %s caller %pf",
		  MAJOR(__entry->dev), MINOR(__entry->dev),
		  __entry->ino,
		  __print_flags(__entry->lock_flags, "|", XFS_LOCK_FLAGS),
		  (void *)__entry->caller_ip)
)

#define DEFINE_LOCK_EVENT(name) \
DEFINE_EVENT(xfs_lock_class, name, \
	TP_PROTO(struct xfs_inode *ip, unsigned lock_flags, \
		 unsigned long caller_ip), \
	TP_ARGS(ip,  lock_flags, caller_ip))
DEFINE_LOCK_EVENT(xfs_ilock);
DEFINE_LOCK_EVENT(xfs_ilock_nowait);
DEFINE_LOCK_EVENT(xfs_ilock_demote);
DEFINE_LOCK_EVENT(xfs_iunlock);

DECLARE_EVENT_CLASS(xfs_inode_class,
	TP_PROTO(struct xfs_inode *ip),
	TP_ARGS(ip),
	TP_STRUCT__entry(
		__field(dev_t, dev)
		__field(xfs_ino_t, ino)
	),
	TP_fast_assign(
		__entry->dev = VFS_I(ip)->i_sb->s_dev;
		__entry->ino = ip->i_ino;
	),
	TP_printk("dev %d:%d ino 0x%llx",
		  MAJOR(__entry->dev), MINOR(__entry->dev),
		  __entry->ino)
)

#define DEFINE_INODE_EVENT(name) \
DEFINE_EVENT(xfs_inode_class, name, \
	TP_PROTO(struct xfs_inode *ip), \
	TP_ARGS(ip))
DEFINE_INODE_EVENT(xfs_iget_skip);
DEFINE_INODE_EVENT(xfs_iget_reclaim);
DEFINE_INODE_EVENT(xfs_iget_reclaim_fail);
DEFINE_INODE_EVENT(xfs_iget_hit);
DEFINE_INODE_EVENT(xfs_iget_miss);

DEFINE_INODE_EVENT(xfs_getattr);
DEFINE_INODE_EVENT(xfs_setattr);
DEFINE_INODE_EVENT(xfs_readlink);
DEFINE_INODE_EVENT(xfs_alloc_file_space);
DEFINE_INODE_EVENT(xfs_free_file_space);
DEFINE_INODE_EVENT(xfs_readdir);
#ifdef CONFIG_XFS_POSIX_ACL
DEFINE_INODE_EVENT(xfs_check_acl);
#endif
DEFINE_INODE_EVENT(xfs_vm_bmap);
DEFINE_INODE_EVENT(xfs_file_ioctl);
DEFINE_INODE_EVENT(xfs_file_compat_ioctl);
DEFINE_INODE_EVENT(xfs_ioctl_setattr);
DEFINE_INODE_EVENT(xfs_file_fsync);
DEFINE_INODE_EVENT(xfs_destroy_inode);
DEFINE_INODE_EVENT(xfs_write_inode);
DEFINE_INODE_EVENT(xfs_evict_inode);

DEFINE_INODE_EVENT(xfs_dquot_dqalloc);
DEFINE_INODE_EVENT(xfs_dquot_dqdetach);

DECLARE_EVENT_CLASS(xfs_iref_class,
	TP_PROTO(struct xfs_inode *ip, unsigned long caller_ip),
	TP_ARGS(ip, caller_ip),
	TP_STRUCT__entry(
		__field(dev_t, dev)
		__field(xfs_ino_t, ino)
		__field(int, count)
		__field(int, pincount)
		__field(unsigned long, caller_ip)
	),
	TP_fast_assign(
		__entry->dev = VFS_I(ip)->i_sb->s_dev;
		__entry->ino = ip->i_ino;
		__entry->count = atomic_read(&VFS_I(ip)->i_count);
		__entry->pincount = atomic_read(&ip->i_pincount);
		__entry->caller_ip = caller_ip;
	),
	TP_printk("dev %d:%d ino 0x%llx count %d pincount %d caller %pf",
		  MAJOR(__entry->dev), MINOR(__entry->dev),
		  __entry->ino,
		  __entry->count,
		  __entry->pincount,
		  (char *)__entry->caller_ip)
)

#define DEFINE_IREF_EVENT(name) \
DEFINE_EVENT(xfs_iref_class, name, \
	TP_PROTO(struct xfs_inode *ip, unsigned long caller_ip), \
	TP_ARGS(ip, caller_ip))
DEFINE_IREF_EVENT(xfs_ihold);
DEFINE_IREF_EVENT(xfs_irele);
DEFINE_IREF_EVENT(xfs_inode_pin);
DEFINE_IREF_EVENT(xfs_inode_unpin);
DEFINE_IREF_EVENT(xfs_inode_unpin_nowait);

DECLARE_EVENT_CLASS(xfs_namespace_class,
	TP_PROTO(struct xfs_inode *dp, struct xfs_name *name),
	TP_ARGS(dp, name),
	TP_STRUCT__entry(
		__field(dev_t, dev)
		__field(xfs_ino_t, dp_ino)
		__dynamic_array(char, name, name->len)
	),
	TP_fast_assign(
		__entry->dev = VFS_I(dp)->i_sb->s_dev;
		__entry->dp_ino = dp->i_ino;
		memcpy(__get_str(name), name->name, name->len);
	),
	TP_printk("dev %d:%d dp ino 0x%llx name %s",
		  MAJOR(__entry->dev), MINOR(__entry->dev),
		  __entry->dp_ino,
		  __get_str(name))
)

#define DEFINE_NAMESPACE_EVENT(name) \
DEFINE_EVENT(xfs_namespace_class, name, \
	TP_PROTO(struct xfs_inode *dp, struct xfs_name *name), \
	TP_ARGS(dp, name))
DEFINE_NAMESPACE_EVENT(xfs_remove);
DEFINE_NAMESPACE_EVENT(xfs_link);
DEFINE_NAMESPACE_EVENT(xfs_lookup);
DEFINE_NAMESPACE_EVENT(xfs_create);
DEFINE_NAMESPACE_EVENT(xfs_symlink);

TRACE_EVENT(xfs_rename,
	TP_PROTO(struct xfs_inode *src_dp, struct xfs_inode *target_dp,
		 struct xfs_name *src_name, struct xfs_name *target_name),
	TP_ARGS(src_dp, target_dp, src_name, target_name),
	TP_STRUCT__entry(
		__field(dev_t, dev)
		__field(xfs_ino_t, src_dp_ino)
		__field(xfs_ino_t, target_dp_ino)
		__dynamic_array(char, src_name, src_name->len)
		__dynamic_array(char, target_name, target_name->len)
	),
	TP_fast_assign(
		__entry->dev = VFS_I(src_dp)->i_sb->s_dev;
		__entry->src_dp_ino = src_dp->i_ino;
		__entry->target_dp_ino = target_dp->i_ino;
		memcpy(__get_str(src_name), src_name->name, src_name->len);
		memcpy(__get_str(target_name), target_name->name, target_name->len);
	),
	TP_printk("dev %d:%d src dp ino 0x%llx target dp ino 0x%llx"
		  " src name %s target name %s",
		  MAJOR(__entry->dev), MINOR(__entry->dev),
		  __entry->src_dp_ino,
		  __entry->target_dp_ino,
		  __get_str(src_name),
		  __get_str(target_name))
)

DECLARE_EVENT_CLASS(xfs_dquot_class,
	TP_PROTO(struct xfs_dquot *dqp),
	TP_ARGS(dqp),
	TP_STRUCT__entry(
		__field(dev_t, dev)
		__field(u32, id)
		__field(unsigned, flags)
		__field(unsigned, nrefs)
		__field(unsigned long long, res_bcount)
		__field(unsigned long long, bcount)
		__field(unsigned long long, icount)
		__field(unsigned long long, blk_hardlimit)
		__field(unsigned long long, blk_softlimit)
		__field(unsigned long long, ino_hardlimit)
		__field(unsigned long long, ino_softlimit)
	), \
	TP_fast_assign(
		__entry->dev = dqp->q_mount->m_super->s_dev;
		__entry->id = be32_to_cpu(dqp->q_core.d_id);
		__entry->flags = dqp->dq_flags;
		__entry->nrefs = dqp->q_nrefs;
		__entry->res_bcount = dqp->q_res_bcount;
		__entry->bcount = be64_to_cpu(dqp->q_core.d_bcount);
		__entry->icount = be64_to_cpu(dqp->q_core.d_icount);
		__entry->blk_hardlimit =
			be64_to_cpu(dqp->q_core.d_blk_hardlimit);
		__entry->blk_softlimit =
			be64_to_cpu(dqp->q_core.d_blk_softlimit);
		__entry->ino_hardlimit =
			be64_to_cpu(dqp->q_core.d_ino_hardlimit);
		__entry->ino_softlimit =
			be64_to_cpu(dqp->q_core.d_ino_softlimit);
	),
	TP_printk("dev %d:%d id 0x%x flags %s nrefs %u res_bc 0x%llx "
		  "bcnt 0x%llx bhardlimit 0x%llx bsoftlimit 0x%llx "
		  "icnt 0x%llx ihardlimit 0x%llx isoftlimit 0x%llx]",
		  MAJOR(__entry->dev), MINOR(__entry->dev),
		  __entry->id,
		  __print_flags(__entry->flags, "|", XFS_DQ_FLAGS),
		  __entry->nrefs,
		  __entry->res_bcount,
		  __entry->bcount,
		  __entry->blk_hardlimit,
		  __entry->blk_softlimit,
		  __entry->icount,
		  __entry->ino_hardlimit,
		  __entry->ino_softlimit)
)

#define DEFINE_DQUOT_EVENT(name) \
DEFINE_EVENT(xfs_dquot_class, name, \
	TP_PROTO(struct xfs_dquot *dqp), \
	TP_ARGS(dqp))
DEFINE_DQUOT_EVENT(xfs_dqadjust);
DEFINE_DQUOT_EVENT(xfs_dqreclaim_want);
DEFINE_DQUOT_EVENT(xfs_dqreclaim_dirty);
DEFINE_DQUOT_EVENT(xfs_dqreclaim_unlink);
DEFINE_DQUOT_EVENT(xfs_dqattach_found);
DEFINE_DQUOT_EVENT(xfs_dqattach_get);
DEFINE_DQUOT_EVENT(xfs_dqinit);
DEFINE_DQUOT_EVENT(xfs_dqreuse);
DEFINE_DQUOT_EVENT(xfs_dqalloc);
DEFINE_DQUOT_EVENT(xfs_dqtobp_read);
DEFINE_DQUOT_EVENT(xfs_dqread);
DEFINE_DQUOT_EVENT(xfs_dqread_fail);
DEFINE_DQUOT_EVENT(xfs_dqlookup_found);
DEFINE_DQUOT_EVENT(xfs_dqlookup_want);
DEFINE_DQUOT_EVENT(xfs_dqlookup_freelist);
DEFINE_DQUOT_EVENT(xfs_dqlookup_done);
DEFINE_DQUOT_EVENT(xfs_dqget_hit);
DEFINE_DQUOT_EVENT(xfs_dqget_miss);
DEFINE_DQUOT_EVENT(xfs_dqput);
DEFINE_DQUOT_EVENT(xfs_dqput_wait);
DEFINE_DQUOT_EVENT(xfs_dqput_free);
DEFINE_DQUOT_EVENT(xfs_dqrele);
DEFINE_DQUOT_EVENT(xfs_dqflush);
DEFINE_DQUOT_EVENT(xfs_dqflush_force);
DEFINE_DQUOT_EVENT(xfs_dqflush_done);

DECLARE_EVENT_CLASS(xfs_loggrant_class,
	TP_PROTO(struct log *log, struct xlog_ticket *tic),
	TP_ARGS(log, tic),
	TP_STRUCT__entry(
		__field(dev_t, dev)
		__field(unsigned, trans_type)
		__field(char, ocnt)
		__field(char, cnt)
		__field(int, curr_res)
		__field(int, unit_res)
		__field(unsigned int, flags)
		__field(int, reserveq)
		__field(int, writeq)
		__field(int, grant_reserve_cycle)
		__field(int, grant_reserve_bytes)
		__field(int, grant_write_cycle)
		__field(int, grant_write_bytes)
		__field(int, curr_cycle)
		__field(int, curr_block)
		__field(xfs_lsn_t, tail_lsn)
	),
	TP_fast_assign(
		__entry->dev = log->l_mp->m_super->s_dev;
		__entry->trans_type = tic->t_trans_type;
		__entry->ocnt = tic->t_ocnt;
		__entry->cnt = tic->t_cnt;
		__entry->curr_res = tic->t_curr_res;
		__entry->unit_res = tic->t_unit_res;
		__entry->flags = tic->t_flags;
		__entry->reserveq = list_empty(&log->l_reserveq);
		__entry->writeq = list_empty(&log->l_writeq);
		xlog_crack_grant_head(&log->l_grant_reserve_head,
				&__entry->grant_reserve_cycle,
				&__entry->grant_reserve_bytes);
		xlog_crack_grant_head(&log->l_grant_write_head,
				&__entry->grant_write_cycle,
				&__entry->grant_write_bytes);
		__entry->curr_cycle = log->l_curr_cycle;
		__entry->curr_block = log->l_curr_block;
		__entry->tail_lsn = atomic64_read(&log->l_tail_lsn);
	),
	TP_printk("dev %d:%d type %s t_ocnt %u t_cnt %u t_curr_res %u "
		  "t_unit_res %u t_flags %s reserveq %s "
		  "writeq %s grant_reserve_cycle %d "
		  "grant_reserve_bytes %d grant_write_cycle %d "
		  "grant_write_bytes %d curr_cycle %d curr_block %d "
		  "tail_cycle %d tail_block %d",
		  MAJOR(__entry->dev), MINOR(__entry->dev),
		  __print_symbolic(__entry->trans_type, XFS_TRANS_TYPES),
		  __entry->ocnt,
		  __entry->cnt,
		  __entry->curr_res,
		  __entry->unit_res,
		  __print_flags(__entry->flags, "|", XLOG_TIC_FLAGS),
		  __entry->reserveq ? "empty" : "active",
		  __entry->writeq ? "empty" : "active",
		  __entry->grant_reserve_cycle,
		  __entry->grant_reserve_bytes,
		  __entry->grant_write_cycle,
		  __entry->grant_write_bytes,
		  __entry->curr_cycle,
		  __entry->curr_block,
		  CYCLE_LSN(__entry->tail_lsn),
		  BLOCK_LSN(__entry->tail_lsn)
	)
)

#define DEFINE_LOGGRANT_EVENT(name) \
DEFINE_EVENT(xfs_loggrant_class, name, \
	TP_PROTO(struct log *log, struct xlog_ticket *tic), \
	TP_ARGS(log, tic))
DEFINE_LOGGRANT_EVENT(xfs_log_done_nonperm);
DEFINE_LOGGRANT_EVENT(xfs_log_done_perm);
DEFINE_LOGGRANT_EVENT(xfs_log_reserve);
DEFINE_LOGGRANT_EVENT(xfs_log_umount_write);
DEFINE_LOGGRANT_EVENT(xfs_log_grant_enter);
DEFINE_LOGGRANT_EVENT(xfs_log_grant_exit);
DEFINE_LOGGRANT_EVENT(xfs_log_grant_error);
DEFINE_LOGGRANT_EVENT(xfs_log_grant_sleep1);
DEFINE_LOGGRANT_EVENT(xfs_log_grant_wake1);
DEFINE_LOGGRANT_EVENT(xfs_log_grant_sleep2);
DEFINE_LOGGRANT_EVENT(xfs_log_grant_wake2);
DEFINE_LOGGRANT_EVENT(xfs_log_grant_wake_up);
DEFINE_LOGGRANT_EVENT(xfs_log_regrant_write_enter);
DEFINE_LOGGRANT_EVENT(xfs_log_regrant_write_exit);
DEFINE_LOGGRANT_EVENT(xfs_log_regrant_write_error);
DEFINE_LOGGRANT_EVENT(xfs_log_regrant_write_sleep1);
DEFINE_LOGGRANT_EVENT(xfs_log_regrant_write_wake1);
DEFINE_LOGGRANT_EVENT(xfs_log_regrant_write_sleep2);
DEFINE_LOGGRANT_EVENT(xfs_log_regrant_write_wake2);
DEFINE_LOGGRANT_EVENT(xfs_log_regrant_write_wake_up);
DEFINE_LOGGRANT_EVENT(xfs_log_regrant_reserve_enter);
DEFINE_LOGGRANT_EVENT(xfs_log_regrant_reserve_exit);
DEFINE_LOGGRANT_EVENT(xfs_log_regrant_reserve_sub);
DEFINE_LOGGRANT_EVENT(xfs_log_ungrant_enter);
DEFINE_LOGGRANT_EVENT(xfs_log_ungrant_exit);
DEFINE_LOGGRANT_EVENT(xfs_log_ungrant_sub);

DECLARE_EVENT_CLASS(xfs_file_class,
	TP_PROTO(struct xfs_inode *ip, size_t count, loff_t offset, int flags),
	TP_ARGS(ip, count, offset, flags),
	TP_STRUCT__entry(
		__field(dev_t, dev)
		__field(xfs_ino_t, ino)
		__field(xfs_fsize_t, size)
		__field(xfs_fsize_t, new_size)
		__field(loff_t, offset)
		__field(size_t, count)
		__field(int, flags)
	),
	TP_fast_assign(
		__entry->dev = VFS_I(ip)->i_sb->s_dev;
		__entry->ino = ip->i_ino;
		__entry->size = ip->i_d.di_size;
		__entry->new_size = ip->i_new_size;
		__entry->offset = offset;
		__entry->count = count;
		__entry->flags = flags;
	),
	TP_printk("dev %d:%d ino 0x%llx size 0x%llx new_size 0x%llx "
		  "offset 0x%llx count 0x%zx ioflags %s",
		  MAJOR(__entry->dev), MINOR(__entry->dev),
		  __entry->ino,
		  __entry->size,
		  __entry->new_size,
		  __entry->offset,
		  __entry->count,
		  __print_flags(__entry->flags, "|", XFS_IO_FLAGS))
)

#define DEFINE_RW_EVENT(name)		\
DEFINE_EVENT(xfs_file_class, name,	\
	TP_PROTO(struct xfs_inode *ip, size_t count, loff_t offset, int flags),	\
	TP_ARGS(ip, count, offset, flags))
DEFINE_RW_EVENT(xfs_file_read);
DEFINE_RW_EVENT(xfs_file_buffered_write);
DEFINE_RW_EVENT(xfs_file_direct_write);
DEFINE_RW_EVENT(xfs_file_splice_read);
DEFINE_RW_EVENT(xfs_file_splice_write);

DECLARE_EVENT_CLASS(xfs_page_class,
	TP_PROTO(struct inode *inode, struct page *page, unsigned long off),
	TP_ARGS(inode, page, off),
	TP_STRUCT__entry(
		__field(dev_t, dev)
		__field(xfs_ino_t, ino)
		__field(pgoff_t, pgoff)
		__field(loff_t, size)
		__field(unsigned long, offset)
		__field(int, delalloc)
		__field(int, unwritten)
	),
	TP_fast_assign(
		int delalloc = -1, unwritten = -1;

		if (page_has_buffers(page))
			xfs_count_page_state(page, &delalloc, &unwritten);
		__entry->dev = inode->i_sb->s_dev;
		__entry->ino = XFS_I(inode)->i_ino;
		__entry->pgoff = page_offset(page);
		__entry->size = i_size_read(inode);
		__entry->offset = off;
		__entry->delalloc = delalloc;
		__entry->unwritten = unwritten;
	),
	TP_printk("dev %d:%d ino 0x%llx pgoff 0x%lx size 0x%llx offset %lx "
		  "delalloc %d unwritten %d",
		  MAJOR(__entry->dev), MINOR(__entry->dev),
		  __entry->ino,
		  __entry->pgoff,
		  __entry->size,
		  __entry->offset,
		  __entry->delalloc,
		  __entry->unwritten)
)

#define DEFINE_PAGE_EVENT(name)		\
DEFINE_EVENT(xfs_page_class, name,	\
	TP_PROTO(struct inode *inode, struct page *page, unsigned long off),	\
	TP_ARGS(inode, page, off))
DEFINE_PAGE_EVENT(xfs_writepage);
DEFINE_PAGE_EVENT(xfs_releasepage);
DEFINE_PAGE_EVENT(xfs_invalidatepage);

<<<<<<< HEAD
DECLARE_EVENT_CLASS(xfs_iomap_class,
	TP_PROTO(struct xfs_inode *ip, xfs_off_t offset, ssize_t count,
		 int flags, struct xfs_bmbt_irec *irec),
	TP_ARGS(ip, offset, count, flags, irec),
=======
DECLARE_EVENT_CLASS(xfs_imap_class,
	TP_PROTO(struct xfs_inode *ip, xfs_off_t offset, ssize_t count,
		 int type, struct xfs_bmbt_irec *irec),
	TP_ARGS(ip, offset, count, type, irec),
>>>>>>> 3cbea436
	TP_STRUCT__entry(
		__field(dev_t, dev)
		__field(xfs_ino_t, ino)
		__field(loff_t, size)
		__field(loff_t, new_size)
		__field(loff_t, offset)
		__field(size_t, count)
<<<<<<< HEAD
		__field(int, flags)
=======
		__field(int, type)
>>>>>>> 3cbea436
		__field(xfs_fileoff_t, startoff)
		__field(xfs_fsblock_t, startblock)
		__field(xfs_filblks_t, blockcount)
	),
	TP_fast_assign(
		__entry->dev = VFS_I(ip)->i_sb->s_dev;
		__entry->ino = ip->i_ino;
		__entry->size = ip->i_d.di_size;
		__entry->new_size = ip->i_new_size;
		__entry->offset = offset;
		__entry->count = count;
<<<<<<< HEAD
		__entry->flags = flags;
=======
		__entry->type = type;
>>>>>>> 3cbea436
		__entry->startoff = irec ? irec->br_startoff : 0;
		__entry->startblock = irec ? irec->br_startblock : 0;
		__entry->blockcount = irec ? irec->br_blockcount : 0;
	),
	TP_printk("dev %d:%d ino 0x%llx size 0x%llx new_size 0x%llx "
<<<<<<< HEAD
		  "offset 0x%llx count %zd flags %s "
=======
		  "offset 0x%llx count %zd type %s "
>>>>>>> 3cbea436
		  "startoff 0x%llx startblock %lld blockcount 0x%llx",
		  MAJOR(__entry->dev), MINOR(__entry->dev),
		  __entry->ino,
		  __entry->size,
		  __entry->new_size,
		  __entry->offset,
		  __entry->count,
<<<<<<< HEAD
		  __print_flags(__entry->flags, "|", BMAPI_FLAGS),
=======
		  __print_symbolic(__entry->type, XFS_IO_TYPES),
>>>>>>> 3cbea436
		  __entry->startoff,
		  (__int64_t)__entry->startblock,
		  __entry->blockcount)
)

#define DEFINE_IOMAP_EVENT(name)	\
<<<<<<< HEAD
DEFINE_EVENT(xfs_iomap_class, name,	\
	TP_PROTO(struct xfs_inode *ip, xfs_off_t offset, ssize_t count,	\
		 int flags, struct xfs_bmbt_irec *irec),		\
	TP_ARGS(ip, offset, count, flags, irec))
DEFINE_IOMAP_EVENT(xfs_iomap_enter);
DEFINE_IOMAP_EVENT(xfs_iomap_found);
DEFINE_IOMAP_EVENT(xfs_iomap_alloc);
=======
DEFINE_EVENT(xfs_imap_class, name,	\
	TP_PROTO(struct xfs_inode *ip, xfs_off_t offset, ssize_t count,	\
		 int type, struct xfs_bmbt_irec *irec),		\
	TP_ARGS(ip, offset, count, type, irec))
DEFINE_IOMAP_EVENT(xfs_map_blocks_found);
DEFINE_IOMAP_EVENT(xfs_map_blocks_alloc);
DEFINE_IOMAP_EVENT(xfs_get_blocks_found);
DEFINE_IOMAP_EVENT(xfs_get_blocks_alloc);
>>>>>>> 3cbea436

DECLARE_EVENT_CLASS(xfs_simple_io_class,
	TP_PROTO(struct xfs_inode *ip, xfs_off_t offset, ssize_t count),
	TP_ARGS(ip, offset, count),
	TP_STRUCT__entry(
		__field(dev_t, dev)
		__field(xfs_ino_t, ino)
		__field(loff_t, size)
		__field(loff_t, new_size)
		__field(loff_t, offset)
		__field(size_t, count)
	),
	TP_fast_assign(
		__entry->dev = VFS_I(ip)->i_sb->s_dev;
		__entry->ino = ip->i_ino;
		__entry->size = ip->i_d.di_size;
		__entry->new_size = ip->i_new_size;
		__entry->offset = offset;
		__entry->count = count;
	),
	TP_printk("dev %d:%d ino 0x%llx size 0x%llx new_size 0x%llx "
		  "offset 0x%llx count %zd",
		  MAJOR(__entry->dev), MINOR(__entry->dev),
		  __entry->ino,
		  __entry->size,
		  __entry->new_size,
		  __entry->offset,
		  __entry->count)
);

#define DEFINE_SIMPLE_IO_EVENT(name)	\
DEFINE_EVENT(xfs_simple_io_class, name,	\
	TP_PROTO(struct xfs_inode *ip, xfs_off_t offset, ssize_t count),	\
	TP_ARGS(ip, offset, count))
DEFINE_SIMPLE_IO_EVENT(xfs_delalloc_enospc);
DEFINE_SIMPLE_IO_EVENT(xfs_unwritten_convert);
DEFINE_SIMPLE_IO_EVENT(xfs_get_blocks_notfound);


TRACE_EVENT(xfs_itruncate_start,
	TP_PROTO(struct xfs_inode *ip, xfs_fsize_t new_size, int flag,
		 xfs_off_t toss_start, xfs_off_t toss_finish),
	TP_ARGS(ip, new_size, flag, toss_start, toss_finish),
	TP_STRUCT__entry(
		__field(dev_t, dev)
		__field(xfs_ino_t, ino)
		__field(xfs_fsize_t, size)
		__field(xfs_fsize_t, new_size)
		__field(xfs_off_t, toss_start)
		__field(xfs_off_t, toss_finish)
		__field(int, flag)
	),
	TP_fast_assign(
		__entry->dev = VFS_I(ip)->i_sb->s_dev;
		__entry->ino = ip->i_ino;
		__entry->size = ip->i_d.di_size;
		__entry->new_size = new_size;
		__entry->toss_start = toss_start;
		__entry->toss_finish = toss_finish;
		__entry->flag = flag;
	),
	TP_printk("dev %d:%d ino 0x%llx %s size 0x%llx new_size 0x%llx "
		  "toss start 0x%llx toss finish 0x%llx",
		  MAJOR(__entry->dev), MINOR(__entry->dev),
		  __entry->ino,
		  __print_flags(__entry->flag, "|", XFS_ITRUNC_FLAGS),
		  __entry->size,
		  __entry->new_size,
		  __entry->toss_start,
		  __entry->toss_finish)
);

DECLARE_EVENT_CLASS(xfs_itrunc_class,
	TP_PROTO(struct xfs_inode *ip, xfs_fsize_t new_size),
	TP_ARGS(ip, new_size),
	TP_STRUCT__entry(
		__field(dev_t, dev)
		__field(xfs_ino_t, ino)
		__field(xfs_fsize_t, size)
		__field(xfs_fsize_t, new_size)
	),
	TP_fast_assign(
		__entry->dev = VFS_I(ip)->i_sb->s_dev;
		__entry->ino = ip->i_ino;
		__entry->size = ip->i_d.di_size;
		__entry->new_size = new_size;
	),
	TP_printk("dev %d:%d ino 0x%llx size 0x%llx new_size 0x%llx",
		  MAJOR(__entry->dev), MINOR(__entry->dev),
		  __entry->ino,
		  __entry->size,
		  __entry->new_size)
)

#define DEFINE_ITRUNC_EVENT(name) \
DEFINE_EVENT(xfs_itrunc_class, name, \
	TP_PROTO(struct xfs_inode *ip, xfs_fsize_t new_size), \
	TP_ARGS(ip, new_size))
DEFINE_ITRUNC_EVENT(xfs_itruncate_finish_start);
DEFINE_ITRUNC_EVENT(xfs_itruncate_finish_end);

TRACE_EVENT(xfs_pagecache_inval,
	TP_PROTO(struct xfs_inode *ip, xfs_off_t start, xfs_off_t finish),
	TP_ARGS(ip, start, finish),
	TP_STRUCT__entry(
		__field(dev_t, dev)
		__field(xfs_ino_t, ino)
		__field(xfs_fsize_t, size)
		__field(xfs_off_t, start)
		__field(xfs_off_t, finish)
	),
	TP_fast_assign(
		__entry->dev = VFS_I(ip)->i_sb->s_dev;
		__entry->ino = ip->i_ino;
		__entry->size = ip->i_d.di_size;
		__entry->start = start;
		__entry->finish = finish;
	),
	TP_printk("dev %d:%d ino 0x%llx size 0x%llx start 0x%llx finish 0x%llx",
		  MAJOR(__entry->dev), MINOR(__entry->dev),
		  __entry->ino,
		  __entry->size,
		  __entry->start,
		  __entry->finish)
);

TRACE_EVENT(xfs_bunmap,
	TP_PROTO(struct xfs_inode *ip, xfs_fileoff_t bno, xfs_filblks_t len,
		 int flags, unsigned long caller_ip),
	TP_ARGS(ip, bno, len, flags, caller_ip),
	TP_STRUCT__entry(
		__field(dev_t, dev)
		__field(xfs_ino_t, ino)
		__field(xfs_fsize_t, size)
		__field(xfs_fileoff_t, bno)
		__field(xfs_filblks_t, len)
		__field(unsigned long, caller_ip)
		__field(int, flags)
	),
	TP_fast_assign(
		__entry->dev = VFS_I(ip)->i_sb->s_dev;
		__entry->ino = ip->i_ino;
		__entry->size = ip->i_d.di_size;
		__entry->bno = bno;
		__entry->len = len;
		__entry->caller_ip = caller_ip;
		__entry->flags = flags;
	),
	TP_printk("dev %d:%d ino 0x%llx size 0x%llx bno 0x%llx len 0x%llx"
		  "flags %s caller %pf",
		  MAJOR(__entry->dev), MINOR(__entry->dev),
		  __entry->ino,
		  __entry->size,
		  __entry->bno,
		  __entry->len,
		  __print_flags(__entry->flags, "|", XFS_BMAPI_FLAGS),
		  (void *)__entry->caller_ip)

);

#define XFS_BUSY_SYNC \
	{ 0,	"async" }, \
	{ 1,	"sync" }

TRACE_EVENT(xfs_alloc_busy,
	TP_PROTO(struct xfs_trans *trans, xfs_agnumber_t agno,
		 xfs_agblock_t agbno, xfs_extlen_t len, int sync),
	TP_ARGS(trans, agno, agbno, len, sync),
	TP_STRUCT__entry(
		__field(dev_t, dev)
		__field(struct xfs_trans *, tp)
		__field(int, tid)
		__field(xfs_agnumber_t, agno)
		__field(xfs_agblock_t, agbno)
		__field(xfs_extlen_t, len)
		__field(int, sync)
	),
	TP_fast_assign(
		__entry->dev = trans->t_mountp->m_super->s_dev;
		__entry->tp = trans;
		__entry->tid = trans->t_ticket->t_tid;
		__entry->agno = agno;
		__entry->agbno = agbno;
		__entry->len = len;
		__entry->sync = sync;
	),
	TP_printk("dev %d:%d trans 0x%p tid 0x%x agno %u agbno %u len %u %s",
		  MAJOR(__entry->dev), MINOR(__entry->dev),
		  __entry->tp,
		  __entry->tid,
		  __entry->agno,
		  __entry->agbno,
		  __entry->len,
		  __print_symbolic(__entry->sync, XFS_BUSY_SYNC))

);

TRACE_EVENT(xfs_alloc_unbusy,
	TP_PROTO(struct xfs_mount *mp, xfs_agnumber_t agno,
		 xfs_agblock_t agbno, xfs_extlen_t len),
	TP_ARGS(mp, agno, agbno, len),
	TP_STRUCT__entry(
		__field(dev_t, dev)
		__field(xfs_agnumber_t, agno)
		__field(xfs_agblock_t, agbno)
		__field(xfs_extlen_t, len)
	),
	TP_fast_assign(
		__entry->dev = mp->m_super->s_dev;
		__entry->agno = agno;
		__entry->agbno = agbno;
		__entry->len = len;
	),
	TP_printk("dev %d:%d agno %u agbno %u len %u",
		  MAJOR(__entry->dev), MINOR(__entry->dev),
		  __entry->agno,
		  __entry->agbno,
		  __entry->len)
);

#define XFS_BUSY_STATES \
	{ 0,	"missing" }, \
	{ 1,	"found" }

TRACE_EVENT(xfs_alloc_busysearch,
	TP_PROTO(struct xfs_mount *mp, xfs_agnumber_t agno,
		 xfs_agblock_t agbno, xfs_extlen_t len, int found),
	TP_ARGS(mp, agno, agbno, len, found),
	TP_STRUCT__entry(
		__field(dev_t, dev)
		__field(xfs_agnumber_t, agno)
		__field(xfs_agblock_t, agbno)
		__field(xfs_extlen_t, len)
		__field(int, found)
	),
	TP_fast_assign(
		__entry->dev = mp->m_super->s_dev;
		__entry->agno = agno;
		__entry->agbno = agbno;
		__entry->len = len;
		__entry->found = found;
	),
	TP_printk("dev %d:%d agno %u agbno %u len %u %s",
		  MAJOR(__entry->dev), MINOR(__entry->dev),
		  __entry->agno,
		  __entry->agbno,
		  __entry->len,
		  __print_symbolic(__entry->found, XFS_BUSY_STATES))
);

TRACE_EVENT(xfs_trans_commit_lsn,
	TP_PROTO(struct xfs_trans *trans),
	TP_ARGS(trans),
	TP_STRUCT__entry(
		__field(dev_t, dev)
		__field(struct xfs_trans *, tp)
		__field(xfs_lsn_t, lsn)
	),
	TP_fast_assign(
		__entry->dev = trans->t_mountp->m_super->s_dev;
		__entry->tp = trans;
		__entry->lsn = trans->t_commit_lsn;
	),
	TP_printk("dev %d:%d trans 0x%p commit_lsn 0x%llx",
		  MAJOR(__entry->dev), MINOR(__entry->dev),
		  __entry->tp,
		  __entry->lsn)
);

TRACE_EVENT(xfs_agf,
	TP_PROTO(struct xfs_mount *mp, struct xfs_agf *agf, int flags,
		 unsigned long caller_ip),
	TP_ARGS(mp, agf, flags, caller_ip),
	TP_STRUCT__entry(
		__field(dev_t, dev)
		__field(xfs_agnumber_t, agno)
		__field(int, flags)
		__field(__u32, length)
		__field(__u32, bno_root)
		__field(__u32, cnt_root)
		__field(__u32, bno_level)
		__field(__u32, cnt_level)
		__field(__u32, flfirst)
		__field(__u32, fllast)
		__field(__u32, flcount)
		__field(__u32, freeblks)
		__field(__u32, longest)
		__field(unsigned long, caller_ip)
	),
	TP_fast_assign(
		__entry->dev = mp->m_super->s_dev;
		__entry->agno = be32_to_cpu(agf->agf_seqno),
		__entry->flags = flags;
		__entry->length = be32_to_cpu(agf->agf_length),
		__entry->bno_root = be32_to_cpu(agf->agf_roots[XFS_BTNUM_BNO]),
		__entry->cnt_root = be32_to_cpu(agf->agf_roots[XFS_BTNUM_CNT]),
		__entry->bno_level =
				be32_to_cpu(agf->agf_levels[XFS_BTNUM_BNO]),
		__entry->cnt_level =
				be32_to_cpu(agf->agf_levels[XFS_BTNUM_CNT]),
		__entry->flfirst = be32_to_cpu(agf->agf_flfirst),
		__entry->fllast = be32_to_cpu(agf->agf_fllast),
		__entry->flcount = be32_to_cpu(agf->agf_flcount),
		__entry->freeblks = be32_to_cpu(agf->agf_freeblks),
		__entry->longest = be32_to_cpu(agf->agf_longest);
		__entry->caller_ip = caller_ip;
	),
	TP_printk("dev %d:%d agno %u flags %s length %u roots b %u c %u "
		  "levels b %u c %u flfirst %u fllast %u flcount %u "
		  "freeblks %u longest %u caller %pf",
		  MAJOR(__entry->dev), MINOR(__entry->dev),
		  __entry->agno,
		  __print_flags(__entry->flags, "|", XFS_AGF_FLAGS),
		  __entry->length,
		  __entry->bno_root,
		  __entry->cnt_root,
		  __entry->bno_level,
		  __entry->cnt_level,
		  __entry->flfirst,
		  __entry->fllast,
		  __entry->flcount,
		  __entry->freeblks,
		  __entry->longest,
		  (void *)__entry->caller_ip)
);

TRACE_EVENT(xfs_free_extent,
	TP_PROTO(struct xfs_mount *mp, xfs_agnumber_t agno, xfs_agblock_t agbno,
		 xfs_extlen_t len, bool isfl, int haveleft, int haveright),
	TP_ARGS(mp, agno, agbno, len, isfl, haveleft, haveright),
	TP_STRUCT__entry(
		__field(dev_t, dev)
		__field(xfs_agnumber_t, agno)
		__field(xfs_agblock_t, agbno)
		__field(xfs_extlen_t, len)
		__field(int, isfl)
		__field(int, haveleft)
		__field(int, haveright)
	),
	TP_fast_assign(
		__entry->dev = mp->m_super->s_dev;
		__entry->agno = agno;
		__entry->agbno = agbno;
		__entry->len = len;
		__entry->isfl = isfl;
		__entry->haveleft = haveleft;
		__entry->haveright = haveright;
	),
	TP_printk("dev %d:%d agno %u agbno %u len %u isfl %d %s",
		  MAJOR(__entry->dev), MINOR(__entry->dev),
		  __entry->agno,
		  __entry->agbno,
		  __entry->len,
		  __entry->isfl,
		  __entry->haveleft ?
			(__entry->haveright ? "both" : "left") :
			(__entry->haveright ? "right" : "none"))

);

DECLARE_EVENT_CLASS(xfs_alloc_class,
	TP_PROTO(struct xfs_alloc_arg *args),
	TP_ARGS(args),
	TP_STRUCT__entry(
		__field(dev_t, dev)
		__field(xfs_agnumber_t, agno)
		__field(xfs_agblock_t, agbno)
		__field(xfs_extlen_t, minlen)
		__field(xfs_extlen_t, maxlen)
		__field(xfs_extlen_t, mod)
		__field(xfs_extlen_t, prod)
		__field(xfs_extlen_t, minleft)
		__field(xfs_extlen_t, total)
		__field(xfs_extlen_t, alignment)
		__field(xfs_extlen_t, minalignslop)
		__field(xfs_extlen_t, len)
		__field(short, type)
		__field(short, otype)
		__field(char, wasdel)
		__field(char, wasfromfl)
		__field(char, isfl)
		__field(char, userdata)
		__field(xfs_fsblock_t, firstblock)
	),
	TP_fast_assign(
		__entry->dev = args->mp->m_super->s_dev;
		__entry->agno = args->agno;
		__entry->agbno = args->agbno;
		__entry->minlen = args->minlen;
		__entry->maxlen = args->maxlen;
		__entry->mod = args->mod;
		__entry->prod = args->prod;
		__entry->minleft = args->minleft;
		__entry->total = args->total;
		__entry->alignment = args->alignment;
		__entry->minalignslop = args->minalignslop;
		__entry->len = args->len;
		__entry->type = args->type;
		__entry->otype = args->otype;
		__entry->wasdel = args->wasdel;
		__entry->wasfromfl = args->wasfromfl;
		__entry->isfl = args->isfl;
		__entry->userdata = args->userdata;
		__entry->firstblock = args->firstblock;
	),
	TP_printk("dev %d:%d agno %u agbno %u minlen %u maxlen %u mod %u "
		  "prod %u minleft %u total %u alignment %u minalignslop %u "
		  "len %u type %s otype %s wasdel %d wasfromfl %d isfl %d "
		  "userdata %d firstblock 0x%llx",
		  MAJOR(__entry->dev), MINOR(__entry->dev),
		  __entry->agno,
		  __entry->agbno,
		  __entry->minlen,
		  __entry->maxlen,
		  __entry->mod,
		  __entry->prod,
		  __entry->minleft,
		  __entry->total,
		  __entry->alignment,
		  __entry->minalignslop,
		  __entry->len,
		  __print_symbolic(__entry->type, XFS_ALLOC_TYPES),
		  __print_symbolic(__entry->otype, XFS_ALLOC_TYPES),
		  __entry->wasdel,
		  __entry->wasfromfl,
		  __entry->isfl,
		  __entry->userdata,
		  __entry->firstblock)
)

#define DEFINE_ALLOC_EVENT(name) \
DEFINE_EVENT(xfs_alloc_class, name, \
	TP_PROTO(struct xfs_alloc_arg *args), \
	TP_ARGS(args))
DEFINE_ALLOC_EVENT(xfs_alloc_exact_done);
DEFINE_ALLOC_EVENT(xfs_alloc_exact_notfound);
DEFINE_ALLOC_EVENT(xfs_alloc_exact_error);
DEFINE_ALLOC_EVENT(xfs_alloc_near_nominleft);
DEFINE_ALLOC_EVENT(xfs_alloc_near_first);
DEFINE_ALLOC_EVENT(xfs_alloc_near_greater);
DEFINE_ALLOC_EVENT(xfs_alloc_near_lesser);
DEFINE_ALLOC_EVENT(xfs_alloc_near_error);
DEFINE_ALLOC_EVENT(xfs_alloc_size_neither);
DEFINE_ALLOC_EVENT(xfs_alloc_size_noentry);
DEFINE_ALLOC_EVENT(xfs_alloc_size_nominleft);
DEFINE_ALLOC_EVENT(xfs_alloc_size_done);
DEFINE_ALLOC_EVENT(xfs_alloc_size_error);
DEFINE_ALLOC_EVENT(xfs_alloc_small_freelist);
DEFINE_ALLOC_EVENT(xfs_alloc_small_notenough);
DEFINE_ALLOC_EVENT(xfs_alloc_small_done);
DEFINE_ALLOC_EVENT(xfs_alloc_small_error);
DEFINE_ALLOC_EVENT(xfs_alloc_vextent_badargs);
DEFINE_ALLOC_EVENT(xfs_alloc_vextent_nofix);
DEFINE_ALLOC_EVENT(xfs_alloc_vextent_noagbp);
DEFINE_ALLOC_EVENT(xfs_alloc_vextent_loopfailed);
DEFINE_ALLOC_EVENT(xfs_alloc_vextent_allfailed);

DECLARE_EVENT_CLASS(xfs_dir2_class,
	TP_PROTO(struct xfs_da_args *args),
	TP_ARGS(args),
	TP_STRUCT__entry(
		__field(dev_t, dev)
		__field(xfs_ino_t, ino)
		__dynamic_array(char, name, args->namelen)
		__field(int, namelen)
		__field(xfs_dahash_t, hashval)
		__field(xfs_ino_t, inumber)
		__field(int, op_flags)
	),
	TP_fast_assign(
		__entry->dev = VFS_I(args->dp)->i_sb->s_dev;
		__entry->ino = args->dp->i_ino;
		if (args->namelen)
			memcpy(__get_str(name), args->name, args->namelen);
		__entry->namelen = args->namelen;
		__entry->hashval = args->hashval;
		__entry->inumber = args->inumber;
		__entry->op_flags = args->op_flags;
	),
	TP_printk("dev %d:%d ino 0x%llx name %.*s namelen %d hashval 0x%x "
		  "inumber 0x%llx op_flags %s",
		  MAJOR(__entry->dev), MINOR(__entry->dev),
		  __entry->ino,
		  __entry->namelen,
		  __entry->namelen ? __get_str(name) : NULL,
		  __entry->namelen,
		  __entry->hashval,
		  __entry->inumber,
		  __print_flags(__entry->op_flags, "|", XFS_DA_OP_FLAGS))
)

#define DEFINE_DIR2_EVENT(name) \
DEFINE_EVENT(xfs_dir2_class, name, \
	TP_PROTO(struct xfs_da_args *args), \
	TP_ARGS(args))
DEFINE_DIR2_EVENT(xfs_dir2_sf_addname);
DEFINE_DIR2_EVENT(xfs_dir2_sf_create);
DEFINE_DIR2_EVENT(xfs_dir2_sf_lookup);
DEFINE_DIR2_EVENT(xfs_dir2_sf_replace);
DEFINE_DIR2_EVENT(xfs_dir2_sf_removename);
DEFINE_DIR2_EVENT(xfs_dir2_sf_toino4);
DEFINE_DIR2_EVENT(xfs_dir2_sf_toino8);
DEFINE_DIR2_EVENT(xfs_dir2_sf_to_block);
DEFINE_DIR2_EVENT(xfs_dir2_block_addname);
DEFINE_DIR2_EVENT(xfs_dir2_block_lookup);
DEFINE_DIR2_EVENT(xfs_dir2_block_replace);
DEFINE_DIR2_EVENT(xfs_dir2_block_removename);
DEFINE_DIR2_EVENT(xfs_dir2_block_to_sf);
DEFINE_DIR2_EVENT(xfs_dir2_block_to_leaf);
DEFINE_DIR2_EVENT(xfs_dir2_leaf_addname);
DEFINE_DIR2_EVENT(xfs_dir2_leaf_lookup);
DEFINE_DIR2_EVENT(xfs_dir2_leaf_replace);
DEFINE_DIR2_EVENT(xfs_dir2_leaf_removename);
DEFINE_DIR2_EVENT(xfs_dir2_leaf_to_block);
DEFINE_DIR2_EVENT(xfs_dir2_leaf_to_node);
DEFINE_DIR2_EVENT(xfs_dir2_node_addname);
DEFINE_DIR2_EVENT(xfs_dir2_node_lookup);
DEFINE_DIR2_EVENT(xfs_dir2_node_replace);
DEFINE_DIR2_EVENT(xfs_dir2_node_removename);
DEFINE_DIR2_EVENT(xfs_dir2_node_to_leaf);

DECLARE_EVENT_CLASS(xfs_dir2_space_class,
	TP_PROTO(struct xfs_da_args *args, int idx),
	TP_ARGS(args, idx),
	TP_STRUCT__entry(
		__field(dev_t, dev)
		__field(xfs_ino_t, ino)
		__field(int, op_flags)
		__field(int, idx)
	),
	TP_fast_assign(
		__entry->dev = VFS_I(args->dp)->i_sb->s_dev;
		__entry->ino = args->dp->i_ino;
		__entry->op_flags = args->op_flags;
		__entry->idx = idx;
	),
	TP_printk("dev %d:%d ino 0x%llx op_flags %s index %d",
		  MAJOR(__entry->dev), MINOR(__entry->dev),
		  __entry->ino,
		  __print_flags(__entry->op_flags, "|", XFS_DA_OP_FLAGS),
		  __entry->idx)
)

#define DEFINE_DIR2_SPACE_EVENT(name) \
DEFINE_EVENT(xfs_dir2_space_class, name, \
	TP_PROTO(struct xfs_da_args *args, int idx), \
	TP_ARGS(args, idx))
DEFINE_DIR2_SPACE_EVENT(xfs_dir2_leafn_add);
DEFINE_DIR2_SPACE_EVENT(xfs_dir2_leafn_remove);
DEFINE_DIR2_SPACE_EVENT(xfs_dir2_grow_inode);
DEFINE_DIR2_SPACE_EVENT(xfs_dir2_shrink_inode);

TRACE_EVENT(xfs_dir2_leafn_moveents,
	TP_PROTO(struct xfs_da_args *args, int src_idx, int dst_idx, int count),
	TP_ARGS(args, src_idx, dst_idx, count),
	TP_STRUCT__entry(
		__field(dev_t, dev)
		__field(xfs_ino_t, ino)
		__field(int, op_flags)
		__field(int, src_idx)
		__field(int, dst_idx)
		__field(int, count)
	),
	TP_fast_assign(
		__entry->dev = VFS_I(args->dp)->i_sb->s_dev;
		__entry->ino = args->dp->i_ino;
		__entry->op_flags = args->op_flags;
		__entry->src_idx = src_idx;
		__entry->dst_idx = dst_idx;
		__entry->count = count;
	),
	TP_printk("dev %d:%d ino 0x%llx op_flags %s "
		  "src_idx %d dst_idx %d count %d",
		  MAJOR(__entry->dev), MINOR(__entry->dev),
		  __entry->ino,
		  __print_flags(__entry->op_flags, "|", XFS_DA_OP_FLAGS),
		  __entry->src_idx,
		  __entry->dst_idx,
		  __entry->count)
);

#define XFS_SWAPEXT_INODES \
	{ 0,	"target" }, \
	{ 1,	"temp" }

#define XFS_INODE_FORMAT_STR \
	{ 0,	"invalid" }, \
	{ 1,	"local" }, \
	{ 2,	"extent" }, \
	{ 3,	"btree" }

DECLARE_EVENT_CLASS(xfs_swap_extent_class,
	TP_PROTO(struct xfs_inode *ip, int which),
	TP_ARGS(ip, which),
	TP_STRUCT__entry(
		__field(dev_t, dev)
		__field(int, which)
		__field(xfs_ino_t, ino)
		__field(int, format)
		__field(int, nex)
		__field(int, max_nex)
		__field(int, broot_size)
		__field(int, fork_off)
	),
	TP_fast_assign(
		__entry->dev = VFS_I(ip)->i_sb->s_dev;
		__entry->which = which;
		__entry->ino = ip->i_ino;
		__entry->format = ip->i_d.di_format;
		__entry->nex = ip->i_d.di_nextents;
		__entry->max_nex = ip->i_df.if_ext_max;
		__entry->broot_size = ip->i_df.if_broot_bytes;
		__entry->fork_off = XFS_IFORK_BOFF(ip);
	),
	TP_printk("dev %d:%d ino 0x%llx (%s), %s format, num_extents %d, "
		  "Max in-fork extents %d, broot size %d, fork offset %d",
		  MAJOR(__entry->dev), MINOR(__entry->dev),
		  __entry->ino,
		  __print_symbolic(__entry->which, XFS_SWAPEXT_INODES),
		  __print_symbolic(__entry->format, XFS_INODE_FORMAT_STR),
		  __entry->nex,
		  __entry->max_nex,
		  __entry->broot_size,
		  __entry->fork_off)
)

#define DEFINE_SWAPEXT_EVENT(name) \
DEFINE_EVENT(xfs_swap_extent_class, name, \
	TP_PROTO(struct xfs_inode *ip, int which), \
	TP_ARGS(ip, which))

DEFINE_SWAPEXT_EVENT(xfs_swap_extent_before);
DEFINE_SWAPEXT_EVENT(xfs_swap_extent_after);

DECLARE_EVENT_CLASS(xfs_log_recover_item_class,
	TP_PROTO(struct log *log, struct xlog_recover *trans,
		struct xlog_recover_item *item, int pass),
	TP_ARGS(log, trans, item, pass),
	TP_STRUCT__entry(
		__field(dev_t, dev)
		__field(unsigned long, item)
		__field(xlog_tid_t, tid)
		__field(int, type)
		__field(int, pass)
		__field(int, count)
		__field(int, total)
	),
	TP_fast_assign(
		__entry->dev = log->l_mp->m_super->s_dev;
		__entry->item = (unsigned long)item;
		__entry->tid = trans->r_log_tid;
		__entry->type = ITEM_TYPE(item);
		__entry->pass = pass;
		__entry->count = item->ri_cnt;
		__entry->total = item->ri_total;
	),
	TP_printk("dev %d:%d trans 0x%x, pass %d, item 0x%p, item type %s "
		  "item region count/total %d/%d",
		  MAJOR(__entry->dev), MINOR(__entry->dev),
		  __entry->tid,
		  __entry->pass,
		  (void *)__entry->item,
		  __print_symbolic(__entry->type, XFS_LI_TYPE_DESC),
		  __entry->count,
		  __entry->total)
)

#define DEFINE_LOG_RECOVER_ITEM(name) \
DEFINE_EVENT(xfs_log_recover_item_class, name, \
	TP_PROTO(struct log *log, struct xlog_recover *trans, \
		struct xlog_recover_item *item, int pass), \
	TP_ARGS(log, trans, item, pass))

DEFINE_LOG_RECOVER_ITEM(xfs_log_recover_item_add);
DEFINE_LOG_RECOVER_ITEM(xfs_log_recover_item_add_cont);
DEFINE_LOG_RECOVER_ITEM(xfs_log_recover_item_reorder_head);
DEFINE_LOG_RECOVER_ITEM(xfs_log_recover_item_reorder_tail);
DEFINE_LOG_RECOVER_ITEM(xfs_log_recover_item_recover);

DECLARE_EVENT_CLASS(xfs_log_recover_buf_item_class,
	TP_PROTO(struct log *log, struct xfs_buf_log_format *buf_f),
	TP_ARGS(log, buf_f),
	TP_STRUCT__entry(
		__field(dev_t, dev)
		__field(__int64_t, blkno)
		__field(unsigned short, len)
		__field(unsigned short, flags)
		__field(unsigned short, size)
		__field(unsigned int, map_size)
	),
	TP_fast_assign(
		__entry->dev = log->l_mp->m_super->s_dev;
		__entry->blkno = buf_f->blf_blkno;
		__entry->len = buf_f->blf_len;
		__entry->flags = buf_f->blf_flags;
		__entry->size = buf_f->blf_size;
		__entry->map_size = buf_f->blf_map_size;
	),
	TP_printk("dev %d:%d blkno 0x%llx, len %u, flags 0x%x, size %d, "
			"map_size %d",
		  MAJOR(__entry->dev), MINOR(__entry->dev),
		  __entry->blkno,
		  __entry->len,
		  __entry->flags,
		  __entry->size,
		  __entry->map_size)
)

#define DEFINE_LOG_RECOVER_BUF_ITEM(name) \
DEFINE_EVENT(xfs_log_recover_buf_item_class, name, \
	TP_PROTO(struct log *log, struct xfs_buf_log_format *buf_f), \
	TP_ARGS(log, buf_f))

DEFINE_LOG_RECOVER_BUF_ITEM(xfs_log_recover_buf_not_cancel);
DEFINE_LOG_RECOVER_BUF_ITEM(xfs_log_recover_buf_cancel);
DEFINE_LOG_RECOVER_BUF_ITEM(xfs_log_recover_buf_cancel_add);
DEFINE_LOG_RECOVER_BUF_ITEM(xfs_log_recover_buf_cancel_ref_inc);
DEFINE_LOG_RECOVER_BUF_ITEM(xfs_log_recover_buf_recover);
DEFINE_LOG_RECOVER_BUF_ITEM(xfs_log_recover_buf_inode_buf);
DEFINE_LOG_RECOVER_BUF_ITEM(xfs_log_recover_buf_reg_buf);
DEFINE_LOG_RECOVER_BUF_ITEM(xfs_log_recover_buf_dquot_buf);

DECLARE_EVENT_CLASS(xfs_log_recover_ino_item_class,
	TP_PROTO(struct log *log, struct xfs_inode_log_format *in_f),
	TP_ARGS(log, in_f),
	TP_STRUCT__entry(
		__field(dev_t, dev)
		__field(xfs_ino_t, ino)
		__field(unsigned short, size)
		__field(int, fields)
		__field(unsigned short, asize)
		__field(unsigned short, dsize)
		__field(__int64_t, blkno)
		__field(int, len)
		__field(int, boffset)
	),
	TP_fast_assign(
		__entry->dev = log->l_mp->m_super->s_dev;
		__entry->ino = in_f->ilf_ino;
		__entry->size = in_f->ilf_size;
		__entry->fields = in_f->ilf_fields;
		__entry->asize = in_f->ilf_asize;
		__entry->dsize = in_f->ilf_dsize;
		__entry->blkno = in_f->ilf_blkno;
		__entry->len = in_f->ilf_len;
		__entry->boffset = in_f->ilf_boffset;
	),
	TP_printk("dev %d:%d ino 0x%llx, size %u, fields 0x%x, asize %d, "
			"dsize %d, blkno 0x%llx, len %d, boffset %d",
		  MAJOR(__entry->dev), MINOR(__entry->dev),
		  __entry->ino,
		  __entry->size,
		  __entry->fields,
		  __entry->asize,
		  __entry->dsize,
		  __entry->blkno,
		  __entry->len,
		  __entry->boffset)
)
#define DEFINE_LOG_RECOVER_INO_ITEM(name) \
DEFINE_EVENT(xfs_log_recover_ino_item_class, name, \
	TP_PROTO(struct log *log, struct xfs_inode_log_format *in_f), \
	TP_ARGS(log, in_f))

DEFINE_LOG_RECOVER_INO_ITEM(xfs_log_recover_inode_recover);
DEFINE_LOG_RECOVER_INO_ITEM(xfs_log_recover_inode_cancel);
DEFINE_LOG_RECOVER_INO_ITEM(xfs_log_recover_inode_skip);

<<<<<<< HEAD
=======
DECLARE_EVENT_CLASS(xfs_discard_class,
	TP_PROTO(struct xfs_mount *mp, xfs_agnumber_t agno,
		 xfs_agblock_t agbno, xfs_extlen_t len),
	TP_ARGS(mp, agno, agbno, len),
	TP_STRUCT__entry(
		__field(dev_t, dev)
		__field(xfs_agnumber_t, agno)
		__field(xfs_agblock_t, agbno)
		__field(xfs_extlen_t, len)
	),
	TP_fast_assign(
		__entry->dev = mp->m_super->s_dev;
		__entry->agno = agno;
		__entry->agbno = agbno;
		__entry->len = len;
	),
	TP_printk("dev %d:%d agno %u agbno %u len %u\n",
		  MAJOR(__entry->dev), MINOR(__entry->dev),
		  __entry->agno,
		  __entry->agbno,
		  __entry->len)
)

#define DEFINE_DISCARD_EVENT(name) \
DEFINE_EVENT(xfs_discard_class, name, \
	TP_PROTO(struct xfs_mount *mp, xfs_agnumber_t agno, \
		 xfs_agblock_t agbno, xfs_extlen_t len), \
	TP_ARGS(mp, agno, agbno, len))
DEFINE_DISCARD_EVENT(xfs_discard_extent);
DEFINE_DISCARD_EVENT(xfs_discard_toosmall);
DEFINE_DISCARD_EVENT(xfs_discard_exclude);
DEFINE_DISCARD_EVENT(xfs_discard_busy);

>>>>>>> 3cbea436
#endif /* _TRACE_XFS_H */

#undef TRACE_INCLUDE_PATH
#define TRACE_INCLUDE_PATH .
#define TRACE_INCLUDE_FILE xfs_trace
#include <trace/define_trace.h><|MERGE_RESOLUTION|>--- conflicted
+++ resolved
@@ -939,17 +939,10 @@
 DEFINE_PAGE_EVENT(xfs_releasepage);
 DEFINE_PAGE_EVENT(xfs_invalidatepage);
 
-<<<<<<< HEAD
-DECLARE_EVENT_CLASS(xfs_iomap_class,
-	TP_PROTO(struct xfs_inode *ip, xfs_off_t offset, ssize_t count,
-		 int flags, struct xfs_bmbt_irec *irec),
-	TP_ARGS(ip, offset, count, flags, irec),
-=======
 DECLARE_EVENT_CLASS(xfs_imap_class,
 	TP_PROTO(struct xfs_inode *ip, xfs_off_t offset, ssize_t count,
 		 int type, struct xfs_bmbt_irec *irec),
 	TP_ARGS(ip, offset, count, type, irec),
->>>>>>> 3cbea436
 	TP_STRUCT__entry(
 		__field(dev_t, dev)
 		__field(xfs_ino_t, ino)
@@ -957,11 +950,7 @@
 		__field(loff_t, new_size)
 		__field(loff_t, offset)
 		__field(size_t, count)
-<<<<<<< HEAD
-		__field(int, flags)
-=======
 		__field(int, type)
->>>>>>> 3cbea436
 		__field(xfs_fileoff_t, startoff)
 		__field(xfs_fsblock_t, startblock)
 		__field(xfs_filblks_t, blockcount)
@@ -973,21 +962,13 @@
 		__entry->new_size = ip->i_new_size;
 		__entry->offset = offset;
 		__entry->count = count;
-<<<<<<< HEAD
-		__entry->flags = flags;
-=======
 		__entry->type = type;
->>>>>>> 3cbea436
 		__entry->startoff = irec ? irec->br_startoff : 0;
 		__entry->startblock = irec ? irec->br_startblock : 0;
 		__entry->blockcount = irec ? irec->br_blockcount : 0;
 	),
 	TP_printk("dev %d:%d ino 0x%llx size 0x%llx new_size 0x%llx "
-<<<<<<< HEAD
-		  "offset 0x%llx count %zd flags %s "
-=======
 		  "offset 0x%llx count %zd type %s "
->>>>>>> 3cbea436
 		  "startoff 0x%llx startblock %lld blockcount 0x%llx",
 		  MAJOR(__entry->dev), MINOR(__entry->dev),
 		  __entry->ino,
@@ -995,26 +976,13 @@
 		  __entry->new_size,
 		  __entry->offset,
 		  __entry->count,
-<<<<<<< HEAD
-		  __print_flags(__entry->flags, "|", BMAPI_FLAGS),
-=======
 		  __print_symbolic(__entry->type, XFS_IO_TYPES),
->>>>>>> 3cbea436
 		  __entry->startoff,
 		  (__int64_t)__entry->startblock,
 		  __entry->blockcount)
 )
 
 #define DEFINE_IOMAP_EVENT(name)	\
-<<<<<<< HEAD
-DEFINE_EVENT(xfs_iomap_class, name,	\
-	TP_PROTO(struct xfs_inode *ip, xfs_off_t offset, ssize_t count,	\
-		 int flags, struct xfs_bmbt_irec *irec),		\
-	TP_ARGS(ip, offset, count, flags, irec))
-DEFINE_IOMAP_EVENT(xfs_iomap_enter);
-DEFINE_IOMAP_EVENT(xfs_iomap_found);
-DEFINE_IOMAP_EVENT(xfs_iomap_alloc);
-=======
 DEFINE_EVENT(xfs_imap_class, name,	\
 	TP_PROTO(struct xfs_inode *ip, xfs_off_t offset, ssize_t count,	\
 		 int type, struct xfs_bmbt_irec *irec),		\
@@ -1023,7 +991,6 @@
 DEFINE_IOMAP_EVENT(xfs_map_blocks_alloc);
 DEFINE_IOMAP_EVENT(xfs_get_blocks_found);
 DEFINE_IOMAP_EVENT(xfs_get_blocks_alloc);
->>>>>>> 3cbea436
 
 DECLARE_EVENT_CLASS(xfs_simple_io_class,
 	TP_PROTO(struct xfs_inode *ip, xfs_off_t offset, ssize_t count),
@@ -1792,8 +1759,6 @@
 DEFINE_LOG_RECOVER_INO_ITEM(xfs_log_recover_inode_cancel);
 DEFINE_LOG_RECOVER_INO_ITEM(xfs_log_recover_inode_skip);
 
-<<<<<<< HEAD
-=======
 DECLARE_EVENT_CLASS(xfs_discard_class,
 	TP_PROTO(struct xfs_mount *mp, xfs_agnumber_t agno,
 		 xfs_agblock_t agbno, xfs_extlen_t len),
@@ -1827,7 +1792,6 @@
 DEFINE_DISCARD_EVENT(xfs_discard_exclude);
 DEFINE_DISCARD_EVENT(xfs_discard_busy);
 
->>>>>>> 3cbea436
 #endif /* _TRACE_XFS_H */
 
 #undef TRACE_INCLUDE_PATH
