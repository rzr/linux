/*
 *  linux/fs/pipe.c
 *
 *  Copyright (C) 1991, 1992, 1999  Linus Torvalds
 */

#include <linux/mm.h>
#include <linux/file.h>
#include <linux/poll.h>
#include <linux/slab.h>
#include <linux/module.h>
#include <linux/init.h>
#include <linux/fs.h>
#include <linux/log2.h>
#include <linux/mount.h>
#include <linux/pipe_fs_i.h>
#include <linux/uio.h>
#include <linux/highmem.h>
#include <linux/pagemap.h>
#include <linux/audit.h>
#include <linux/syscalls.h>
#include <linux/fcntl.h>

#include <asm/uaccess.h>
#include <asm/ioctls.h>

/*
 * The max size that a non-root user is allowed to grow the pipe. Can
 * be set by root in /proc/sys/fs/pipe-max-size
 */
unsigned int pipe_max_size = 1048576;

/*
 * Minimum pipe size, as required by POSIX
 */
unsigned int pipe_min_size = PAGE_SIZE;

/*
 * We use a start+len construction, which provides full use of the 
 * allocated memory.
 * -- Florian Coosmann (FGC)
 * 
 * Reads with count = 0 should always return 0.
 * -- Julian Bradfield 1999-06-07.
 *
 * FIFOs and Pipes now generate SIGIO for both readers and writers.
 * -- Jeremy Elson <jelson@circlemud.org> 2001-08-16
 *
 * pipe_read & write cleanup
 * -- Manfred Spraul <manfred@colorfullife.com> 2002-05-09
 */

static void pipe_lock_nested(struct pipe_inode_info *pipe, int subclass)
{
	if (pipe->inode)
		mutex_lock_nested(&pipe->inode->i_mutex, subclass);
}

void pipe_lock(struct pipe_inode_info *pipe)
{
	/*
	 * pipe_lock() nests non-pipe inode locks (for writing to a file)
	 */
	pipe_lock_nested(pipe, I_MUTEX_PARENT);
}
EXPORT_SYMBOL(pipe_lock);

void pipe_unlock(struct pipe_inode_info *pipe)
{
	if (pipe->inode)
		mutex_unlock(&pipe->inode->i_mutex);
}
EXPORT_SYMBOL(pipe_unlock);

void pipe_double_lock(struct pipe_inode_info *pipe1,
		      struct pipe_inode_info *pipe2)
{
	BUG_ON(pipe1 == pipe2);

	if (pipe1 < pipe2) {
		pipe_lock_nested(pipe1, I_MUTEX_PARENT);
		pipe_lock_nested(pipe2, I_MUTEX_CHILD);
	} else {
		pipe_lock_nested(pipe2, I_MUTEX_PARENT);
		pipe_lock_nested(pipe1, I_MUTEX_CHILD);
	}
}

/* Drop the inode semaphore and wait for a pipe event, atomically */
void pipe_wait(struct pipe_inode_info *pipe)
{
	DEFINE_WAIT(wait);

	/*
	 * Pipes are system-local resources, so sleeping on them
	 * is considered a noninteractive wait:
	 */
	prepare_to_wait(&pipe->wait, &wait, TASK_INTERRUPTIBLE);
	pipe_unlock(pipe);
	schedule();
	finish_wait(&pipe->wait, &wait);
	pipe_lock(pipe);
}

static int
pipe_iov_copy_from_user(void *to, struct iovec *iov, unsigned long len,
			int atomic)
{
	unsigned long copy;

	while (len > 0) {
		while (!iov->iov_len)
			iov++;
		copy = min_t(unsigned long, len, iov->iov_len);

		if (atomic) {
			if (__copy_from_user_inatomic(to, iov->iov_base, copy))
				return -EFAULT;
		} else {
			if (copy_from_user(to, iov->iov_base, copy))
				return -EFAULT;
		}
		to += copy;
		len -= copy;
		iov->iov_base += copy;
		iov->iov_len -= copy;
	}
	return 0;
}

static int
pipe_iov_copy_to_user(struct iovec *iov, const void *from, unsigned long len,
		      int atomic)
{
	unsigned long copy;

	while (len > 0) {
		while (!iov->iov_len)
			iov++;
		copy = min_t(unsigned long, len, iov->iov_len);

		if (atomic) {
			if (__copy_to_user_inatomic(iov->iov_base, from, copy))
				return -EFAULT;
		} else {
			if (copy_to_user(iov->iov_base, from, copy))
				return -EFAULT;
		}
		from += copy;
		len -= copy;
		iov->iov_base += copy;
		iov->iov_len -= copy;
	}
	return 0;
}

/*
 * Attempt to pre-fault in the user memory, so we can use atomic copies.
 * Returns the number of bytes not faulted in.
 */
static int iov_fault_in_pages_write(struct iovec *iov, unsigned long len)
{
	while (!iov->iov_len)
		iov++;

	while (len > 0) {
		unsigned long this_len;

		this_len = min_t(unsigned long, len, iov->iov_len);
		if (fault_in_pages_writeable(iov->iov_base, this_len))
			break;

		len -= this_len;
		iov++;
	}

	return len;
}

/*
 * Pre-fault in the user memory, so we can use atomic copies.
 */
static void iov_fault_in_pages_read(struct iovec *iov, unsigned long len)
{
	while (!iov->iov_len)
		iov++;

	while (len > 0) {
		unsigned long this_len;

		this_len = min_t(unsigned long, len, iov->iov_len);
		fault_in_pages_readable(iov->iov_base, this_len);
		len -= this_len;
		iov++;
	}
}

static void anon_pipe_buf_release(struct pipe_inode_info *pipe,
				  struct pipe_buffer *buf)
{
	struct page *page = buf->page;

	/*
	 * If nobody else uses this page, and we don't already have a
	 * temporary page, let's keep track of it as a one-deep
	 * allocation cache. (Otherwise just release our reference to it)
	 */
	if (page_count(page) == 1 && !pipe->tmp_page)
		pipe->tmp_page = page;
	else
		page_cache_release(page);
}

/**
 * generic_pipe_buf_map - virtually map a pipe buffer
 * @pipe:	the pipe that the buffer belongs to
 * @buf:	the buffer that should be mapped
 * @atomic:	whether to use an atomic map
 *
 * Description:
 *	This function returns a kernel virtual address mapping for the
 *	pipe_buffer passed in @buf. If @atomic is set, an atomic map is provided
 *	and the caller has to be careful not to fault before calling
 *	the unmap function.
 *
 *	Note that this function occupies KM_USER0 if @atomic != 0.
 */
void *generic_pipe_buf_map(struct pipe_inode_info *pipe,
			   struct pipe_buffer *buf, int atomic)
{
	if (atomic) {
		buf->flags |= PIPE_BUF_FLAG_ATOMIC;
		return kmap_atomic(buf->page, KM_USER0);
	}

	return kmap(buf->page);
}
EXPORT_SYMBOL(generic_pipe_buf_map);

/**
 * generic_pipe_buf_unmap - unmap a previously mapped pipe buffer
 * @pipe:	the pipe that the buffer belongs to
 * @buf:	the buffer that should be unmapped
 * @map_data:	the data that the mapping function returned
 *
 * Description:
 *	This function undoes the mapping that ->map() provided.
 */
void generic_pipe_buf_unmap(struct pipe_inode_info *pipe,
			    struct pipe_buffer *buf, void *map_data)
{
	if (buf->flags & PIPE_BUF_FLAG_ATOMIC) {
		buf->flags &= ~PIPE_BUF_FLAG_ATOMIC;
		kunmap_atomic(map_data, KM_USER0);
	} else
		kunmap(buf->page);
}
EXPORT_SYMBOL(generic_pipe_buf_unmap);

/**
 * generic_pipe_buf_steal - attempt to take ownership of a &pipe_buffer
 * @pipe:	the pipe that the buffer belongs to
 * @buf:	the buffer to attempt to steal
 *
 * Description:
 *	This function attempts to steal the &struct page attached to
 *	@buf. If successful, this function returns 0 and returns with
 *	the page locked. The caller may then reuse the page for whatever
 *	he wishes; the typical use is insertion into a different file
 *	page cache.
 */
int generic_pipe_buf_steal(struct pipe_inode_info *pipe,
			   struct pipe_buffer *buf)
{
	struct page *page = buf->page;

	/*
	 * A reference of one is golden, that means that the owner of this
	 * page is the only one holding a reference to it. lock the page
	 * and return OK.
	 */
	if (page_count(page) == 1) {
		lock_page(page);
		return 0;
	}

	return 1;
}
EXPORT_SYMBOL(generic_pipe_buf_steal);

/**
 * generic_pipe_buf_get - get a reference to a &struct pipe_buffer
 * @pipe:	the pipe that the buffer belongs to
 * @buf:	the buffer to get a reference to
 *
 * Description:
 *	This function grabs an extra reference to @buf. It's used in
 *	in the tee() system call, when we duplicate the buffers in one
 *	pipe into another.
 */
void generic_pipe_buf_get(struct pipe_inode_info *pipe, struct pipe_buffer *buf)
{
	page_cache_get(buf->page);
}
EXPORT_SYMBOL(generic_pipe_buf_get);

/**
 * generic_pipe_buf_confirm - verify contents of the pipe buffer
 * @info:	the pipe that the buffer belongs to
 * @buf:	the buffer to confirm
 *
 * Description:
 *	This function does nothing, because the generic pipe code uses
 *	pages that are always good when inserted into the pipe.
 */
int generic_pipe_buf_confirm(struct pipe_inode_info *info,
			     struct pipe_buffer *buf)
{
	return 0;
}
EXPORT_SYMBOL(generic_pipe_buf_confirm);

/**
 * generic_pipe_buf_release - put a reference to a &struct pipe_buffer
 * @pipe:	the pipe that the buffer belongs to
 * @buf:	the buffer to put a reference to
 *
 * Description:
 *	This function releases a reference to @buf.
 */
void generic_pipe_buf_release(struct pipe_inode_info *pipe,
			      struct pipe_buffer *buf)
{
	page_cache_release(buf->page);
}
EXPORT_SYMBOL(generic_pipe_buf_release);

static const struct pipe_buf_operations anon_pipe_buf_ops = {
	.can_merge = 1,
	.map = generic_pipe_buf_map,
	.unmap = generic_pipe_buf_unmap,
	.confirm = generic_pipe_buf_confirm,
	.release = anon_pipe_buf_release,
	.steal = generic_pipe_buf_steal,
	.get = generic_pipe_buf_get,
};

static ssize_t
pipe_read(struct kiocb *iocb, const struct iovec *_iov,
	   unsigned long nr_segs, loff_t pos)
{
	struct file *filp = iocb->ki_filp;
	struct inode *inode = filp->f_path.dentry->d_inode;
	struct pipe_inode_info *pipe;
	int do_wakeup;
	ssize_t ret;
	struct iovec *iov = (struct iovec *)_iov;
	size_t total_len;

	total_len = iov_length(iov, nr_segs);
	/* Null read succeeds. */
	if (unlikely(total_len == 0))
		return 0;

	do_wakeup = 0;
	ret = 0;
	mutex_lock(&inode->i_mutex);
	pipe = inode->i_pipe;
	for (;;) {
		int bufs = pipe->nrbufs;
		if (bufs) {
			int curbuf = pipe->curbuf;
			struct pipe_buffer *buf = pipe->bufs + curbuf;
			const struct pipe_buf_operations *ops = buf->ops;
			void *addr;
			size_t chars = buf->len;
			int error, atomic;

			if (chars > total_len)
				chars = total_len;

			error = ops->confirm(pipe, buf);
			if (error) {
				if (!ret)
					ret = error;
				break;
			}

			atomic = !iov_fault_in_pages_write(iov, chars);
redo:
			addr = ops->map(pipe, buf, atomic);
			error = pipe_iov_copy_to_user(iov, addr + buf->offset, chars, atomic);
			ops->unmap(pipe, buf, addr);
			if (unlikely(error)) {
				/*
				 * Just retry with the slow path if we failed.
				 */
				if (atomic) {
					atomic = 0;
					goto redo;
				}
				if (!ret)
					ret = error;
				break;
			}
			ret += chars;
			buf->offset += chars;
			buf->len -= chars;
			if (!buf->len) {
				buf->ops = NULL;
				ops->release(pipe, buf);
				curbuf = (curbuf + 1) & (pipe->buffers - 1);
				pipe->curbuf = curbuf;
				pipe->nrbufs = --bufs;
				do_wakeup = 1;
			}
			total_len -= chars;
			if (!total_len)
				break;	/* common path: read succeeded */
		}
		if (bufs)	/* More to do? */
			continue;
		if (!pipe->writers)
			break;
		if (!pipe->waiting_writers) {
			/* syscall merging: Usually we must not sleep
			 * if O_NONBLOCK is set, or if we got some data.
			 * But if a writer sleeps in kernel space, then
			 * we can wait for that data without violating POSIX.
			 */
			if (ret)
				break;
			if (filp->f_flags & O_NONBLOCK) {
				ret = -EAGAIN;
				break;
			}
		}
		if (signal_pending(current)) {
			if (!ret)
				ret = -ERESTARTSYS;
			break;
		}
		if (do_wakeup) {
<<<<<<< HEAD
			wake_up_interruptible_sync_poll(&pipe->wait, POLLOUT);
=======
			wake_up_interruptible_sync_poll(&pipe->wait, POLLOUT | POLLWRNORM);
>>>>>>> 105e53f8
 			kill_fasync(&pipe->fasync_writers, SIGIO, POLL_OUT);
		}
		pipe_wait(pipe);
	}
	mutex_unlock(&inode->i_mutex);

	/* Signal writers asynchronously that there is more room. */
	if (do_wakeup) {
<<<<<<< HEAD
		wake_up_interruptible_sync_poll(&pipe->wait, POLLOUT);
=======
		wake_up_interruptible_sync_poll(&pipe->wait, POLLOUT | POLLWRNORM);
>>>>>>> 105e53f8
		kill_fasync(&pipe->fasync_writers, SIGIO, POLL_OUT);
	}
	if (ret > 0)
		file_accessed(filp);
	return ret;
}

static ssize_t
pipe_write(struct kiocb *iocb, const struct iovec *_iov,
	    unsigned long nr_segs, loff_t ppos)
{
	struct file *filp = iocb->ki_filp;
	struct inode *inode = filp->f_path.dentry->d_inode;
	struct pipe_inode_info *pipe;
	ssize_t ret;
	int do_wakeup;
	struct iovec *iov = (struct iovec *)_iov;
	size_t total_len;
	ssize_t chars;

	total_len = iov_length(iov, nr_segs);
	/* Null write succeeds. */
	if (unlikely(total_len == 0))
		return 0;

	do_wakeup = 0;
	ret = 0;
	mutex_lock(&inode->i_mutex);
	pipe = inode->i_pipe;

	if (!pipe->readers) {
		send_sig(SIGPIPE, current, 0);
		ret = -EPIPE;
		goto out;
	}

	/* We try to merge small writes */
	chars = total_len & (PAGE_SIZE-1); /* size of the last buffer */
	if (pipe->nrbufs && chars != 0) {
		int lastbuf = (pipe->curbuf + pipe->nrbufs - 1) &
							(pipe->buffers - 1);
		struct pipe_buffer *buf = pipe->bufs + lastbuf;
		const struct pipe_buf_operations *ops = buf->ops;
		int offset = buf->offset + buf->len;

		if (ops->can_merge && offset + chars <= PAGE_SIZE) {
			int error, atomic = 1;
			void *addr;

			error = ops->confirm(pipe, buf);
			if (error)
				goto out;

			iov_fault_in_pages_read(iov, chars);
redo1:
			addr = ops->map(pipe, buf, atomic);
			error = pipe_iov_copy_from_user(offset + addr, iov,
							chars, atomic);
			ops->unmap(pipe, buf, addr);
			ret = error;
			do_wakeup = 1;
			if (error) {
				if (atomic) {
					atomic = 0;
					goto redo1;
				}
				goto out;
			}
			buf->len += chars;
			total_len -= chars;
			ret = chars;
			if (!total_len)
				goto out;
		}
	}

	for (;;) {
		int bufs;

		if (!pipe->readers) {
			send_sig(SIGPIPE, current, 0);
			if (!ret)
				ret = -EPIPE;
			break;
		}
		bufs = pipe->nrbufs;
		if (bufs < pipe->buffers) {
			int newbuf = (pipe->curbuf + bufs) & (pipe->buffers-1);
			struct pipe_buffer *buf = pipe->bufs + newbuf;
			struct page *page = pipe->tmp_page;
			char *src;
			int error, atomic = 1;

			if (!page) {
				page = alloc_page(GFP_HIGHUSER);
				if (unlikely(!page)) {
					ret = ret ? : -ENOMEM;
					break;
				}
				pipe->tmp_page = page;
			}
			/* Always wake up, even if the copy fails. Otherwise
			 * we lock up (O_NONBLOCK-)readers that sleep due to
			 * syscall merging.
			 * FIXME! Is this really true?
			 */
			do_wakeup = 1;
			chars = PAGE_SIZE;
			if (chars > total_len)
				chars = total_len;

			iov_fault_in_pages_read(iov, chars);
redo2:
			if (atomic)
				src = kmap_atomic(page, KM_USER0);
			else
				src = kmap(page);

			error = pipe_iov_copy_from_user(src, iov, chars,
							atomic);
			if (atomic)
				kunmap_atomic(src, KM_USER0);
			else
				kunmap(page);

			if (unlikely(error)) {
				if (atomic) {
					atomic = 0;
					goto redo2;
				}
				if (!ret)
					ret = error;
				break;
			}
			ret += chars;

			/* Insert it into the buffer array */
			buf->page = page;
			buf->ops = &anon_pipe_buf_ops;
			buf->offset = 0;
			buf->len = chars;
			pipe->nrbufs = ++bufs;
			pipe->tmp_page = NULL;

			total_len -= chars;
			if (!total_len)
				break;
		}
		if (bufs < pipe->buffers)
			continue;
		if (filp->f_flags & O_NONBLOCK) {
			if (!ret)
				ret = -EAGAIN;
			break;
		}
		if (signal_pending(current)) {
			if (!ret)
				ret = -ERESTARTSYS;
			break;
		}
		if (do_wakeup) {
<<<<<<< HEAD
			wake_up_interruptible_sync_poll(&pipe->wait, POLLIN);
=======
			wake_up_interruptible_sync_poll(&pipe->wait, POLLIN | POLLRDNORM);
>>>>>>> 105e53f8
			kill_fasync(&pipe->fasync_readers, SIGIO, POLL_IN);
			do_wakeup = 0;
		}
		pipe->waiting_writers++;
		pipe_wait(pipe);
		pipe->waiting_writers--;
	}
out:
	mutex_unlock(&inode->i_mutex);
	if (do_wakeup) {
<<<<<<< HEAD
		wake_up_interruptible_sync_poll(&pipe->wait, POLLIN);
=======
		wake_up_interruptible_sync_poll(&pipe->wait, POLLIN | POLLRDNORM);
>>>>>>> 105e53f8
		kill_fasync(&pipe->fasync_readers, SIGIO, POLL_IN);
	}
	if (ret > 0)
		file_update_time(filp);
	return ret;
}

static ssize_t
bad_pipe_r(struct file *filp, char __user *buf, size_t count, loff_t *ppos)
{
	return -EBADF;
}

static ssize_t
bad_pipe_w(struct file *filp, const char __user *buf, size_t count,
	   loff_t *ppos)
{
	return -EBADF;
}

static long pipe_ioctl(struct file *filp, unsigned int cmd, unsigned long arg)
{
	struct inode *inode = filp->f_path.dentry->d_inode;
	struct pipe_inode_info *pipe;
	int count, buf, nrbufs;

	switch (cmd) {
		case FIONREAD:
			mutex_lock(&inode->i_mutex);
			pipe = inode->i_pipe;
			count = 0;
			buf = pipe->curbuf;
			nrbufs = pipe->nrbufs;
			while (--nrbufs >= 0) {
				count += pipe->bufs[buf].len;
				buf = (buf+1) & (pipe->buffers - 1);
			}
			mutex_unlock(&inode->i_mutex);

			return put_user(count, (int __user *)arg);
		default:
			return -EINVAL;
	}
}

/* No kernel lock held - fine */
static unsigned int
pipe_poll(struct file *filp, poll_table *wait)
{
	unsigned int mask;
	struct inode *inode = filp->f_path.dentry->d_inode;
	struct pipe_inode_info *pipe = inode->i_pipe;
	int nrbufs;

	poll_wait(filp, &pipe->wait, wait);

	/* Reading only -- no need for acquiring the semaphore.  */
	nrbufs = pipe->nrbufs;
	mask = 0;
	if (filp->f_mode & FMODE_READ) {
		mask = (nrbufs > 0) ? POLLIN | POLLRDNORM : 0;
		if (!pipe->writers && filp->f_version != pipe->w_counter)
			mask |= POLLHUP;
	}

	if (filp->f_mode & FMODE_WRITE) {
		mask |= (nrbufs < pipe->buffers) ? POLLOUT | POLLWRNORM : 0;
		/*
		 * Most Unices do not set POLLERR for FIFOs but on Linux they
		 * behave exactly like pipes for poll().
		 */
		if (!pipe->readers)
			mask |= POLLERR;
	}

	return mask;
}

static int
pipe_release(struct inode *inode, int decr, int decw)
{
	struct pipe_inode_info *pipe;

	mutex_lock(&inode->i_mutex);
	pipe = inode->i_pipe;
	pipe->readers -= decr;
	pipe->writers -= decw;

	if (!pipe->readers && !pipe->writers) {
		free_pipe_info(inode);
	} else {
<<<<<<< HEAD
		wake_up_interruptible_sync_poll(&pipe->wait, POLLIN | POLLOUT);
=======
		wake_up_interruptible_sync_poll(&pipe->wait, POLLIN | POLLOUT | POLLRDNORM | POLLWRNORM | POLLERR | POLLHUP);
>>>>>>> 105e53f8
		kill_fasync(&pipe->fasync_readers, SIGIO, POLL_IN);
		kill_fasync(&pipe->fasync_writers, SIGIO, POLL_OUT);
	}
	mutex_unlock(&inode->i_mutex);

	return 0;
}

static int
pipe_read_fasync(int fd, struct file *filp, int on)
{
	struct inode *inode = filp->f_path.dentry->d_inode;
	int retval;

	mutex_lock(&inode->i_mutex);
	retval = fasync_helper(fd, filp, on, &inode->i_pipe->fasync_readers);
	mutex_unlock(&inode->i_mutex);

	return retval;
}


static int
pipe_write_fasync(int fd, struct file *filp, int on)
{
	struct inode *inode = filp->f_path.dentry->d_inode;
	int retval;

	mutex_lock(&inode->i_mutex);
	retval = fasync_helper(fd, filp, on, &inode->i_pipe->fasync_writers);
	mutex_unlock(&inode->i_mutex);

	return retval;
}


static int
pipe_rdwr_fasync(int fd, struct file *filp, int on)
{
	struct inode *inode = filp->f_path.dentry->d_inode;
	struct pipe_inode_info *pipe = inode->i_pipe;
	int retval;

	mutex_lock(&inode->i_mutex);
	retval = fasync_helper(fd, filp, on, &pipe->fasync_readers);
	if (retval >= 0) {
		retval = fasync_helper(fd, filp, on, &pipe->fasync_writers);
		if (retval < 0) /* this can happen only if on == T */
			fasync_helper(-1, filp, 0, &pipe->fasync_readers);
	}
	mutex_unlock(&inode->i_mutex);
	return retval;
}


static int
pipe_read_release(struct inode *inode, struct file *filp)
{
	return pipe_release(inode, 1, 0);
}

static int
pipe_write_release(struct inode *inode, struct file *filp)
{
	return pipe_release(inode, 0, 1);
}

static int
pipe_rdwr_release(struct inode *inode, struct file *filp)
{
	int decr, decw;

	decr = (filp->f_mode & FMODE_READ) != 0;
	decw = (filp->f_mode & FMODE_WRITE) != 0;
	return pipe_release(inode, decr, decw);
}

static int
pipe_read_open(struct inode *inode, struct file *filp)
{
	int ret = -ENOENT;

	mutex_lock(&inode->i_mutex);

	if (inode->i_pipe) {
		ret = 0;
		inode->i_pipe->readers++;
	}

	mutex_unlock(&inode->i_mutex);

	return ret;
}

static int
pipe_write_open(struct inode *inode, struct file *filp)
{
	int ret = -ENOENT;

	mutex_lock(&inode->i_mutex);

	if (inode->i_pipe) {
		ret = 0;
		inode->i_pipe->writers++;
	}

	mutex_unlock(&inode->i_mutex);

	return ret;
}

static int
pipe_rdwr_open(struct inode *inode, struct file *filp)
{
	int ret = -ENOENT;

	mutex_lock(&inode->i_mutex);

	if (inode->i_pipe) {
		ret = 0;
		if (filp->f_mode & FMODE_READ)
			inode->i_pipe->readers++;
		if (filp->f_mode & FMODE_WRITE)
			inode->i_pipe->writers++;
	}

	mutex_unlock(&inode->i_mutex);

	return ret;
}

/*
 * The file_operations structs are not static because they
 * are also used in linux/fs/fifo.c to do operations on FIFOs.
 *
 * Pipes reuse fifos' file_operations structs.
 */
const struct file_operations read_pipefifo_fops = {
	.llseek		= no_llseek,
	.read		= do_sync_read,
	.aio_read	= pipe_read,
	.write		= bad_pipe_w,
	.poll		= pipe_poll,
	.unlocked_ioctl	= pipe_ioctl,
	.open		= pipe_read_open,
	.release	= pipe_read_release,
	.fasync		= pipe_read_fasync,
};

const struct file_operations write_pipefifo_fops = {
	.llseek		= no_llseek,
	.read		= bad_pipe_r,
	.write		= do_sync_write,
	.aio_write	= pipe_write,
	.poll		= pipe_poll,
	.unlocked_ioctl	= pipe_ioctl,
	.open		= pipe_write_open,
	.release	= pipe_write_release,
	.fasync		= pipe_write_fasync,
};

const struct file_operations rdwr_pipefifo_fops = {
	.llseek		= no_llseek,
	.read		= do_sync_read,
	.aio_read	= pipe_read,
	.write		= do_sync_write,
	.aio_write	= pipe_write,
	.poll		= pipe_poll,
	.unlocked_ioctl	= pipe_ioctl,
	.open		= pipe_rdwr_open,
	.release	= pipe_rdwr_release,
	.fasync		= pipe_rdwr_fasync,
};

struct pipe_inode_info * alloc_pipe_info(struct inode *inode)
{
	struct pipe_inode_info *pipe;

	pipe = kzalloc(sizeof(struct pipe_inode_info), GFP_KERNEL);
	if (pipe) {
		pipe->bufs = kzalloc(sizeof(struct pipe_buffer) * PIPE_DEF_BUFFERS, GFP_KERNEL);
		if (pipe->bufs) {
			init_waitqueue_head(&pipe->wait);
			pipe->r_counter = pipe->w_counter = 1;
			pipe->inode = inode;
			pipe->buffers = PIPE_DEF_BUFFERS;
			return pipe;
		}
		kfree(pipe);
	}

	return NULL;
}

void __free_pipe_info(struct pipe_inode_info *pipe)
{
	int i;

	for (i = 0; i < pipe->buffers; i++) {
		struct pipe_buffer *buf = pipe->bufs + i;
		if (buf->ops)
			buf->ops->release(pipe, buf);
	}
	if (pipe->tmp_page)
		__free_page(pipe->tmp_page);
	kfree(pipe->bufs);
	kfree(pipe);
}

void free_pipe_info(struct inode *inode)
{
	__free_pipe_info(inode->i_pipe);
	inode->i_pipe = NULL;
}

static struct vfsmount *pipe_mnt __read_mostly;

/*
 * pipefs_dname() is called from d_path().
 */
static char *pipefs_dname(struct dentry *dentry, char *buffer, int buflen)
{
	return dynamic_dname(dentry, buffer, buflen, "pipe:[%lu]",
				dentry->d_inode->i_ino);
}

static const struct dentry_operations pipefs_dentry_operations = {
	.d_dname	= pipefs_dname,
};

static struct inode * get_pipe_inode(void)
{
	struct inode *inode = new_inode(pipe_mnt->mnt_sb);
	struct pipe_inode_info *pipe;

	if (!inode)
		goto fail_inode;

	inode->i_ino = get_next_ino();

	pipe = alloc_pipe_info(inode);
	if (!pipe)
		goto fail_iput;
	inode->i_pipe = pipe;

	pipe->readers = pipe->writers = 1;
	inode->i_fop = &rdwr_pipefifo_fops;

	/*
	 * Mark the inode dirty from the very beginning,
	 * that way it will never be moved to the dirty
	 * list because "mark_inode_dirty()" will think
	 * that it already _is_ on the dirty list.
	 */
	inode->i_state = I_DIRTY;
	inode->i_mode = S_IFIFO | S_IRUSR | S_IWUSR;
	inode->i_uid = current_fsuid();
	inode->i_gid = current_fsgid();
	inode->i_atime = inode->i_mtime = inode->i_ctime = CURRENT_TIME;

	return inode;

fail_iput:
	iput(inode);

fail_inode:
	return NULL;
}

struct file *create_write_pipe(int flags)
{
	int err;
	struct inode *inode;
	struct file *f;
	struct path path;
	struct qstr name = { .name = "" };

	err = -ENFILE;
	inode = get_pipe_inode();
	if (!inode)
		goto err;

	err = -ENOMEM;
	path.dentry = d_alloc_pseudo(pipe_mnt->mnt_sb, &name);
	if (!path.dentry)
		goto err_inode;
	path.mnt = mntget(pipe_mnt);

	d_instantiate(path.dentry, inode);

	err = -ENFILE;
	f = alloc_file(&path, FMODE_WRITE, &write_pipefifo_fops);
	if (!f)
		goto err_dentry;
	f->f_mapping = inode->i_mapping;

	f->f_flags = O_WRONLY | (flags & O_NONBLOCK);
	f->f_version = 0;

	return f;

 err_dentry:
	free_pipe_info(inode);
	path_put(&path);
	return ERR_PTR(err);

 err_inode:
	free_pipe_info(inode);
	iput(inode);
 err:
	return ERR_PTR(err);
}

void free_write_pipe(struct file *f)
{
	free_pipe_info(f->f_dentry->d_inode);
	path_put(&f->f_path);
	put_filp(f);
}

struct file *create_read_pipe(struct file *wrf, int flags)
{
	/* Grab pipe from the writer */
	struct file *f = alloc_file(&wrf->f_path, FMODE_READ,
				    &read_pipefifo_fops);
	if (!f)
		return ERR_PTR(-ENFILE);

	path_get(&wrf->f_path);
	f->f_flags = O_RDONLY | (flags & O_NONBLOCK);

	return f;
}

int do_pipe_flags(int *fd, int flags)
{
	struct file *fw, *fr;
	int error;
	int fdw, fdr;

	if (flags & ~(O_CLOEXEC | O_NONBLOCK))
		return -EINVAL;

	fw = create_write_pipe(flags);
	if (IS_ERR(fw))
		return PTR_ERR(fw);
	fr = create_read_pipe(fw, flags);
	error = PTR_ERR(fr);
	if (IS_ERR(fr))
		goto err_write_pipe;

	error = get_unused_fd_flags(flags);
	if (error < 0)
		goto err_read_pipe;
	fdr = error;

	error = get_unused_fd_flags(flags);
	if (error < 0)
		goto err_fdr;
	fdw = error;

	audit_fd_pair(fdr, fdw);
	fd_install(fdr, fr);
	fd_install(fdw, fw);
	fd[0] = fdr;
	fd[1] = fdw;

	return 0;

 err_fdr:
	put_unused_fd(fdr);
 err_read_pipe:
	path_put(&fr->f_path);
	put_filp(fr);
 err_write_pipe:
	free_write_pipe(fw);
	return error;
}

/*
 * sys_pipe() is the normal C calling standard for creating
 * a pipe. It's not the way Unix traditionally does this, though.
 */
SYSCALL_DEFINE2(pipe2, int __user *, fildes, int, flags)
{
	int fd[2];
	int error;

	error = do_pipe_flags(fd, flags);
	if (!error) {
		if (copy_to_user(fildes, fd, sizeof(fd))) {
			sys_close(fd[0]);
			sys_close(fd[1]);
			error = -EFAULT;
		}
	}
	return error;
}

SYSCALL_DEFINE1(pipe, int __user *, fildes)
{
	return sys_pipe2(fildes, 0);
}

/*
 * Allocate a new array of pipe buffers and copy the info over. Returns the
 * pipe size if successful, or return -ERROR on error.
 */
static long pipe_set_size(struct pipe_inode_info *pipe, unsigned long nr_pages)
{
	struct pipe_buffer *bufs;

	/*
	 * We can shrink the pipe, if arg >= pipe->nrbufs. Since we don't
	 * expect a lot of shrink+grow operations, just free and allocate
	 * again like we would do for growing. If the pipe currently
	 * contains more buffers than arg, then return busy.
	 */
	if (nr_pages < pipe->nrbufs)
		return -EBUSY;

	bufs = kcalloc(nr_pages, sizeof(struct pipe_buffer), GFP_KERNEL);
	if (unlikely(!bufs))
		return -ENOMEM;

	/*
	 * The pipe array wraps around, so just start the new one at zero
	 * and adjust the indexes.
	 */
	if (pipe->nrbufs) {
		unsigned int tail;
		unsigned int head;

		tail = pipe->curbuf + pipe->nrbufs;
		if (tail < pipe->buffers)
			tail = 0;
		else
			tail &= (pipe->buffers - 1);

		head = pipe->nrbufs - tail;
		if (head)
			memcpy(bufs, pipe->bufs + pipe->curbuf, head * sizeof(struct pipe_buffer));
		if (tail)
			memcpy(bufs + head, pipe->bufs, tail * sizeof(struct pipe_buffer));
	}

	pipe->curbuf = 0;
	kfree(pipe->bufs);
	pipe->bufs = bufs;
	pipe->buffers = nr_pages;
	return nr_pages * PAGE_SIZE;
}

/*
 * Currently we rely on the pipe array holding a power-of-2 number
 * of pages.
 */
static inline unsigned int round_pipe_size(unsigned int size)
{
	unsigned long nr_pages;

	nr_pages = (size + PAGE_SIZE - 1) >> PAGE_SHIFT;
	return roundup_pow_of_two(nr_pages) << PAGE_SHIFT;
}

/*
 * This should work even if CONFIG_PROC_FS isn't set, as proc_dointvec_minmax
 * will return an error.
 */
int pipe_proc_fn(struct ctl_table *table, int write, void __user *buf,
		 size_t *lenp, loff_t *ppos)
{
	int ret;

	ret = proc_dointvec_minmax(table, write, buf, lenp, ppos);
	if (ret < 0 || !write)
		return ret;

	pipe_max_size = round_pipe_size(pipe_max_size);
	return ret;
}

/*
 * After the inode slimming patch, i_pipe/i_bdev/i_cdev share the same
 * location, so checking ->i_pipe is not enough to verify that this is a
 * pipe.
 */
struct pipe_inode_info *get_pipe_info(struct file *file)
{
	struct inode *i = file->f_path.dentry->d_inode;

	return S_ISFIFO(i->i_mode) ? i->i_pipe : NULL;
}

long pipe_fcntl(struct file *file, unsigned int cmd, unsigned long arg)
{
	struct pipe_inode_info *pipe;
	long ret;

	pipe = get_pipe_info(file);
	if (!pipe)
		return -EBADF;

	mutex_lock(&pipe->inode->i_mutex);

	switch (cmd) {
	case F_SETPIPE_SZ: {
		unsigned int size, nr_pages;

		size = round_pipe_size(arg);
		nr_pages = size >> PAGE_SHIFT;

		ret = -EINVAL;
		if (!nr_pages)
			goto out;

		if (!capable(CAP_SYS_RESOURCE) && size > pipe_max_size) {
			ret = -EPERM;
			goto out;
		}
		ret = pipe_set_size(pipe, nr_pages);
		break;
		}
	case F_GETPIPE_SZ:
		ret = pipe->buffers * PAGE_SIZE;
		break;
	default:
		ret = -EINVAL;
		break;
	}

out:
	mutex_unlock(&pipe->inode->i_mutex);
	return ret;
}

static const struct super_operations pipefs_ops = {
	.destroy_inode = free_inode_nonrcu,
};

/*
 * pipefs should _never_ be mounted by userland - too much of security hassle,
 * no real gain from having the whole whorehouse mounted. So we don't need
 * any operations on the root directory. However, we need a non-trivial
 * d_name - pipe: will go nicely and kill the special-casing in procfs.
 */
static struct dentry *pipefs_mount(struct file_system_type *fs_type,
			 int flags, const char *dev_name, void *data)
{
	return mount_pseudo(fs_type, "pipe:", &pipefs_ops,
			&pipefs_dentry_operations, PIPEFS_MAGIC);
}

static struct file_system_type pipe_fs_type = {
	.name		= "pipefs",
	.mount		= pipefs_mount,
	.kill_sb	= kill_anon_super,
};

static int __init init_pipe_fs(void)
{
	int err = register_filesystem(&pipe_fs_type);

	if (!err) {
		pipe_mnt = kern_mount(&pipe_fs_type);
		if (IS_ERR(pipe_mnt)) {
			err = PTR_ERR(pipe_mnt);
			unregister_filesystem(&pipe_fs_type);
		}
	}
	return err;
}

static void __exit exit_pipe_fs(void)
{
	unregister_filesystem(&pipe_fs_type);
	mntput(pipe_mnt);
}

fs_initcall(init_pipe_fs);
module_exit(exit_pipe_fs);<|MERGE_RESOLUTION|>--- conflicted
+++ resolved
@@ -441,11 +441,7 @@
 			break;
 		}
 		if (do_wakeup) {
-<<<<<<< HEAD
-			wake_up_interruptible_sync_poll(&pipe->wait, POLLOUT);
-=======
 			wake_up_interruptible_sync_poll(&pipe->wait, POLLOUT | POLLWRNORM);
->>>>>>> 105e53f8
  			kill_fasync(&pipe->fasync_writers, SIGIO, POLL_OUT);
 		}
 		pipe_wait(pipe);
@@ -454,11 +450,7 @@
 
 	/* Signal writers asynchronously that there is more room. */
 	if (do_wakeup) {
-<<<<<<< HEAD
-		wake_up_interruptible_sync_poll(&pipe->wait, POLLOUT);
-=======
 		wake_up_interruptible_sync_poll(&pipe->wait, POLLOUT | POLLWRNORM);
->>>>>>> 105e53f8
 		kill_fasync(&pipe->fasync_writers, SIGIO, POLL_OUT);
 	}
 	if (ret > 0)
@@ -620,11 +612,7 @@
 			break;
 		}
 		if (do_wakeup) {
-<<<<<<< HEAD
-			wake_up_interruptible_sync_poll(&pipe->wait, POLLIN);
-=======
 			wake_up_interruptible_sync_poll(&pipe->wait, POLLIN | POLLRDNORM);
->>>>>>> 105e53f8
 			kill_fasync(&pipe->fasync_readers, SIGIO, POLL_IN);
 			do_wakeup = 0;
 		}
@@ -635,11 +623,7 @@
 out:
 	mutex_unlock(&inode->i_mutex);
 	if (do_wakeup) {
-<<<<<<< HEAD
-		wake_up_interruptible_sync_poll(&pipe->wait, POLLIN);
-=======
 		wake_up_interruptible_sync_poll(&pipe->wait, POLLIN | POLLRDNORM);
->>>>>>> 105e53f8
 		kill_fasync(&pipe->fasync_readers, SIGIO, POLL_IN);
 	}
 	if (ret > 0)
@@ -731,11 +715,7 @@
 	if (!pipe->readers && !pipe->writers) {
 		free_pipe_info(inode);
 	} else {
-<<<<<<< HEAD
-		wake_up_interruptible_sync_poll(&pipe->wait, POLLIN | POLLOUT);
-=======
 		wake_up_interruptible_sync_poll(&pipe->wait, POLLIN | POLLOUT | POLLRDNORM | POLLWRNORM | POLLERR | POLLHUP);
->>>>>>> 105e53f8
 		kill_fasync(&pipe->fasync_readers, SIGIO, POLL_IN);
 		kill_fasync(&pipe->fasync_writers, SIGIO, POLL_OUT);
 	}
