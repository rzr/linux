--- conflicted
+++ resolved
@@ -442,18 +442,7 @@
 	if (IS_ERR(root)) {
 		printk(KERN_ERR "hfs: failed to load root directory\n");
 		err = PTR_ERR(root);
-<<<<<<< HEAD
-		goto cleanup;
-	}
-	sb->s_d_op = &hfsplus_dentry_operations;
-	sb->s_root = d_alloc_root(root);
-	if (!sb->s_root) {
-		iput(root);
-		err = -ENOMEM;
-		goto cleanup;
-=======
 		goto out_put_alloc_file;
->>>>>>> 105e53f8
 	}
 
 	str.len = sizeof(HFSP_HIDDENDIR_NAME) - 1;
@@ -485,26 +474,6 @@
 		vhdr->attributes |= cpu_to_be32(HFSPLUS_VOL_INCNSTNT);
 		hfsplus_sync_fs(sb, 1);
 
-<<<<<<< HEAD
-	/* H+LX == hfsplusutils, H+Lx == this driver, H+lx is unused
-	 * all three are registered with Apple for our use
-	 */
-	vhdr->last_mount_vers = cpu_to_be32(HFSP_MOUNT_VERSION);
-	vhdr->modify_date = hfsp_now2mt();
-	be32_add_cpu(&vhdr->write_count, 1);
-	vhdr->attributes &= cpu_to_be32(~HFSPLUS_VOL_UNMNT);
-	vhdr->attributes |= cpu_to_be32(HFSPLUS_VOL_INCNSTNT);
-	hfsplus_sync_fs(sb, 1);
-
-	if (!sbi->hidden_dir) {
-		mutex_lock(&sbi->vh_mutex);
-		sbi->hidden_dir = hfsplus_new_inode(sb, S_IFDIR);
-		hfsplus_create_cat(sbi->hidden_dir->i_ino, sb->s_root->d_inode,
-				   &str, sbi->hidden_dir);
-		mutex_unlock(&sbi->vh_mutex);
-
-		hfsplus_mark_inode_dirty(sbi->hidden_dir, HFSPLUS_I_CAT_DIRTY);
-=======
 		if (!sbi->hidden_dir) {
 			mutex_lock(&sbi->vh_mutex);
 			sbi->hidden_dir = hfsplus_new_inode(sb, S_IFDIR);
@@ -515,7 +484,6 @@
 			hfsplus_mark_inode_dirty(sbi->hidden_dir,
 						 HFSPLUS_I_CAT_DIRTY);
 		}
->>>>>>> 105e53f8
 	}
 
 	sb->s_d_op = &hfsplus_dentry_operations;
