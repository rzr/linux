/*
 *   fs/cifs/xattr.c
 *
 *   Copyright (c) International Business Machines  Corp., 2003, 2007
 *   Author(s): Steve French (sfrench@us.ibm.com)
 *
 *   This library is free software; you can redistribute it and/or modify
 *   it under the terms of the GNU Lesser General Public License as published
 *   by the Free Software Foundation; either version 2.1 of the License, or
 *   (at your option) any later version.
 *
 *   This library is distributed in the hope that it will be useful,
 *   but WITHOUT ANY WARRANTY; without even the implied warranty of
 *   MERCHANTABILITY or FITNESS FOR A PARTICULAR PURPOSE.  See
 *   the GNU Lesser General Public License for more details.
 *
 *   You should have received a copy of the GNU Lesser General Public License
 *   along with this library; if not, write to the Free Software
 *   Foundation, Inc., 59 Temple Place, Suite 330, Boston, MA 02111-1307 USA
 */

#include <linux/fs.h>
#include <linux/posix_acl_xattr.h>
#include <linux/slab.h>
#include "cifsfs.h"
#include "cifspdu.h"
#include "cifsglob.h"
#include "cifsproto.h"
#include "cifs_debug.h"

#define MAX_EA_VALUE_SIZE 65535
#define CIFS_XATTR_DOS_ATTRIB "user.DosAttrib"
#define CIFS_XATTR_CIFS_ACL "system.cifs_acl"
#define CIFS_XATTR_USER_PREFIX "user."
#define CIFS_XATTR_SYSTEM_PREFIX "system."
#define CIFS_XATTR_OS2_PREFIX "os2."
#define CIFS_XATTR_SECURITY_PREFIX "security."
#define CIFS_XATTR_TRUSTED_PREFIX "trusted."
#define XATTR_TRUSTED_PREFIX_LEN  8
#define XATTR_SECURITY_PREFIX_LEN 9
/* BB need to add server (Samba e.g) support for security and trusted prefix */



int cifs_removexattr(struct dentry *direntry, const char *ea_name)
{
	int rc = -EOPNOTSUPP;
#ifdef CONFIG_CIFS_XATTR
	int xid;
	struct cifs_sb_info *cifs_sb;
	struct tcon_link *tlink;
	struct cifsTconInfo *pTcon;
	struct super_block *sb;
	char *full_path = NULL;

	if (direntry == NULL)
		return -EIO;
	if (direntry->d_inode == NULL)
		return -EIO;
	sb = direntry->d_inode->i_sb;
	if (sb == NULL)
		return -EIO;

	cifs_sb = CIFS_SB(sb);
	tlink = cifs_sb_tlink(cifs_sb);
	if (IS_ERR(tlink))
		return PTR_ERR(tlink);
	pTcon = tlink_tcon(tlink);

	xid = GetXid();

	full_path = build_path_from_dentry(direntry);
	if (full_path == NULL) {
		rc = -ENOMEM;
		goto remove_ea_exit;
	}
	if (ea_name == NULL) {
		cFYI(1, "Null xattr names not supported");
	} else if (strncmp(ea_name, CIFS_XATTR_USER_PREFIX, 5)
		&& (strncmp(ea_name, CIFS_XATTR_OS2_PREFIX, 4))) {
		cFYI(1,
		     "illegal xattr request %s (only user namespace supported)",
		     ea_name);
		/* BB what if no namespace prefix? */
		/* Should we just pass them to server, except for
		system and perhaps security prefixes? */
	} else {
		if (cifs_sb->mnt_cifs_flags & CIFS_MOUNT_NO_XATTR)
			goto remove_ea_exit;

		ea_name += 5; /* skip past user. prefix */
		rc = CIFSSMBSetEA(xid, pTcon, full_path, ea_name, NULL,
			(__u16)0, cifs_sb->local_nls,
			cifs_sb->mnt_cifs_flags & CIFS_MOUNT_MAP_SPECIAL_CHR);
	}
remove_ea_exit:
	kfree(full_path);
	FreeXid(xid);
	cifs_put_tlink(tlink);
#endif
	return rc;
}

int cifs_setxattr(struct dentry *direntry, const char *ea_name,
		  const void *ea_value, size_t value_size, int flags)
{
	int rc = -EOPNOTSUPP;
#ifdef CONFIG_CIFS_XATTR
	int xid;
	struct cifs_sb_info *cifs_sb;
	struct tcon_link *tlink;
	struct cifsTconInfo *pTcon;
	struct super_block *sb;
	char *full_path;

	if (direntry == NULL)
		return -EIO;
	if (direntry->d_inode == NULL)
		return -EIO;
	sb = direntry->d_inode->i_sb;
	if (sb == NULL)
		return -EIO;

	cifs_sb = CIFS_SB(sb);
	tlink = cifs_sb_tlink(cifs_sb);
	if (IS_ERR(tlink))
		return PTR_ERR(tlink);
	pTcon = tlink_tcon(tlink);

	xid = GetXid();

	full_path = build_path_from_dentry(direntry);
	if (full_path == NULL) {
		rc = -ENOMEM;
		goto set_ea_exit;
	}
	/* return dos attributes as pseudo xattr */
	/* return alt name if available as pseudo attr */

	/* if proc/fs/cifs/streamstoxattr is set then
		search server for EAs or streams to
		returns as xattrs */
	if (value_size > MAX_EA_VALUE_SIZE) {
		cFYI(1, "size of EA value too large");
		rc = -EOPNOTSUPP;
		goto set_ea_exit;
	}

	if (ea_name == NULL) {
		cFYI(1, "Null xattr names not supported");
	} else if (strncmp(ea_name, CIFS_XATTR_USER_PREFIX, 5) == 0) {
		if (cifs_sb->mnt_cifs_flags & CIFS_MOUNT_NO_XATTR)
			goto set_ea_exit;
		if (strncmp(ea_name, CIFS_XATTR_DOS_ATTRIB, 14) == 0)
			cFYI(1, "attempt to set cifs inode metadata");

		ea_name += 5; /* skip past user. prefix */
		rc = CIFSSMBSetEA(xid, pTcon, full_path, ea_name, ea_value,
			(__u16)value_size, cifs_sb->local_nls,
			cifs_sb->mnt_cifs_flags & CIFS_MOUNT_MAP_SPECIAL_CHR);
	} else if (strncmp(ea_name, CIFS_XATTR_OS2_PREFIX, 4) == 0) {
		if (cifs_sb->mnt_cifs_flags & CIFS_MOUNT_NO_XATTR)
			goto set_ea_exit;

		ea_name += 4; /* skip past os2. prefix */
		rc = CIFSSMBSetEA(xid, pTcon, full_path, ea_name, ea_value,
			(__u16)value_size, cifs_sb->local_nls,
			cifs_sb->mnt_cifs_flags & CIFS_MOUNT_MAP_SPECIAL_CHR);
	} else {
		int temp;
		temp = strncmp(ea_name, POSIX_ACL_XATTR_ACCESS,
			strlen(POSIX_ACL_XATTR_ACCESS));
		if (temp == 0) {
#ifdef CONFIG_CIFS_POSIX
			if (sb->s_flags & MS_POSIXACL)
				rc = CIFSSMBSetPosixACL(xid, pTcon, full_path,
					ea_value, (const int)value_size,
					ACL_TYPE_ACCESS, cifs_sb->local_nls,
					cifs_sb->mnt_cifs_flags &
						CIFS_MOUNT_MAP_SPECIAL_CHR);
			cFYI(1, "set POSIX ACL rc %d", rc);
#else
			cFYI(1, "set POSIX ACL not supported");
#endif
		} else if (strncmp(ea_name, POSIX_ACL_XATTR_DEFAULT,
				   strlen(POSIX_ACL_XATTR_DEFAULT)) == 0) {
#ifdef CONFIG_CIFS_POSIX
			if (sb->s_flags & MS_POSIXACL)
				rc = CIFSSMBSetPosixACL(xid, pTcon, full_path,
					ea_value, (const int)value_size,
					ACL_TYPE_DEFAULT, cifs_sb->local_nls,
					cifs_sb->mnt_cifs_flags &
						CIFS_MOUNT_MAP_SPECIAL_CHR);
			cFYI(1, "set POSIX default ACL rc %d", rc);
#else
			cFYI(1, "set default POSIX ACL not supported");
#endif
		} else {
			cFYI(1, "illegal xattr request %s (only user namespace"
				" supported)", ea_name);
		  /* BB what if no namespace prefix? */
		  /* Should we just pass them to server, except for
		  system and perhaps security prefixes? */
		}
	}

set_ea_exit:
	kfree(full_path);
	FreeXid(xid);
	cifs_put_tlink(tlink);
#endif
	return rc;
}

ssize_t cifs_getxattr(struct dentry *direntry, const char *ea_name,
	void *ea_value, size_t buf_size)
{
	ssize_t rc = -EOPNOTSUPP;
#ifdef CONFIG_CIFS_XATTR
	int xid;
	struct cifs_sb_info *cifs_sb;
	struct tcon_link *tlink;
	struct cifsTconInfo *pTcon;
	struct super_block *sb;
	char *full_path;

	if (direntry == NULL)
		return -EIO;
	if (direntry->d_inode == NULL)
		return -EIO;
	sb = direntry->d_inode->i_sb;
	if (sb == NULL)
		return -EIO;

	cifs_sb = CIFS_SB(sb);
	tlink = cifs_sb_tlink(cifs_sb);
	if (IS_ERR(tlink))
		return PTR_ERR(tlink);
	pTcon = tlink_tcon(tlink);

	xid = GetXid();

	full_path = build_path_from_dentry(direntry);
	if (full_path == NULL) {
		rc = -ENOMEM;
		goto get_ea_exit;
	}
	/* return dos attributes as pseudo xattr */
	/* return alt name if available as pseudo attr */
	if (ea_name == NULL) {
		cFYI(1, "Null xattr names not supported");
	} else if (strncmp(ea_name, CIFS_XATTR_USER_PREFIX, 5) == 0) {
		if (cifs_sb->mnt_cifs_flags & CIFS_MOUNT_NO_XATTR)
			goto get_ea_exit;

		if (strncmp(ea_name, CIFS_XATTR_DOS_ATTRIB, 14) == 0) {
			cFYI(1, "attempt to query cifs inode metadata");
			/* revalidate/getattr then populate from inode */
		} /* BB add else when above is implemented */
		ea_name += 5; /* skip past user. prefix */
		rc = CIFSSMBQAllEAs(xid, pTcon, full_path, ea_name, ea_value,
			buf_size, cifs_sb->local_nls,
			cifs_sb->mnt_cifs_flags & CIFS_MOUNT_MAP_SPECIAL_CHR);
	} else if (strncmp(ea_name, CIFS_XATTR_OS2_PREFIX, 4) == 0) {
		if (cifs_sb->mnt_cifs_flags & CIFS_MOUNT_NO_XATTR)
			goto get_ea_exit;

		ea_name += 4; /* skip past os2. prefix */
		rc = CIFSSMBQAllEAs(xid, pTcon, full_path, ea_name, ea_value,
			buf_size, cifs_sb->local_nls,
			cifs_sb->mnt_cifs_flags & CIFS_MOUNT_MAP_SPECIAL_CHR);
	} else if (strncmp(ea_name, POSIX_ACL_XATTR_ACCESS,
			  strlen(POSIX_ACL_XATTR_ACCESS)) == 0) {
#ifdef CONFIG_CIFS_POSIX
		if (sb->s_flags & MS_POSIXACL)
			rc = CIFSSMBGetPosixACL(xid, pTcon, full_path,
				ea_value, buf_size, ACL_TYPE_ACCESS,
				cifs_sb->local_nls,
				cifs_sb->mnt_cifs_flags &
					CIFS_MOUNT_MAP_SPECIAL_CHR);
#else
<<<<<<< HEAD
		cFYI(1, "query POSIX ACL not supported yet");
=======
		cFYI(1, "Query POSIX ACL not supported yet");
>>>>>>> 3cbea436
#endif /* CONFIG_CIFS_POSIX */
	} else if (strncmp(ea_name, POSIX_ACL_XATTR_DEFAULT,
			  strlen(POSIX_ACL_XATTR_DEFAULT)) == 0) {
#ifdef CONFIG_CIFS_POSIX
		if (sb->s_flags & MS_POSIXACL)
			rc = CIFSSMBGetPosixACL(xid, pTcon, full_path,
				ea_value, buf_size, ACL_TYPE_DEFAULT,
				cifs_sb->local_nls,
				cifs_sb->mnt_cifs_flags &
					CIFS_MOUNT_MAP_SPECIAL_CHR);
#else
<<<<<<< HEAD
		cFYI(1, "query POSIX default ACL not supported yet");
#endif
=======
		cFYI(1, "Query POSIX default ACL not supported yet");
#endif /* CONFIG_CIFS_POSIX */
	} else if (strncmp(ea_name, CIFS_XATTR_CIFS_ACL,
				strlen(CIFS_XATTR_CIFS_ACL)) == 0) {
#ifdef CONFIG_CIFS_ACL
			u32 acllen;
			struct cifs_ntsd *pacl;

			pacl = get_cifs_acl(cifs_sb, direntry->d_inode,
						full_path, &acllen);
			if (IS_ERR(pacl)) {
				rc = PTR_ERR(pacl);
				cERROR(1, "%s: error %zd getting sec desc",
						__func__, rc);
			} else {
				if (ea_value) {
					if (acllen > buf_size)
						acllen = -ERANGE;
					else
						memcpy(ea_value, pacl, acllen);
				}
				rc = acllen;
				kfree(pacl);
			}
#else
		cFYI(1, "Query CIFS ACL not supported yet");
#endif /* CONFIG_CIFS_ACL */
>>>>>>> 3cbea436
	} else if (strncmp(ea_name,
		  CIFS_XATTR_TRUSTED_PREFIX, XATTR_TRUSTED_PREFIX_LEN) == 0) {
		cFYI(1, "Trusted xattr namespace not supported yet");
	} else if (strncmp(ea_name,
		  CIFS_XATTR_SECURITY_PREFIX, XATTR_SECURITY_PREFIX_LEN) == 0) {
		cFYI(1, "Security xattr namespace not supported yet");
	} else
		cFYI(1,
		    "illegal xattr request %s (only user namespace supported)",
		     ea_name);

	/* We could add an additional check for streams ie
	    if proc/fs/cifs/streamstoxattr is set then
		search server for EAs or streams to
		returns as xattrs */

	if (rc == -EINVAL)
		rc = -EOPNOTSUPP;

get_ea_exit:
	kfree(full_path);
	FreeXid(xid);
	cifs_put_tlink(tlink);
#endif
	return rc;
}

ssize_t cifs_listxattr(struct dentry *direntry, char *data, size_t buf_size)
{
	ssize_t rc = -EOPNOTSUPP;
#ifdef CONFIG_CIFS_XATTR
	int xid;
	struct cifs_sb_info *cifs_sb;
	struct tcon_link *tlink;
	struct cifsTconInfo *pTcon;
	struct super_block *sb;
	char *full_path;

	if (direntry == NULL)
		return -EIO;
	if (direntry->d_inode == NULL)
		return -EIO;
	sb = direntry->d_inode->i_sb;
	if (sb == NULL)
		return -EIO;

	cifs_sb = CIFS_SB(sb);
	if (cifs_sb->mnt_cifs_flags & CIFS_MOUNT_NO_XATTR)
		return -EOPNOTSUPP;

	tlink = cifs_sb_tlink(cifs_sb);
	if (IS_ERR(tlink))
		return PTR_ERR(tlink);
	pTcon = tlink_tcon(tlink);

	xid = GetXid();

	full_path = build_path_from_dentry(direntry);
	if (full_path == NULL) {
		rc = -ENOMEM;
		goto list_ea_exit;
	}
	/* return dos attributes as pseudo xattr */
	/* return alt name if available as pseudo attr */

	/* if proc/fs/cifs/streamstoxattr is set then
		search server for EAs or streams to
		returns as xattrs */
	rc = CIFSSMBQAllEAs(xid, pTcon, full_path, NULL, data,
				buf_size, cifs_sb->local_nls,
				cifs_sb->mnt_cifs_flags &
					CIFS_MOUNT_MAP_SPECIAL_CHR);

list_ea_exit:
	kfree(full_path);
	FreeXid(xid);
	cifs_put_tlink(tlink);
#endif
	return rc;
}<|MERGE_RESOLUTION|>--- conflicted
+++ resolved
@@ -279,11 +279,7 @@
 				cifs_sb->mnt_cifs_flags &
 					CIFS_MOUNT_MAP_SPECIAL_CHR);
 #else
-<<<<<<< HEAD
-		cFYI(1, "query POSIX ACL not supported yet");
-=======
 		cFYI(1, "Query POSIX ACL not supported yet");
->>>>>>> 3cbea436
 #endif /* CONFIG_CIFS_POSIX */
 	} else if (strncmp(ea_name, POSIX_ACL_XATTR_DEFAULT,
 			  strlen(POSIX_ACL_XATTR_DEFAULT)) == 0) {
@@ -295,10 +291,6 @@
 				cifs_sb->mnt_cifs_flags &
 					CIFS_MOUNT_MAP_SPECIAL_CHR);
 #else
-<<<<<<< HEAD
-		cFYI(1, "query POSIX default ACL not supported yet");
-#endif
-=======
 		cFYI(1, "Query POSIX default ACL not supported yet");
 #endif /* CONFIG_CIFS_POSIX */
 	} else if (strncmp(ea_name, CIFS_XATTR_CIFS_ACL,
@@ -326,7 +318,6 @@
 #else
 		cFYI(1, "Query CIFS ACL not supported yet");
 #endif /* CONFIG_CIFS_ACL */
->>>>>>> 3cbea436
 	} else if (strncmp(ea_name,
 		  CIFS_XATTR_TRUSTED_PREFIX, XATTR_TRUSTED_PREFIX_LEN) == 0) {
 		cFYI(1, "Trusted xattr namespace not supported yet");
