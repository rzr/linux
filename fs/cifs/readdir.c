--- conflicted
+++ resolved
@@ -146,11 +146,7 @@
 	}
 }
 
-<<<<<<< HEAD
-void
-=======
 static void
->>>>>>> 71623855
 cifs_dir_info_to_fattr(struct cifs_fattr *fattr, FILE_DIRECTORY_INFO *info,
 		       struct cifs_sb_info *cifs_sb)
 {
@@ -165,11 +161,7 @@
 	cifs_fill_common_info(fattr, cifs_sb);
 }
 
-<<<<<<< HEAD
-void
-=======
 static void
->>>>>>> 71623855
 cifs_std_info_to_fattr(struct cifs_fattr *fattr, FIND_FILE_STANDARD_INFO *info,
 		       struct cifs_sb_info *cifs_sb)
 {
