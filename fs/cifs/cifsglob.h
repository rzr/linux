/*
 *   fs/cifs/cifsglob.h
 *
 *   Copyright (C) International Business Machines  Corp., 2002,2008
 *   Author(s): Steve French (sfrench@us.ibm.com)
 *              Jeremy Allison (jra@samba.org)
 *
 *   This library is free software; you can redistribute it and/or modify
 *   it under the terms of the GNU Lesser General Public License as published
 *   by the Free Software Foundation; either version 2.1 of the License, or
 *   (at your option) any later version.
 *
 *   This library is distributed in the hope that it will be useful,
 *   but WITHOUT ANY WARRANTY; without even the implied warranty of
 *   MERCHANTABILITY or FITNESS FOR A PARTICULAR PURPOSE.  See
 *   the GNU Lesser General Public License for more details.
 *
 */
#include <linux/in.h>
#include <linux/in6.h>
#include <linux/slow-work.h>
#include "cifs_fs_sb.h"
#include "cifsacl.h"
/*
 * The sizes of various internal tables and strings
 */
#define MAX_UID_INFO 16
#define MAX_SES_INFO 2
#define MAX_TCON_INFO 4

#define MAX_TREE_SIZE (2 + MAX_SERVER_SIZE + 1 + MAX_SHARE_SIZE + 1)
#define MAX_SERVER_SIZE 15
#define MAX_SHARE_SIZE  64	/* used to be 20, this should still be enough */
#define MAX_USERNAME_SIZE 32	/* 32 is to allow for 15 char names + null
				   termination then *2 for unicode versions */
#define MAX_PASSWORD_SIZE 16

#define CIFS_MIN_RCV_POOL 4

/*
 * MAX_REQ is the maximum number of requests that WE will send
 * on one socket concurently. It also matches the most common
 * value of max multiplex returned by servers.  We may
 * eventually want to use the negotiated value (in case
 * future servers can handle more) when we are more confident that
 * we will not have problems oveloading the socket with pending
 * write data.
 */
#define CIFS_MAX_REQ 50

#define RFC1001_NAME_LEN 15
#define RFC1001_NAME_LEN_WITH_NULL (RFC1001_NAME_LEN + 1)

/* currently length of NIP6_FMT */
#define SERVER_NAME_LENGTH 40
#define SERVER_NAME_LEN_WITH_NULL     (SERVER_NAME_LENGTH + 1)

/* used to define string lengths for reversing unicode strings */
/*         (256+1)*2 = 514                                     */
/*           (max path length + 1 for null) * 2 for unicode    */
#define MAX_NAME 514

#include "cifspdu.h"

#ifndef XATTR_DOS_ATTRIB
#define XATTR_DOS_ATTRIB "user.DOSATTRIB"
#endif

/*
 * CIFS vfs client Status information (based on what we know.)
 */

 /* associated with each tcp and smb session */
enum statusEnum {
	CifsNew = 0,
	CifsGood,
	CifsExiting,
	CifsNeedReconnect
};

enum securityEnum {
	PLAINTXT = 0, 		/* Legacy with Plaintext passwords */
	LANMAN,			/* Legacy LANMAN auth */
	NTLM,			/* Legacy NTLM012 auth with NTLM hash */
	NTLMv2,			/* Legacy NTLM auth with NTLMv2 hash */
	RawNTLMSSP,		/* NTLMSSP without SPNEGO, NTLMv2 hash */
/*	NTLMSSP, */ /* can use rawNTLMSSP instead of NTLMSSP via SPNEGO */
	Kerberos,		/* Kerberos via SPNEGO */
	MSKerberos,		/* MS Kerberos via SPNEGO */
};

enum protocolEnum {
	TCP = 0,
	SCTP
	/* Netbios frames protocol not supported at this time */
};

struct mac_key {
	unsigned int len;
	union {
		char ntlm[CIFS_SESS_KEY_SIZE + 16];
		char krb5[CIFS_SESS_KEY_SIZE + 16]; /* BB: length correct? */
		struct {
			char key[16];
			struct ntlmv2_resp resp;
		} ntlmv2;
	} data;
};

struct cifs_cred {
	int uid;
	int gid;
	int mode;
	int cecount;
	struct cifs_sid osid;
	struct cifs_sid gsid;
	struct cifs_ntace *ntaces;
	struct cifs_ace *aces;
};

/*
 *****************************************************************
 * Except the CIFS PDUs themselves all the
 * globally interesting structs should go here
 *****************************************************************
 */

struct TCP_Server_Info {
	struct list_head tcp_ses_list;
	struct list_head smb_ses_list;
	int srv_count; /* reference counter */
	/* 15 character server name + 0x20 16th byte indicating type = srv */
	char server_RFC1001_name[RFC1001_NAME_LEN_WITH_NULL];
	char *hostname; /* hostname portion of UNC string */
	struct socket *ssocket;
	union {
		struct sockaddr_in sockAddr;
		struct sockaddr_in6 sockAddr6;
	} addr;
	wait_queue_head_t response_q;
	wait_queue_head_t request_q; /* if more than maxmpx to srvr must block*/
	struct list_head pending_mid_q;
	void *Server_NlsInfo;	/* BB - placeholder for future NLS info  */
	unsigned short server_codepage;	/* codepage for the server    */
	unsigned long ip_address;	/* IP addr for the server if known */
	enum protocolEnum protocolType;
	char versionMajor;
	char versionMinor;
	bool svlocal:1;			/* local server or remote */
	bool noblocksnd;		/* use blocking sendmsg */
	bool noautotune;		/* do not autotune send buf sizes */
	atomic_t inFlight;  /* number of requests on the wire to server */
#ifdef CONFIG_CIFS_STATS2
	atomic_t inSend; /* requests trying to send */
	atomic_t num_waiters;   /* blocked waiting to get in sendrecv */
#endif
	enum statusEnum tcpStatus; /* what we think the status is */
	struct mutex srv_mutex;
	struct task_struct *tsk;
	char server_GUID[16];
	char secMode;
	enum securityEnum secType;
	unsigned int maxReq;	/* Clients should submit no more */
	/* than maxReq distinct unanswered SMBs to the server when using  */
	/* multiplexed reads or writes */
	unsigned int maxBuf;	/* maxBuf specifies the maximum */
	/* message size the server can send or receive for non-raw SMBs */
	unsigned int max_rw;	/* maxRw specifies the maximum */
	/* message size the server can send or receive for */
	/* SMB_COM_WRITE_RAW or SMB_COM_READ_RAW. */
	unsigned int max_vcs;	/* maximum number of smb sessions, at least
				   those that can be specified uniquely with
				   vcnumbers */
	char sessid[4];		/* unique token id for this session */
	/* (returned on Negotiate */
	int capabilities; /* allow selective disabling of caps by smb sess */
	int timeAdj;  /* Adjust for difference in server time zone in sec */
	__u16 CurrentMid;         /* multiplex id - rotating counter */
	char cryptKey[CIFS_CRYPTO_KEY_SIZE];
	/* 16th byte of RFC1001 workstation name is always null */
	char workstation_RFC1001_name[RFC1001_NAME_LEN_WITH_NULL];
	__u32 sequence_number; /* needed for CIFS PDU signature */
	struct mac_key mac_signing_key;
	char ntlmv2_hash[16];
	unsigned long lstrp; /* when we got last response from this server */
};

/*
 * The following is our shortcut to user information.  We surface the uid,
 * and name. We always get the password on the fly in case it
 * has changed. We also hang a list of sessions owned by this user off here.
 */
struct cifsUidInfo {
	struct list_head userList;
	struct list_head sessionList; /* SMB sessions for this user */
	uid_t linux_uid;
	char user[MAX_USERNAME_SIZE + 1];	/* ascii name of user */
	/* BB may need ptr or callback for PAM or WinBind info */
};

/*
 * Session structure.  One of these for each uid session with a particular host
 */
struct cifsSesInfo {
	struct list_head smb_ses_list;
	struct list_head tcon_list;
	struct semaphore sesSem;
#if 0
	struct cifsUidInfo *uidInfo;	/* pointer to user info */
#endif
	struct TCP_Server_Info *server;	/* pointer to server info */
	int ses_count;		/* reference counter */
	enum statusEnum status;
	unsigned overrideSecFlg;  /* if non-zero override global sec flags */
	__u16 ipc_tid;		/* special tid for connection to IPC share */
	__u16 flags;
	__u16 vcnum;
	char *serverOS;		/* name of operating system underlying server */
	char *serverNOS;	/* name of network operating system of server */
	char *serverDomain;	/* security realm of server */
	int Suid;		/* remote smb uid  */
	uid_t linux_uid;        /* local Linux uid */
	int capabilities;
	char serverName[SERVER_NAME_LEN_WITH_NULL * 2];	/* BB make bigger for
				TCP names - will ipv6 and sctp addresses fit? */
	char userName[MAX_USERNAME_SIZE + 1];
	char *domainName;
	char *password;
	bool need_reconnect:1; /* connection reset, uid now invalid */
};
/* no more than one of the following three session flags may be set */
#define CIFS_SES_NT4 1
#define CIFS_SES_OS2 2
#define CIFS_SES_W9X 4
/* following flag is set for old servers such as OS2 (and Win95?)
   which do not negotiate NTLM or POSIX dialects, but instead
   negotiate one of the older LANMAN dialects */
#define CIFS_SES_LANMAN 8
/*
 * there is one of these for each connection to a resource on a particular
 * session
 */
struct cifsTconInfo {
	struct list_head tcon_list;
	int tc_count;
	struct list_head openFileList;
	struct cifsSesInfo *ses;	/* pointer to session associated with */
	char treeName[MAX_TREE_SIZE + 1]; /* UNC name of resource in ASCII */
	char *nativeFileSystem;
	char *password;		/* for share-level security */
	__u16 tid;		/* The 2 byte tree id */
	__u16 Flags;		/* optional support bits */
	enum statusEnum tidStatus;
#ifdef CONFIG_CIFS_STATS
	atomic_t num_smbs_sent;
	atomic_t num_writes;
	atomic_t num_reads;
	atomic_t num_flushes;
	atomic_t num_oplock_brks;
	atomic_t num_opens;
	atomic_t num_closes;
	atomic_t num_deletes;
	atomic_t num_mkdirs;
	atomic_t num_posixopens;
	atomic_t num_posixmkdirs;
	atomic_t num_rmdirs;
	atomic_t num_renames;
	atomic_t num_t2renames;
	atomic_t num_ffirst;
	atomic_t num_fnext;
	atomic_t num_fclose;
	atomic_t num_hardlinks;
	atomic_t num_symlinks;
	atomic_t num_locks;
	atomic_t num_acl_get;
	atomic_t num_acl_set;
#ifdef CONFIG_CIFS_STATS2
	unsigned long long time_writes;
	unsigned long long time_reads;
	unsigned long long time_opens;
	unsigned long long time_deletes;
	unsigned long long time_closes;
	unsigned long long time_mkdirs;
	unsigned long long time_rmdirs;
	unsigned long long time_renames;
	unsigned long long time_t2renames;
	unsigned long long time_ffirst;
	unsigned long long time_fnext;
	unsigned long long time_fclose;
#endif /* CONFIG_CIFS_STATS2 */
	__u64    bytes_read;
	__u64    bytes_written;
	spinlock_t stat_lock;
#endif /* CONFIG_CIFS_STATS */
	FILE_SYSTEM_DEVICE_INFO fsDevInfo;
	FILE_SYSTEM_ATTRIBUTE_INFO fsAttrInfo; /* ok if fs name truncated */
	FILE_SYSTEM_UNIX_INFO fsUnixInfo;
	bool ipc:1;		/* set if connection to IPC$ eg for RPC/PIPES */
	bool retry:1;
	bool nocase:1;
	bool seal:1;      /* transport encryption for this mounted share */
	bool unix_ext:1;  /* if false disable Linux extensions to CIFS protocol
				for this mount even if server would support */
	bool local_lease:1; /* check leases (only) on local system not remote */
	bool broken_posix_open; /* e.g. Samba server versions < 3.3.2, 3.2.9 */
	bool need_reconnect:1; /* connection reset, tid now invalid */
	/* BB add field for back pointer to sb struct(s)? */
};

/*
 * This info hangs off the cifsFileInfo structure, pointed to by llist.
 * This is used to track byte stream locks on the file
 */
struct cifsLockInfo {
	struct list_head llist;	/* pointer to next cifsLockInfo */
	__u64 offset;
	__u64 length;
	__u8 type;
};

/*
 * One of these for each open instance of a file
 */
struct cifs_search_info {
	loff_t index_of_last_entry;
	__u16 entries_in_buffer;
	__u16 info_level;
	__u32 resume_key;
	char *ntwrk_buf_start;
	char *srch_entries_start;
	char *last_entry;
	char *presume_name;
	unsigned int resume_name_len;
	bool endOfSearch:1;
	bool emptyDir:1;
	bool unicode:1;
	bool smallBuf:1; /* so we know which buf_release function to call */
};

struct cifsFileInfo {
	struct list_head tlist;	/* pointer to next fid owned by tcon */
	struct list_head flist;	/* next fid (file instance) for this inode */
	unsigned int uid;	/* allows finding which FileInfo structure */
	__u32 pid;		/* process id who opened file */
	__u16 netfid;		/* file id from remote */
	/* BB add lock scope info here if needed */ ;
	/* lock scope id (0 if none) */
	struct file *pfile; /* needed for writepage */
	struct inode *pInode; /* needed for oplock break */
	struct vfsmount *mnt;
	struct mutex lock_mutex;
	struct list_head llist; /* list of byte range locks we have. */
	bool closePend:1;	/* file is marked to close */
	bool invalidHandle:1;	/* file closed via session abend */
<<<<<<< HEAD
	bool messageMode:1;	/* for pipes: message vs byte mode */
=======
	bool oplock_break_cancelled:1;
>>>>>>> 71623855
	atomic_t count;		/* reference count */
	struct mutex fh_mutex; /* prevents reopen race after dead ses*/
	struct cifs_search_info srch_inf;
	struct slow_work oplock_break; /* slow_work job for oplock breaks */
};

/* Take a reference on the file private data */
static inline void cifsFileInfo_get(struct cifsFileInfo *cifs_file)
{
	atomic_inc(&cifs_file->count);
}

/* Release a reference on the file private data */
static inline void cifsFileInfo_put(struct cifsFileInfo *cifs_file)
{
<<<<<<< HEAD
	if (atomic_dec_and_test(&cifs_file->count))
		kfree(cifs_file);
=======
	if (atomic_dec_and_test(&cifs_file->count)) {
		iput(cifs_file->pInode);
		kfree(cifs_file);
	}
>>>>>>> 71623855
}

/*
 * One of these for each file inode
 */

struct cifsInodeInfo {
	struct list_head lockList;
	/* BB add in lists for dirty pages i.e. write caching info for oplock */
	struct list_head openFileList;
	int write_behind_rc;
	__u32 cifsAttrs; /* e.g. DOS archive bit, sparse, compressed, system */
	unsigned long time;	/* jiffies of last update/check of inode */
	bool clientCanCacheRead:1;	/* read oplock */
	bool clientCanCacheAll:1;	/* read and writebehind oplock */
	bool delete_pending:1;		/* DELETE_ON_CLOSE is set */
	u64  server_eof;		/* current file size on server */
	u64  uniqueid;			/* server inode number */
	struct inode vfs_inode;
};

static inline struct cifsInodeInfo *
CIFS_I(struct inode *inode)
{
	return container_of(inode, struct cifsInodeInfo, vfs_inode);
}

static inline struct cifs_sb_info *
CIFS_SB(struct super_block *sb)
{
	return sb->s_fs_info;
}

static inline char CIFS_DIR_SEP(const struct cifs_sb_info *cifs_sb)
{
	if (cifs_sb->mnt_cifs_flags & CIFS_MOUNT_POSIX_PATHS)
		return '/';
	else
		return '\\';
}

#ifdef CONFIG_CIFS_STATS
#define cifs_stats_inc atomic_inc

static inline void cifs_stats_bytes_written(struct cifsTconInfo *tcon,
					    unsigned int bytes)
{
	if (bytes) {
		spin_lock(&tcon->stat_lock);
		tcon->bytes_written += bytes;
		spin_unlock(&tcon->stat_lock);
	}
}

static inline void cifs_stats_bytes_read(struct cifsTconInfo *tcon,
					 unsigned int bytes)
{
	spin_lock(&tcon->stat_lock);
	tcon->bytes_read += bytes;
	spin_unlock(&tcon->stat_lock);
}
#else

#define  cifs_stats_inc(field) do {} while (0)
#define  cifs_stats_bytes_written(tcon, bytes) do {} while (0)
#define  cifs_stats_bytes_read(tcon, bytes) do {} while (0)

#endif

/* one of these for every pending CIFS request to the server */
struct mid_q_entry {
	struct list_head qhead;	/* mids waiting on reply from this server */
	__u16 mid;		/* multiplex id */
	__u16 pid;		/* process id */
	__u32 sequence_number;  /* for CIFS signing */
	unsigned long when_alloc;  /* when mid was created */
#ifdef CONFIG_CIFS_STATS2
	unsigned long when_sent; /* time when smb send finished */
	unsigned long when_received; /* when demux complete (taken off wire) */
#endif
	struct task_struct *tsk;	/* task waiting for response */
	struct smb_hdr *resp_buf;	/* response buffer */
	int midState;	/* wish this were enum but can not pass to wait_event */
	__u8 command;	/* smb command code */
	bool largeBuf:1;	/* if valid response, is pointer to large buf */
	bool multiRsp:1;	/* multiple trans2 responses for one request  */
	bool multiEnd:1;	/* both received */
};

struct oplock_q_entry {
	struct list_head qhead;
	struct inode *pinode;
	struct cifsTconInfo *tcon;
	__u16 netfid;
};

/* for pending dnotify requests */
struct dir_notify_req {
       struct list_head lhead;
       __le16 Pid;
       __le16 PidHigh;
       __u16 Mid;
       __u16 Tid;
       __u16 Uid;
       __u16 netfid;
       __u32 filter; /* CompletionFilter (for multishot) */
       int multishot;
       struct file *pfile;
};

struct dfs_info3_param {
	int flags; /* DFSREF_REFERRAL_SERVER, DFSREF_STORAGE_SERVER*/
	int path_consumed;
	int server_type;
	int ref_flag;
	char *path_name;
	char *node_name;
};

/*
 * common struct for holding inode info when searching for or updating an
 * inode with new info
 */

#define CIFS_FATTR_DFS_REFERRAL		0x1
#define CIFS_FATTR_DELETE_PENDING	0x2
#define CIFS_FATTR_NEED_REVAL		0x4

struct cifs_fattr {
	u32		cf_flags;
	u32		cf_cifsattrs;
	u64		cf_uniqueid;
	u64		cf_eof;
	u64		cf_bytes;
	uid_t		cf_uid;
	gid_t		cf_gid;
	umode_t		cf_mode;
	dev_t		cf_rdev;
	unsigned int	cf_nlink;
	unsigned int	cf_dtype;
	struct timespec	cf_atime;
	struct timespec	cf_mtime;
	struct timespec	cf_ctime;
};

static inline void free_dfs_info_param(struct dfs_info3_param *param)
{
	if (param) {
		kfree(param->path_name);
		kfree(param->node_name);
		kfree(param);
	}
}

static inline void free_dfs_info_array(struct dfs_info3_param *param,
				       int number_of_items)
{
	int i;
	if ((number_of_items == 0) || (param == NULL))
		return;
	for (i = 0; i < number_of_items; i++) {
		kfree(param[i].path_name);
		kfree(param[i].node_name);
	}
	kfree(param);
}

#define   MID_FREE 0
#define   MID_REQUEST_ALLOCATED 1
#define   MID_REQUEST_SUBMITTED 2
#define   MID_RESPONSE_RECEIVED 4
#define   MID_RETRY_NEEDED      8 /* session closed while this request out */
#define   MID_NO_RESP_NEEDED 0x10

/* Types of response buffer returned from SendReceive2 */
#define   CIFS_NO_BUFFER        0    /* Response buffer not returned */
#define   CIFS_SMALL_BUFFER     1
#define   CIFS_LARGE_BUFFER     2
#define   CIFS_IOVEC            4    /* array of response buffers */

/* Type of Request to SendReceive2 */
#define   CIFS_STD_OP	        0    /* normal request timeout */
#define   CIFS_LONG_OP          1    /* long op (up to 45 sec, oplock time) */
#define   CIFS_VLONG_OP         2    /* sloow op - can take up to 180 seconds */
#define   CIFS_BLOCKING_OP      4    /* operation can block */
#define   CIFS_ASYNC_OP         8    /* do not wait for response */
#define   CIFS_TIMEOUT_MASK 0x00F    /* only one of 5 above set in req */
#define   CIFS_LOG_ERROR    0x010    /* log NT STATUS if non-zero */
#define   CIFS_LARGE_BUF_OP 0x020    /* large request buffer */
#define   CIFS_NO_RESP      0x040    /* no response buffer required */

/* Security Flags: indicate type of session setup needed */
#define   CIFSSEC_MAY_SIGN	0x00001
#define   CIFSSEC_MAY_NTLM	0x00002
#define   CIFSSEC_MAY_NTLMV2	0x00004
#define   CIFSSEC_MAY_KRB5	0x00008
#ifdef CONFIG_CIFS_WEAK_PW_HASH
#define   CIFSSEC_MAY_LANMAN	0x00010
#define   CIFSSEC_MAY_PLNTXT	0x00020
#else
#define   CIFSSEC_MAY_LANMAN    0
#define   CIFSSEC_MAY_PLNTXT    0
#endif /* weak passwords */
#define   CIFSSEC_MAY_SEAL	0x00040 /* not supported yet */
#define   CIFSSEC_MAY_NTLMSSP	0x00080 /* raw ntlmssp with ntlmv2 */

#define   CIFSSEC_MUST_SIGN	0x01001
/* note that only one of the following can be set so the
result of setting MUST flags more than once will be to
require use of the stronger protocol */
#define   CIFSSEC_MUST_NTLM	0x02002
#define   CIFSSEC_MUST_NTLMV2	0x04004
#define   CIFSSEC_MUST_KRB5	0x08008
#ifdef CONFIG_CIFS_WEAK_PW_HASH
#define   CIFSSEC_MUST_LANMAN	0x10010
#define   CIFSSEC_MUST_PLNTXT	0x20020
#ifdef CONFIG_CIFS_UPCALL
#define   CIFSSEC_MASK          0xBF0BF /* allows weak security but also krb5 */
#else
#define   CIFSSEC_MASK          0xB70B7 /* current flags supported if weak */
#endif /* UPCALL */
#else /* do not allow weak pw hash */
#ifdef CONFIG_CIFS_UPCALL
#define   CIFSSEC_MASK          0x8F08F /* flags supported if no weak allowed */
#else
#define	  CIFSSEC_MASK          0x87087 /* flags supported if no weak allowed */
#endif /* UPCALL */
#endif /* WEAK_PW_HASH */
#define   CIFSSEC_MUST_SEAL	0x40040 /* not supported yet */
#define   CIFSSEC_MUST_NTLMSSP	0x80080 /* raw ntlmssp with ntlmv2 */

#define   CIFSSEC_DEF (CIFSSEC_MAY_SIGN | CIFSSEC_MAY_NTLM | CIFSSEC_MAY_NTLMV2)
#define   CIFSSEC_MAX (CIFSSEC_MUST_SIGN | CIFSSEC_MUST_NTLMV2)
#define   CIFSSEC_AUTH_MASK (CIFSSEC_MAY_NTLM | CIFSSEC_MAY_NTLMV2 | CIFSSEC_MAY_LANMAN | CIFSSEC_MAY_PLNTXT | CIFSSEC_MAY_KRB5 | CIFSSEC_MAY_NTLMSSP)
/*
 *****************************************************************
 * All constants go here
 *****************************************************************
 */

#define UID_HASH (16)

/*
 * Note that ONE module should define _DECLARE_GLOBALS_HERE to cause the
 * following to be declared.
 */

/****************************************************************************
 *  Locking notes.  All updates to global variables and lists should be
 *                  protected by spinlocks or semaphores.
 *
 *  Spinlocks
 *  ---------
 *  GlobalMid_Lock protects:
 *	list operations on pending_mid_q and oplockQ
 *      updates to XID counters, multiplex id  and SMB sequence numbers
 *  GlobalSMBSesLock protects:
 *	list operations on tcp and SMB session lists and tCon lists
 *  f_owner.lock protects certain per file struct operations
 *  mapping->page_lock protects certain per page operations
 *
 *  Semaphores
 *  ----------
 *  sesSem     operations on smb session
 *  tconSem    operations on tree connection
 *  fh_sem      file handle reconnection operations
 *
 ****************************************************************************/

#ifdef DECLARE_GLOBALS_HERE
#define GLOBAL_EXTERN
#else
#define GLOBAL_EXTERN extern
#endif

/*
 * the list of TCP_Server_Info structures, ie each of the sockets
 * connecting our client to a distinct server (ip address), is
 * chained together by cifs_tcp_ses_list. The list of all our SMB
 * sessions (and from that the tree connections) can be found
 * by iterating over cifs_tcp_ses_list
 */
GLOBAL_EXTERN struct list_head		cifs_tcp_ses_list;

/*
 * This lock protects the cifs_tcp_ses_list, the list of smb sessions per
 * tcp session, and the list of tcon's per smb session. It also protects
 * the reference counters for the server, smb session, and tcon. Finally,
 * changes to the tcon->tidStatus should be done while holding this lock.
 */
GLOBAL_EXTERN rwlock_t		cifs_tcp_ses_lock;

/*
 * This lock protects the cifs_file->llist and cifs_file->flist
 * list operations, and updates to some flags (cifs_file->invalidHandle)
 * It will be moved to either use the tcon->stat_lock or equivalent later.
 * If cifs_tcp_ses_lock and the lock below are both needed to be held, then
 * the cifs_tcp_ses_lock must be grabbed first and released last.
 */
GLOBAL_EXTERN rwlock_t GlobalSMBSeslock;

<<<<<<< HEAD
/* Global list of oplocks */
GLOBAL_EXTERN struct list_head cifs_oplock_list;

/* Protects the cifs_oplock_list */
GLOBAL_EXTERN spinlock_t cifs_oplock_lock;

=======
>>>>>>> 71623855
/* Outstanding dir notify requests */
GLOBAL_EXTERN struct list_head GlobalDnotifyReqList;
/* DirNotify response queue */
GLOBAL_EXTERN struct list_head GlobalDnotifyRsp_Q;

/*
 * Global transaction id (XID) information
 */
GLOBAL_EXTERN unsigned int GlobalCurrentXid;	/* protected by GlobalMid_Sem */
GLOBAL_EXTERN unsigned int GlobalTotalActiveXid; /* prot by GlobalMid_Sem */
GLOBAL_EXTERN unsigned int GlobalMaxActiveXid;	/* prot by GlobalMid_Sem */
GLOBAL_EXTERN spinlock_t GlobalMid_Lock;  /* protects above & list operations */
					  /* on midQ entries */
GLOBAL_EXTERN char Local_System_Name[15];

/*
 *  Global counters, updated atomically
 */
GLOBAL_EXTERN atomic_t sesInfoAllocCount;
GLOBAL_EXTERN atomic_t tconInfoAllocCount;
GLOBAL_EXTERN atomic_t tcpSesAllocCount;
GLOBAL_EXTERN atomic_t tcpSesReconnectCount;
GLOBAL_EXTERN atomic_t tconInfoReconnectCount;

/* Various Debug counters */
GLOBAL_EXTERN atomic_t bufAllocCount;    /* current number allocated  */
#ifdef CONFIG_CIFS_STATS2
GLOBAL_EXTERN atomic_t totBufAllocCount; /* total allocated over all time */
GLOBAL_EXTERN atomic_t totSmBufAllocCount;
#endif
GLOBAL_EXTERN atomic_t smBufAllocCount;
GLOBAL_EXTERN atomic_t midCount;

/* Misc globals */
GLOBAL_EXTERN unsigned int multiuser_mount; /* if enabled allows new sessions
				to be established on existing mount if we
				have the uid/password or Kerberos credential
				or equivalent for current user */
GLOBAL_EXTERN unsigned int oplockEnabled;
GLOBAL_EXTERN unsigned int experimEnabled;
GLOBAL_EXTERN unsigned int lookupCacheEnabled;
GLOBAL_EXTERN unsigned int extended_security;	/* if on, session setup sent
				with more secure ntlmssp2 challenge/resp */
GLOBAL_EXTERN unsigned int sign_CIFS_PDUs;  /* enable smb packet signing */
GLOBAL_EXTERN unsigned int linuxExtEnabled;/*enable Linux/Unix CIFS extensions*/
GLOBAL_EXTERN unsigned int CIFSMaxBufSize;  /* max size not including hdr */
GLOBAL_EXTERN unsigned int cifs_min_rcv;    /* min size of big ntwrk buf pool */
GLOBAL_EXTERN unsigned int cifs_min_small;  /* min size of small buf pool */
GLOBAL_EXTERN unsigned int cifs_max_pending; /* MAX requests at once to server*/

extern const struct slow_work_ops cifs_oplock_break_ops;<|MERGE_RESOLUTION|>--- conflicted
+++ resolved
@@ -352,11 +352,7 @@
 	struct list_head llist; /* list of byte range locks we have. */
 	bool closePend:1;	/* file is marked to close */
 	bool invalidHandle:1;	/* file closed via session abend */
-<<<<<<< HEAD
-	bool messageMode:1;	/* for pipes: message vs byte mode */
-=======
 	bool oplock_break_cancelled:1;
->>>>>>> 71623855
 	atomic_t count;		/* reference count */
 	struct mutex fh_mutex; /* prevents reopen race after dead ses*/
 	struct cifs_search_info srch_inf;
@@ -372,15 +368,10 @@
 /* Release a reference on the file private data */
 static inline void cifsFileInfo_put(struct cifsFileInfo *cifs_file)
 {
-<<<<<<< HEAD
-	if (atomic_dec_and_test(&cifs_file->count))
-		kfree(cifs_file);
-=======
 	if (atomic_dec_and_test(&cifs_file->count)) {
 		iput(cifs_file->pInode);
 		kfree(cifs_file);
 	}
->>>>>>> 71623855
 }
 
 /*
@@ -682,15 +673,6 @@
  */
 GLOBAL_EXTERN rwlock_t GlobalSMBSeslock;
 
-<<<<<<< HEAD
-/* Global list of oplocks */
-GLOBAL_EXTERN struct list_head cifs_oplock_list;
-
-/* Protects the cifs_oplock_list */
-GLOBAL_EXTERN spinlock_t cifs_oplock_lock;
-
-=======
->>>>>>> 71623855
 /* Outstanding dir notify requests */
 GLOBAL_EXTERN struct list_head GlobalDnotifyReqList;
 /* DirNotify response queue */
