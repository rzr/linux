--- conflicted
+++ resolved
@@ -697,21 +697,11 @@
 
 	page_cache_release(page);
 
-<<<<<<< HEAD
-	/*
-	 * XXX(truncate): the call below should probably be replaced with
-	 * a call to the gfs2-specific truncate blocks helper to actually
-	 * release disk blocks..
-	 */
-	if (pos + len > ip->i_inode.i_size)
-		truncate_setsize(&ip->i_inode, ip->i_inode.i_size);
-=======
 	gfs2_trans_end(sdp);
 	if (pos + len > ip->i_inode.i_size)
 		gfs2_trim_blocks(&ip->i_inode);
 	goto out_trans_fail;
 
->>>>>>> 45f53cc9
 out_endtrans:
 	gfs2_trans_end(sdp);
 out_trans_fail:
