--- conflicted
+++ resolved
@@ -429,11 +429,7 @@
 	data = kzalloc(sizeof(*data), GFP_KERNEL);
 	if (data == NULL)
 		return ERR_PTR(-ENOMEM);
-<<<<<<< HEAD
-	task_setup_data.callback_data = data,
-=======
 	task_setup_data.callback_data = data;
->>>>>>> 3cbea436
 
 	data->cred = rpc_lookup_cred();
 	if (IS_ERR(data->cred)) {
@@ -500,11 +496,7 @@
 
 	dfprintk(VFS, "NFS: silly-rename(%s/%s, ct=%d)\n",
 		dentry->d_parent->d_name.name, dentry->d_name.name,
-<<<<<<< HEAD
-		atomic_read(&dentry->d_count));
-=======
 		dentry->d_count);
->>>>>>> 3cbea436
 	nfs_inc_stats(dir, NFSIOS_SILLYRENAME);
 
 	/*
