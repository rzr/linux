/*
 * Copyright (C) 2005, 2006
 * Avishay Traeger (avishay@gmail.com)
 * Copyright (C) 2008, 2009
 * Boaz Harrosh <bharrosh@panasas.com>
 *
 * Copyrights for code taken from ext2:
 *     Copyright (C) 1992, 1993, 1994, 1995
 *     Remy Card (card@masi.ibp.fr)
 *     Laboratoire MASI - Institut Blaise Pascal
 *     Universite Pierre et Marie Curie (Paris VI)
 *     from
 *     linux/fs/minix/inode.c
 *     Copyright (C) 1991, 1992  Linus Torvalds
 *
 * This file is part of exofs.
 *
 * exofs is free software; you can redistribute it and/or modify
 * it under the terms of the GNU General Public License as published by
 * the Free Software Foundation.  Since it is based on ext2, and the only
 * valid version of GPL for the Linux kernel is version 2, the only valid
 * version of GPL for exofs is version 2.
 *
 * exofs is distributed in the hope that it will be useful,
 * but WITHOUT ANY WARRANTY; without even the implied warranty of
 * MERCHANTABILITY or FITNESS FOR A PARTICULAR PURPOSE.  See the
 * GNU General Public License for more details.
 *
 * You should have received a copy of the GNU General Public License
 * along with exofs; if not, write to the Free Software
 * Foundation, Inc., 51 Franklin St, Fifth Floor, Boston, MA  02110-1301  USA
 */

#include <linux/slab.h>

#include "exofs.h"

#define EXOFS_DBGMSG2(M...) do {} while (0)

enum { BIO_MAX_PAGES_KMALLOC =
		(PAGE_SIZE - sizeof(struct bio)) / sizeof(struct bio_vec),
	MAX_PAGES_KMALLOC =
		PAGE_SIZE / sizeof(struct page *),
};

unsigned exofs_max_io_pages(struct exofs_layout *layout,
			    unsigned expected_pages)
{
	unsigned pages = min_t(unsigned, expected_pages, MAX_PAGES_KMALLOC);

	/* TODO: easily support bio chaining */
	pages =  min_t(unsigned, pages,
		       layout->group_width * BIO_MAX_PAGES_KMALLOC);
	return pages;
}

struct page_collect {
	struct exofs_sb_info *sbi;
	struct inode *inode;
	unsigned expected_pages;
	struct exofs_io_state *ios;

	struct page **pages;
	unsigned alloc_pages;
	unsigned nr_pages;
	unsigned long length;
	loff_t pg_first; /* keep 64bit also in 32-arches */
	bool read_4_write; /* This means two things: that the read is sync
			    * And the pages should not be unlocked.
			    */
};

static void _pcol_init(struct page_collect *pcol, unsigned expected_pages,
		       struct inode *inode)
{
	struct exofs_sb_info *sbi = inode->i_sb->s_fs_info;

	pcol->sbi = sbi;
	pcol->inode = inode;
	pcol->expected_pages = expected_pages;

	pcol->ios = NULL;
	pcol->pages = NULL;
	pcol->alloc_pages = 0;
	pcol->nr_pages = 0;
	pcol->length = 0;
	pcol->pg_first = -1;
	pcol->read_4_write = false;
}

static void _pcol_reset(struct page_collect *pcol)
{
	pcol->expected_pages -= min(pcol->nr_pages, pcol->expected_pages);

	pcol->pages = NULL;
	pcol->alloc_pages = 0;
	pcol->nr_pages = 0;
	pcol->length = 0;
	pcol->pg_first = -1;
	pcol->ios = NULL;

	/* this is probably the end of the loop but in writes
	 * it might not end here. don't be left with nothing
	 */
	if (!pcol->expected_pages)
		pcol->expected_pages = MAX_PAGES_KMALLOC;
}

static int pcol_try_alloc(struct page_collect *pcol)
{
	unsigned pages;

	if (!pcol->ios) { /* First time allocate io_state */
		int ret = exofs_get_io_state(&pcol->sbi->layout, &pcol->ios);

		if (ret)
			return ret;
	}

	/* TODO: easily support bio chaining */
	pages =  exofs_max_io_pages(&pcol->sbi->layout, pcol->expected_pages);

	for (; pages; pages >>= 1) {
		pcol->pages = kmalloc(pages * sizeof(struct page *),
				      GFP_KERNEL);
		if (likely(pcol->pages)) {
			pcol->alloc_pages = pages;
			return 0;
		}
	}

	EXOFS_ERR("Failed to kmalloc expected_pages=%u\n",
		  pcol->expected_pages);
	return -ENOMEM;
}

static void pcol_free(struct page_collect *pcol)
{
	kfree(pcol->pages);
	pcol->pages = NULL;

	if (pcol->ios) {
		exofs_put_io_state(pcol->ios);
		pcol->ios = NULL;
	}
}

static int pcol_add_page(struct page_collect *pcol, struct page *page,
			 unsigned len)
{
	if (unlikely(pcol->nr_pages >= pcol->alloc_pages))
		return -ENOMEM;

	pcol->pages[pcol->nr_pages++] = page;
	pcol->length += len;
	return 0;
}

static int update_read_page(struct page *page, int ret)
{
	if (ret == 0) {
		/* Everything is OK */
		SetPageUptodate(page);
		if (PageError(page))
			ClearPageError(page);
	} else if (ret == -EFAULT) {
		/* In this case we were trying to read something that wasn't on
		 * disk yet - return a page full of zeroes.  This should be OK,
		 * because the object should be empty (if there was a write
		 * before this read, the read would be waiting with the page
		 * locked */
		clear_highpage(page);

		SetPageUptodate(page);
		if (PageError(page))
			ClearPageError(page);
		ret = 0; /* recovered error */
		EXOFS_DBGMSG("recovered read error\n");
	} else /* Error */
		SetPageError(page);

	return ret;
}

static void update_write_page(struct page *page, int ret)
{
	if (ret) {
		mapping_set_error(page->mapping, ret);
		SetPageError(page);
	}
	end_page_writeback(page);
}

/* Called at the end of reads, to optionally unlock pages and update their
 * status.
 */
static int __readpages_done(struct page_collect *pcol)
{
	int i;
	u64 resid;
	u64 good_bytes;
	u64 length = 0;
	int ret = exofs_check_io(pcol->ios, &resid);

	if (likely(!ret))
		good_bytes = pcol->length;
	else
		good_bytes = pcol->length - resid;

	EXOFS_DBGMSG2("readpages_done(0x%lx) good_bytes=0x%llx"
		     " length=0x%lx nr_pages=%u\n",
		     pcol->inode->i_ino, _LLU(good_bytes), pcol->length,
		     pcol->nr_pages);

	for (i = 0; i < pcol->nr_pages; i++) {
		struct page *page = pcol->pages[i];
		struct inode *inode = page->mapping->host;
		int page_stat;

		if (inode != pcol->inode)
			continue; /* osd might add more pages at end */

		if (likely(length < good_bytes))
			page_stat = 0;
		else
			page_stat = ret;

		EXOFS_DBGMSG2("    readpages_done(0x%lx, 0x%lx) %s\n",
			  inode->i_ino, page->index,
			  page_stat ? "bad_bytes" : "good_bytes");

		ret = update_read_page(page, page_stat);
		if (!pcol->read_4_write)
			unlock_page(page);
		length += PAGE_SIZE;
	}

	pcol_free(pcol);
	EXOFS_DBGMSG2("readpages_done END\n");
	return ret;
}

/* callback of async reads */
static void readpages_done(struct exofs_io_state *ios, void *p)
{
	struct page_collect *pcol = p;

	__readpages_done(pcol);
	atomic_dec(&pcol->sbi->s_curr_pending);
	kfree(pcol);
}

static void _unlock_pcol_pages(struct page_collect *pcol, int ret, int rw)
{
	int i;

	for (i = 0; i < pcol->nr_pages; i++) {
		struct page *page = pcol->pages[i];

		if (rw == READ)
			update_read_page(page, ret);
		else
			update_write_page(page, ret);

		unlock_page(page);
	}
}

static int read_exec(struct page_collect *pcol)
{
	struct exofs_i_info *oi = exofs_i(pcol->inode);
	struct exofs_io_state *ios = pcol->ios;
	struct page_collect *pcol_copy = NULL;
	int ret;

	if (!pcol->pages)
		return 0;

	ios->pages = pcol->pages;
	ios->nr_pages = pcol->nr_pages;
	ios->length = pcol->length;
	ios->offset = pcol->pg_first << PAGE_CACHE_SHIFT;

	if (pcol->read_4_write) {
		exofs_oi_read(oi, pcol->ios);
		return __readpages_done(pcol);
	}

	pcol_copy = kmalloc(sizeof(*pcol_copy), GFP_KERNEL);
	if (!pcol_copy) {
		ret = -ENOMEM;
		goto err;
	}

	*pcol_copy = *pcol;
	ios->done = readpages_done;
	ios->private = pcol_copy;
	ret = exofs_oi_read(oi, ios);
	if (unlikely(ret))
		goto err;

	atomic_inc(&pcol->sbi->s_curr_pending);

	EXOFS_DBGMSG2("read_exec obj=0x%llx start=0x%llx length=0x%lx\n",
		  ios->obj.id, _LLU(ios->offset), pcol->length);

	/* pages ownership was passed to pcol_copy */
	_pcol_reset(pcol);
	return 0;

err:
	if (!pcol->read_4_write)
		_unlock_pcol_pages(pcol, ret, READ);

	pcol_free(pcol);

	kfree(pcol_copy);
	return ret;
}

/* readpage_strip is called either directly from readpage() or by the VFS from
 * within read_cache_pages(), to add one more page to be read. It will try to
 * collect as many contiguous pages as posible. If a discontinuity is
 * encountered, or it runs out of resources, it will submit the previous segment
 * and will start a new collection. Eventually caller must submit the last
 * segment if present.
 */
static int readpage_strip(void *data, struct page *page)
{
	struct page_collect *pcol = data;
	struct inode *inode = pcol->inode;
	struct exofs_i_info *oi = exofs_i(inode);
	loff_t i_size = i_size_read(inode);
	pgoff_t end_index = i_size >> PAGE_CACHE_SHIFT;
	size_t len;
	int ret;

	/* FIXME: Just for debugging, will be removed */
	if (PageUptodate(page))
		EXOFS_ERR("PageUptodate(0x%lx, 0x%lx)\n", pcol->inode->i_ino,
			  page->index);

	if (page->index < end_index)
		len = PAGE_CACHE_SIZE;
	else if (page->index == end_index)
		len = i_size & ~PAGE_CACHE_MASK;
	else
		len = 0;

	if (!len || !obj_created(oi)) {
		/* this will be out of bounds, or doesn't exist yet.
		 * Current page is cleared and the request is split
		 */
		clear_highpage(page);

		SetPageUptodate(page);
		if (PageError(page))
			ClearPageError(page);

		if (!pcol->read_4_write)
			unlock_page(page);
		EXOFS_DBGMSG("readpage_strip(0x%lx) empty page len=%zx "
			     "read_4_write=%d index=0x%lx end_index=0x%lx "
			     "splitting\n", inode->i_ino, len,
			     pcol->read_4_write, page->index, end_index);

		return read_exec(pcol);
	}

try_again:

	if (unlikely(pcol->pg_first == -1)) {
		pcol->pg_first = page->index;
	} else if (unlikely((pcol->pg_first + pcol->nr_pages) !=
		   page->index)) {
		/* Discontinuity detected, split the request */
		ret = read_exec(pcol);
		if (unlikely(ret))
			goto fail;
		goto try_again;
	}

	if (!pcol->pages) {
		ret = pcol_try_alloc(pcol);
		if (unlikely(ret))
			goto fail;
	}

	if (len != PAGE_CACHE_SIZE)
		zero_user(page, len, PAGE_CACHE_SIZE - len);

	EXOFS_DBGMSG2("    readpage_strip(0x%lx, 0x%lx) len=0x%zx\n",
		     inode->i_ino, page->index, len);

	ret = pcol_add_page(pcol, page, len);
	if (ret) {
		EXOFS_DBGMSG2("Failed pcol_add_page pages[i]=%p "
			  "this_len=0x%zx nr_pages=%u length=0x%lx\n",
			  page, len, pcol->nr_pages, pcol->length);

		/* split the request, and start again with current page */
		ret = read_exec(pcol);
		if (unlikely(ret))
			goto fail;

		goto try_again;
	}

	return 0;

fail:
	/* SetPageError(page); ??? */
	unlock_page(page);
	return ret;
}

static int exofs_readpages(struct file *file, struct address_space *mapping,
			   struct list_head *pages, unsigned nr_pages)
{
	struct page_collect pcol;
	int ret;

	_pcol_init(&pcol, nr_pages, mapping->host);

	ret = read_cache_pages(mapping, pages, readpage_strip, &pcol);
	if (ret) {
		EXOFS_ERR("read_cache_pages => %d\n", ret);
		return ret;
	}

	return read_exec(&pcol);
}

static int _readpage(struct page *page, bool read_4_write)
{
	struct page_collect pcol;
	int ret;

	_pcol_init(&pcol, 1, page->mapping->host);

	pcol.read_4_write = read_4_write;
	ret = readpage_strip(&pcol, page);
	if (ret) {
		EXOFS_ERR("_readpage => %d\n", ret);
		return ret;
	}

	return read_exec(&pcol);
}

/*
 * We don't need the file
 */
static int exofs_readpage(struct file *file, struct page *page)
{
	return _readpage(page, false);
}

/* Callback for osd_write. All writes are asynchronous */
static void writepages_done(struct exofs_io_state *ios, void *p)
{
	struct page_collect *pcol = p;
	int i;
	u64 resid;
	u64  good_bytes;
	u64  length = 0;
	int ret = exofs_check_io(ios, &resid);

	atomic_dec(&pcol->sbi->s_curr_pending);

	if (likely(!ret))
		good_bytes = pcol->length;
	else
		good_bytes = pcol->length - resid;

	EXOFS_DBGMSG2("writepages_done(0x%lx) good_bytes=0x%llx"
		     " length=0x%lx nr_pages=%u\n",
		     pcol->inode->i_ino, _LLU(good_bytes), pcol->length,
		     pcol->nr_pages);

	for (i = 0; i < pcol->nr_pages; i++) {
		struct page *page = pcol->pages[i];
		struct inode *inode = page->mapping->host;
		int page_stat;

		if (inode != pcol->inode)
			continue; /* osd might add more pages to a bio */

		if (likely(length < good_bytes))
			page_stat = 0;
		else
			page_stat = ret;

		update_write_page(page, page_stat);
		unlock_page(page);
		EXOFS_DBGMSG2("    writepages_done(0x%lx, 0x%lx) status=%d\n",
			     inode->i_ino, page->index, page_stat);

		length += PAGE_SIZE;
	}

	pcol_free(pcol);
	kfree(pcol);
	EXOFS_DBGMSG2("writepages_done END\n");
}

static int write_exec(struct page_collect *pcol)
{
	struct exofs_i_info *oi = exofs_i(pcol->inode);
	struct exofs_io_state *ios = pcol->ios;
	struct page_collect *pcol_copy = NULL;
	int ret;

	if (!pcol->pages)
		return 0;

	pcol_copy = kmalloc(sizeof(*pcol_copy), GFP_KERNEL);
	if (!pcol_copy) {
		EXOFS_ERR("write_exec: Failed to kmalloc(pcol)\n");
		ret = -ENOMEM;
		goto err;
	}

	*pcol_copy = *pcol;

	ios->pages = pcol_copy->pages;
	ios->nr_pages = pcol_copy->nr_pages;
	ios->offset = pcol_copy->pg_first << PAGE_CACHE_SHIFT;
	ios->length = pcol_copy->length;
	ios->done = writepages_done;
	ios->private = pcol_copy;

	ret = exofs_oi_write(oi, ios);
	if (unlikely(ret)) {
		EXOFS_ERR("write_exec: exofs_oi_write() Failed\n");
		goto err;
	}

	atomic_inc(&pcol->sbi->s_curr_pending);
	EXOFS_DBGMSG2("write_exec(0x%lx, 0x%llx) start=0x%llx length=0x%lx\n",
		  pcol->inode->i_ino, pcol->pg_first, _LLU(ios->offset),
		  pcol->length);
	/* pages ownership was passed to pcol_copy */
	_pcol_reset(pcol);
	return 0;

err:
	_unlock_pcol_pages(pcol, ret, WRITE);
	pcol_free(pcol);
	kfree(pcol_copy);

	return ret;
}

/* writepage_strip is called either directly from writepage() or by the VFS from
 * within write_cache_pages(), to add one more page to be written to storage.
 * It will try to collect as many contiguous pages as possible. If a
 * discontinuity is encountered or it runs out of resources it will submit the
 * previous segment and will start a new collection.
 * Eventually caller must submit the last segment if present.
 */
static int writepage_strip(struct page *page,
			   struct writeback_control *wbc_unused, void *data)
{
	struct page_collect *pcol = data;
	struct inode *inode = pcol->inode;
	struct exofs_i_info *oi = exofs_i(inode);
	loff_t i_size = i_size_read(inode);
	pgoff_t end_index = i_size >> PAGE_CACHE_SHIFT;
	size_t len;
	int ret;

	BUG_ON(!PageLocked(page));

	ret = wait_obj_created(oi);
	if (unlikely(ret))
		goto fail;

	if (page->index < end_index)
		/* in this case, the page is within the limits of the file */
		len = PAGE_CACHE_SIZE;
	else {
		len = i_size & ~PAGE_CACHE_MASK;

		if (page->index > end_index || !len) {
			/* in this case, the page is outside the limits
			 * (truncate in progress)
			 */
			ret = write_exec(pcol);
			if (unlikely(ret))
				goto fail;
			if (PageError(page))
				ClearPageError(page);
			unlock_page(page);
			EXOFS_DBGMSG("writepage_strip(0x%lx, 0x%lx) "
				     "outside the limits\n",
				     inode->i_ino, page->index);
			return 0;
		}
	}

try_again:

	if (unlikely(pcol->pg_first == -1)) {
		pcol->pg_first = page->index;
	} else if (unlikely((pcol->pg_first + pcol->nr_pages) !=
		   page->index)) {
		/* Discontinuity detected, split the request */
		ret = write_exec(pcol);
		if (unlikely(ret))
			goto fail;

		EXOFS_DBGMSG("writepage_strip(0x%lx, 0x%lx) Discontinuity\n",
			     inode->i_ino, page->index);
		goto try_again;
	}

	if (!pcol->pages) {
		ret = pcol_try_alloc(pcol);
		if (unlikely(ret))
			goto fail;
	}

	EXOFS_DBGMSG2("    writepage_strip(0x%lx, 0x%lx) len=0x%zx\n",
		     inode->i_ino, page->index, len);

	ret = pcol_add_page(pcol, page, len);
	if (unlikely(ret)) {
		EXOFS_DBGMSG2("Failed pcol_add_page "
			     "nr_pages=%u total_length=0x%lx\n",
			     pcol->nr_pages, pcol->length);

		/* split the request, next loop will start again */
		ret = write_exec(pcol);
		if (unlikely(ret)) {
			EXOFS_DBGMSG("write_exec failed => %d", ret);
			goto fail;
		}

		goto try_again;
	}

	BUG_ON(PageWriteback(page));
	set_page_writeback(page);

	return 0;

fail:
	EXOFS_DBGMSG("Error: writepage_strip(0x%lx, 0x%lx)=>%d\n",
		     inode->i_ino, page->index, ret);
	set_bit(AS_EIO, &page->mapping->flags);
	unlock_page(page);
	return ret;
}

static int exofs_writepages(struct address_space *mapping,
		       struct writeback_control *wbc)
{
	struct page_collect pcol;
	long start, end, expected_pages;
	int ret;

	start = wbc->range_start >> PAGE_CACHE_SHIFT;
	end = (wbc->range_end == LLONG_MAX) ?
			start + mapping->nrpages :
			wbc->range_end >> PAGE_CACHE_SHIFT;

	if (start || end)
		expected_pages = end - start + 1;
	else
		expected_pages = mapping->nrpages;

	if (expected_pages < 32L)
		expected_pages = 32L;

	EXOFS_DBGMSG2("inode(0x%lx) wbc->start=0x%llx wbc->end=0x%llx "
		     "nrpages=%lu start=0x%lx end=0x%lx expected_pages=%ld\n",
		     mapping->host->i_ino, wbc->range_start, wbc->range_end,
		     mapping->nrpages, start, end, expected_pages);

	_pcol_init(&pcol, expected_pages, mapping->host);

	ret = write_cache_pages(mapping, wbc, writepage_strip, &pcol);
	if (ret) {
		EXOFS_ERR("write_cache_pages => %d\n", ret);
		return ret;
	}

	return write_exec(&pcol);
}

static int exofs_writepage(struct page *page, struct writeback_control *wbc)
{
	struct page_collect pcol;
	int ret;

	_pcol_init(&pcol, 1, page->mapping->host);

	ret = writepage_strip(page, NULL, &pcol);
	if (ret) {
		EXOFS_ERR("exofs_writepage => %d\n", ret);
		return ret;
	}

	return write_exec(&pcol);
}

/* i_mutex held using inode->i_size directly */
static void _write_failed(struct inode *inode, loff_t to)
{
	if (to > inode->i_size)
		truncate_pagecache(inode, to, inode->i_size);
}

int exofs_write_begin(struct file *file, struct address_space *mapping,
		loff_t pos, unsigned len, unsigned flags,
		struct page **pagep, void **fsdata)
{
	int ret = 0;
	struct page *page;

	page = *pagep;
	if (page == NULL) {
		ret = simple_write_begin(file, mapping, pos, len, flags, pagep,
					 fsdata);
		if (ret) {
			EXOFS_DBGMSG("simple_write_begin failed\n");
			goto out;
		}

		page = *pagep;
	}

	 /* read modify write */
	if (!PageUptodate(page) && (len != PAGE_CACHE_SIZE)) {
		loff_t i_size = i_size_read(mapping->host);
		pgoff_t end_index = i_size >> PAGE_CACHE_SHIFT;
		size_t rlen;

		if (page->index < end_index)
			rlen = PAGE_CACHE_SIZE;
		else if (page->index == end_index)
			rlen = i_size & ~PAGE_CACHE_MASK;
		else
			rlen = 0;

		if (!rlen) {
			clear_highpage(page);
			SetPageUptodate(page);
			goto out;
		}

		ret = _readpage(page, true);
		if (ret) {
			/*SetPageError was done by _readpage. Is it ok?*/
			unlock_page(page);
			EXOFS_DBGMSG("__readpage failed\n");
		}
	}
out:
	if (unlikely(ret))
		_write_failed(mapping->host, pos + len);

	return ret;
}

static int exofs_write_begin_export(struct file *file,
		struct address_space *mapping,
		loff_t pos, unsigned len, unsigned flags,
		struct page **pagep, void **fsdata)
{
	*pagep = NULL;

	return exofs_write_begin(file, mapping, pos, len, flags, pagep,
					fsdata);
}

static int exofs_write_end(struct file *file, struct address_space *mapping,
			loff_t pos, unsigned len, unsigned copied,
			struct page *page, void *fsdata)
{
	struct inode *inode = mapping->host;
	/* According to comment in simple_write_end i_mutex is held */
	loff_t i_size = inode->i_size;
	int ret;

	ret = simple_write_end(file, mapping,pos, len, copied, page, fsdata);
	if (unlikely(ret))
		_write_failed(inode, pos + len);

	/* TODO: once simple_write_end marks inode dirty remove */
	if (i_size != inode->i_size)
		mark_inode_dirty(inode);
	return ret;
}

static int exofs_releasepage(struct page *page, gfp_t gfp)
{
	EXOFS_DBGMSG("page 0x%lx\n", page->index);
	WARN_ON(1);
	return 0;
}

static void exofs_invalidatepage(struct page *page, unsigned long offset)
{
	EXOFS_DBGMSG("page 0x%lx offset 0x%lx\n", page->index, offset);
	WARN_ON(1);
}

const struct address_space_operations exofs_aops = {
	.readpage	= exofs_readpage,
	.readpages	= exofs_readpages,
	.writepage	= exofs_writepage,
	.writepages	= exofs_writepages,
	.write_begin	= exofs_write_begin_export,
	.write_end	= exofs_write_end,
	.releasepage	= exofs_releasepage,
	.set_page_dirty	= __set_page_dirty_nobuffers,
	.invalidatepage = exofs_invalidatepage,

	/* Not implemented Yet */
	.bmap		= NULL, /* TODO: use osd's OSD_ACT_READ_MAP */
	.direct_IO	= NULL, /* TODO: Should be trivial to do */

	/* With these NULL has special meaning or default is not exported */
	.get_xip_mem	= NULL,
	.migratepage	= NULL,
	.launder_page	= NULL,
	.is_partially_uptodate = NULL,
	.error_remove_page = NULL,
};

/******************************************************************************
 * INODE OPERATIONS
 *****************************************************************************/

/*
 * Test whether an inode is a fast symlink.
 */
static inline int exofs_inode_is_fast_symlink(struct inode *inode)
{
	struct exofs_i_info *oi = exofs_i(inode);

	return S_ISLNK(inode->i_mode) && (oi->i_data[0] != 0);
}

const struct osd_attr g_attr_logical_length = ATTR_DEF(
	OSD_APAGE_OBJECT_INFORMATION, OSD_ATTR_OI_LOGICAL_LENGTH, 8);

static int _do_truncate(struct inode *inode, loff_t newsize)
{
	struct exofs_i_info *oi = exofs_i(inode);
	int ret;

	inode->i_mtime = inode->i_ctime = CURRENT_TIME;

	ret = exofs_oi_truncate(oi, (u64)newsize);
	if (likely(!ret))
		truncate_setsize(inode, newsize);

	EXOFS_DBGMSG("(0x%lx) size=0x%llx ret=>%d\n",
		     inode->i_ino, newsize, ret);
	return ret;
}

/*
 * Set inode attributes - update size attribute on OSD if needed,
 *                        otherwise just call generic functions.
 */
int exofs_setattr(struct dentry *dentry, struct iattr *iattr)
{
	struct inode *inode = dentry->d_inode;
	int error;

	/* if we are about to modify an object, and it hasn't been
	 * created yet, wait
	 */
	error = wait_obj_created(exofs_i(inode));
	if (unlikely(error))
		return error;

	error = inode_change_ok(inode, iattr);
	if (unlikely(error))
		return error;

	if ((iattr->ia_valid & ATTR_SIZE) &&
	    iattr->ia_size != i_size_read(inode)) {
		error = _do_truncate(inode, iattr->ia_size);
		if (unlikely(error))
			return error;
	}

	setattr_copy(inode, iattr);
	mark_inode_dirty(inode);
	return 0;
}

static const struct osd_attr g_attr_inode_file_layout = ATTR_DEF(
	EXOFS_APAGE_FS_DATA,
	EXOFS_ATTR_INODE_FILE_LAYOUT,
	0);
static const struct osd_attr g_attr_inode_dir_layout = ATTR_DEF(
	EXOFS_APAGE_FS_DATA,
	EXOFS_ATTR_INODE_DIR_LAYOUT,
	0);

/*
 * Read the Linux inode info from the OSD, and return it as is. In exofs the
 * inode info is in an application specific page/attribute of the osd-object.
 */
static int exofs_get_inode(struct super_block *sb, struct exofs_i_info *oi,
		    struct exofs_fcb *inode)
{
	struct exofs_sb_info *sbi = sb->s_fs_info;
	struct osd_attr attrs[] = {
		[0] = g_attr_inode_data,
		[1] = g_attr_inode_file_layout,
		[2] = g_attr_inode_dir_layout,
	};
	struct exofs_io_state *ios;
	struct exofs_on_disk_inode_layout *layout;
	int ret;

	ret = exofs_get_io_state(&sbi->layout, &ios);
	if (unlikely(ret)) {
		EXOFS_ERR("%s: exofs_get_io_state failed.\n", __func__);
		return ret;
	}

	ios->obj.id = exofs_oi_objno(oi);
	exofs_make_credential(oi->i_cred, &ios->obj);
	ios->cred = oi->i_cred;

	attrs[1].len = exofs_on_disk_inode_layout_size(sbi->layout.s_numdevs);
	attrs[2].len = exofs_on_disk_inode_layout_size(sbi->layout.s_numdevs);

	ios->in_attr = attrs;
	ios->in_attr_len = ARRAY_SIZE(attrs);

	ret = exofs_sbi_read(ios);
	if (unlikely(ret)) {
		EXOFS_ERR("object(0x%llx) corrupted, return empty file=>%d\n",
			  _LLU(ios->obj.id), ret);
		memset(inode, 0, sizeof(*inode));
		inode->i_mode = 0040000 | (0777 & ~022);
		/* If object is lost on target we might as well enable it's
		 * delete.
		 */
		if ((ret == -ENOENT) || (ret == -EINVAL))
			ret = 0;
		goto out;
	}

	ret = extract_attr_from_ios(ios, &attrs[0]);
	if (ret) {
		EXOFS_ERR("%s: extract_attr of inode_data failed\n", __func__);
		goto out;
	}
	WARN_ON(attrs[0].len != EXOFS_INO_ATTR_SIZE);
	memcpy(inode, attrs[0].val_ptr, EXOFS_INO_ATTR_SIZE);

	ret = extract_attr_from_ios(ios, &attrs[1]);
	if (ret) {
		EXOFS_ERR("%s: extract_attr of inode_data failed\n", __func__);
		goto out;
	}
	if (attrs[1].len) {
		layout = attrs[1].val_ptr;
		if (layout->gen_func != cpu_to_le16(LAYOUT_MOVING_WINDOW)) {
			EXOFS_ERR("%s: unsupported files layout %d\n",
				__func__, layout->gen_func);
			ret = -ENOTSUPP;
			goto out;
		}
	}

	ret = extract_attr_from_ios(ios, &attrs[2]);
	if (ret) {
		EXOFS_ERR("%s: extract_attr of inode_data failed\n", __func__);
		goto out;
	}
	if (attrs[2].len) {
		layout = attrs[2].val_ptr;
		if (layout->gen_func != cpu_to_le16(LAYOUT_MOVING_WINDOW)) {
			EXOFS_ERR("%s: unsupported meta-data layout %d\n",
				__func__, layout->gen_func);
			ret = -ENOTSUPP;
			goto out;
		}
	}

out:
	exofs_put_io_state(ios);
	return ret;
}

static void __oi_init(struct exofs_i_info *oi)
{
	init_waitqueue_head(&oi->i_wq);
	oi->i_flags = 0;
}
/*
 * Fill in an inode read from the OSD and set it up for use
 */
struct inode *exofs_iget(struct super_block *sb, unsigned long ino)
{
	struct exofs_i_info *oi;
	struct exofs_fcb fcb;
	struct inode *inode;
	int ret;

	inode = iget_locked(sb, ino);
	if (!inode)
		return ERR_PTR(-ENOMEM);
	if (!(inode->i_state & I_NEW))
		return inode;
	oi = exofs_i(inode);
	__oi_init(oi);

	/* read the inode from the osd */
	ret = exofs_get_inode(sb, oi, &fcb);
	if (ret)
		goto bad_inode;

	set_obj_created(oi);

	/* copy stuff from on-disk struct to in-memory struct */
	inode->i_mode = le16_to_cpu(fcb.i_mode);
	inode->i_uid = le32_to_cpu(fcb.i_uid);
	inode->i_gid = le32_to_cpu(fcb.i_gid);
	inode->i_nlink = le16_to_cpu(fcb.i_links_count);
	inode->i_ctime.tv_sec = (signed)le32_to_cpu(fcb.i_ctime);
	inode->i_atime.tv_sec = (signed)le32_to_cpu(fcb.i_atime);
	inode->i_mtime.tv_sec = (signed)le32_to_cpu(fcb.i_mtime);
	inode->i_ctime.tv_nsec =
		inode->i_atime.tv_nsec = inode->i_mtime.tv_nsec = 0;
	oi->i_commit_size = le64_to_cpu(fcb.i_size);
	i_size_write(inode, oi->i_commit_size);
	inode->i_blkbits = EXOFS_BLKSHIFT;
	inode->i_generation = le32_to_cpu(fcb.i_generation);

	oi->i_dir_start_lookup = 0;

	if ((inode->i_nlink == 0) && (inode->i_mode == 0)) {
		ret = -ESTALE;
		goto bad_inode;
	}

	if (S_ISCHR(inode->i_mode) || S_ISBLK(inode->i_mode)) {
		if (fcb.i_data[0])
			inode->i_rdev =
				old_decode_dev(le32_to_cpu(fcb.i_data[0]));
		else
			inode->i_rdev =
				new_decode_dev(le32_to_cpu(fcb.i_data[1]));
	} else {
		memcpy(oi->i_data, fcb.i_data, sizeof(fcb.i_data));
	}

	if (S_ISREG(inode->i_mode)) {
		inode->i_op = &exofs_file_inode_operations;
		inode->i_fop = &exofs_file_operations;
		inode->i_mapping->a_ops = &exofs_aops;
	} else if (S_ISDIR(inode->i_mode)) {
		inode->i_op = &exofs_dir_inode_operations;
		inode->i_fop = &exofs_dir_operations;
		inode->i_mapping->a_ops = &exofs_aops;
	} else if (S_ISLNK(inode->i_mode)) {
		if (exofs_inode_is_fast_symlink(inode))
			inode->i_op = &exofs_fast_symlink_inode_operations;
		else {
			inode->i_op = &exofs_symlink_inode_operations;
			inode->i_mapping->a_ops = &exofs_aops;
		}
	} else {
		inode->i_op = &exofs_special_inode_operations;
		if (fcb.i_data[0])
			init_special_inode(inode, inode->i_mode,
			   old_decode_dev(le32_to_cpu(fcb.i_data[0])));
		else
			init_special_inode(inode, inode->i_mode,
			   new_decode_dev(le32_to_cpu(fcb.i_data[1])));
	}

	unlock_new_inode(inode);
	return inode;

bad_inode:
	iget_failed(inode);
	return ERR_PTR(ret);
}

int __exofs_wait_obj_created(struct exofs_i_info *oi)
{
	if (!obj_created(oi)) {
		EXOFS_DBGMSG("!obj_created\n");
		BUG_ON(!obj_2bcreated(oi));
		wait_event(oi->i_wq, obj_created(oi));
		EXOFS_DBGMSG("wait_event done\n");
	}
	return unlikely(is_bad_inode(&oi->vfs_inode)) ? -EIO : 0;
}

/*
 * Callback function from exofs_new_inode().  The important thing is that we
 * set the obj_created flag so that other methods know that the object exists on
 * the OSD.
 */
static void create_done(struct exofs_io_state *ios, void *p)
{
	struct inode *inode = p;
	struct exofs_i_info *oi = exofs_i(inode);
	struct exofs_sb_info *sbi = inode->i_sb->s_fs_info;
	int ret;

	ret = exofs_check_io(ios, NULL);
	exofs_put_io_state(ios);

	atomic_dec(&sbi->s_curr_pending);

	if (unlikely(ret)) {
		EXOFS_ERR("object=0x%llx creation failed in pid=0x%llx",
			  _LLU(exofs_oi_objno(oi)), _LLU(sbi->layout.s_pid));
		/*TODO: When FS is corrupted creation can fail, object already
		 * exist. Get rid of this asynchronous creation, if exist
		 * increment the obj counter and try the next object. Until we
		 * succeed. All these dangling objects will be made into lost
		 * files by chkfs.exofs
		 */
	}

	set_obj_created(oi);

	wake_up(&oi->i_wq);
}

/*
 * Set up a new inode and create an object for it on the OSD
 */
struct inode *exofs_new_inode(struct inode *dir, int mode)
{
	struct super_block *sb;
	struct inode *inode;
	struct exofs_i_info *oi;
	struct exofs_sb_info *sbi;
	struct exofs_io_state *ios;
	int ret;

	sb = dir->i_sb;
	inode = new_inode(sb);
	if (!inode)
		return ERR_PTR(-ENOMEM);

	oi = exofs_i(inode);
	__oi_init(oi);

	set_obj_2bcreated(oi);

	sbi = sb->s_fs_info;

<<<<<<< HEAD
	sb->s_dirt = 1;
=======
	inode->i_mapping->backing_dev_info = sb->s_bdi;
>>>>>>> 0ce790e7
	inode_init_owner(inode, dir, mode);
	inode->i_ino = sbi->s_nextid++;
	inode->i_blkbits = EXOFS_BLKSHIFT;
	inode->i_mtime = inode->i_atime = inode->i_ctime = CURRENT_TIME;
	oi->i_commit_size = inode->i_size = 0;
	spin_lock(&sbi->s_next_gen_lock);
	inode->i_generation = sbi->s_next_generation++;
	spin_unlock(&sbi->s_next_gen_lock);
	insert_inode_hash(inode);

	exofs_sbi_write_stats(sbi); /* Make sure new sbi->s_nextid is on disk */

	mark_inode_dirty(inode);

	ret = exofs_get_io_state(&sbi->layout, &ios);
	if (unlikely(ret)) {
		EXOFS_ERR("exofs_new_inode: exofs_get_io_state failed\n");
		return ERR_PTR(ret);
	}

	ios->obj.id = exofs_oi_objno(oi);
	exofs_make_credential(oi->i_cred, &ios->obj);

	ios->done = create_done;
	ios->private = inode;
	ios->cred = oi->i_cred;
	ret = exofs_sbi_create(ios);
	if (ret) {
		exofs_put_io_state(ios);
		return ERR_PTR(ret);
	}
	atomic_inc(&sbi->s_curr_pending);

	return inode;
}

/*
 * struct to pass two arguments to update_inode's callback
 */
struct updatei_args {
	struct exofs_sb_info	*sbi;
	struct exofs_fcb	fcb;
};

/*
 * Callback function from exofs_update_inode().
 */
static void updatei_done(struct exofs_io_state *ios, void *p)
{
	struct updatei_args *args = p;

	exofs_put_io_state(ios);

	atomic_dec(&args->sbi->s_curr_pending);

	kfree(args);
}

/*
 * Write the inode to the OSD.  Just fill up the struct, and set the attribute
 * synchronously or asynchronously depending on the do_sync flag.
 */
static int exofs_update_inode(struct inode *inode, int do_sync)
{
	struct exofs_i_info *oi = exofs_i(inode);
	struct super_block *sb = inode->i_sb;
	struct exofs_sb_info *sbi = sb->s_fs_info;
	struct exofs_io_state *ios;
	struct osd_attr attr;
	struct exofs_fcb *fcb;
	struct updatei_args *args;
	int ret;

	args = kzalloc(sizeof(*args), GFP_KERNEL);
	if (!args) {
		EXOFS_DBGMSG("Failed kzalloc of args\n");
		return -ENOMEM;
	}

	fcb = &args->fcb;

	fcb->i_mode = cpu_to_le16(inode->i_mode);
	fcb->i_uid = cpu_to_le32(inode->i_uid);
	fcb->i_gid = cpu_to_le32(inode->i_gid);
	fcb->i_links_count = cpu_to_le16(inode->i_nlink);
	fcb->i_ctime = cpu_to_le32(inode->i_ctime.tv_sec);
	fcb->i_atime = cpu_to_le32(inode->i_atime.tv_sec);
	fcb->i_mtime = cpu_to_le32(inode->i_mtime.tv_sec);
	oi->i_commit_size = i_size_read(inode);
	fcb->i_size = cpu_to_le64(oi->i_commit_size);
	fcb->i_generation = cpu_to_le32(inode->i_generation);

	if (S_ISCHR(inode->i_mode) || S_ISBLK(inode->i_mode)) {
		if (old_valid_dev(inode->i_rdev)) {
			fcb->i_data[0] =
				cpu_to_le32(old_encode_dev(inode->i_rdev));
			fcb->i_data[1] = 0;
		} else {
			fcb->i_data[0] = 0;
			fcb->i_data[1] =
				cpu_to_le32(new_encode_dev(inode->i_rdev));
			fcb->i_data[2] = 0;
		}
	} else
		memcpy(fcb->i_data, oi->i_data, sizeof(fcb->i_data));

	ret = exofs_get_io_state(&sbi->layout, &ios);
	if (unlikely(ret)) {
		EXOFS_ERR("%s: exofs_get_io_state failed.\n", __func__);
		goto free_args;
	}

	attr = g_attr_inode_data;
	attr.val_ptr = fcb;
	ios->out_attr_len = 1;
	ios->out_attr = &attr;

	wait_obj_created(oi);

	if (!do_sync) {
		args->sbi = sbi;
		ios->done = updatei_done;
		ios->private = args;
	}

	ret = exofs_oi_write(oi, ios);
	if (!do_sync && !ret) {
		atomic_inc(&sbi->s_curr_pending);
		goto out; /* deallocation in updatei_done */
	}

	exofs_put_io_state(ios);
free_args:
	kfree(args);
out:
	EXOFS_DBGMSG("(0x%lx) do_sync=%d ret=>%d\n",
		     inode->i_ino, do_sync, ret);
	return ret;
}

int exofs_write_inode(struct inode *inode, struct writeback_control *wbc)
{
	/* FIXME: fix fsync and use wbc->sync_mode == WB_SYNC_ALL */
	return exofs_update_inode(inode, 1);
}

/*
 * Callback function from exofs_delete_inode() - don't have much cleaning up to
 * do.
 */
static void delete_done(struct exofs_io_state *ios, void *p)
{
	struct exofs_sb_info *sbi = p;

	exofs_put_io_state(ios);

	atomic_dec(&sbi->s_curr_pending);
}

/*
 * Called when the refcount of an inode reaches zero.  We remove the object
 * from the OSD here.  We make sure the object was created before we try and
 * delete it.
 */
void exofs_evict_inode(struct inode *inode)
{
	struct exofs_i_info *oi = exofs_i(inode);
	struct super_block *sb = inode->i_sb;
	struct exofs_sb_info *sbi = sb->s_fs_info;
	struct exofs_io_state *ios;
	int ret;

	truncate_inode_pages(&inode->i_data, 0);

	/* TODO: should do better here */
	if (inode->i_nlink || is_bad_inode(inode))
		goto no_delete;

	inode->i_size = 0;
	end_writeback(inode);

	/* if we are deleting an obj that hasn't been created yet, wait.
	 * This also makes sure that create_done cannot be called with an
	 * already evicted inode.
	 */
	wait_obj_created(oi);
	/* ignore the error, attempt a remove anyway */

	/* Now Remove the OSD objects */
	ret = exofs_get_io_state(&sbi->layout, &ios);
	if (unlikely(ret)) {
		EXOFS_ERR("%s: exofs_get_io_state failed\n", __func__);
		return;
	}

	ios->obj.id = exofs_oi_objno(oi);
	ios->done = delete_done;
	ios->private = sbi;
	ios->cred = oi->i_cred;
	ret = exofs_sbi_remove(ios);
	if (ret) {
		EXOFS_ERR("%s: exofs_sbi_remove failed\n", __func__);
		exofs_put_io_state(ios);
		return;
	}
	atomic_inc(&sbi->s_curr_pending);

	return;

no_delete:
	end_writeback(inode);
}<|MERGE_RESOLUTION|>--- conflicted
+++ resolved
@@ -1057,6 +1057,7 @@
 		memcpy(oi->i_data, fcb.i_data, sizeof(fcb.i_data));
 	}
 
+	inode->i_mapping->backing_dev_info = sb->s_bdi;
 	if (S_ISREG(inode->i_mode)) {
 		inode->i_op = &exofs_file_inode_operations;
 		inode->i_fop = &exofs_file_operations;
@@ -1158,11 +1159,7 @@
 
 	sbi = sb->s_fs_info;
 
-<<<<<<< HEAD
-	sb->s_dirt = 1;
-=======
 	inode->i_mapping->backing_dev_info = sb->s_bdi;
->>>>>>> 0ce790e7
 	inode_init_owner(inode, dir, mode);
 	inode->i_ino = sbi->s_nextid++;
 	inode->i_blkbits = EXOFS_BLKSHIFT;
