/*
 *  linux/fs/vfat/namei.c
 *
 *  Written 1992,1993 by Werner Almesberger
 *
 *  Windows95/Windows NT compatible extended MSDOS filesystem
 *    by Gordon Chaffee Copyright (C) 1995.  Send bug reports for the
 *    VFAT filesystem to <chaffee@cs.berkeley.edu>.  Specify
 *    what file operation caused you trouble and if you can duplicate
 *    the problem, send a script that demonstrates it.
 *
 *  Short name translation 1999, 2001 by Wolfram Pienkoss <wp@bszh.de>
 *
 *  Support Multibyte characters and cleanup by
 *				OGAWA Hirofumi <hirofumi@mail.parknet.co.jp>
 */

#include <linux/module.h>
#include <linux/jiffies.h>
#include <linux/ctype.h>
#include <linux/slab.h>
#include <linux/buffer_head.h>
#include <linux/namei.h>
#include "fat.h"

/*
 * If new entry was created in the parent, it could create the 8.3
 * alias (the shortname of logname).  So, the parent may have the
 * negative-dentry which matches the created 8.3 alias.
 *
 * If it happened, the negative dentry isn't actually negative
 * anymore.  So, drop it.
 */
static int vfat_revalidate_shortname(struct dentry *dentry)
{
	int ret = 1;
	spin_lock(&dentry->d_lock);
	if (dentry->d_time != dentry->d_parent->d_inode->i_version)
		ret = 0;
	spin_unlock(&dentry->d_lock);
	return ret;
}

static int vfat_revalidate(struct dentry *dentry, struct nameidata *nd)
{
<<<<<<< HEAD
	if (nd->flags & LOOKUP_RCU)
=======
	if (nd && nd->flags & LOOKUP_RCU)
>>>>>>> 105e53f8
		return -ECHILD;

	/* This is not negative dentry. Always valid. */
	if (dentry->d_inode)
		return 1;
	return vfat_revalidate_shortname(dentry);
}

static int vfat_revalidate_ci(struct dentry *dentry, struct nameidata *nd)
{
<<<<<<< HEAD
	if (nd->flags & LOOKUP_RCU)
=======
	if (nd && nd->flags & LOOKUP_RCU)
>>>>>>> 105e53f8
		return -ECHILD;

	/*
	 * This is not negative dentry. Always valid.
	 *
	 * Note, rename() to existing directory entry will have ->d_inode,
	 * and will use existing name which isn't specified name by user.
	 *
	 * We may be able to drop this positive dentry here. But dropping
	 * positive dentry isn't good idea. So it's unsupported like
	 * rename("filename", "FILENAME") for now.
	 */
	if (dentry->d_inode)
		return 1;

	/*
	 * This may be nfsd (or something), anyway, we can't see the
	 * intent of this. So, since this can be for creation, drop it.
	 */
	if (!nd)
		return 0;

	/*
	 * Drop the negative dentry, in order to make sure to use the
	 * case sensitive name which is specified by user if this is
	 * for creation.
	 */
	if (!(nd->flags & (LOOKUP_CONTINUE | LOOKUP_PARENT))) {
		if (nd->flags & (LOOKUP_CREATE | LOOKUP_RENAME_TARGET))
			return 0;
	}

	return vfat_revalidate_shortname(dentry);
}

/* returns the length of a struct qstr, ignoring trailing dots */
static unsigned int __vfat_striptail_len(unsigned int len, const char *name)
{
	while (len && name[len - 1] == '.')
		len--;
	return len;
}

static unsigned int vfat_striptail_len(const struct qstr *qstr)
{
	return __vfat_striptail_len(qstr->len, qstr->name);
}

/*
 * Compute the hash for the vfat name corresponding to the dentry.
 * Note: if the name is invalid, we leave the hash code unchanged so
 * that the existing dentry can be used. The vfat fs routines will
 * return ENOENT or EINVAL as appropriate.
 */
static int vfat_hash(const struct dentry *dentry, const struct inode *inode,
		struct qstr *qstr)
{
	qstr->hash = full_name_hash(qstr->name, vfat_striptail_len(qstr));
	return 0;
}

/*
 * Compute the hash for the vfat name corresponding to the dentry.
 * Note: if the name is invalid, we leave the hash code unchanged so
 * that the existing dentry can be used. The vfat fs routines will
 * return ENOENT or EINVAL as appropriate.
 */
static int vfat_hashi(const struct dentry *dentry, const struct inode *inode,
		struct qstr *qstr)
{
	struct nls_table *t = MSDOS_SB(dentry->d_sb)->nls_io;
	const unsigned char *name;
	unsigned int len;
	unsigned long hash;

	name = qstr->name;
	len = vfat_striptail_len(qstr);

	hash = init_name_hash();
	while (len--)
		hash = partial_name_hash(nls_tolower(t, *name++), hash);
	qstr->hash = end_name_hash(hash);

	return 0;
}

/*
 * Case insensitive compare of two vfat names.
 */
static int vfat_cmpi(const struct dentry *parent, const struct inode *pinode,
		const struct dentry *dentry, const struct inode *inode,
		unsigned int len, const char *str, const struct qstr *name)
{
	struct nls_table *t = MSDOS_SB(parent->d_sb)->nls_io;
	unsigned int alen, blen;

	/* A filename cannot end in '.' or we treat it like it has none */
	alen = vfat_striptail_len(name);
	blen = __vfat_striptail_len(len, str);
	if (alen == blen) {
		if (nls_strnicmp(t, name->name, str, alen) == 0)
			return 0;
	}
	return 1;
}

/*
 * Case sensitive compare of two vfat names.
 */
static int vfat_cmp(const struct dentry *parent, const struct inode *pinode,
		const struct dentry *dentry, const struct inode *inode,
		unsigned int len, const char *str, const struct qstr *name)
{
	unsigned int alen, blen;

	/* A filename cannot end in '.' or we treat it like it has none */
	alen = vfat_striptail_len(name);
	blen = __vfat_striptail_len(len, str);
	if (alen == blen) {
		if (strncmp(name->name, str, alen) == 0)
			return 0;
	}
	return 1;
}

static const struct dentry_operations vfat_ci_dentry_ops = {
	.d_revalidate	= vfat_revalidate_ci,
	.d_hash		= vfat_hashi,
	.d_compare	= vfat_cmpi,
};

static const struct dentry_operations vfat_dentry_ops = {
	.d_revalidate	= vfat_revalidate,
	.d_hash		= vfat_hash,
	.d_compare	= vfat_cmp,
};

/* Characters that are undesirable in an MS-DOS file name */

static inline wchar_t vfat_bad_char(wchar_t w)
{
	return (w < 0x0020)
	    || (w == '*') || (w == '?') || (w == '<') || (w == '>')
	    || (w == '|') || (w == '"') || (w == ':') || (w == '/')
	    || (w == '\\');
}

static inline wchar_t vfat_replace_char(wchar_t w)
{
	return (w == '[') || (w == ']') || (w == ';') || (w == ',')
	    || (w == '+') || (w == '=');
}

static wchar_t vfat_skip_char(wchar_t w)
{
	return (w == '.') || (w == ' ');
}

static inline int vfat_is_used_badchars(const wchar_t *s, int len)
{
	int i;

	for (i = 0; i < len; i++)
		if (vfat_bad_char(s[i]))
			return -EINVAL;

	if (s[i - 1] == ' ') /* last character cannot be space */
		return -EINVAL;

	return 0;
}

static int vfat_find_form(struct inode *dir, unsigned char *name)
{
	struct fat_slot_info sinfo;
	int err = fat_scan(dir, name, &sinfo);
	if (err)
		return -ENOENT;
	brelse(sinfo.bh);
	return 0;
}

/*
 * 1) Valid characters for the 8.3 format alias are any combination of
 * letters, uppercase alphabets, digits, any of the
 * following special characters:
 *     $ % ' ` - @ { } ~ ! # ( ) & _ ^
 * In this case Longfilename is not stored in disk.
 *
 * WinNT's Extension:
 * File name and extension name is contain uppercase/lowercase
 * only. And it is expressed by CASE_LOWER_BASE and CASE_LOWER_EXT.
 *
 * 2) File name is 8.3 format, but it contain the uppercase and
 * lowercase char, muliti bytes char, etc. In this case numtail is not
 * added, but Longfilename is stored.
 *
 * 3) When the one except for the above, or the following special
 * character are contained:
 *        .   [ ] ; , + =
 * numtail is added, and Longfilename must be stored in disk .
 */
struct shortname_info {
	unsigned char lower:1,
		      upper:1,
		      valid:1;
};
#define INIT_SHORTNAME_INFO(x)	do {		\
	(x)->lower = 1;				\
	(x)->upper = 1;				\
	(x)->valid = 1;				\
} while (0)

static inline int to_shortname_char(struct nls_table *nls,
				    unsigned char *buf, int buf_size,
				    wchar_t *src, struct shortname_info *info)
{
	int len;

	if (vfat_skip_char(*src)) {
		info->valid = 0;
		return 0;
	}
	if (vfat_replace_char(*src)) {
		info->valid = 0;
		buf[0] = '_';
		return 1;
	}

	len = nls->uni2char(*src, buf, buf_size);
	if (len <= 0) {
		info->valid = 0;
		buf[0] = '_';
		len = 1;
	} else if (len == 1) {
		unsigned char prev = buf[0];

		if (buf[0] >= 0x7F) {
			info->lower = 0;
			info->upper = 0;
		}

		buf[0] = nls_toupper(nls, buf[0]);
		if (isalpha(buf[0])) {
			if (buf[0] == prev)
				info->lower = 0;
			else
				info->upper = 0;
		}
	} else {
		info->lower = 0;
		info->upper = 0;
	}

	return len;
}

/*
 * Given a valid longname, create a unique shortname.  Make sure the
 * shortname does not exist
 * Returns negative number on error, 0 for a normal
 * return, and 1 for valid shortname
 */
static int vfat_create_shortname(struct inode *dir, struct nls_table *nls,
				 wchar_t *uname, int ulen,
				 unsigned char *name_res, unsigned char *lcase)
{
	struct fat_mount_options *opts = &MSDOS_SB(dir->i_sb)->options;
	wchar_t *ip, *ext_start, *end, *name_start;
	unsigned char base[9], ext[4], buf[5], *p;
	unsigned char charbuf[NLS_MAX_CHARSET_SIZE];
	int chl, chi;
	int sz = 0, extlen, baselen, i, numtail_baselen, numtail2_baselen;
	int is_shortname;
	struct shortname_info base_info, ext_info;

	is_shortname = 1;
	INIT_SHORTNAME_INFO(&base_info);
	INIT_SHORTNAME_INFO(&ext_info);

	/* Now, we need to create a shortname from the long name */
	ext_start = end = &uname[ulen];
	while (--ext_start >= uname) {
		if (*ext_start == 0x002E) {	/* is `.' */
			if (ext_start == end - 1) {
				sz = ulen;
				ext_start = NULL;
			}
			break;
		}
	}

	if (ext_start == uname - 1) {
		sz = ulen;
		ext_start = NULL;
	} else if (ext_start) {
		/*
		 * Names which start with a dot could be just
		 * an extension eg. "...test".  In this case Win95
		 * uses the extension as the name and sets no extension.
		 */
		name_start = &uname[0];
		while (name_start < ext_start) {
			if (!vfat_skip_char(*name_start))
				break;
			name_start++;
		}
		if (name_start != ext_start) {
			sz = ext_start - uname;
			ext_start++;
		} else {
			sz = ulen;
			ext_start = NULL;
		}
	}

	numtail_baselen = 6;
	numtail2_baselen = 2;
	for (baselen = i = 0, p = base, ip = uname; i < sz; i++, ip++) {
		chl = to_shortname_char(nls, charbuf, sizeof(charbuf),
					ip, &base_info);
		if (chl == 0)
			continue;

		if (baselen < 2 && (baselen + chl) > 2)
			numtail2_baselen = baselen;
		if (baselen < 6 && (baselen + chl) > 6)
			numtail_baselen = baselen;
		for (chi = 0; chi < chl; chi++) {
			*p++ = charbuf[chi];
			baselen++;
			if (baselen >= 8)
				break;
		}
		if (baselen >= 8) {
			if ((chi < chl - 1) || (ip + 1) - uname < sz)
				is_shortname = 0;
			break;
		}
	}
	if (baselen == 0) {
		return -EINVAL;
	}

	extlen = 0;
	if (ext_start) {
		for (p = ext, ip = ext_start; extlen < 3 && ip < end; ip++) {
			chl = to_shortname_char(nls, charbuf, sizeof(charbuf),
						ip, &ext_info);
			if (chl == 0)
				continue;

			if ((extlen + chl) > 3) {
				is_shortname = 0;
				break;
			}
			for (chi = 0; chi < chl; chi++) {
				*p++ = charbuf[chi];
				extlen++;
			}
			if (extlen >= 3) {
				if (ip + 1 != end)
					is_shortname = 0;
				break;
			}
		}
	}
	ext[extlen] = '\0';
	base[baselen] = '\0';

	/* Yes, it can happen. ".\xe5" would do it. */
	if (base[0] == DELETED_FLAG)
		base[0] = 0x05;

	/* OK, at this point we know that base is not longer than 8 symbols,
	 * ext is not longer than 3, base is nonempty, both don't contain
	 * any bad symbols (lowercase transformed to uppercase).
	 */

	memset(name_res, ' ', MSDOS_NAME);
	memcpy(name_res, base, baselen);
	memcpy(name_res + 8, ext, extlen);
	*lcase = 0;
	if (is_shortname && base_info.valid && ext_info.valid) {
		if (vfat_find_form(dir, name_res) == 0)
			return -EEXIST;

		if (opts->shortname & VFAT_SFN_CREATE_WIN95) {
			return (base_info.upper && ext_info.upper);
		} else if (opts->shortname & VFAT_SFN_CREATE_WINNT) {
			if ((base_info.upper || base_info.lower) &&
			    (ext_info.upper || ext_info.lower)) {
				if (!base_info.upper && base_info.lower)
					*lcase |= CASE_LOWER_BASE;
				if (!ext_info.upper && ext_info.lower)
					*lcase |= CASE_LOWER_EXT;
				return 1;
			}
			return 0;
		} else {
			BUG();
		}
	}

	if (opts->numtail == 0)
		if (vfat_find_form(dir, name_res) < 0)
			return 0;

	/*
	 * Try to find a unique extension.  This used to
	 * iterate through all possibilities sequentially,
	 * but that gave extremely bad performance.  Windows
	 * only tries a few cases before using random
	 * values for part of the base.
	 */

	if (baselen > 6) {
		baselen = numtail_baselen;
		name_res[7] = ' ';
	}
	name_res[baselen] = '~';
	for (i = 1; i < 10; i++) {
		name_res[baselen + 1] = i + '0';
		if (vfat_find_form(dir, name_res) < 0)
			return 0;
	}

	i = jiffies;
	sz = (jiffies >> 16) & 0x7;
	if (baselen > 2) {
		baselen = numtail2_baselen;
		name_res[7] = ' ';
	}
	name_res[baselen + 4] = '~';
	name_res[baselen + 5] = '1' + sz;
	while (1) {
		snprintf(buf, sizeof(buf), "%04X", i & 0xffff);
		memcpy(&name_res[baselen], buf, 4);
		if (vfat_find_form(dir, name_res) < 0)
			break;
		i -= 11;
	}
	return 0;
}

/* Translate a string, including coded sequences into Unicode */
static int
xlate_to_uni(const unsigned char *name, int len, unsigned char *outname,
	     int *longlen, int *outlen, int escape, int utf8,
	     struct nls_table *nls)
{
	const unsigned char *ip;
	unsigned char nc;
	unsigned char *op;
	unsigned int ec;
	int i, k, fill;
	int charlen;

	if (utf8) {
		*outlen = utf8s_to_utf16s(name, len, (wchar_t *)outname);
		if (*outlen < 0)
			return *outlen;
		else if (*outlen > FAT_LFN_LEN)
			return -ENAMETOOLONG;

		op = &outname[*outlen * sizeof(wchar_t)];
	} else {
		if (nls) {
			for (i = 0, ip = name, op = outname, *outlen = 0;
			     i < len && *outlen <= FAT_LFN_LEN;
			     *outlen += 1)
			{
				if (escape && (*ip == ':')) {
					if (i > len - 5)
						return -EINVAL;
					ec = 0;
					for (k = 1; k < 5; k++) {
						nc = ip[k];
						ec <<= 4;
						if (nc >= '0' && nc <= '9') {
							ec |= nc - '0';
							continue;
						}
						if (nc >= 'a' && nc <= 'f') {
							ec |= nc - ('a' - 10);
							continue;
						}
						if (nc >= 'A' && nc <= 'F') {
							ec |= nc - ('A' - 10);
							continue;
						}
						return -EINVAL;
					}
					*op++ = ec & 0xFF;
					*op++ = ec >> 8;
					ip += 5;
					i += 5;
				} else {
					if ((charlen = nls->char2uni(ip, len - i, (wchar_t *)op)) < 0)
						return -EINVAL;
					ip += charlen;
					i += charlen;
					op += 2;
				}
			}
			if (i < len)
				return -ENAMETOOLONG;
		} else {
			for (i = 0, ip = name, op = outname, *outlen = 0;
			     i < len && *outlen <= FAT_LFN_LEN;
			     i++, *outlen += 1)
			{
				*op++ = *ip++;
				*op++ = 0;
			}
			if (i < len)
				return -ENAMETOOLONG;
		}
	}

	*longlen = *outlen;
	if (*outlen % 13) {
		*op++ = 0;
		*op++ = 0;
		*outlen += 1;
		if (*outlen % 13) {
			fill = 13 - (*outlen % 13);
			for (i = 0; i < fill; i++) {
				*op++ = 0xff;
				*op++ = 0xff;
			}
			*outlen += fill;
		}
	}

	return 0;
}

static int vfat_build_slots(struct inode *dir, const unsigned char *name,
			    int len, int is_dir, int cluster,
			    struct timespec *ts,
			    struct msdos_dir_slot *slots, int *nr_slots)
{
	struct msdos_sb_info *sbi = MSDOS_SB(dir->i_sb);
	struct fat_mount_options *opts = &sbi->options;
	struct msdos_dir_slot *ps;
	struct msdos_dir_entry *de;
	unsigned char cksum, lcase;
	unsigned char msdos_name[MSDOS_NAME];
	wchar_t *uname;
	__le16 time, date;
	u8 time_cs;
	int err, ulen, usize, i;
	loff_t offset;

	*nr_slots = 0;

	uname = __getname();
	if (!uname)
		return -ENOMEM;

	err = xlate_to_uni(name, len, (unsigned char *)uname, &ulen, &usize,
			   opts->unicode_xlate, opts->utf8, sbi->nls_io);
	if (err)
		goto out_free;

	err = vfat_is_used_badchars(uname, ulen);
	if (err)
		goto out_free;

	err = vfat_create_shortname(dir, sbi->nls_disk, uname, ulen,
				    msdos_name, &lcase);
	if (err < 0)
		goto out_free;
	else if (err == 1) {
		de = (struct msdos_dir_entry *)slots;
		err = 0;
		goto shortname;
	}

	/* build the entry of long file name */
	cksum = fat_checksum(msdos_name);

	*nr_slots = usize / 13;
	for (ps = slots, i = *nr_slots; i > 0; i--, ps++) {
		ps->id = i;
		ps->attr = ATTR_EXT;
		ps->reserved = 0;
		ps->alias_checksum = cksum;
		ps->start = 0;
		offset = (i - 1) * 13;
		fatwchar_to16(ps->name0_4, uname + offset, 5);
		fatwchar_to16(ps->name5_10, uname + offset + 5, 6);
		fatwchar_to16(ps->name11_12, uname + offset + 11, 2);
	}
	slots[0].id |= 0x40;
	de = (struct msdos_dir_entry *)ps;

shortname:
	/* build the entry of 8.3 alias name */
	(*nr_slots)++;
	memcpy(de->name, msdos_name, MSDOS_NAME);
	de->attr = is_dir ? ATTR_DIR : ATTR_ARCH;
	de->lcase = lcase;
	fat_time_unix2fat(sbi, ts, &time, &date, &time_cs);
	de->time = de->ctime = time;
	de->date = de->cdate = de->adate = date;
	de->ctime_cs = time_cs;
	de->start = cpu_to_le16(cluster);
	de->starthi = cpu_to_le16(cluster >> 16);
	de->size = 0;
out_free:
	__putname(uname);
	return err;
}

static int vfat_add_entry(struct inode *dir, struct qstr *qname, int is_dir,
			  int cluster, struct timespec *ts,
			  struct fat_slot_info *sinfo)
{
	struct msdos_dir_slot *slots;
	unsigned int len;
	int err, nr_slots;

	len = vfat_striptail_len(qname);
	if (len == 0)
		return -ENOENT;

	slots = kmalloc(sizeof(*slots) * MSDOS_SLOTS, GFP_NOFS);
	if (slots == NULL)
		return -ENOMEM;

	err = vfat_build_slots(dir, qname->name, len, is_dir, cluster, ts,
			       slots, &nr_slots);
	if (err)
		goto cleanup;

	err = fat_add_entries(dir, slots, nr_slots, sinfo);
	if (err)
		goto cleanup;

	/* update timestamp */
	dir->i_ctime = dir->i_mtime = dir->i_atime = *ts;
	if (IS_DIRSYNC(dir))
		(void)fat_sync_inode(dir);
	else
		mark_inode_dirty(dir);
cleanup:
	kfree(slots);
	return err;
}

static int vfat_find(struct inode *dir, struct qstr *qname,
		     struct fat_slot_info *sinfo)
{
	unsigned int len = vfat_striptail_len(qname);
	if (len == 0)
		return -ENOENT;
	return fat_search_long(dir, qname->name, len, sinfo);
}

/*
 * (nfsd's) anonymous disconnected dentry?
 * NOTE: !IS_ROOT() is not anonymous (I.e. d_splice_alias() did the job).
 */
static int vfat_d_anon_disconn(struct dentry *dentry)
{
	return IS_ROOT(dentry) && (dentry->d_flags & DCACHE_DISCONNECTED);
}

static struct dentry *vfat_lookup(struct inode *dir, struct dentry *dentry,
				  struct nameidata *nd)
{
	struct super_block *sb = dir->i_sb;
	struct fat_slot_info sinfo;
	struct inode *inode;
	struct dentry *alias;
	int err;

	lock_super(sb);

	err = vfat_find(dir, &dentry->d_name, &sinfo);
	if (err) {
		if (err == -ENOENT) {
			inode = NULL;
			goto out;
		}
		goto error;
	}

	inode = fat_build_inode(sb, sinfo.de, sinfo.i_pos);
	brelse(sinfo.bh);
	if (IS_ERR(inode)) {
		err = PTR_ERR(inode);
		goto error;
	}

	alias = d_find_alias(inode);
	if (alias && !vfat_d_anon_disconn(alias)) {
		/*
		 * This inode has non anonymous-DCACHE_DISCONNECTED
		 * dentry. This means, the user did ->lookup() by an
		 * another name (longname vs 8.3 alias of it) in past.
		 *
		 * Switch to new one for reason of locality if possible.
		 */
		BUG_ON(d_unhashed(alias));
		if (!S_ISDIR(inode->i_mode))
			d_move(alias, dentry);
		iput(inode);
		unlock_super(sb);
		return alias;
	} else
		dput(alias);

out:
	unlock_super(sb);
	dentry->d_time = dentry->d_parent->d_inode->i_version;
	dentry = d_splice_alias(inode, dentry);
	if (dentry)
		dentry->d_time = dentry->d_parent->d_inode->i_version;
	return dentry;

error:
	unlock_super(sb);
	return ERR_PTR(err);
}

static int vfat_create(struct inode *dir, struct dentry *dentry, int mode,
		       struct nameidata *nd)
{
	struct super_block *sb = dir->i_sb;
	struct inode *inode;
	struct fat_slot_info sinfo;
	struct timespec ts;
	int err;

	lock_super(sb);

	ts = CURRENT_TIME_SEC;
	err = vfat_add_entry(dir, &dentry->d_name, 0, 0, &ts, &sinfo);
	if (err)
		goto out;
	dir->i_version++;

	inode = fat_build_inode(sb, sinfo.de, sinfo.i_pos);
	brelse(sinfo.bh);
	if (IS_ERR(inode)) {
		err = PTR_ERR(inode);
		goto out;
	}
	inode->i_version++;
	inode->i_mtime = inode->i_atime = inode->i_ctime = ts;
	/* timestamp is already written, so mark_inode_dirty() is unneeded. */

	dentry->d_time = dentry->d_parent->d_inode->i_version;
	d_instantiate(dentry, inode);
out:
	unlock_super(sb);
	return err;
}

static int vfat_rmdir(struct inode *dir, struct dentry *dentry)
{
	struct inode *inode = dentry->d_inode;
	struct super_block *sb = dir->i_sb;
	struct fat_slot_info sinfo;
	int err;

	lock_super(sb);

	err = fat_dir_empty(inode);
	if (err)
		goto out;
	err = vfat_find(dir, &dentry->d_name, &sinfo);
	if (err)
		goto out;

	err = fat_remove_entries(dir, &sinfo);	/* and releases bh */
	if (err)
		goto out;
	drop_nlink(dir);

	clear_nlink(inode);
	inode->i_mtime = inode->i_atime = CURRENT_TIME_SEC;
	fat_detach(inode);
out:
	unlock_super(sb);

	return err;
}

static int vfat_unlink(struct inode *dir, struct dentry *dentry)
{
	struct inode *inode = dentry->d_inode;
	struct super_block *sb = dir->i_sb;
	struct fat_slot_info sinfo;
	int err;

	lock_super(sb);

	err = vfat_find(dir, &dentry->d_name, &sinfo);
	if (err)
		goto out;

	err = fat_remove_entries(dir, &sinfo);	/* and releases bh */
	if (err)
		goto out;
	clear_nlink(inode);
	inode->i_mtime = inode->i_atime = CURRENT_TIME_SEC;
	fat_detach(inode);
out:
	unlock_super(sb);

	return err;
}

static int vfat_mkdir(struct inode *dir, struct dentry *dentry, int mode)
{
	struct super_block *sb = dir->i_sb;
	struct inode *inode;
	struct fat_slot_info sinfo;
	struct timespec ts;
	int err, cluster;

	lock_super(sb);

	ts = CURRENT_TIME_SEC;
	cluster = fat_alloc_new_dir(dir, &ts);
	if (cluster < 0) {
		err = cluster;
		goto out;
	}
	err = vfat_add_entry(dir, &dentry->d_name, 1, cluster, &ts, &sinfo);
	if (err)
		goto out_free;
	dir->i_version++;
	inc_nlink(dir);

	inode = fat_build_inode(sb, sinfo.de, sinfo.i_pos);
	brelse(sinfo.bh);
	if (IS_ERR(inode)) {
		err = PTR_ERR(inode);
		/* the directory was completed, just return a error */
		goto out;
	}
	inode->i_version++;
	inode->i_nlink = 2;
	inode->i_mtime = inode->i_atime = inode->i_ctime = ts;
	/* timestamp is already written, so mark_inode_dirty() is unneeded. */

	dentry->d_time = dentry->d_parent->d_inode->i_version;
	d_instantiate(dentry, inode);

	unlock_super(sb);
	return 0;

out_free:
	fat_free_clusters(dir, cluster);
out:
	unlock_super(sb);
	return err;
}

static int vfat_rename(struct inode *old_dir, struct dentry *old_dentry,
		       struct inode *new_dir, struct dentry *new_dentry)
{
	struct buffer_head *dotdot_bh;
	struct msdos_dir_entry *dotdot_de;
	struct inode *old_inode, *new_inode;
	struct fat_slot_info old_sinfo, sinfo;
	struct timespec ts;
	loff_t dotdot_i_pos, new_i_pos;
	int err, is_dir, update_dotdot, corrupt = 0;
	struct super_block *sb = old_dir->i_sb;

	old_sinfo.bh = sinfo.bh = dotdot_bh = NULL;
	old_inode = old_dentry->d_inode;
	new_inode = new_dentry->d_inode;
	lock_super(sb);
	err = vfat_find(old_dir, &old_dentry->d_name, &old_sinfo);
	if (err)
		goto out;

	is_dir = S_ISDIR(old_inode->i_mode);
	update_dotdot = (is_dir && old_dir != new_dir);
	if (update_dotdot) {
		if (fat_get_dotdot_entry(old_inode, &dotdot_bh, &dotdot_de,
					 &dotdot_i_pos) < 0) {
			err = -EIO;
			goto out;
		}
	}

	ts = CURRENT_TIME_SEC;
	if (new_inode) {
		if (is_dir) {
			err = fat_dir_empty(new_inode);
			if (err)
				goto out;
		}
		new_i_pos = MSDOS_I(new_inode)->i_pos;
		fat_detach(new_inode);
	} else {
		err = vfat_add_entry(new_dir, &new_dentry->d_name, is_dir, 0,
				     &ts, &sinfo);
		if (err)
			goto out;
		new_i_pos = sinfo.i_pos;
	}
	new_dir->i_version++;

	fat_detach(old_inode);
	fat_attach(old_inode, new_i_pos);
	if (IS_DIRSYNC(new_dir)) {
		err = fat_sync_inode(old_inode);
		if (err)
			goto error_inode;
	} else
		mark_inode_dirty(old_inode);

	if (update_dotdot) {
		int start = MSDOS_I(new_dir)->i_logstart;
		dotdot_de->start = cpu_to_le16(start);
		dotdot_de->starthi = cpu_to_le16(start >> 16);
		mark_buffer_dirty_inode(dotdot_bh, old_inode);
		if (IS_DIRSYNC(new_dir)) {
			err = sync_dirty_buffer(dotdot_bh);
			if (err)
				goto error_dotdot;
		}
		drop_nlink(old_dir);
		if (!new_inode)
 			inc_nlink(new_dir);
	}

	err = fat_remove_entries(old_dir, &old_sinfo);	/* and releases bh */
	old_sinfo.bh = NULL;
	if (err)
		goto error_dotdot;
	old_dir->i_version++;
	old_dir->i_ctime = old_dir->i_mtime = ts;
	if (IS_DIRSYNC(old_dir))
		(void)fat_sync_inode(old_dir);
	else
		mark_inode_dirty(old_dir);

	if (new_inode) {
		drop_nlink(new_inode);
		if (is_dir)
			drop_nlink(new_inode);
		new_inode->i_ctime = ts;
	}
out:
	brelse(sinfo.bh);
	brelse(dotdot_bh);
	brelse(old_sinfo.bh);
	unlock_super(sb);

	return err;

error_dotdot:
	/* data cluster is shared, serious corruption */
	corrupt = 1;

	if (update_dotdot) {
		int start = MSDOS_I(old_dir)->i_logstart;
		dotdot_de->start = cpu_to_le16(start);
		dotdot_de->starthi = cpu_to_le16(start >> 16);
		mark_buffer_dirty_inode(dotdot_bh, old_inode);
		corrupt |= sync_dirty_buffer(dotdot_bh);
	}
error_inode:
	fat_detach(old_inode);
	fat_attach(old_inode, old_sinfo.i_pos);
	if (new_inode) {
		fat_attach(new_inode, new_i_pos);
		if (corrupt)
			corrupt |= fat_sync_inode(new_inode);
	} else {
		/*
		 * If new entry was not sharing the data cluster, it
		 * shouldn't be serious corruption.
		 */
		int err2 = fat_remove_entries(new_dir, &sinfo);
		if (corrupt)
			corrupt |= err2;
		sinfo.bh = NULL;
	}
	if (corrupt < 0) {
		fat_fs_error(new_dir->i_sb,
			     "%s: Filesystem corrupted (i_pos %lld)",
			     __func__, sinfo.i_pos);
	}
	goto out;
}

static const struct inode_operations vfat_dir_inode_operations = {
	.create		= vfat_create,
	.lookup		= vfat_lookup,
	.unlink		= vfat_unlink,
	.mkdir		= vfat_mkdir,
	.rmdir		= vfat_rmdir,
	.rename		= vfat_rename,
	.setattr	= fat_setattr,
	.getattr	= fat_getattr,
};

static void setup(struct super_block *sb)
{
	if (MSDOS_SB(sb)->options.name_check != 's')
		sb->s_d_op = &vfat_ci_dentry_ops;
	else
		sb->s_d_op = &vfat_dentry_ops;
}

static int vfat_fill_super(struct super_block *sb, void *data, int silent)
{
	return fat_fill_super(sb, data, silent, &vfat_dir_inode_operations,
			     1, setup);
}

static struct dentry *vfat_mount(struct file_system_type *fs_type,
		       int flags, const char *dev_name,
		       void *data)
{
	return mount_bdev(fs_type, flags, dev_name, data, vfat_fill_super);
}

static struct file_system_type vfat_fs_type = {
	.owner		= THIS_MODULE,
	.name		= "vfat",
	.mount		= vfat_mount,
	.kill_sb	= kill_block_super,
	.fs_flags	= FS_REQUIRES_DEV,
};

static int __init init_vfat_fs(void)
{
	return register_filesystem(&vfat_fs_type);
}

static void __exit exit_vfat_fs(void)
{
	unregister_filesystem(&vfat_fs_type);
}

MODULE_LICENSE("GPL");
MODULE_DESCRIPTION("VFAT filesystem support");
MODULE_AUTHOR("Gordon Chaffee");

module_init(init_vfat_fs)
module_exit(exit_vfat_fs)<|MERGE_RESOLUTION|>--- conflicted
+++ resolved
@@ -43,11 +43,7 @@
 
 static int vfat_revalidate(struct dentry *dentry, struct nameidata *nd)
 {
-<<<<<<< HEAD
-	if (nd->flags & LOOKUP_RCU)
-=======
 	if (nd && nd->flags & LOOKUP_RCU)
->>>>>>> 105e53f8
 		return -ECHILD;
 
 	/* This is not negative dentry. Always valid. */
@@ -58,11 +54,7 @@
 
 static int vfat_revalidate_ci(struct dentry *dentry, struct nameidata *nd)
 {
-<<<<<<< HEAD
-	if (nd->flags & LOOKUP_RCU)
-=======
 	if (nd && nd->flags & LOOKUP_RCU)
->>>>>>> 105e53f8
 		return -ECHILD;
 
 	/*
