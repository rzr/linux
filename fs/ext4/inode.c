/*
 *  linux/fs/ext4/inode.c
 *
 * Copyright (C) 1992, 1993, 1994, 1995
 * Remy Card (card@masi.ibp.fr)
 * Laboratoire MASI - Institut Blaise Pascal
 * Universite Pierre et Marie Curie (Paris VI)
 *
 *  from
 *
 *  linux/fs/minix/inode.c
 *
 *  Copyright (C) 1991, 1992  Linus Torvalds
 *
 *  Goal-directed block allocation by Stephen Tweedie
 *	(sct@redhat.com), 1993, 1998
 *  Big-endian to little-endian byte-swapping/bitmaps by
 *        David S. Miller (davem@caip.rutgers.edu), 1995
 *  64-bit file support on 64-bit platforms by Jakub Jelinek
 *	(jj@sunsite.ms.mff.cuni.cz)
 *
 *  Assorted race fixes, rewrite of ext4_get_block() by Al Viro, 2000
 */

#include <linux/module.h>
#include <linux/fs.h>
#include <linux/time.h>
#include <linux/jbd2.h>
#include <linux/highuid.h>
#include <linux/pagemap.h>
#include <linux/quotaops.h>
#include <linux/string.h>
#include <linux/buffer_head.h>
#include <linux/writeback.h>
#include <linux/pagevec.h>
#include <linux/mpage.h>
#include <linux/namei.h>
#include <linux/uio.h>
#include <linux/bio.h>
#include <linux/workqueue.h>
#include <linux/kernel.h>
#include <linux/printk.h>
#include <linux/slab.h>
#include <linux/ratelimit.h>

#include "ext4_jbd2.h"
#include "xattr.h"
#include "acl.h"
#include "ext4_extents.h"

#include <trace/events/ext4.h>

#define MPAGE_DA_EXTENT_TAIL 0x01

static inline int ext4_begin_ordered_truncate(struct inode *inode,
					      loff_t new_size)
{
	trace_ext4_begin_ordered_truncate(inode, new_size);
	/*
	 * If jinode is zero, then we never opened the file for
	 * writing, so there's no need to call
	 * jbd2_journal_begin_ordered_truncate() since there's no
	 * outstanding writes we need to flush.
	 */
	if (!EXT4_I(inode)->jinode)
		return 0;
	return jbd2_journal_begin_ordered_truncate(EXT4_JOURNAL(inode),
						   EXT4_I(inode)->jinode,
						   new_size);
}

static void ext4_invalidatepage(struct page *page, unsigned long offset);
static int noalloc_get_block_write(struct inode *inode, sector_t iblock,
				   struct buffer_head *bh_result, int create);
static int ext4_set_bh_endio(struct buffer_head *bh, struct inode *inode);
static void ext4_end_io_buffer_write(struct buffer_head *bh, int uptodate);
static int __ext4_journalled_writepage(struct page *page, unsigned int len);
static int ext4_bh_delay_or_unwritten(handle_t *handle, struct buffer_head *bh);

/*
 * Test whether an inode is a fast symlink.
 */
static int ext4_inode_is_fast_symlink(struct inode *inode)
{
	int ea_blocks = EXT4_I(inode)->i_file_acl ?
		(inode->i_sb->s_blocksize >> 9) : 0;

	return (S_ISLNK(inode->i_mode) && inode->i_blocks - ea_blocks == 0);
}

/*
 * Work out how many blocks we need to proceed with the next chunk of a
 * truncate transaction.
 */
static unsigned long blocks_for_truncate(struct inode *inode)
{
	ext4_lblk_t needed;

	needed = inode->i_blocks >> (inode->i_sb->s_blocksize_bits - 9);

	/* Give ourselves just enough room to cope with inodes in which
	 * i_blocks is corrupt: we've seen disk corruptions in the past
	 * which resulted in random data in an inode which looked enough
	 * like a regular file for ext4 to try to delete it.  Things
	 * will go a bit crazy if that happens, but at least we should
	 * try not to panic the whole kernel. */
	if (needed < 2)
		needed = 2;

	/* But we need to bound the transaction so we don't overflow the
	 * journal. */
	if (needed > EXT4_MAX_TRANS_DATA)
		needed = EXT4_MAX_TRANS_DATA;

	return EXT4_DATA_TRANS_BLOCKS(inode->i_sb) + needed;
}

/*
 * Truncate transactions can be complex and absolutely huge.  So we need to
 * be able to restart the transaction at a conventient checkpoint to make
 * sure we don't overflow the journal.
 *
 * start_transaction gets us a new handle for a truncate transaction,
 * and extend_transaction tries to extend the existing one a bit.  If
 * extend fails, we need to propagate the failure up and restart the
 * transaction in the top-level truncate loop. --sct
 */
static handle_t *start_transaction(struct inode *inode)
{
	handle_t *result;

	result = ext4_journal_start(inode, blocks_for_truncate(inode));
	if (!IS_ERR(result))
		return result;

	ext4_std_error(inode->i_sb, PTR_ERR(result));
	return result;
}

/*
 * Try to extend this transaction for the purposes of truncation.
 *
 * Returns 0 if we managed to create more room.  If we can't create more
 * room, and the transaction must be restarted we return 1.
 */
static int try_to_extend_transaction(handle_t *handle, struct inode *inode)
{
	if (!ext4_handle_valid(handle))
		return 0;
	if (ext4_handle_has_enough_credits(handle, EXT4_RESERVE_TRANS_BLOCKS+1))
		return 0;
	if (!ext4_journal_extend(handle, blocks_for_truncate(inode)))
		return 0;
	return 1;
}

/*
 * Restart the transaction associated with *handle.  This does a commit,
 * so before we call here everything must be consistently dirtied against
 * this transaction.
 */
int ext4_truncate_restart_trans(handle_t *handle, struct inode *inode,
				 int nblocks)
{
	int ret;

	/*
	 * Drop i_data_sem to avoid deadlock with ext4_map_blocks.  At this
	 * moment, get_block can be called only for blocks inside i_size since
	 * page cache has been already dropped and writes are blocked by
	 * i_mutex. So we can safely drop the i_data_sem here.
	 */
	BUG_ON(EXT4_JOURNAL(inode) == NULL);
	jbd_debug(2, "restarting handle %p\n", handle);
	up_write(&EXT4_I(inode)->i_data_sem);
	ret = ext4_journal_restart(handle, nblocks);
	down_write(&EXT4_I(inode)->i_data_sem);
	ext4_discard_preallocations(inode);

	return ret;
}

/*
 * Called at the last iput() if i_nlink is zero.
 */
void ext4_evict_inode(struct inode *inode)
{
	handle_t *handle;
	int err;

	trace_ext4_evict_inode(inode);
	if (inode->i_nlink) {
		truncate_inode_pages(&inode->i_data, 0);
		goto no_delete;
	}

	if (!is_bad_inode(inode))
		dquot_initialize(inode);

	if (ext4_should_order_data(inode))
		ext4_begin_ordered_truncate(inode, 0);
	truncate_inode_pages(&inode->i_data, 0);

	if (is_bad_inode(inode))
		goto no_delete;

	handle = ext4_journal_start(inode, blocks_for_truncate(inode)+3);
	if (IS_ERR(handle)) {
		ext4_std_error(inode->i_sb, PTR_ERR(handle));
		/*
		 * If we're going to skip the normal cleanup, we still need to
		 * make sure that the in-core orphan linked list is properly
		 * cleaned up.
		 */
		ext4_orphan_del(NULL, inode);
		goto no_delete;
	}

	if (IS_SYNC(inode))
		ext4_handle_sync(handle);
	inode->i_size = 0;
	err = ext4_mark_inode_dirty(handle, inode);
	if (err) {
		ext4_warning(inode->i_sb,
			     "couldn't mark inode dirty (err %d)", err);
		goto stop_handle;
	}
	if (inode->i_blocks)
		ext4_truncate(inode);

	/*
	 * ext4_ext_truncate() doesn't reserve any slop when it
	 * restarts journal transactions; therefore there may not be
	 * enough credits left in the handle to remove the inode from
	 * the orphan list and set the dtime field.
	 */
	if (!ext4_handle_has_enough_credits(handle, 3)) {
		err = ext4_journal_extend(handle, 3);
		if (err > 0)
			err = ext4_journal_restart(handle, 3);
		if (err != 0) {
			ext4_warning(inode->i_sb,
				     "couldn't extend journal (err %d)", err);
		stop_handle:
			ext4_journal_stop(handle);
			ext4_orphan_del(NULL, inode);
			goto no_delete;
		}
	}

	/*
	 * Kill off the orphan record which ext4_truncate created.
	 * AKPM: I think this can be inside the above `if'.
	 * Note that ext4_orphan_del() has to be able to cope with the
	 * deletion of a non-existent orphan - this is because we don't
	 * know if ext4_truncate() actually created an orphan record.
	 * (Well, we could do this if we need to, but heck - it works)
	 */
	ext4_orphan_del(handle, inode);
	EXT4_I(inode)->i_dtime	= get_seconds();

	/*
	 * One subtle ordering requirement: if anything has gone wrong
	 * (transaction abort, IO errors, whatever), then we can still
	 * do these next steps (the fs will already have been marked as
	 * having errors), but we can't free the inode if the mark_dirty
	 * fails.
	 */
	if (ext4_mark_inode_dirty(handle, inode))
		/* If that failed, just do the required in-core inode clear. */
		ext4_clear_inode(inode);
	else
		ext4_free_inode(handle, inode);
	ext4_journal_stop(handle);
	return;
no_delete:
	ext4_clear_inode(inode);	/* We must guarantee clearing of inode... */
}

typedef struct {
	__le32	*p;
	__le32	key;
	struct buffer_head *bh;
} Indirect;

static inline void add_chain(Indirect *p, struct buffer_head *bh, __le32 *v)
{
	p->key = *(p->p = v);
	p->bh = bh;
}

/**
 *	ext4_block_to_path - parse the block number into array of offsets
 *	@inode: inode in question (we are only interested in its superblock)
 *	@i_block: block number to be parsed
 *	@offsets: array to store the offsets in
 *	@boundary: set this non-zero if the referred-to block is likely to be
 *	       followed (on disk) by an indirect block.
 *
 *	To store the locations of file's data ext4 uses a data structure common
 *	for UNIX filesystems - tree of pointers anchored in the inode, with
 *	data blocks at leaves and indirect blocks in intermediate nodes.
 *	This function translates the block number into path in that tree -
 *	return value is the path length and @offsets[n] is the offset of
 *	pointer to (n+1)th node in the nth one. If @block is out of range
 *	(negative or too large) warning is printed and zero returned.
 *
 *	Note: function doesn't find node addresses, so no IO is needed. All
 *	we need to know is the capacity of indirect blocks (taken from the
 *	inode->i_sb).
 */

/*
 * Portability note: the last comparison (check that we fit into triple
 * indirect block) is spelled differently, because otherwise on an
 * architecture with 32-bit longs and 8Kb pages we might get into trouble
 * if our filesystem had 8Kb blocks. We might use long long, but that would
 * kill us on x86. Oh, well, at least the sign propagation does not matter -
 * i_block would have to be negative in the very beginning, so we would not
 * get there at all.
 */

static int ext4_block_to_path(struct inode *inode,
			      ext4_lblk_t i_block,
			      ext4_lblk_t offsets[4], int *boundary)
{
	int ptrs = EXT4_ADDR_PER_BLOCK(inode->i_sb);
	int ptrs_bits = EXT4_ADDR_PER_BLOCK_BITS(inode->i_sb);
	const long direct_blocks = EXT4_NDIR_BLOCKS,
		indirect_blocks = ptrs,
		double_blocks = (1 << (ptrs_bits * 2));
	int n = 0;
	int final = 0;

	if (i_block < direct_blocks) {
		offsets[n++] = i_block;
		final = direct_blocks;
	} else if ((i_block -= direct_blocks) < indirect_blocks) {
		offsets[n++] = EXT4_IND_BLOCK;
		offsets[n++] = i_block;
		final = ptrs;
	} else if ((i_block -= indirect_blocks) < double_blocks) {
		offsets[n++] = EXT4_DIND_BLOCK;
		offsets[n++] = i_block >> ptrs_bits;
		offsets[n++] = i_block & (ptrs - 1);
		final = ptrs;
	} else if (((i_block -= double_blocks) >> (ptrs_bits * 2)) < ptrs) {
		offsets[n++] = EXT4_TIND_BLOCK;
		offsets[n++] = i_block >> (ptrs_bits * 2);
		offsets[n++] = (i_block >> ptrs_bits) & (ptrs - 1);
		offsets[n++] = i_block & (ptrs - 1);
		final = ptrs;
	} else {
		ext4_warning(inode->i_sb, "block %lu > max in inode %lu",
			     i_block + direct_blocks +
			     indirect_blocks + double_blocks, inode->i_ino);
	}
	if (boundary)
		*boundary = final - 1 - (i_block & (ptrs - 1));
	return n;
}

static int __ext4_check_blockref(const char *function, unsigned int line,
				 struct inode *inode,
				 __le32 *p, unsigned int max)
{
	struct ext4_super_block *es = EXT4_SB(inode->i_sb)->s_es;
	__le32 *bref = p;
	unsigned int blk;

	while (bref < p+max) {
		blk = le32_to_cpu(*bref++);
		if (blk &&
		    unlikely(!ext4_data_block_valid(EXT4_SB(inode->i_sb),
						    blk, 1))) {
			es->s_last_error_block = cpu_to_le64(blk);
			ext4_error_inode(inode, function, line, blk,
					 "invalid block");
			return -EIO;
		}
	}
	return 0;
}


#define ext4_check_indirect_blockref(inode, bh)                         \
	__ext4_check_blockref(__func__, __LINE__, inode,		\
			      (__le32 *)(bh)->b_data,			\
			      EXT4_ADDR_PER_BLOCK((inode)->i_sb))

#define ext4_check_inode_blockref(inode)                                \
	__ext4_check_blockref(__func__, __LINE__, inode,		\
			      EXT4_I(inode)->i_data,			\
			      EXT4_NDIR_BLOCKS)

/**
 *	ext4_get_branch - read the chain of indirect blocks leading to data
 *	@inode: inode in question
 *	@depth: depth of the chain (1 - direct pointer, etc.)
 *	@offsets: offsets of pointers in inode/indirect blocks
 *	@chain: place to store the result
 *	@err: here we store the error value
 *
 *	Function fills the array of triples <key, p, bh> and returns %NULL
 *	if everything went OK or the pointer to the last filled triple
 *	(incomplete one) otherwise. Upon the return chain[i].key contains
 *	the number of (i+1)-th block in the chain (as it is stored in memory,
 *	i.e. little-endian 32-bit), chain[i].p contains the address of that
 *	number (it points into struct inode for i==0 and into the bh->b_data
 *	for i>0) and chain[i].bh points to the buffer_head of i-th indirect
 *	block for i>0 and NULL for i==0. In other words, it holds the block
 *	numbers of the chain, addresses they were taken from (and where we can
 *	verify that chain did not change) and buffer_heads hosting these
 *	numbers.
 *
 *	Function stops when it stumbles upon zero pointer (absent block)
 *		(pointer to last triple returned, *@err == 0)
 *	or when it gets an IO error reading an indirect block
 *		(ditto, *@err == -EIO)
 *	or when it reads all @depth-1 indirect blocks successfully and finds
 *	the whole chain, all way to the data (returns %NULL, *err == 0).
 *
 *      Need to be called with
 *      down_read(&EXT4_I(inode)->i_data_sem)
 */
static Indirect *ext4_get_branch(struct inode *inode, int depth,
				 ext4_lblk_t  *offsets,
				 Indirect chain[4], int *err)
{
	struct super_block *sb = inode->i_sb;
	Indirect *p = chain;
	struct buffer_head *bh;

	*err = 0;
	/* i_data is not going away, no lock needed */
	add_chain(chain, NULL, EXT4_I(inode)->i_data + *offsets);
	if (!p->key)
		goto no_block;
	while (--depth) {
		bh = sb_getblk(sb, le32_to_cpu(p->key));
		if (unlikely(!bh))
			goto failure;

		if (!bh_uptodate_or_lock(bh)) {
			if (bh_submit_read(bh) < 0) {
				put_bh(bh);
				goto failure;
			}
			/* validate block references */
			if (ext4_check_indirect_blockref(inode, bh)) {
				put_bh(bh);
				goto failure;
			}
		}

		add_chain(++p, bh, (__le32 *)bh->b_data + *++offsets);
		/* Reader: end */
		if (!p->key)
			goto no_block;
	}
	return NULL;

failure:
	*err = -EIO;
no_block:
	return p;
}

/**
 *	ext4_find_near - find a place for allocation with sufficient locality
 *	@inode: owner
 *	@ind: descriptor of indirect block.
 *
 *	This function returns the preferred place for block allocation.
 *	It is used when heuristic for sequential allocation fails.
 *	Rules are:
 *	  + if there is a block to the left of our position - allocate near it.
 *	  + if pointer will live in indirect block - allocate near that block.
 *	  + if pointer will live in inode - allocate in the same
 *	    cylinder group.
 *
 * In the latter case we colour the starting block by the callers PID to
 * prevent it from clashing with concurrent allocations for a different inode
 * in the same block group.   The PID is used here so that functionally related
 * files will be close-by on-disk.
 *
 *	Caller must make sure that @ind is valid and will stay that way.
 */
static ext4_fsblk_t ext4_find_near(struct inode *inode, Indirect *ind)
{
	struct ext4_inode_info *ei = EXT4_I(inode);
	__le32 *start = ind->bh ? (__le32 *) ind->bh->b_data : ei->i_data;
	__le32 *p;
	ext4_fsblk_t bg_start;
	ext4_fsblk_t last_block;
	ext4_grpblk_t colour;
	ext4_group_t block_group;
	int flex_size = ext4_flex_bg_size(EXT4_SB(inode->i_sb));

	/* Try to find previous block */
	for (p = ind->p - 1; p >= start; p--) {
		if (*p)
			return le32_to_cpu(*p);
	}

	/* No such thing, so let's try location of indirect block */
	if (ind->bh)
		return ind->bh->b_blocknr;

	/*
	 * It is going to be referred to from the inode itself? OK, just put it
	 * into the same cylinder group then.
	 */
	block_group = ei->i_block_group;
	if (flex_size >= EXT4_FLEX_SIZE_DIR_ALLOC_SCHEME) {
		block_group &= ~(flex_size-1);
		if (S_ISREG(inode->i_mode))
			block_group++;
	}
	bg_start = ext4_group_first_block_no(inode->i_sb, block_group);
	last_block = ext4_blocks_count(EXT4_SB(inode->i_sb)->s_es) - 1;

	/*
	 * If we are doing delayed allocation, we don't need take
	 * colour into account.
	 */
	if (test_opt(inode->i_sb, DELALLOC))
		return bg_start;

	if (bg_start + EXT4_BLOCKS_PER_GROUP(inode->i_sb) <= last_block)
		colour = (current->pid % 16) *
			(EXT4_BLOCKS_PER_GROUP(inode->i_sb) / 16);
	else
		colour = (current->pid % 16) * ((last_block - bg_start) / 16);
	return bg_start + colour;
}

/**
 *	ext4_find_goal - find a preferred place for allocation.
 *	@inode: owner
 *	@block:  block we want
 *	@partial: pointer to the last triple within a chain
 *
 *	Normally this function find the preferred place for block allocation,
 *	returns it.
 *	Because this is only used for non-extent files, we limit the block nr
 *	to 32 bits.
 */
static ext4_fsblk_t ext4_find_goal(struct inode *inode, ext4_lblk_t block,
				   Indirect *partial)
{
	ext4_fsblk_t goal;

	/*
	 * XXX need to get goal block from mballoc's data structures
	 */

	goal = ext4_find_near(inode, partial);
	goal = goal & EXT4_MAX_BLOCK_FILE_PHYS;
	return goal;
}

/**
 *	ext4_blks_to_allocate - Look up the block map and count the number
 *	of direct blocks need to be allocated for the given branch.
 *
 *	@branch: chain of indirect blocks
 *	@k: number of blocks need for indirect blocks
 *	@blks: number of data blocks to be mapped.
 *	@blocks_to_boundary:  the offset in the indirect block
 *
 *	return the total number of blocks to be allocate, including the
 *	direct and indirect blocks.
 */
static int ext4_blks_to_allocate(Indirect *branch, int k, unsigned int blks,
				 int blocks_to_boundary)
{
	unsigned int count = 0;

	/*
	 * Simple case, [t,d]Indirect block(s) has not allocated yet
	 * then it's clear blocks on that path have not allocated
	 */
	if (k > 0) {
		/* right now we don't handle cross boundary allocation */
		if (blks < blocks_to_boundary + 1)
			count += blks;
		else
			count += blocks_to_boundary + 1;
		return count;
	}

	count++;
	while (count < blks && count <= blocks_to_boundary &&
		le32_to_cpu(*(branch[0].p + count)) == 0) {
		count++;
	}
	return count;
}

/**
 *	ext4_alloc_blocks: multiple allocate blocks needed for a branch
 *	@handle: handle for this transaction
 *	@inode: inode which needs allocated blocks
 *	@iblock: the logical block to start allocated at
 *	@goal: preferred physical block of allocation
 *	@indirect_blks: the number of blocks need to allocate for indirect
 *			blocks
 *	@blks: number of desired blocks
 *	@new_blocks: on return it will store the new block numbers for
 *	the indirect blocks(if needed) and the first direct block,
 *	@err: on return it will store the error code
 *
 *	This function will return the number of blocks allocated as
 *	requested by the passed-in parameters.
 */
static int ext4_alloc_blocks(handle_t *handle, struct inode *inode,
			     ext4_lblk_t iblock, ext4_fsblk_t goal,
			     int indirect_blks, int blks,
			     ext4_fsblk_t new_blocks[4], int *err)
{
	struct ext4_allocation_request ar;
	int target, i;
	unsigned long count = 0, blk_allocated = 0;
	int index = 0;
	ext4_fsblk_t current_block = 0;
	int ret = 0;

	/*
	 * Here we try to allocate the requested multiple blocks at once,
	 * on a best-effort basis.
	 * To build a branch, we should allocate blocks for
	 * the indirect blocks(if not allocated yet), and at least
	 * the first direct block of this branch.  That's the
	 * minimum number of blocks need to allocate(required)
	 */
	/* first we try to allocate the indirect blocks */
	target = indirect_blks;
	while (target > 0) {
		count = target;
		/* allocating blocks for indirect blocks and direct blocks */
		current_block = ext4_new_meta_blocks(handle, inode,
							goal, &count, err);
		if (*err)
			goto failed_out;

		if (unlikely(current_block + count > EXT4_MAX_BLOCK_FILE_PHYS)) {
			EXT4_ERROR_INODE(inode,
					 "current_block %llu + count %lu > %d!",
					 current_block, count,
					 EXT4_MAX_BLOCK_FILE_PHYS);
			*err = -EIO;
			goto failed_out;
		}

		target -= count;
		/* allocate blocks for indirect blocks */
		while (index < indirect_blks && count) {
			new_blocks[index++] = current_block++;
			count--;
		}
		if (count > 0) {
			/*
			 * save the new block number
			 * for the first direct block
			 */
			new_blocks[index] = current_block;
			printk(KERN_INFO "%s returned more blocks than "
						"requested\n", __func__);
			WARN_ON(1);
			break;
		}
	}

	target = blks - count ;
	blk_allocated = count;
	if (!target)
		goto allocated;
	/* Now allocate data blocks */
	memset(&ar, 0, sizeof(ar));
	ar.inode = inode;
	ar.goal = goal;
	ar.len = target;
	ar.logical = iblock;
	if (S_ISREG(inode->i_mode))
		/* enable in-core preallocation only for regular files */
		ar.flags = EXT4_MB_HINT_DATA;

	current_block = ext4_mb_new_blocks(handle, &ar, err);
	if (unlikely(current_block + ar.len > EXT4_MAX_BLOCK_FILE_PHYS)) {
		EXT4_ERROR_INODE(inode,
				 "current_block %llu + ar.len %d > %d!",
				 current_block, ar.len,
				 EXT4_MAX_BLOCK_FILE_PHYS);
		*err = -EIO;
		goto failed_out;
	}

	if (*err && (target == blks)) {
		/*
		 * if the allocation failed and we didn't allocate
		 * any blocks before
		 */
		goto failed_out;
	}
	if (!*err) {
		if (target == blks) {
			/*
			 * save the new block number
			 * for the first direct block
			 */
			new_blocks[index] = current_block;
		}
		blk_allocated += ar.len;
	}
allocated:
	/* total number of blocks allocated for direct blocks */
	ret = blk_allocated;
	*err = 0;
	return ret;
failed_out:
	for (i = 0; i < index; i++)
		ext4_free_blocks(handle, inode, NULL, new_blocks[i], 1, 0);
	return ret;
}

/**
 *	ext4_alloc_branch - allocate and set up a chain of blocks.
 *	@handle: handle for this transaction
 *	@inode: owner
 *	@indirect_blks: number of allocated indirect blocks
 *	@blks: number of allocated direct blocks
 *	@goal: preferred place for allocation
 *	@offsets: offsets (in the blocks) to store the pointers to next.
 *	@branch: place to store the chain in.
 *
 *	This function allocates blocks, zeroes out all but the last one,
 *	links them into chain and (if we are synchronous) writes them to disk.
 *	In other words, it prepares a branch that can be spliced onto the
 *	inode. It stores the information about that chain in the branch[], in
 *	the same format as ext4_get_branch() would do. We are calling it after
 *	we had read the existing part of chain and partial points to the last
 *	triple of that (one with zero ->key). Upon the exit we have the same
 *	picture as after the successful ext4_get_block(), except that in one
 *	place chain is disconnected - *branch->p is still zero (we did not
 *	set the last link), but branch->key contains the number that should
 *	be placed into *branch->p to fill that gap.
 *
 *	If allocation fails we free all blocks we've allocated (and forget
 *	their buffer_heads) and return the error value the from failed
 *	ext4_alloc_block() (normally -ENOSPC). Otherwise we set the chain
 *	as described above and return 0.
 */
static int ext4_alloc_branch(handle_t *handle, struct inode *inode,
			     ext4_lblk_t iblock, int indirect_blks,
			     int *blks, ext4_fsblk_t goal,
			     ext4_lblk_t *offsets, Indirect *branch)
{
	int blocksize = inode->i_sb->s_blocksize;
	int i, n = 0;
	int err = 0;
	struct buffer_head *bh;
	int num;
	ext4_fsblk_t new_blocks[4];
	ext4_fsblk_t current_block;

	num = ext4_alloc_blocks(handle, inode, iblock, goal, indirect_blks,
				*blks, new_blocks, &err);
	if (err)
		return err;

	branch[0].key = cpu_to_le32(new_blocks[0]);
	/*
	 * metadata blocks and data blocks are allocated.
	 */
	for (n = 1; n <= indirect_blks;  n++) {
		/*
		 * Get buffer_head for parent block, zero it out
		 * and set the pointer to new one, then send
		 * parent to disk.
		 */
		bh = sb_getblk(inode->i_sb, new_blocks[n-1]);
		if (unlikely(!bh)) {
			err = -EIO;
			goto failed;
		}

		branch[n].bh = bh;
		lock_buffer(bh);
		BUFFER_TRACE(bh, "call get_create_access");
		err = ext4_journal_get_create_access(handle, bh);
		if (err) {
			/* Don't brelse(bh) here; it's done in
			 * ext4_journal_forget() below */
			unlock_buffer(bh);
			goto failed;
		}

		memset(bh->b_data, 0, blocksize);
		branch[n].p = (__le32 *) bh->b_data + offsets[n];
		branch[n].key = cpu_to_le32(new_blocks[n]);
		*branch[n].p = branch[n].key;
		if (n == indirect_blks) {
			current_block = new_blocks[n];
			/*
			 * End of chain, update the last new metablock of
			 * the chain to point to the new allocated
			 * data blocks numbers
			 */
			for (i = 1; i < num; i++)
				*(branch[n].p + i) = cpu_to_le32(++current_block);
		}
		BUFFER_TRACE(bh, "marking uptodate");
		set_buffer_uptodate(bh);
		unlock_buffer(bh);

		BUFFER_TRACE(bh, "call ext4_handle_dirty_metadata");
		err = ext4_handle_dirty_metadata(handle, inode, bh);
		if (err)
			goto failed;
	}
	*blks = num;
	return err;
failed:
	/* Allocation failed, free what we already allocated */
	ext4_free_blocks(handle, inode, NULL, new_blocks[0], 1, 0);
	for (i = 1; i <= n ; i++) {
		/*
		 * branch[i].bh is newly allocated, so there is no
		 * need to revoke the block, which is why we don't
		 * need to set EXT4_FREE_BLOCKS_METADATA.
		 */
		ext4_free_blocks(handle, inode, NULL, new_blocks[i], 1,
				 EXT4_FREE_BLOCKS_FORGET);
	}
	for (i = n+1; i < indirect_blks; i++)
		ext4_free_blocks(handle, inode, NULL, new_blocks[i], 1, 0);

	ext4_free_blocks(handle, inode, NULL, new_blocks[i], num, 0);

	return err;
}

/**
 * ext4_splice_branch - splice the allocated branch onto inode.
 * @handle: handle for this transaction
 * @inode: owner
 * @block: (logical) number of block we are adding
 * @chain: chain of indirect blocks (with a missing link - see
 *	ext4_alloc_branch)
 * @where: location of missing link
 * @num:   number of indirect blocks we are adding
 * @blks:  number of direct blocks we are adding
 *
 * This function fills the missing link and does all housekeeping needed in
 * inode (->i_blocks, etc.). In case of success we end up with the full
 * chain to new block and return 0.
 */
static int ext4_splice_branch(handle_t *handle, struct inode *inode,
			      ext4_lblk_t block, Indirect *where, int num,
			      int blks)
{
	int i;
	int err = 0;
	ext4_fsblk_t current_block;

	/*
	 * If we're splicing into a [td]indirect block (as opposed to the
	 * inode) then we need to get write access to the [td]indirect block
	 * before the splice.
	 */
	if (where->bh) {
		BUFFER_TRACE(where->bh, "get_write_access");
		err = ext4_journal_get_write_access(handle, where->bh);
		if (err)
			goto err_out;
	}
	/* That's it */

	*where->p = where->key;

	/*
	 * Update the host buffer_head or inode to point to more just allocated
	 * direct blocks blocks
	 */
	if (num == 0 && blks > 1) {
		current_block = le32_to_cpu(where->key) + 1;
		for (i = 1; i < blks; i++)
			*(where->p + i) = cpu_to_le32(current_block++);
	}

	/* We are done with atomic stuff, now do the rest of housekeeping */
	/* had we spliced it onto indirect block? */
	if (where->bh) {
		/*
		 * If we spliced it onto an indirect block, we haven't
		 * altered the inode.  Note however that if it is being spliced
		 * onto an indirect block at the very end of the file (the
		 * file is growing) then we *will* alter the inode to reflect
		 * the new i_size.  But that is not done here - it is done in
		 * generic_commit_write->__mark_inode_dirty->ext4_dirty_inode.
		 */
		jbd_debug(5, "splicing indirect only\n");
		BUFFER_TRACE(where->bh, "call ext4_handle_dirty_metadata");
		err = ext4_handle_dirty_metadata(handle, inode, where->bh);
		if (err)
			goto err_out;
	} else {
		/*
		 * OK, we spliced it into the inode itself on a direct block.
		 */
		ext4_mark_inode_dirty(handle, inode);
		jbd_debug(5, "splicing direct\n");
	}
	return err;

err_out:
	for (i = 1; i <= num; i++) {
		/*
		 * branch[i].bh is newly allocated, so there is no
		 * need to revoke the block, which is why we don't
		 * need to set EXT4_FREE_BLOCKS_METADATA.
		 */
		ext4_free_blocks(handle, inode, where[i].bh, 0, 1,
				 EXT4_FREE_BLOCKS_FORGET);
	}
	ext4_free_blocks(handle, inode, NULL, le32_to_cpu(where[num].key),
			 blks, 0);

	return err;
}

/*
 * The ext4_ind_map_blocks() function handles non-extents inodes
 * (i.e., using the traditional indirect/double-indirect i_blocks
 * scheme) for ext4_map_blocks().
 *
 * Allocation strategy is simple: if we have to allocate something, we will
 * have to go the whole way to leaf. So let's do it before attaching anything
 * to tree, set linkage between the newborn blocks, write them if sync is
 * required, recheck the path, free and repeat if check fails, otherwise
 * set the last missing link (that will protect us from any truncate-generated
 * removals - all blocks on the path are immune now) and possibly force the
 * write on the parent block.
 * That has a nice additional property: no special recovery from the failed
 * allocations is needed - we simply release blocks and do not touch anything
 * reachable from inode.
 *
 * `handle' can be NULL if create == 0.
 *
 * return > 0, # of blocks mapped or allocated.
 * return = 0, if plain lookup failed.
 * return < 0, error case.
 *
 * The ext4_ind_get_blocks() function should be called with
 * down_write(&EXT4_I(inode)->i_data_sem) if allocating filesystem
 * blocks (i.e., flags has EXT4_GET_BLOCKS_CREATE set) or
 * down_read(&EXT4_I(inode)->i_data_sem) if not allocating file system
 * blocks.
 */
static int ext4_ind_map_blocks(handle_t *handle, struct inode *inode,
			       struct ext4_map_blocks *map,
			       int flags)
{
	int err = -EIO;
	ext4_lblk_t offsets[4];
	Indirect chain[4];
	Indirect *partial;
	ext4_fsblk_t goal;
	int indirect_blks;
	int blocks_to_boundary = 0;
	int depth;
	int count = 0;
	ext4_fsblk_t first_block = 0;

	trace_ext4_ind_map_blocks_enter(inode, map->m_lblk, map->m_len, flags);
	J_ASSERT(!(ext4_test_inode_flag(inode, EXT4_INODE_EXTENTS)));
	J_ASSERT(handle != NULL || (flags & EXT4_GET_BLOCKS_CREATE) == 0);
	depth = ext4_block_to_path(inode, map->m_lblk, offsets,
				   &blocks_to_boundary);

	if (depth == 0)
		goto out;

	partial = ext4_get_branch(inode, depth, offsets, chain, &err);

	/* Simplest case - block found, no allocation needed */
	if (!partial) {
		first_block = le32_to_cpu(chain[depth - 1].key);
		count++;
		/*map more blocks*/
		while (count < map->m_len && count <= blocks_to_boundary) {
			ext4_fsblk_t blk;

			blk = le32_to_cpu(*(chain[depth-1].p + count));

			if (blk == first_block + count)
				count++;
			else
				break;
		}
		goto got_it;
	}

	/* Next simple case - plain lookup or failed read of indirect block */
	if ((flags & EXT4_GET_BLOCKS_CREATE) == 0 || err == -EIO)
		goto cleanup;

	/*
	 * Okay, we need to do block allocation.
	*/
	goal = ext4_find_goal(inode, map->m_lblk, partial);

	/* the number of blocks need to allocate for [d,t]indirect blocks */
	indirect_blks = (chain + depth) - partial - 1;

	/*
	 * Next look up the indirect map to count the totoal number of
	 * direct blocks to allocate for this branch.
	 */
	count = ext4_blks_to_allocate(partial, indirect_blks,
				      map->m_len, blocks_to_boundary);
	/*
	 * Block out ext4_truncate while we alter the tree
	 */
	err = ext4_alloc_branch(handle, inode, map->m_lblk, indirect_blks,
				&count, goal,
				offsets + (partial - chain), partial);

	/*
	 * The ext4_splice_branch call will free and forget any buffers
	 * on the new chain if there is a failure, but that risks using
	 * up transaction credits, especially for bitmaps where the
	 * credits cannot be returned.  Can we handle this somehow?  We
	 * may need to return -EAGAIN upwards in the worst case.  --sct
	 */
	if (!err)
		err = ext4_splice_branch(handle, inode, map->m_lblk,
					 partial, indirect_blks, count);
	if (err)
		goto cleanup;

	map->m_flags |= EXT4_MAP_NEW;

	ext4_update_inode_fsync_trans(handle, inode, 1);
got_it:
	map->m_flags |= EXT4_MAP_MAPPED;
	map->m_pblk = le32_to_cpu(chain[depth-1].key);
	map->m_len = count;
	if (count > blocks_to_boundary)
		map->m_flags |= EXT4_MAP_BOUNDARY;
	err = count;
	/* Clean up and exit */
	partial = chain + depth - 1;	/* the whole chain */
cleanup:
	while (partial > chain) {
		BUFFER_TRACE(partial->bh, "call brelse");
		brelse(partial->bh);
		partial--;
	}
out:
	trace_ext4_ind_map_blocks_exit(inode, map->m_lblk,
				map->m_pblk, map->m_len, err);
	return err;
}

#ifdef CONFIG_QUOTA
qsize_t *ext4_get_reserved_space(struct inode *inode)
{
	return &EXT4_I(inode)->i_reserved_quota;
}
#endif

/*
 * Calculate the number of metadata blocks need to reserve
 * to allocate a new block at @lblocks for non extent file based file
 */
static int ext4_indirect_calc_metadata_amount(struct inode *inode,
					      sector_t lblock)
{
	struct ext4_inode_info *ei = EXT4_I(inode);
	sector_t dind_mask = ~((sector_t)EXT4_ADDR_PER_BLOCK(inode->i_sb) - 1);
	int blk_bits;

	if (lblock < EXT4_NDIR_BLOCKS)
		return 0;

	lblock -= EXT4_NDIR_BLOCKS;

	if (ei->i_da_metadata_calc_len &&
	    (lblock & dind_mask) == ei->i_da_metadata_calc_last_lblock) {
		ei->i_da_metadata_calc_len++;
		return 0;
	}
	ei->i_da_metadata_calc_last_lblock = lblock & dind_mask;
	ei->i_da_metadata_calc_len = 1;
	blk_bits = order_base_2(lblock);
	return (blk_bits / EXT4_ADDR_PER_BLOCK_BITS(inode->i_sb)) + 1;
}

/*
 * Calculate the number of metadata blocks need to reserve
 * to allocate a block located at @lblock
 */
static int ext4_calc_metadata_amount(struct inode *inode, ext4_lblk_t lblock)
{
	if (ext4_test_inode_flag(inode, EXT4_INODE_EXTENTS))
		return ext4_ext_calc_metadata_amount(inode, lblock);

	return ext4_indirect_calc_metadata_amount(inode, lblock);
}

/*
 * Called with i_data_sem down, which is important since we can call
 * ext4_discard_preallocations() from here.
 */
void ext4_da_update_reserve_space(struct inode *inode,
					int used, int quota_claim)
{
	struct ext4_sb_info *sbi = EXT4_SB(inode->i_sb);
	struct ext4_inode_info *ei = EXT4_I(inode);

	spin_lock(&ei->i_block_reservation_lock);
	trace_ext4_da_update_reserve_space(inode, used);
	if (unlikely(used > ei->i_reserved_data_blocks)) {
		ext4_msg(inode->i_sb, KERN_NOTICE, "%s: ino %lu, used %d "
			 "with only %d reserved data blocks\n",
			 __func__, inode->i_ino, used,
			 ei->i_reserved_data_blocks);
		WARN_ON(1);
		used = ei->i_reserved_data_blocks;
	}

	/* Update per-inode reservations */
	ei->i_reserved_data_blocks -= used;
	ei->i_reserved_meta_blocks -= ei->i_allocated_meta_blocks;
	percpu_counter_sub(&sbi->s_dirtyblocks_counter,
			   used + ei->i_allocated_meta_blocks);
	ei->i_allocated_meta_blocks = 0;

	if (ei->i_reserved_data_blocks == 0) {
		/*
		 * We can release all of the reserved metadata blocks
		 * only when we have written all of the delayed
		 * allocation blocks.
		 */
		percpu_counter_sub(&sbi->s_dirtyblocks_counter,
				   ei->i_reserved_meta_blocks);
		ei->i_reserved_meta_blocks = 0;
		ei->i_da_metadata_calc_len = 0;
	}
	spin_unlock(&EXT4_I(inode)->i_block_reservation_lock);

	/* Update quota subsystem for data blocks */
	if (quota_claim)
		dquot_claim_block(inode, used);
	else {
		/*
		 * We did fallocate with an offset that is already delayed
		 * allocated. So on delayed allocated writeback we should
		 * not re-claim the quota for fallocated blocks.
		 */
		dquot_release_reservation_block(inode, used);
	}

	/*
	 * If we have done all the pending block allocations and if
	 * there aren't any writers on the inode, we can discard the
	 * inode's preallocations.
	 */
	if ((ei->i_reserved_data_blocks == 0) &&
	    (atomic_read(&inode->i_writecount) == 0))
		ext4_discard_preallocations(inode);
}

static int __check_block_validity(struct inode *inode, const char *func,
				unsigned int line,
				struct ext4_map_blocks *map)
{
	if (!ext4_data_block_valid(EXT4_SB(inode->i_sb), map->m_pblk,
				   map->m_len)) {
		ext4_error_inode(inode, func, line, map->m_pblk,
				 "lblock %lu mapped to illegal pblock "
				 "(length %d)", (unsigned long) map->m_lblk,
				 map->m_len);
		return -EIO;
	}
	return 0;
}

#define check_block_validity(inode, map)	\
	__check_block_validity((inode), __func__, __LINE__, (map))

/*
 * Return the number of contiguous dirty pages in a given inode
 * starting at page frame idx.
 */
static pgoff_t ext4_num_dirty_pages(struct inode *inode, pgoff_t idx,
				    unsigned int max_pages)
{
	struct address_space *mapping = inode->i_mapping;
	pgoff_t	index;
	struct pagevec pvec;
	pgoff_t num = 0;
	int i, nr_pages, done = 0;

	if (max_pages == 0)
		return 0;
	pagevec_init(&pvec, 0);
	while (!done) {
		index = idx;
		nr_pages = pagevec_lookup_tag(&pvec, mapping, &index,
					      PAGECACHE_TAG_DIRTY,
					      (pgoff_t)PAGEVEC_SIZE);
		if (nr_pages == 0)
			break;
		for (i = 0; i < nr_pages; i++) {
			struct page *page = pvec.pages[i];
			struct buffer_head *bh, *head;

			lock_page(page);
			if (unlikely(page->mapping != mapping) ||
			    !PageDirty(page) ||
			    PageWriteback(page) ||
			    page->index != idx) {
				done = 1;
				unlock_page(page);
				break;
			}
			if (page_has_buffers(page)) {
				bh = head = page_buffers(page);
				do {
					if (!buffer_delay(bh) &&
					    !buffer_unwritten(bh))
						done = 1;
					bh = bh->b_this_page;
				} while (!done && (bh != head));
			}
			unlock_page(page);
			if (done)
				break;
			idx++;
			num++;
			if (num >= max_pages) {
				done = 1;
				break;
			}
		}
		pagevec_release(&pvec);
	}
	return num;
}

/*
 * The ext4_map_blocks() function tries to look up the requested blocks,
 * and returns if the blocks are already mapped.
 *
 * Otherwise it takes the write lock of the i_data_sem and allocate blocks
 * and store the allocated blocks in the result buffer head and mark it
 * mapped.
 *
 * If file type is extents based, it will call ext4_ext_map_blocks(),
 * Otherwise, call with ext4_ind_map_blocks() to handle indirect mapping
 * based files
 *
 * On success, it returns the number of blocks being mapped or allocate.
 * if create==0 and the blocks are pre-allocated and uninitialized block,
 * the result buffer head is unmapped. If the create ==1, it will make sure
 * the buffer head is mapped.
 *
 * It returns 0 if plain look up failed (blocks have not been allocated), in
 * that casem, buffer head is unmapped
 *
 * It returns the error in case of allocation failure.
 */
int ext4_map_blocks(handle_t *handle, struct inode *inode,
		    struct ext4_map_blocks *map, int flags)
{
	int retval;

	map->m_flags = 0;
	ext_debug("ext4_map_blocks(): inode %lu, flag %d, max_blocks %u,"
		  "logical block %lu\n", inode->i_ino, flags, map->m_len,
		  (unsigned long) map->m_lblk);
	/*
	 * Try to see if we can get the block without requesting a new
	 * file system block.
	 */
	down_read((&EXT4_I(inode)->i_data_sem));
	if (ext4_test_inode_flag(inode, EXT4_INODE_EXTENTS)) {
		retval = ext4_ext_map_blocks(handle, inode, map, 0);
	} else {
		retval = ext4_ind_map_blocks(handle, inode, map, 0);
	}
	up_read((&EXT4_I(inode)->i_data_sem));

	if (retval > 0 && map->m_flags & EXT4_MAP_MAPPED) {
		int ret = check_block_validity(inode, map);
		if (ret != 0)
			return ret;
	}

	/* If it is only a block(s) look up */
	if ((flags & EXT4_GET_BLOCKS_CREATE) == 0)
		return retval;

	/*
	 * Returns if the blocks have already allocated
	 *
	 * Note that if blocks have been preallocated
	 * ext4_ext_get_block() returns th create = 0
	 * with buffer head unmapped.
	 */
	if (retval > 0 && map->m_flags & EXT4_MAP_MAPPED)
		return retval;

	/*
	 * When we call get_blocks without the create flag, the
	 * BH_Unwritten flag could have gotten set if the blocks
	 * requested were part of a uninitialized extent.  We need to
	 * clear this flag now that we are committed to convert all or
	 * part of the uninitialized extent to be an initialized
	 * extent.  This is because we need to avoid the combination
	 * of BH_Unwritten and BH_Mapped flags being simultaneously
	 * set on the buffer_head.
	 */
	map->m_flags &= ~EXT4_MAP_UNWRITTEN;

	/*
	 * New blocks allocate and/or writing to uninitialized extent
	 * will possibly result in updating i_data, so we take
	 * the write lock of i_data_sem, and call get_blocks()
	 * with create == 1 flag.
	 */
	down_write((&EXT4_I(inode)->i_data_sem));

	/*
	 * if the caller is from delayed allocation writeout path
	 * we have already reserved fs blocks for allocation
	 * let the underlying get_block() function know to
	 * avoid double accounting
	 */
	if (flags & EXT4_GET_BLOCKS_DELALLOC_RESERVE)
		ext4_set_inode_state(inode, EXT4_STATE_DELALLOC_RESERVED);
	/*
	 * We need to check for EXT4 here because migrate
	 * could have changed the inode type in between
	 */
	if (ext4_test_inode_flag(inode, EXT4_INODE_EXTENTS)) {
		retval = ext4_ext_map_blocks(handle, inode, map, flags);
	} else {
		retval = ext4_ind_map_blocks(handle, inode, map, flags);

		if (retval > 0 && map->m_flags & EXT4_MAP_NEW) {
			/*
			 * We allocated new blocks which will result in
			 * i_data's format changing.  Force the migrate
			 * to fail by clearing migrate flags
			 */
			ext4_clear_inode_state(inode, EXT4_STATE_EXT_MIGRATE);
		}

		/*
		 * Update reserved blocks/metadata blocks after successful
		 * block allocation which had been deferred till now. We don't
		 * support fallocate for non extent files. So we can update
		 * reserve space here.
		 */
		if ((retval > 0) &&
			(flags & EXT4_GET_BLOCKS_DELALLOC_RESERVE))
			ext4_da_update_reserve_space(inode, retval, 1);
	}
	if (flags & EXT4_GET_BLOCKS_DELALLOC_RESERVE)
		ext4_clear_inode_state(inode, EXT4_STATE_DELALLOC_RESERVED);

	up_write((&EXT4_I(inode)->i_data_sem));
	if (retval > 0 && map->m_flags & EXT4_MAP_MAPPED) {
		int ret = check_block_validity(inode, map);
		if (ret != 0)
			return ret;
	}
	return retval;
}

/* Maximum number of blocks we map for direct IO at once. */
#define DIO_MAX_BLOCKS 4096

static int _ext4_get_block(struct inode *inode, sector_t iblock,
			   struct buffer_head *bh, int flags)
{
	handle_t *handle = ext4_journal_current_handle();
	struct ext4_map_blocks map;
	int ret = 0, started = 0;
	int dio_credits;

	map.m_lblk = iblock;
	map.m_len = bh->b_size >> inode->i_blkbits;

	if (flags && !handle) {
		/* Direct IO write... */
		if (map.m_len > DIO_MAX_BLOCKS)
			map.m_len = DIO_MAX_BLOCKS;
		dio_credits = ext4_chunk_trans_blocks(inode, map.m_len);
		handle = ext4_journal_start(inode, dio_credits);
		if (IS_ERR(handle)) {
			ret = PTR_ERR(handle);
			return ret;
		}
		started = 1;
	}

	ret = ext4_map_blocks(handle, inode, &map, flags);
	if (ret > 0) {
		map_bh(bh, inode->i_sb, map.m_pblk);
		bh->b_state = (bh->b_state & ~EXT4_MAP_FLAGS) | map.m_flags;
		bh->b_size = inode->i_sb->s_blocksize * map.m_len;
		ret = 0;
	}
	if (started)
		ext4_journal_stop(handle);
	return ret;
}

int ext4_get_block(struct inode *inode, sector_t iblock,
		   struct buffer_head *bh, int create)
{
	return _ext4_get_block(inode, iblock, bh,
			       create ? EXT4_GET_BLOCKS_CREATE : 0);
}

/*
 * `handle' can be NULL if create is zero
 */
struct buffer_head *ext4_getblk(handle_t *handle, struct inode *inode,
				ext4_lblk_t block, int create, int *errp)
{
	struct ext4_map_blocks map;
	struct buffer_head *bh;
	int fatal = 0, err;

	J_ASSERT(handle != NULL || create == 0);

	map.m_lblk = block;
	map.m_len = 1;
	err = ext4_map_blocks(handle, inode, &map,
			      create ? EXT4_GET_BLOCKS_CREATE : 0);

	if (err < 0)
		*errp = err;
	if (err <= 0)
		return NULL;
	*errp = 0;

	bh = sb_getblk(inode->i_sb, map.m_pblk);
	if (!bh) {
		*errp = -EIO;
		return NULL;
	}
	if (map.m_flags & EXT4_MAP_NEW) {
		J_ASSERT(create != 0);
		J_ASSERT(handle != NULL);

		/*
		 * Now that we do not always journal data, we should
		 * keep in mind whether this should always journal the
		 * new buffer as metadata.  For now, regular file
		 * writes use ext4_get_block instead, so it's not a
		 * problem.
		 */
		lock_buffer(bh);
		BUFFER_TRACE(bh, "call get_create_access");
		fatal = ext4_journal_get_create_access(handle, bh);
		if (!fatal && !buffer_uptodate(bh)) {
			memset(bh->b_data, 0, inode->i_sb->s_blocksize);
			set_buffer_uptodate(bh);
		}
		unlock_buffer(bh);
		BUFFER_TRACE(bh, "call ext4_handle_dirty_metadata");
		err = ext4_handle_dirty_metadata(handle, inode, bh);
		if (!fatal)
			fatal = err;
	} else {
		BUFFER_TRACE(bh, "not a new buffer");
	}
	if (fatal) {
		*errp = fatal;
		brelse(bh);
		bh = NULL;
	}
	return bh;
}

struct buffer_head *ext4_bread(handle_t *handle, struct inode *inode,
			       ext4_lblk_t block, int create, int *err)
{
	struct buffer_head *bh;

	bh = ext4_getblk(handle, inode, block, create, err);
	if (!bh)
		return bh;
	if (buffer_uptodate(bh))
		return bh;
	ll_rw_block(READ_META, 1, &bh);
	wait_on_buffer(bh);
	if (buffer_uptodate(bh))
		return bh;
	put_bh(bh);
	*err = -EIO;
	return NULL;
}

static int walk_page_buffers(handle_t *handle,
			     struct buffer_head *head,
			     unsigned from,
			     unsigned to,
			     int *partial,
			     int (*fn)(handle_t *handle,
				       struct buffer_head *bh))
{
	struct buffer_head *bh;
	unsigned block_start, block_end;
	unsigned blocksize = head->b_size;
	int err, ret = 0;
	struct buffer_head *next;

	for (bh = head, block_start = 0;
	     ret == 0 && (bh != head || !block_start);
	     block_start = block_end, bh = next) {
		next = bh->b_this_page;
		block_end = block_start + blocksize;
		if (block_end <= from || block_start >= to) {
			if (partial && !buffer_uptodate(bh))
				*partial = 1;
			continue;
		}
		err = (*fn)(handle, bh);
		if (!ret)
			ret = err;
	}
	return ret;
}

/*
 * To preserve ordering, it is essential that the hole instantiation and
 * the data write be encapsulated in a single transaction.  We cannot
 * close off a transaction and start a new one between the ext4_get_block()
 * and the commit_write().  So doing the jbd2_journal_start at the start of
 * prepare_write() is the right place.
 *
 * Also, this function can nest inside ext4_writepage() ->
 * block_write_full_page(). In that case, we *know* that ext4_writepage()
 * has generated enough buffer credits to do the whole page.  So we won't
 * block on the journal in that case, which is good, because the caller may
 * be PF_MEMALLOC.
 *
 * By accident, ext4 can be reentered when a transaction is open via
 * quota file writes.  If we were to commit the transaction while thus
 * reentered, there can be a deadlock - we would be holding a quota
 * lock, and the commit would never complete if another thread had a
 * transaction open and was blocking on the quota lock - a ranking
 * violation.
 *
 * So what we do is to rely on the fact that jbd2_journal_stop/journal_start
 * will _not_ run commit under these circumstances because handle->h_ref
 * is elevated.  We'll still have enough credits for the tiny quotafile
 * write.
 */
static int do_journal_get_write_access(handle_t *handle,
				       struct buffer_head *bh)
{
	int dirty = buffer_dirty(bh);
	int ret;

	if (!buffer_mapped(bh) || buffer_freed(bh))
		return 0;
	/*
	 * __block_write_begin() could have dirtied some buffers. Clean
	 * the dirty bit as jbd2_journal_get_write_access() could complain
	 * otherwise about fs integrity issues. Setting of the dirty bit
	 * by __block_write_begin() isn't a real problem here as we clear
	 * the bit before releasing a page lock and thus writeback cannot
	 * ever write the buffer.
	 */
	if (dirty)
		clear_buffer_dirty(bh);
	ret = ext4_journal_get_write_access(handle, bh);
	if (!ret && dirty)
		ret = ext4_handle_dirty_metadata(handle, NULL, bh);
	return ret;
}

/*
 * Truncate blocks that were not used by write. We have to truncate the
 * pagecache as well so that corresponding buffers get properly unmapped.
 */
static void ext4_truncate_failed_write(struct inode *inode)
{
	truncate_inode_pages(inode->i_mapping, inode->i_size);
	ext4_truncate(inode);
}

static int ext4_get_block_write(struct inode *inode, sector_t iblock,
		   struct buffer_head *bh_result, int create);
static int ext4_write_begin(struct file *file, struct address_space *mapping,
			    loff_t pos, unsigned len, unsigned flags,
			    struct page **pagep, void **fsdata)
{
	struct inode *inode = mapping->host;
	int ret, needed_blocks;
	handle_t *handle;
	int retries = 0;
	struct page *page;
	pgoff_t index;
	unsigned from, to;

	trace_ext4_write_begin(inode, pos, len, flags);
	/*
	 * Reserve one block more for addition to orphan list in case
	 * we allocate blocks but write fails for some reason
	 */
	needed_blocks = ext4_writepage_trans_blocks(inode) + 1;
	index = pos >> PAGE_CACHE_SHIFT;
	from = pos & (PAGE_CACHE_SIZE - 1);
	to = from + len;

retry:
	handle = ext4_journal_start(inode, needed_blocks);
	if (IS_ERR(handle)) {
		ret = PTR_ERR(handle);
		goto out;
	}

	/* We cannot recurse into the filesystem as the transaction is already
	 * started */
	flags |= AOP_FLAG_NOFS;

	page = grab_cache_page_write_begin(mapping, index, flags);
	if (!page) {
		ext4_journal_stop(handle);
		ret = -ENOMEM;
		goto out;
	}
	*pagep = page;

	if (ext4_should_dioread_nolock(inode))
		ret = __block_write_begin(page, pos, len, ext4_get_block_write);
	else
		ret = __block_write_begin(page, pos, len, ext4_get_block);

	if (!ret && ext4_should_journal_data(inode)) {
		ret = walk_page_buffers(handle, page_buffers(page),
				from, to, NULL, do_journal_get_write_access);
	}

	if (ret) {
		unlock_page(page);
		page_cache_release(page);
		/*
		 * __block_write_begin may have instantiated a few blocks
		 * outside i_size.  Trim these off again. Don't need
		 * i_size_read because we hold i_mutex.
		 *
		 * Add inode to orphan list in case we crash before
		 * truncate finishes
		 */
		if (pos + len > inode->i_size && ext4_can_truncate(inode))
			ext4_orphan_add(handle, inode);

		ext4_journal_stop(handle);
		if (pos + len > inode->i_size) {
			ext4_truncate_failed_write(inode);
			/*
			 * If truncate failed early the inode might
			 * still be on the orphan list; we need to
			 * make sure the inode is removed from the
			 * orphan list in that case.
			 */
			if (inode->i_nlink)
				ext4_orphan_del(NULL, inode);
		}
	}

	if (ret == -ENOSPC && ext4_should_retry_alloc(inode->i_sb, &retries))
		goto retry;
out:
	return ret;
}

/* For write_end() in data=journal mode */
static int write_end_fn(handle_t *handle, struct buffer_head *bh)
{
	if (!buffer_mapped(bh) || buffer_freed(bh))
		return 0;
	set_buffer_uptodate(bh);
	return ext4_handle_dirty_metadata(handle, NULL, bh);
}

static int ext4_generic_write_end(struct file *file,
				  struct address_space *mapping,
				  loff_t pos, unsigned len, unsigned copied,
				  struct page *page, void *fsdata)
{
	int i_size_changed = 0;
	struct inode *inode = mapping->host;
	handle_t *handle = ext4_journal_current_handle();

	copied = block_write_end(file, mapping, pos, len, copied, page, fsdata);

	/*
	 * No need to use i_size_read() here, the i_size
	 * cannot change under us because we hold i_mutex.
	 *
	 * But it's important to update i_size while still holding page lock:
	 * page writeout could otherwise come in and zero beyond i_size.
	 */
	if (pos + copied > inode->i_size) {
		i_size_write(inode, pos + copied);
		i_size_changed = 1;
	}

	if (pos + copied >  EXT4_I(inode)->i_disksize) {
		/* We need to mark inode dirty even if
		 * new_i_size is less that inode->i_size
		 * bu greater than i_disksize.(hint delalloc)
		 */
		ext4_update_i_disksize(inode, (pos + copied));
		i_size_changed = 1;
	}
	unlock_page(page);
	page_cache_release(page);

	/*
	 * Don't mark the inode dirty under page lock. First, it unnecessarily
	 * makes the holding time of page lock longer. Second, it forces lock
	 * ordering of page lock and transaction start for journaling
	 * filesystems.
	 */
	if (i_size_changed)
		ext4_mark_inode_dirty(handle, inode);

	return copied;
}

/*
 * We need to pick up the new inode size which generic_commit_write gave us
 * `file' can be NULL - eg, when called from page_symlink().
 *
 * ext4 never places buffers on inode->i_mapping->private_list.  metadata
 * buffers are managed internally.
 */
static int ext4_ordered_write_end(struct file *file,
				  struct address_space *mapping,
				  loff_t pos, unsigned len, unsigned copied,
				  struct page *page, void *fsdata)
{
	handle_t *handle = ext4_journal_current_handle();
	struct inode *inode = mapping->host;
	int ret = 0, ret2;

	trace_ext4_ordered_write_end(inode, pos, len, copied);
	ret = ext4_jbd2_file_inode(handle, inode);

	if (ret == 0) {
		ret2 = ext4_generic_write_end(file, mapping, pos, len, copied,
							page, fsdata);
		copied = ret2;
		if (pos + len > inode->i_size && ext4_can_truncate(inode))
			/* if we have allocated more blocks and copied
			 * less. We will have blocks allocated outside
			 * inode->i_size. So truncate them
			 */
			ext4_orphan_add(handle, inode);
		if (ret2 < 0)
			ret = ret2;
	}
	ret2 = ext4_journal_stop(handle);
	if (!ret)
		ret = ret2;

	if (pos + len > inode->i_size) {
		ext4_truncate_failed_write(inode);
		/*
		 * If truncate failed early the inode might still be
		 * on the orphan list; we need to make sure the inode
		 * is removed from the orphan list in that case.
		 */
		if (inode->i_nlink)
			ext4_orphan_del(NULL, inode);
	}


	return ret ? ret : copied;
}

static int ext4_writeback_write_end(struct file *file,
				    struct address_space *mapping,
				    loff_t pos, unsigned len, unsigned copied,
				    struct page *page, void *fsdata)
{
	handle_t *handle = ext4_journal_current_handle();
	struct inode *inode = mapping->host;
	int ret = 0, ret2;

	trace_ext4_writeback_write_end(inode, pos, len, copied);
	ret2 = ext4_generic_write_end(file, mapping, pos, len, copied,
							page, fsdata);
	copied = ret2;
	if (pos + len > inode->i_size && ext4_can_truncate(inode))
		/* if we have allocated more blocks and copied
		 * less. We will have blocks allocated outside
		 * inode->i_size. So truncate them
		 */
		ext4_orphan_add(handle, inode);

	if (ret2 < 0)
		ret = ret2;

	ret2 = ext4_journal_stop(handle);
	if (!ret)
		ret = ret2;

	if (pos + len > inode->i_size) {
		ext4_truncate_failed_write(inode);
		/*
		 * If truncate failed early the inode might still be
		 * on the orphan list; we need to make sure the inode
		 * is removed from the orphan list in that case.
		 */
		if (inode->i_nlink)
			ext4_orphan_del(NULL, inode);
	}

	return ret ? ret : copied;
}

static int ext4_journalled_write_end(struct file *file,
				     struct address_space *mapping,
				     loff_t pos, unsigned len, unsigned copied,
				     struct page *page, void *fsdata)
{
	handle_t *handle = ext4_journal_current_handle();
	struct inode *inode = mapping->host;
	int ret = 0, ret2;
	int partial = 0;
	unsigned from, to;
	loff_t new_i_size;

	trace_ext4_journalled_write_end(inode, pos, len, copied);
	from = pos & (PAGE_CACHE_SIZE - 1);
	to = from + len;

	if (copied < len) {
		if (!PageUptodate(page))
			copied = 0;
		page_zero_new_buffers(page, from+copied, to);
	}

	ret = walk_page_buffers(handle, page_buffers(page), from,
				to, &partial, write_end_fn);
	if (!partial)
		SetPageUptodate(page);
	new_i_size = pos + copied;
	if (new_i_size > inode->i_size)
		i_size_write(inode, pos+copied);
	ext4_set_inode_state(inode, EXT4_STATE_JDATA);
	if (new_i_size > EXT4_I(inode)->i_disksize) {
		ext4_update_i_disksize(inode, new_i_size);
		ret2 = ext4_mark_inode_dirty(handle, inode);
		if (!ret)
			ret = ret2;
	}

	unlock_page(page);
	page_cache_release(page);
	if (pos + len > inode->i_size && ext4_can_truncate(inode))
		/* if we have allocated more blocks and copied
		 * less. We will have blocks allocated outside
		 * inode->i_size. So truncate them
		 */
		ext4_orphan_add(handle, inode);

	ret2 = ext4_journal_stop(handle);
	if (!ret)
		ret = ret2;
	if (pos + len > inode->i_size) {
		ext4_truncate_failed_write(inode);
		/*
		 * If truncate failed early the inode might still be
		 * on the orphan list; we need to make sure the inode
		 * is removed from the orphan list in that case.
		 */
		if (inode->i_nlink)
			ext4_orphan_del(NULL, inode);
	}

	return ret ? ret : copied;
}

/*
 * Reserve a single block located at lblock
 */
static int ext4_da_reserve_space(struct inode *inode, ext4_lblk_t lblock)
{
	int retries = 0;
	struct ext4_sb_info *sbi = EXT4_SB(inode->i_sb);
	struct ext4_inode_info *ei = EXT4_I(inode);
	unsigned long md_needed;
	int ret;

	/*
	 * recalculate the amount of metadata blocks to reserve
	 * in order to allocate nrblocks
	 * worse case is one extent per block
	 */
repeat:
	spin_lock(&ei->i_block_reservation_lock);
	md_needed = ext4_calc_metadata_amount(inode, lblock);
	trace_ext4_da_reserve_space(inode, md_needed);
	spin_unlock(&ei->i_block_reservation_lock);

	/*
	 * We will charge metadata quota at writeout time; this saves
	 * us from metadata over-estimation, though we may go over by
	 * a small amount in the end.  Here we just reserve for data.
	 */
	ret = dquot_reserve_block(inode, 1);
	if (ret)
		return ret;
	/*
	 * We do still charge estimated metadata to the sb though;
	 * we cannot afford to run out of free blocks.
	 */
	if (ext4_claim_free_blocks(sbi, md_needed + 1)) {
		dquot_release_reservation_block(inode, 1);
		if (ext4_should_retry_alloc(inode->i_sb, &retries)) {
			yield();
			goto repeat;
		}
		return -ENOSPC;
	}
	spin_lock(&ei->i_block_reservation_lock);
	ei->i_reserved_data_blocks++;
	ei->i_reserved_meta_blocks += md_needed;
	spin_unlock(&ei->i_block_reservation_lock);

	return 0;       /* success */
}

static void ext4_da_release_space(struct inode *inode, int to_free)
{
	struct ext4_sb_info *sbi = EXT4_SB(inode->i_sb);
	struct ext4_inode_info *ei = EXT4_I(inode);

	if (!to_free)
		return;		/* Nothing to release, exit */

	spin_lock(&EXT4_I(inode)->i_block_reservation_lock);

	trace_ext4_da_release_space(inode, to_free);
	if (unlikely(to_free > ei->i_reserved_data_blocks)) {
		/*
		 * if there aren't enough reserved blocks, then the
		 * counter is messed up somewhere.  Since this
		 * function is called from invalidate page, it's
		 * harmless to return without any action.
		 */
		ext4_msg(inode->i_sb, KERN_NOTICE, "ext4_da_release_space: "
			 "ino %lu, to_free %d with only %d reserved "
			 "data blocks\n", inode->i_ino, to_free,
			 ei->i_reserved_data_blocks);
		WARN_ON(1);
		to_free = ei->i_reserved_data_blocks;
	}
	ei->i_reserved_data_blocks -= to_free;

	if (ei->i_reserved_data_blocks == 0) {
		/*
		 * We can release all of the reserved metadata blocks
		 * only when we have written all of the delayed
		 * allocation blocks.
		 */
		percpu_counter_sub(&sbi->s_dirtyblocks_counter,
				   ei->i_reserved_meta_blocks);
		ei->i_reserved_meta_blocks = 0;
		ei->i_da_metadata_calc_len = 0;
	}

	/* update fs dirty data blocks counter */
	percpu_counter_sub(&sbi->s_dirtyblocks_counter, to_free);

	spin_unlock(&EXT4_I(inode)->i_block_reservation_lock);

	dquot_release_reservation_block(inode, to_free);
}

static void ext4_da_page_release_reservation(struct page *page,
					     unsigned long offset)
{
	int to_release = 0;
	struct buffer_head *head, *bh;
	unsigned int curr_off = 0;

	head = page_buffers(page);
	bh = head;
	do {
		unsigned int next_off = curr_off + bh->b_size;

		if ((offset <= curr_off) && (buffer_delay(bh))) {
			to_release++;
			clear_buffer_delay(bh);
		}
		curr_off = next_off;
	} while ((bh = bh->b_this_page) != head);
	ext4_da_release_space(page->mapping->host, to_release);
}

/*
 * Delayed allocation stuff
 */

/*
 * mpage_da_submit_io - walks through extent of pages and try to write
 * them with writepage() call back
 *
 * @mpd->inode: inode
 * @mpd->first_page: first page of the extent
 * @mpd->next_page: page after the last page of the extent
 *
 * By the time mpage_da_submit_io() is called we expect all blocks
 * to be allocated. this may be wrong if allocation failed.
 *
 * As pages are already locked by write_cache_pages(), we can't use it
 */
static int mpage_da_submit_io(struct mpage_da_data *mpd,
			      struct ext4_map_blocks *map)
{
	struct pagevec pvec;
	unsigned long index, end;
	int ret = 0, err, nr_pages, i;
	struct inode *inode = mpd->inode;
	struct address_space *mapping = inode->i_mapping;
	loff_t size = i_size_read(inode);
	unsigned int len, block_start;
	struct buffer_head *bh, *page_bufs = NULL;
	int journal_data = ext4_should_journal_data(inode);
	sector_t pblock = 0, cur_logical = 0;
	struct ext4_io_submit io_submit;

	BUG_ON(mpd->next_page <= mpd->first_page);
	memset(&io_submit, 0, sizeof(io_submit));
	/*
	 * We need to start from the first_page to the next_page - 1
	 * to make sure we also write the mapped dirty buffer_heads.
	 * If we look at mpd->b_blocknr we would only be looking
	 * at the currently mapped buffer_heads.
	 */
	index = mpd->first_page;
	end = mpd->next_page - 1;

	pagevec_init(&pvec, 0);
	while (index <= end) {
		nr_pages = pagevec_lookup(&pvec, mapping, index, PAGEVEC_SIZE);
		if (nr_pages == 0)
			break;
		for (i = 0; i < nr_pages; i++) {
			int commit_write = 0, skip_page = 0;
			struct page *page = pvec.pages[i];

			index = page->index;
			if (index > end)
				break;

			if (index == size >> PAGE_CACHE_SHIFT)
				len = size & ~PAGE_CACHE_MASK;
			else
				len = PAGE_CACHE_SIZE;
			if (map) {
				cur_logical = index << (PAGE_CACHE_SHIFT -
							inode->i_blkbits);
				pblock = map->m_pblk + (cur_logical -
							map->m_lblk);
			}
			index++;

			BUG_ON(!PageLocked(page));
			BUG_ON(PageWriteback(page));

			/*
			 * If the page does not have buffers (for
			 * whatever reason), try to create them using
			 * __block_write_begin.  If this fails,
			 * skip the page and move on.
			 */
			if (!page_has_buffers(page)) {
				if (__block_write_begin(page, 0, len,
						noalloc_get_block_write)) {
				skip_page:
					unlock_page(page);
					continue;
				}
				commit_write = 1;
			}

			bh = page_bufs = page_buffers(page);
			block_start = 0;
			do {
				if (!bh)
					goto skip_page;
				if (map && (cur_logical >= map->m_lblk) &&
				    (cur_logical <= (map->m_lblk +
						     (map->m_len - 1)))) {
					if (buffer_delay(bh)) {
						clear_buffer_delay(bh);
						bh->b_blocknr = pblock;
					}
					if (buffer_unwritten(bh) ||
					    buffer_mapped(bh))
						BUG_ON(bh->b_blocknr != pblock);
					if (map->m_flags & EXT4_MAP_UNINIT)
						set_buffer_uninit(bh);
					clear_buffer_unwritten(bh);
				}

				/* skip page if block allocation undone */
				if (buffer_delay(bh) || buffer_unwritten(bh))
					skip_page = 1;
				bh = bh->b_this_page;
				block_start += bh->b_size;
				cur_logical++;
				pblock++;
			} while (bh != page_bufs);

			if (skip_page)
				goto skip_page;

			if (commit_write)
				/* mark the buffer_heads as dirty & uptodate */
				block_commit_write(page, 0, len);

			clear_page_dirty_for_io(page);
			/*
			 * Delalloc doesn't support data journalling,
			 * but eventually maybe we'll lift this
			 * restriction.
			 */
			if (unlikely(journal_data && PageChecked(page)))
				err = __ext4_journalled_writepage(page, len);
			else if (test_opt(inode->i_sb, MBLK_IO_SUBMIT))
				err = ext4_bio_write_page(&io_submit, page,
							  len, mpd->wbc);
			else
				err = block_write_full_page(page,
					noalloc_get_block_write, mpd->wbc);

			if (!err)
				mpd->pages_written++;
			/*
			 * In error case, we have to continue because
			 * remaining pages are still locked
			 */
			if (ret == 0)
				ret = err;
		}
		pagevec_release(&pvec);
	}
	ext4_io_submit(&io_submit);
	return ret;
}

static void ext4_da_block_invalidatepages(struct mpage_da_data *mpd)
{
	int nr_pages, i;
	pgoff_t index, end;
	struct pagevec pvec;
	struct inode *inode = mpd->inode;
	struct address_space *mapping = inode->i_mapping;

	index = mpd->first_page;
	end   = mpd->next_page - 1;
	while (index <= end) {
		nr_pages = pagevec_lookup(&pvec, mapping, index, PAGEVEC_SIZE);
		if (nr_pages == 0)
			break;
		for (i = 0; i < nr_pages; i++) {
			struct page *page = pvec.pages[i];
			if (page->index > end)
				break;
			BUG_ON(!PageLocked(page));
			BUG_ON(PageWriteback(page));
			block_invalidatepage(page, 0);
			ClearPageUptodate(page);
			unlock_page(page);
		}
		index = pvec.pages[nr_pages - 1]->index + 1;
		pagevec_release(&pvec);
	}
	return;
}

static void ext4_print_free_blocks(struct inode *inode)
{
	struct ext4_sb_info *sbi = EXT4_SB(inode->i_sb);
	printk(KERN_CRIT "Total free blocks count %lld\n",
	       ext4_count_free_blocks(inode->i_sb));
	printk(KERN_CRIT "Free/Dirty block details\n");
	printk(KERN_CRIT "free_blocks=%lld\n",
	       (long long) percpu_counter_sum(&sbi->s_freeblocks_counter));
	printk(KERN_CRIT "dirty_blocks=%lld\n",
	       (long long) percpu_counter_sum(&sbi->s_dirtyblocks_counter));
	printk(KERN_CRIT "Block reservation details\n");
	printk(KERN_CRIT "i_reserved_data_blocks=%u\n",
	       EXT4_I(inode)->i_reserved_data_blocks);
	printk(KERN_CRIT "i_reserved_meta_blocks=%u\n",
	       EXT4_I(inode)->i_reserved_meta_blocks);
	return;
}

/*
 * mpage_da_map_and_submit - go through given space, map them
 *       if necessary, and then submit them for I/O
 *
 * @mpd - bh describing space
 *
 * The function skips space we know is already mapped to disk blocks.
 *
 */
static void mpage_da_map_and_submit(struct mpage_da_data *mpd)
{
	int err, blks, get_blocks_flags;
	struct ext4_map_blocks map, *mapp = NULL;
	sector_t next = mpd->b_blocknr;
	unsigned max_blocks = mpd->b_size >> mpd->inode->i_blkbits;
	loff_t disksize = EXT4_I(mpd->inode)->i_disksize;
	handle_t *handle = NULL;

	/*
	 * If the blocks are mapped already, or we couldn't accumulate
	 * any blocks, then proceed immediately to the submission stage.
	 */
	if ((mpd->b_size == 0) ||
	    ((mpd->b_state  & (1 << BH_Mapped)) &&
	     !(mpd->b_state & (1 << BH_Delay)) &&
	     !(mpd->b_state & (1 << BH_Unwritten))))
		goto submit_io;

	handle = ext4_journal_current_handle();
	BUG_ON(!handle);

	/*
	 * Call ext4_map_blocks() to allocate any delayed allocation
	 * blocks, or to convert an uninitialized extent to be
	 * initialized (in the case where we have written into
	 * one or more preallocated blocks).
	 *
	 * We pass in the magic EXT4_GET_BLOCKS_DELALLOC_RESERVE to
	 * indicate that we are on the delayed allocation path.  This
	 * affects functions in many different parts of the allocation
	 * call path.  This flag exists primarily because we don't
	 * want to change *many* call functions, so ext4_map_blocks()
	 * will set the EXT4_STATE_DELALLOC_RESERVED flag once the
	 * inode's allocation semaphore is taken.
	 *
	 * If the blocks in questions were delalloc blocks, set
	 * EXT4_GET_BLOCKS_DELALLOC_RESERVE so the delalloc accounting
	 * variables are updated after the blocks have been allocated.
	 */
	map.m_lblk = next;
	map.m_len = max_blocks;
	get_blocks_flags = EXT4_GET_BLOCKS_CREATE;
	if (ext4_should_dioread_nolock(mpd->inode))
		get_blocks_flags |= EXT4_GET_BLOCKS_IO_CREATE_EXT;
	if (mpd->b_state & (1 << BH_Delay))
		get_blocks_flags |= EXT4_GET_BLOCKS_DELALLOC_RESERVE;

	blks = ext4_map_blocks(handle, mpd->inode, &map, get_blocks_flags);
	if (blks < 0) {
		struct super_block *sb = mpd->inode->i_sb;

		err = blks;
		/*
		 * If get block returns EAGAIN or ENOSPC and there
		 * appears to be free blocks we will just let
		 * mpage_da_submit_io() unlock all of the pages.
		 */
		if (err == -EAGAIN)
			goto submit_io;

		if (err == -ENOSPC &&
		    ext4_count_free_blocks(sb)) {
			mpd->retval = err;
			goto submit_io;
		}

		/*
		 * get block failure will cause us to loop in
		 * writepages, because a_ops->writepage won't be able
		 * to make progress. The page will be redirtied by
		 * writepage and writepages will again try to write
		 * the same.
		 */
		if (!(EXT4_SB(sb)->s_mount_flags & EXT4_MF_FS_ABORTED)) {
			ext4_msg(sb, KERN_CRIT,
				 "delayed block allocation failed for inode %lu "
				 "at logical offset %llu with max blocks %zd "
				 "with error %d", mpd->inode->i_ino,
				 (unsigned long long) next,
				 mpd->b_size >> mpd->inode->i_blkbits, err);
			ext4_msg(sb, KERN_CRIT,
				"This should not happen!! Data will be lost\n");
			if (err == -ENOSPC)
				ext4_print_free_blocks(mpd->inode);
		}
		/* invalidate all the pages */
		ext4_da_block_invalidatepages(mpd);

		/* Mark this page range as having been completed */
		mpd->io_done = 1;
		return;
	}
	BUG_ON(blks == 0);

	mapp = &map;
	if (map.m_flags & EXT4_MAP_NEW) {
		struct block_device *bdev = mpd->inode->i_sb->s_bdev;
		int i;

		for (i = 0; i < map.m_len; i++)
			unmap_underlying_metadata(bdev, map.m_pblk + i);
	}

	if (ext4_should_order_data(mpd->inode)) {
		err = ext4_jbd2_file_inode(handle, mpd->inode);
		if (err)
			/* This only happens if the journal is aborted */
			return;
	}

	/*
	 * Update on-disk size along with block allocation.
	 */
	disksize = ((loff_t) next + blks) << mpd->inode->i_blkbits;
	if (disksize > i_size_read(mpd->inode))
		disksize = i_size_read(mpd->inode);
	if (disksize > EXT4_I(mpd->inode)->i_disksize) {
		ext4_update_i_disksize(mpd->inode, disksize);
		err = ext4_mark_inode_dirty(handle, mpd->inode);
		if (err)
			ext4_error(mpd->inode->i_sb,
				   "Failed to mark inode %lu dirty",
				   mpd->inode->i_ino);
	}

submit_io:
	mpage_da_submit_io(mpd, mapp);
	mpd->io_done = 1;
}

#define BH_FLAGS ((1 << BH_Uptodate) | (1 << BH_Mapped) | \
		(1 << BH_Delay) | (1 << BH_Unwritten))

/*
 * mpage_add_bh_to_extent - try to add one more block to extent of blocks
 *
 * @mpd->lbh - extent of blocks
 * @logical - logical number of the block in the file
 * @bh - bh of the block (used to access block's state)
 *
 * the function is used to collect contig. blocks in same state
 */
static void mpage_add_bh_to_extent(struct mpage_da_data *mpd,
				   sector_t logical, size_t b_size,
				   unsigned long b_state)
{
	sector_t next;
	int nrblocks = mpd->b_size >> mpd->inode->i_blkbits;

	/*
	 * XXX Don't go larger than mballoc is willing to allocate
	 * This is a stopgap solution.  We eventually need to fold
	 * mpage_da_submit_io() into this function and then call
	 * ext4_map_blocks() multiple times in a loop
	 */
	if (nrblocks >= 8*1024*1024/mpd->inode->i_sb->s_blocksize)
		goto flush_it;

	/* check if thereserved journal credits might overflow */
	if (!(ext4_test_inode_flag(mpd->inode, EXT4_INODE_EXTENTS))) {
		if (nrblocks >= EXT4_MAX_TRANS_DATA) {
			/*
			 * With non-extent format we are limited by the journal
			 * credit available.  Total credit needed to insert
			 * nrblocks contiguous blocks is dependent on the
			 * nrblocks.  So limit nrblocks.
			 */
			goto flush_it;
		} else if ((nrblocks + (b_size >> mpd->inode->i_blkbits)) >
				EXT4_MAX_TRANS_DATA) {
			/*
			 * Adding the new buffer_head would make it cross the
			 * allowed limit for which we have journal credit
			 * reserved. So limit the new bh->b_size
			 */
			b_size = (EXT4_MAX_TRANS_DATA - nrblocks) <<
						mpd->inode->i_blkbits;
			/* we will do mpage_da_submit_io in the next loop */
		}
	}
	/*
	 * First block in the extent
	 */
	if (mpd->b_size == 0) {
		mpd->b_blocknr = logical;
		mpd->b_size = b_size;
		mpd->b_state = b_state & BH_FLAGS;
		return;
	}

	next = mpd->b_blocknr + nrblocks;
	/*
	 * Can we merge the block to our big extent?
	 */
	if (logical == next && (b_state & BH_FLAGS) == mpd->b_state) {
		mpd->b_size += b_size;
		return;
	}

flush_it:
	/*
	 * We couldn't merge the block to our extent, so we
	 * need to flush current  extent and start new one
	 */
	mpage_da_map_and_submit(mpd);
	return;
}

static int ext4_bh_delay_or_unwritten(handle_t *handle, struct buffer_head *bh)
{
	return (buffer_delay(bh) || buffer_unwritten(bh)) && buffer_dirty(bh);
}

/*
 * This is a special get_blocks_t callback which is used by
 * ext4_da_write_begin().  It will either return mapped block or
 * reserve space for a single block.
 *
 * For delayed buffer_head we have BH_Mapped, BH_New, BH_Delay set.
 * We also have b_blocknr = -1 and b_bdev initialized properly
 *
 * For unwritten buffer_head we have BH_Mapped, BH_New, BH_Unwritten set.
 * We also have b_blocknr = physicalblock mapping unwritten extent and b_bdev
 * initialized properly.
 */
static int ext4_da_get_block_prep(struct inode *inode, sector_t iblock,
				  struct buffer_head *bh, int create)
{
	struct ext4_map_blocks map;
	int ret = 0;
	sector_t invalid_block = ~((sector_t) 0xffff);

	if (invalid_block < ext4_blocks_count(EXT4_SB(inode->i_sb)->s_es))
		invalid_block = ~0;

	BUG_ON(create == 0);
	BUG_ON(bh->b_size != inode->i_sb->s_blocksize);

	map.m_lblk = iblock;
	map.m_len = 1;

	/*
	 * first, we need to know whether the block is allocated already
	 * preallocated blocks are unmapped but should treated
	 * the same as allocated blocks.
	 */
	ret = ext4_map_blocks(NULL, inode, &map, 0);
	if (ret < 0)
		return ret;
	if (ret == 0) {
		if (buffer_delay(bh))
			return 0; /* Not sure this could or should happen */
		/*
		 * XXX: __block_write_begin() unmaps passed block, is it OK?
		 */
		ret = ext4_da_reserve_space(inode, iblock);
		if (ret)
			/* not enough space to reserve */
			return ret;

		map_bh(bh, inode->i_sb, invalid_block);
		set_buffer_new(bh);
		set_buffer_delay(bh);
		return 0;
	}

	map_bh(bh, inode->i_sb, map.m_pblk);
	bh->b_state = (bh->b_state & ~EXT4_MAP_FLAGS) | map.m_flags;

	if (buffer_unwritten(bh)) {
		/* A delayed write to unwritten bh should be marked
		 * new and mapped.  Mapped ensures that we don't do
		 * get_block multiple times when we write to the same
		 * offset and new ensures that we do proper zero out
		 * for partial write.
		 */
		set_buffer_new(bh);
		set_buffer_mapped(bh);
	}
	return 0;
}

/*
 * This function is used as a standard get_block_t calback function
 * when there is no desire to allocate any blocks.  It is used as a
 * callback function for block_write_begin() and block_write_full_page().
 * These functions should only try to map a single block at a time.
 *
 * Since this function doesn't do block allocations even if the caller
 * requests it by passing in create=1, it is critically important that
 * any caller checks to make sure that any buffer heads are returned
 * by this function are either all already mapped or marked for
 * delayed allocation before calling  block_write_full_page().  Otherwise,
 * b_blocknr could be left unitialized, and the page write functions will
 * be taken by surprise.
 */
static int noalloc_get_block_write(struct inode *inode, sector_t iblock,
				   struct buffer_head *bh_result, int create)
{
	BUG_ON(bh_result->b_size != inode->i_sb->s_blocksize);
	return _ext4_get_block(inode, iblock, bh_result, 0);
}

static int bget_one(handle_t *handle, struct buffer_head *bh)
{
	get_bh(bh);
	return 0;
}

static int bput_one(handle_t *handle, struct buffer_head *bh)
{
	put_bh(bh);
	return 0;
}

static int __ext4_journalled_writepage(struct page *page,
				       unsigned int len)
{
	struct address_space *mapping = page->mapping;
	struct inode *inode = mapping->host;
	struct buffer_head *page_bufs;
	handle_t *handle = NULL;
	int ret = 0;
	int err;

	ClearPageChecked(page);
	page_bufs = page_buffers(page);
	BUG_ON(!page_bufs);
	walk_page_buffers(handle, page_bufs, 0, len, NULL, bget_one);
	/* As soon as we unlock the page, it can go away, but we have
	 * references to buffers so we are safe */
	unlock_page(page);

	handle = ext4_journal_start(inode, ext4_writepage_trans_blocks(inode));
	if (IS_ERR(handle)) {
		ret = PTR_ERR(handle);
		goto out;
	}

	ret = walk_page_buffers(handle, page_bufs, 0, len, NULL,
				do_journal_get_write_access);

	err = walk_page_buffers(handle, page_bufs, 0, len, NULL,
				write_end_fn);
	if (ret == 0)
		ret = err;
	err = ext4_journal_stop(handle);
	if (!ret)
		ret = err;

	walk_page_buffers(handle, page_bufs, 0, len, NULL, bput_one);
	ext4_set_inode_state(inode, EXT4_STATE_JDATA);
out:
	return ret;
}

static int ext4_set_bh_endio(struct buffer_head *bh, struct inode *inode);
static void ext4_end_io_buffer_write(struct buffer_head *bh, int uptodate);

/*
 * Note that we don't need to start a transaction unless we're journaling data
 * because we should have holes filled from ext4_page_mkwrite(). We even don't
 * need to file the inode to the transaction's list in ordered mode because if
 * we are writing back data added by write(), the inode is already there and if
 * we are writing back data modified via mmap(), no one guarantees in which
 * transaction the data will hit the disk. In case we are journaling data, we
 * cannot start transaction directly because transaction start ranks above page
 * lock so we have to do some magic.
 *
 * This function can get called via...
 *   - ext4_da_writepages after taking page lock (have journal handle)
 *   - journal_submit_inode_data_buffers (no journal handle)
 *   - shrink_page_list via pdflush (no journal handle)
 *   - grab_page_cache when doing write_begin (have journal handle)
 *
 * We don't do any block allocation in this function. If we have page with
 * multiple blocks we need to write those buffer_heads that are mapped. This
 * is important for mmaped based write. So if we do with blocksize 1K
 * truncate(f, 1024);
 * a = mmap(f, 0, 4096);
 * a[0] = 'a';
 * truncate(f, 4096);
 * we have in the page first buffer_head mapped via page_mkwrite call back
 * but other bufer_heads would be unmapped but dirty(dirty done via the
 * do_wp_page). So writepage should write the first block. If we modify
 * the mmap area beyond 1024 we will again get a page_fault and the
 * page_mkwrite callback will do the block allocation and mark the
 * buffer_heads mapped.
 *
 * We redirty the page if we have any buffer_heads that is either delay or
 * unwritten in the page.
 *
 * We can get recursively called as show below.
 *
 *	ext4_writepage() -> kmalloc() -> __alloc_pages() -> page_launder() ->
 *		ext4_writepage()
 *
 * But since we don't do any block allocation we should not deadlock.
 * Page also have the dirty flag cleared so we don't get recurive page_lock.
 */
static int ext4_writepage(struct page *page,
			  struct writeback_control *wbc)
{
	int ret = 0, commit_write = 0;
	loff_t size;
	unsigned int len;
	struct buffer_head *page_bufs = NULL;
	struct inode *inode = page->mapping->host;

	trace_ext4_writepage(inode, page);
	size = i_size_read(inode);
	if (page->index == size >> PAGE_CACHE_SHIFT)
		len = size & ~PAGE_CACHE_MASK;
	else
		len = PAGE_CACHE_SIZE;

	/*
	 * If the page does not have buffers (for whatever reason),
	 * try to create them using __block_write_begin.  If this
	 * fails, redirty the page and move on.
	 */
	if (!page_has_buffers(page)) {
		if (__block_write_begin(page, 0, len,
					noalloc_get_block_write)) {
		redirty_page:
			redirty_page_for_writepage(wbc, page);
			unlock_page(page);
			return 0;
		}
		commit_write = 1;
	}
	page_bufs = page_buffers(page);
	if (walk_page_buffers(NULL, page_bufs, 0, len, NULL,
			      ext4_bh_delay_or_unwritten)) {
		/*
		 * We don't want to do block allocation, so redirty
		 * the page and return.  We may reach here when we do
		 * a journal commit via journal_submit_inode_data_buffers.
		 * We can also reach here via shrink_page_list
		 */
		goto redirty_page;
	}
	if (commit_write)
		/* now mark the buffer_heads as dirty and uptodate */
		block_commit_write(page, 0, len);

	if (PageChecked(page) && ext4_should_journal_data(inode))
		/*
		 * It's mmapped pagecache.  Add buffers and journal it.  There
		 * doesn't seem much point in redirtying the page here.
		 */
		return __ext4_journalled_writepage(page, len);

	if (buffer_uninit(page_bufs)) {
		ext4_set_bh_endio(page_bufs, inode);
		ret = block_write_full_page_endio(page, noalloc_get_block_write,
					    wbc, ext4_end_io_buffer_write);
	} else
		ret = block_write_full_page(page, noalloc_get_block_write,
					    wbc);

	return ret;
}

/*
 * This is called via ext4_da_writepages() to
 * calculate the total number of credits to reserve to fit
 * a single extent allocation into a single transaction,
 * ext4_da_writpeages() will loop calling this before
 * the block allocation.
 */

static int ext4_da_writepages_trans_blocks(struct inode *inode)
{
	int max_blocks = EXT4_I(inode)->i_reserved_data_blocks;

	/*
	 * With non-extent format the journal credit needed to
	 * insert nrblocks contiguous block is dependent on
	 * number of contiguous block. So we will limit
	 * number of contiguous block to a sane value
	 */
	if (!(ext4_test_inode_flag(inode, EXT4_INODE_EXTENTS)) &&
	    (max_blocks > EXT4_MAX_TRANS_DATA))
		max_blocks = EXT4_MAX_TRANS_DATA;

	return ext4_chunk_trans_blocks(inode, max_blocks);
}

/*
 * write_cache_pages_da - walk the list of dirty pages of the given
 * address space and accumulate pages that need writing, and call
 * mpage_da_map_and_submit to map a single contiguous memory region
 * and then write them.
 */
static int write_cache_pages_da(struct address_space *mapping,
				struct writeback_control *wbc,
				struct mpage_da_data *mpd,
				pgoff_t *done_index)
{
	struct buffer_head	*bh, *head;
	struct inode		*inode = mapping->host;
	struct pagevec		pvec;
	unsigned int		nr_pages;
	sector_t		logical;
	pgoff_t			index, end;
	long			nr_to_write = wbc->nr_to_write;
	int			i, tag, ret = 0;

	memset(mpd, 0, sizeof(struct mpage_da_data));
	mpd->wbc = wbc;
	mpd->inode = inode;
	pagevec_init(&pvec, 0);
	index = wbc->range_start >> PAGE_CACHE_SHIFT;
	end = wbc->range_end >> PAGE_CACHE_SHIFT;

	if (wbc->sync_mode == WB_SYNC_ALL)
		tag = PAGECACHE_TAG_TOWRITE;
	else
		tag = PAGECACHE_TAG_DIRTY;

	*done_index = index;
	while (index <= end) {
		nr_pages = pagevec_lookup_tag(&pvec, mapping, &index, tag,
			      min(end - index, (pgoff_t)PAGEVEC_SIZE-1) + 1);
		if (nr_pages == 0)
			return 0;

		for (i = 0; i < nr_pages; i++) {
			struct page *page = pvec.pages[i];

			/*
			 * At this point, the page may be truncated or
			 * invalidated (changing page->mapping to NULL), or
			 * even swizzled back from swapper_space to tmpfs file
			 * mapping. However, page->index will not change
			 * because we have a reference on the page.
			 */
			if (page->index > end)
				goto out;

			*done_index = page->index + 1;

			/*
			 * If we can't merge this page, and we have
			 * accumulated an contiguous region, write it
			 */
			if ((mpd->next_page != page->index) &&
			    (mpd->next_page != mpd->first_page)) {
				mpage_da_map_and_submit(mpd);
				goto ret_extent_tail;
			}

			lock_page(page);

			/*
			 * If the page is no longer dirty, or its
			 * mapping no longer corresponds to inode we
			 * are writing (which means it has been
			 * truncated or invalidated), or the page is
			 * already under writeback and we are not
			 * doing a data integrity writeback, skip the page
			 */
			if (!PageDirty(page) ||
			    (PageWriteback(page) &&
			     (wbc->sync_mode == WB_SYNC_NONE)) ||
			    unlikely(page->mapping != mapping)) {
				unlock_page(page);
				continue;
			}

			if (PageWriteback(page))
				wait_on_page_writeback(page);

			BUG_ON(PageWriteback(page));

			if (mpd->next_page != page->index)
				mpd->first_page = page->index;
			mpd->next_page = page->index + 1;
			logical = (sector_t) page->index <<
				(PAGE_CACHE_SHIFT - inode->i_blkbits);

			if (!page_has_buffers(page)) {
				mpage_add_bh_to_extent(mpd, logical,
						       PAGE_CACHE_SIZE,
						       (1 << BH_Dirty) | (1 << BH_Uptodate));
				if (mpd->io_done)
					goto ret_extent_tail;
			} else {
				/*
				 * Page with regular buffer heads,
				 * just add all dirty ones
				 */
				head = page_buffers(page);
				bh = head;
				do {
					BUG_ON(buffer_locked(bh));
					/*
					 * We need to try to allocate
					 * unmapped blocks in the same page.
					 * Otherwise we won't make progress
					 * with the page in ext4_writepage
					 */
					if (ext4_bh_delay_or_unwritten(NULL, bh)) {
						mpage_add_bh_to_extent(mpd, logical,
								       bh->b_size,
								       bh->b_state);
						if (mpd->io_done)
							goto ret_extent_tail;
					} else if (buffer_dirty(bh) && (buffer_mapped(bh))) {
						/*
						 * mapped dirty buffer. We need
						 * to update the b_state
						 * because we look at b_state
						 * in mpage_da_map_blocks.  We
						 * don't update b_size because
						 * if we find an unmapped
						 * buffer_head later we need to
						 * use the b_state flag of that
						 * buffer_head.
						 */
						if (mpd->b_size == 0)
							mpd->b_state = bh->b_state & BH_FLAGS;
					}
					logical++;
				} while ((bh = bh->b_this_page) != head);
			}

			if (nr_to_write > 0) {
				nr_to_write--;
				if (nr_to_write == 0 &&
				    wbc->sync_mode == WB_SYNC_NONE)
					/*
					 * We stop writing back only if we are
					 * not doing integrity sync. In case of
					 * integrity sync we have to keep going
					 * because someone may be concurrently
					 * dirtying pages, and we might have
					 * synced a lot of newly appeared dirty
					 * pages, but have not synced all of the
					 * old dirty pages.
					 */
					goto out;
			}
		}
		pagevec_release(&pvec);
		cond_resched();
	}
	return 0;
ret_extent_tail:
	ret = MPAGE_DA_EXTENT_TAIL;
out:
	pagevec_release(&pvec);
	cond_resched();
	return ret;
}


static int ext4_da_writepages(struct address_space *mapping,
			      struct writeback_control *wbc)
{
	pgoff_t	index;
	int range_whole = 0;
	handle_t *handle = NULL;
	struct mpage_da_data mpd;
	struct inode *inode = mapping->host;
	int pages_written = 0;
	unsigned int max_pages;
	int range_cyclic, cycled = 1, io_done = 0;
	int needed_blocks, ret = 0;
	long desired_nr_to_write, nr_to_writebump = 0;
	loff_t range_start = wbc->range_start;
	struct ext4_sb_info *sbi = EXT4_SB(mapping->host->i_sb);
	pgoff_t done_index = 0;
	pgoff_t end;

	trace_ext4_da_writepages(inode, wbc);

	/*
	 * No pages to write? This is mainly a kludge to avoid starting
	 * a transaction for special inodes like journal inode on last iput()
	 * because that could violate lock ordering on umount
	 */
	if (!mapping->nrpages || !mapping_tagged(mapping, PAGECACHE_TAG_DIRTY))
		return 0;

	/*
	 * If the filesystem has aborted, it is read-only, so return
	 * right away instead of dumping stack traces later on that
	 * will obscure the real source of the problem.  We test
	 * EXT4_MF_FS_ABORTED instead of sb->s_flag's MS_RDONLY because
	 * the latter could be true if the filesystem is mounted
	 * read-only, and in that case, ext4_da_writepages should
	 * *never* be called, so if that ever happens, we would want
	 * the stack trace.
	 */
	if (unlikely(sbi->s_mount_flags & EXT4_MF_FS_ABORTED))
		return -EROFS;

	if (wbc->range_start == 0 && wbc->range_end == LLONG_MAX)
		range_whole = 1;

	range_cyclic = wbc->range_cyclic;
	if (wbc->range_cyclic) {
		index = mapping->writeback_index;
		if (index)
			cycled = 0;
		wbc->range_start = index << PAGE_CACHE_SHIFT;
		wbc->range_end  = LLONG_MAX;
		wbc->range_cyclic = 0;
		end = -1;
	} else {
		index = wbc->range_start >> PAGE_CACHE_SHIFT;
		end = wbc->range_end >> PAGE_CACHE_SHIFT;
	}

	/*
	 * This works around two forms of stupidity.  The first is in
	 * the writeback code, which caps the maximum number of pages
	 * written to be 1024 pages.  This is wrong on multiple
	 * levels; different architectues have a different page size,
	 * which changes the maximum amount of data which gets
	 * written.  Secondly, 4 megabytes is way too small.  XFS
	 * forces this value to be 16 megabytes by multiplying
	 * nr_to_write parameter by four, and then relies on its
	 * allocator to allocate larger extents to make them
	 * contiguous.  Unfortunately this brings us to the second
	 * stupidity, which is that ext4's mballoc code only allocates
	 * at most 2048 blocks.  So we force contiguous writes up to
	 * the number of dirty blocks in the inode, or
	 * sbi->max_writeback_mb_bump whichever is smaller.
	 */
	max_pages = sbi->s_max_writeback_mb_bump << (20 - PAGE_CACHE_SHIFT);
	if (!range_cyclic && range_whole) {
		if (wbc->nr_to_write == LONG_MAX)
			desired_nr_to_write = wbc->nr_to_write;
		else
			desired_nr_to_write = wbc->nr_to_write * 8;
	} else
		desired_nr_to_write = ext4_num_dirty_pages(inode, index,
							   max_pages);
	if (desired_nr_to_write > max_pages)
		desired_nr_to_write = max_pages;

	if (wbc->nr_to_write < desired_nr_to_write) {
		nr_to_writebump = desired_nr_to_write - wbc->nr_to_write;
		wbc->nr_to_write = desired_nr_to_write;
	}

retry:
	if (wbc->sync_mode == WB_SYNC_ALL)
		tag_pages_for_writeback(mapping, index, end);

	while (!ret && wbc->nr_to_write > 0) {

		/*
		 * we  insert one extent at a time. So we need
		 * credit needed for single extent allocation.
		 * journalled mode is currently not supported
		 * by delalloc
		 */
		BUG_ON(ext4_should_journal_data(inode));
		needed_blocks = ext4_da_writepages_trans_blocks(inode);

		/* start a new transaction*/
		handle = ext4_journal_start(inode, needed_blocks);
		if (IS_ERR(handle)) {
			ret = PTR_ERR(handle);
			ext4_msg(inode->i_sb, KERN_CRIT, "%s: jbd2_start: "
			       "%ld pages, ino %lu; err %d", __func__,
				wbc->nr_to_write, inode->i_ino, ret);
			goto out_writepages;
		}

		/*
		 * Now call write_cache_pages_da() to find the next
		 * contiguous region of logical blocks that need
		 * blocks to be allocated by ext4 and submit them.
		 */
		ret = write_cache_pages_da(mapping, wbc, &mpd, &done_index);
		/*
		 * If we have a contiguous extent of pages and we
		 * haven't done the I/O yet, map the blocks and submit
		 * them for I/O.
		 */
		if (!mpd.io_done && mpd.next_page != mpd.first_page) {
			mpage_da_map_and_submit(&mpd);
			ret = MPAGE_DA_EXTENT_TAIL;
		}
		trace_ext4_da_write_pages(inode, &mpd);
		wbc->nr_to_write -= mpd.pages_written;

		ext4_journal_stop(handle);

		if ((mpd.retval == -ENOSPC) && sbi->s_journal) {
			/* commit the transaction which would
			 * free blocks released in the transaction
			 * and try again
			 */
			jbd2_journal_force_commit_nested(sbi->s_journal);
			ret = 0;
		} else if (ret == MPAGE_DA_EXTENT_TAIL) {
			/*
			 * got one extent now try with
			 * rest of the pages
			 */
			pages_written += mpd.pages_written;
			ret = 0;
			io_done = 1;
		} else if (wbc->nr_to_write)
			/*
			 * There is no more writeout needed
			 * or we requested for a noblocking writeout
			 * and we found the device congested
			 */
			break;
	}
	if (!io_done && !cycled) {
		cycled = 1;
		index = 0;
		wbc->range_start = index << PAGE_CACHE_SHIFT;
		wbc->range_end  = mapping->writeback_index - 1;
		goto retry;
	}

	/* Update index */
	wbc->range_cyclic = range_cyclic;
	if (wbc->range_cyclic || (range_whole && wbc->nr_to_write > 0))
		/*
		 * set the writeback_index so that range_cyclic
		 * mode will write it back later
		 */
		mapping->writeback_index = done_index;

out_writepages:
	wbc->nr_to_write -= nr_to_writebump;
	wbc->range_start = range_start;
	trace_ext4_da_writepages_result(inode, wbc, ret, pages_written);
	return ret;
}

#define FALL_BACK_TO_NONDELALLOC 1
static int ext4_nonda_switch(struct super_block *sb)
{
	s64 free_blocks, dirty_blocks;
	struct ext4_sb_info *sbi = EXT4_SB(sb);

	/*
	 * switch to non delalloc mode if we are running low
	 * on free block. The free block accounting via percpu
	 * counters can get slightly wrong with percpu_counter_batch getting
	 * accumulated on each CPU without updating global counters
	 * Delalloc need an accurate free block accounting. So switch
	 * to non delalloc when we are near to error range.
	 */
	free_blocks  = percpu_counter_read_positive(&sbi->s_freeblocks_counter);
	dirty_blocks = percpu_counter_read_positive(&sbi->s_dirtyblocks_counter);
	if (2 * free_blocks < 3 * dirty_blocks ||
		free_blocks < (dirty_blocks + EXT4_FREEBLOCKS_WATERMARK)) {
		/*
		 * free block count is less than 150% of dirty blocks
		 * or free blocks is less than watermark
		 */
		return 1;
	}
	/*
	 * Even if we don't switch but are nearing capacity,
	 * start pushing delalloc when 1/2 of free blocks are dirty.
	 */
	if (free_blocks < 2 * dirty_blocks)
		writeback_inodes_sb_if_idle(sb);

	return 0;
}

static int ext4_da_write_begin(struct file *file, struct address_space *mapping,
			       loff_t pos, unsigned len, unsigned flags,
			       struct page **pagep, void **fsdata)
{
	int ret, retries = 0;
	struct page *page;
	pgoff_t index;
	struct inode *inode = mapping->host;
	handle_t *handle;

	index = pos >> PAGE_CACHE_SHIFT;

	if (ext4_nonda_switch(inode->i_sb)) {
		*fsdata = (void *)FALL_BACK_TO_NONDELALLOC;
		return ext4_write_begin(file, mapping, pos,
					len, flags, pagep, fsdata);
	}
	*fsdata = (void *)0;
	trace_ext4_da_write_begin(inode, pos, len, flags);
retry:
	/*
	 * With delayed allocation, we don't log the i_disksize update
	 * if there is delayed block allocation. But we still need
	 * to journalling the i_disksize update if writes to the end
	 * of file which has an already mapped buffer.
	 */
	handle = ext4_journal_start(inode, 1);
	if (IS_ERR(handle)) {
		ret = PTR_ERR(handle);
		goto out;
	}
	/* We cannot recurse into the filesystem as the transaction is already
	 * started */
	flags |= AOP_FLAG_NOFS;

	page = grab_cache_page_write_begin(mapping, index, flags);
	if (!page) {
		ext4_journal_stop(handle);
		ret = -ENOMEM;
		goto out;
	}
	*pagep = page;

	ret = __block_write_begin(page, pos, len, ext4_da_get_block_prep);
	if (ret < 0) {
		unlock_page(page);
		ext4_journal_stop(handle);
		page_cache_release(page);
		/*
		 * block_write_begin may have instantiated a few blocks
		 * outside i_size.  Trim these off again. Don't need
		 * i_size_read because we hold i_mutex.
		 */
		if (pos + len > inode->i_size)
			ext4_truncate_failed_write(inode);
	}

	if (ret == -ENOSPC && ext4_should_retry_alloc(inode->i_sb, &retries))
		goto retry;
out:
	return ret;
}

/*
 * Check if we should update i_disksize
 * when write to the end of file but not require block allocation
 */
static int ext4_da_should_update_i_disksize(struct page *page,
					    unsigned long offset)
{
	struct buffer_head *bh;
	struct inode *inode = page->mapping->host;
	unsigned int idx;
	int i;

	bh = page_buffers(page);
	idx = offset >> inode->i_blkbits;

	for (i = 0; i < idx; i++)
		bh = bh->b_this_page;

	if (!buffer_mapped(bh) || (buffer_delay(bh)) || buffer_unwritten(bh))
		return 0;
	return 1;
}

static int ext4_da_write_end(struct file *file,
			     struct address_space *mapping,
			     loff_t pos, unsigned len, unsigned copied,
			     struct page *page, void *fsdata)
{
	struct inode *inode = mapping->host;
	int ret = 0, ret2;
	handle_t *handle = ext4_journal_current_handle();
	loff_t new_i_size;
	unsigned long start, end;
	int write_mode = (int)(unsigned long)fsdata;

	if (write_mode == FALL_BACK_TO_NONDELALLOC) {
		if (ext4_should_order_data(inode)) {
			return ext4_ordered_write_end(file, mapping, pos,
					len, copied, page, fsdata);
		} else if (ext4_should_writeback_data(inode)) {
			return ext4_writeback_write_end(file, mapping, pos,
					len, copied, page, fsdata);
		} else {
			BUG();
		}
	}

	trace_ext4_da_write_end(inode, pos, len, copied);
	start = pos & (PAGE_CACHE_SIZE - 1);
	end = start + copied - 1;

	/*
	 * generic_write_end() will run mark_inode_dirty() if i_size
	 * changes.  So let's piggyback the i_disksize mark_inode_dirty
	 * into that.
	 */

	new_i_size = pos + copied;
	if (new_i_size > EXT4_I(inode)->i_disksize) {
		if (ext4_da_should_update_i_disksize(page, end)) {
			down_write(&EXT4_I(inode)->i_data_sem);
			if (new_i_size > EXT4_I(inode)->i_disksize) {
				/*
				 * Updating i_disksize when extending file
				 * without needing block allocation
				 */
				if (ext4_should_order_data(inode))
					ret = ext4_jbd2_file_inode(handle,
								   inode);

				EXT4_I(inode)->i_disksize = new_i_size;
			}
			up_write(&EXT4_I(inode)->i_data_sem);
			/* We need to mark inode dirty even if
			 * new_i_size is less that inode->i_size
			 * bu greater than i_disksize.(hint delalloc)
			 */
			ext4_mark_inode_dirty(handle, inode);
		}
	}
	ret2 = generic_write_end(file, mapping, pos, len, copied,
							page, fsdata);
	copied = ret2;
	if (ret2 < 0)
		ret = ret2;
	ret2 = ext4_journal_stop(handle);
	if (!ret)
		ret = ret2;

	return ret ? ret : copied;
}

static void ext4_da_invalidatepage(struct page *page, unsigned long offset)
{
	/*
	 * Drop reserved blocks
	 */
	BUG_ON(!PageLocked(page));
	if (!page_has_buffers(page))
		goto out;

	ext4_da_page_release_reservation(page, offset);

out:
	ext4_invalidatepage(page, offset);

	return;
}

/*
 * Force all delayed allocation blocks to be allocated for a given inode.
 */
int ext4_alloc_da_blocks(struct inode *inode)
{
	trace_ext4_alloc_da_blocks(inode);

	if (!EXT4_I(inode)->i_reserved_data_blocks &&
	    !EXT4_I(inode)->i_reserved_meta_blocks)
		return 0;

	/*
	 * We do something simple for now.  The filemap_flush() will
	 * also start triggering a write of the data blocks, which is
	 * not strictly speaking necessary (and for users of
	 * laptop_mode, not even desirable).  However, to do otherwise
	 * would require replicating code paths in:
	 *
	 * ext4_da_writepages() ->
	 *    write_cache_pages() ---> (via passed in callback function)
	 *        __mpage_da_writepage() -->
	 *           mpage_add_bh_to_extent()
	 *           mpage_da_map_blocks()
	 *
	 * The problem is that write_cache_pages(), located in
	 * mm/page-writeback.c, marks pages clean in preparation for
	 * doing I/O, which is not desirable if we're not planning on
	 * doing I/O at all.
	 *
	 * We could call write_cache_pages(), and then redirty all of
	 * the pages by calling redirty_page_for_writepage() but that
	 * would be ugly in the extreme.  So instead we would need to
	 * replicate parts of the code in the above functions,
	 * simplifying them because we wouldn't actually intend to
	 * write out the pages, but rather only collect contiguous
	 * logical block extents, call the multi-block allocator, and
	 * then update the buffer heads with the block allocations.
	 *
	 * For now, though, we'll cheat by calling filemap_flush(),
	 * which will map the blocks, and start the I/O, but not
	 * actually wait for the I/O to complete.
	 */
	return filemap_flush(inode->i_mapping);
}

/*
 * bmap() is special.  It gets used by applications such as lilo and by
 * the swapper to find the on-disk block of a specific piece of data.
 *
 * Naturally, this is dangerous if the block concerned is still in the
 * journal.  If somebody makes a swapfile on an ext4 data-journaling
 * filesystem and enables swap, then they may get a nasty shock when the
 * data getting swapped to that swapfile suddenly gets overwritten by
 * the original zero's written out previously to the journal and
 * awaiting writeback in the kernel's buffer cache.
 *
 * So, if we see any bmap calls here on a modified, data-journaled file,
 * take extra steps to flush any blocks which might be in the cache.
 */
static sector_t ext4_bmap(struct address_space *mapping, sector_t block)
{
	struct inode *inode = mapping->host;
	journal_t *journal;
	int err;

	if (mapping_tagged(mapping, PAGECACHE_TAG_DIRTY) &&
			test_opt(inode->i_sb, DELALLOC)) {
		/*
		 * With delalloc we want to sync the file
		 * so that we can make sure we allocate
		 * blocks for file
		 */
		filemap_write_and_wait(mapping);
	}

	if (EXT4_JOURNAL(inode) &&
	    ext4_test_inode_state(inode, EXT4_STATE_JDATA)) {
		/*
		 * This is a REALLY heavyweight approach, but the use of
		 * bmap on dirty files is expected to be extremely rare:
		 * only if we run lilo or swapon on a freshly made file
		 * do we expect this to happen.
		 *
		 * (bmap requires CAP_SYS_RAWIO so this does not
		 * represent an unprivileged user DOS attack --- we'd be
		 * in trouble if mortal users could trigger this path at
		 * will.)
		 *
		 * NB. EXT4_STATE_JDATA is not set on files other than
		 * regular files.  If somebody wants to bmap a directory
		 * or symlink and gets confused because the buffer
		 * hasn't yet been flushed to disk, they deserve
		 * everything they get.
		 */

		ext4_clear_inode_state(inode, EXT4_STATE_JDATA);
		journal = EXT4_JOURNAL(inode);
		jbd2_journal_lock_updates(journal);
		err = jbd2_journal_flush(journal);
		jbd2_journal_unlock_updates(journal);

		if (err)
			return 0;
	}

	return generic_block_bmap(mapping, block, ext4_get_block);
}

static int ext4_readpage(struct file *file, struct page *page)
{
	trace_ext4_readpage(page);
	return mpage_readpage(page, ext4_get_block);
}

static int
ext4_readpages(struct file *file, struct address_space *mapping,
		struct list_head *pages, unsigned nr_pages)
{
	return mpage_readpages(mapping, pages, nr_pages, ext4_get_block);
}

static void ext4_invalidatepage_free_endio(struct page *page, unsigned long offset)
{
	struct buffer_head *head, *bh;
	unsigned int curr_off = 0;

	if (!page_has_buffers(page))
		return;
	head = bh = page_buffers(page);
	do {
		if (offset <= curr_off && test_clear_buffer_uninit(bh)
					&& bh->b_private) {
			ext4_free_io_end(bh->b_private);
			bh->b_private = NULL;
			bh->b_end_io = NULL;
		}
		curr_off = curr_off + bh->b_size;
		bh = bh->b_this_page;
	} while (bh != head);
}

static void ext4_invalidatepage(struct page *page, unsigned long offset)
{
	journal_t *journal = EXT4_JOURNAL(page->mapping->host);

	trace_ext4_invalidatepage(page, offset);

	/*
	 * free any io_end structure allocated for buffers to be discarded
	 */
	if (ext4_should_dioread_nolock(page->mapping->host))
		ext4_invalidatepage_free_endio(page, offset);
	/*
	 * If it's a full truncate we just forget about the pending dirtying
	 */
	if (offset == 0)
		ClearPageChecked(page);

	if (journal)
		jbd2_journal_invalidatepage(journal, page, offset);
	else
		block_invalidatepage(page, offset);
}

static int ext4_releasepage(struct page *page, gfp_t wait)
{
	journal_t *journal = EXT4_JOURNAL(page->mapping->host);

	trace_ext4_releasepage(page);

	WARN_ON(PageChecked(page));
	if (!page_has_buffers(page))
		return 0;
	if (journal)
		return jbd2_journal_try_to_free_buffers(journal, page, wait);
	else
		return try_to_free_buffers(page);
}

/*
 * O_DIRECT for ext3 (or indirect map) based files
 *
 * If the O_DIRECT write will extend the file then add this inode to the
 * orphan list.  So recovery will truncate it back to the original size
 * if the machine crashes during the write.
 *
 * If the O_DIRECT write is intantiating holes inside i_size and the machine
 * crashes then stale disk data _may_ be exposed inside the file. But current
 * VFS code falls back into buffered path in that case so we are safe.
 */
static ssize_t ext4_ind_direct_IO(int rw, struct kiocb *iocb,
			      const struct iovec *iov, loff_t offset,
			      unsigned long nr_segs)
{
	struct file *file = iocb->ki_filp;
	struct inode *inode = file->f_mapping->host;
	struct ext4_inode_info *ei = EXT4_I(inode);
	handle_t *handle;
	ssize_t ret;
	int orphan = 0;
	size_t count = iov_length(iov, nr_segs);
	int retries = 0;

	if (rw == WRITE) {
		loff_t final_size = offset + count;

		if (final_size > inode->i_size) {
			/* Credits for sb + inode write */
			handle = ext4_journal_start(inode, 2);
			if (IS_ERR(handle)) {
				ret = PTR_ERR(handle);
				goto out;
			}
			ret = ext4_orphan_add(handle, inode);
			if (ret) {
				ext4_journal_stop(handle);
				goto out;
			}
			orphan = 1;
			ei->i_disksize = inode->i_size;
			ext4_journal_stop(handle);
		}
	}

retry:
	if (rw == READ && ext4_should_dioread_nolock(inode))
		ret = __blockdev_direct_IO(rw, iocb, inode,
				 inode->i_sb->s_bdev, iov,
				 offset, nr_segs,
				 ext4_get_block, NULL, NULL, 0);
	else {
		ret = blockdev_direct_IO(rw, iocb, inode,
				 inode->i_sb->s_bdev, iov,
				 offset, nr_segs,
				 ext4_get_block, NULL);

		if (unlikely((rw & WRITE) && ret < 0)) {
			loff_t isize = i_size_read(inode);
			loff_t end = offset + iov_length(iov, nr_segs);

			if (end > isize)
				vmtruncate(inode, isize);
		}
	}
	if (ret == -ENOSPC && ext4_should_retry_alloc(inode->i_sb, &retries))
		goto retry;

	if (orphan) {
		int err;

		/* Credits for sb + inode write */
		handle = ext4_journal_start(inode, 2);
		if (IS_ERR(handle)) {
			/* This is really bad luck. We've written the data
			 * but cannot extend i_size. Bail out and pretend
			 * the write failed... */
			ret = PTR_ERR(handle);
			if (inode->i_nlink)
				ext4_orphan_del(NULL, inode);

			goto out;
		}
		if (inode->i_nlink)
			ext4_orphan_del(handle, inode);
		if (ret > 0) {
			loff_t end = offset + ret;
			if (end > inode->i_size) {
				ei->i_disksize = end;
				i_size_write(inode, end);
				/*
				 * We're going to return a positive `ret'
				 * here due to non-zero-length I/O, so there's
				 * no way of reporting error returns from
				 * ext4_mark_inode_dirty() to userspace.  So
				 * ignore it.
				 */
				ext4_mark_inode_dirty(handle, inode);
			}
		}
		err = ext4_journal_stop(handle);
		if (ret == 0)
			ret = err;
	}
out:
	return ret;
}

/*
 * ext4_get_block used when preparing for a DIO write or buffer write.
 * We allocate an uinitialized extent if blocks haven't been allocated.
 * The extent will be converted to initialized after the IO is complete.
 */
static int ext4_get_block_write(struct inode *inode, sector_t iblock,
		   struct buffer_head *bh_result, int create)
{
	ext4_debug("ext4_get_block_write: inode %lu, create flag %d\n",
		   inode->i_ino, create);
	return _ext4_get_block(inode, iblock, bh_result,
			       EXT4_GET_BLOCKS_IO_CREATE_EXT);
}

static void ext4_end_io_dio(struct kiocb *iocb, loff_t offset,
			    ssize_t size, void *private, int ret,
			    bool is_async)
{
        ext4_io_end_t *io_end = iocb->private;
	struct workqueue_struct *wq;
	unsigned long flags;
	struct ext4_inode_info *ei;

	/* if not async direct IO or dio with 0 bytes write, just return */
	if (!io_end || !size)
		goto out;

	ext_debug("ext4_end_io_dio(): io_end 0x%p"
		  "for inode %lu, iocb 0x%p, offset %llu, size %llu\n",
 		  iocb->private, io_end->inode->i_ino, iocb, offset,
		  size);

	/* if not aio dio with unwritten extents, just free io and return */
	if (!(io_end->flag & EXT4_IO_END_UNWRITTEN)) {
		ext4_free_io_end(io_end);
		iocb->private = NULL;
out:
		if (is_async)
			aio_complete(iocb, ret, 0);
		return;
	}

	io_end->offset = offset;
	io_end->size = size;
	if (is_async) {
		io_end->iocb = iocb;
		io_end->result = ret;
	}
	wq = EXT4_SB(io_end->inode->i_sb)->dio_unwritten_wq;

	/* Add the io_end to per-inode completed aio dio list*/
	ei = EXT4_I(io_end->inode);
	spin_lock_irqsave(&ei->i_completed_io_lock, flags);
	list_add_tail(&io_end->list, &ei->i_completed_io_list);
	spin_unlock_irqrestore(&ei->i_completed_io_lock, flags);

	/* queue the work to convert unwritten extents to written */
	queue_work(wq, &io_end->work);
	iocb->private = NULL;
}

static void ext4_end_io_buffer_write(struct buffer_head *bh, int uptodate)
{
	ext4_io_end_t *io_end = bh->b_private;
	struct workqueue_struct *wq;
	struct inode *inode;
	unsigned long flags;

	if (!test_clear_buffer_uninit(bh) || !io_end)
		goto out;

	if (!(io_end->inode->i_sb->s_flags & MS_ACTIVE)) {
		printk("sb umounted, discard end_io request for inode %lu\n",
			io_end->inode->i_ino);
		ext4_free_io_end(io_end);
		goto out;
	}

	io_end->flag = EXT4_IO_END_UNWRITTEN;
	inode = io_end->inode;

	/* Add the io_end to per-inode completed io list*/
	spin_lock_irqsave(&EXT4_I(inode)->i_completed_io_lock, flags);
	list_add_tail(&io_end->list, &EXT4_I(inode)->i_completed_io_list);
	spin_unlock_irqrestore(&EXT4_I(inode)->i_completed_io_lock, flags);

	wq = EXT4_SB(inode->i_sb)->dio_unwritten_wq;
	/* queue the work to convert unwritten extents to written */
	queue_work(wq, &io_end->work);
out:
	bh->b_private = NULL;
	bh->b_end_io = NULL;
	clear_buffer_uninit(bh);
	end_buffer_async_write(bh, uptodate);
}

static int ext4_set_bh_endio(struct buffer_head *bh, struct inode *inode)
{
	ext4_io_end_t *io_end;
	struct page *page = bh->b_page;
	loff_t offset = (sector_t)page->index << PAGE_CACHE_SHIFT;
	size_t size = bh->b_size;

retry:
	io_end = ext4_init_io_end(inode, GFP_ATOMIC);
	if (!io_end) {
		pr_warn_ratelimited("%s: allocation fail\n", __func__);
		schedule();
		goto retry;
	}
	io_end->offset = offset;
	io_end->size = size;
	/*
	 * We need to hold a reference to the page to make sure it
	 * doesn't get evicted before ext4_end_io_work() has a chance
	 * to convert the extent from written to unwritten.
	 */
	io_end->page = page;
	get_page(io_end->page);

	bh->b_private = io_end;
	bh->b_end_io = ext4_end_io_buffer_write;
	return 0;
}

/*
 * For ext4 extent files, ext4 will do direct-io write to holes,
 * preallocated extents, and those write extend the file, no need to
 * fall back to buffered IO.
 *
 * For holes, we fallocate those blocks, mark them as uninitialized
 * If those blocks were preallocated, we mark sure they are splited, but
 * still keep the range to write as uninitialized.
 *
 * The unwrritten extents will be converted to written when DIO is completed.
 * For async direct IO, since the IO may still pending when return, we
 * set up an end_io call back function, which will do the conversion
 * when async direct IO completed.
 *
 * If the O_DIRECT write will extend the file then add this inode to the
 * orphan list.  So recovery will truncate it back to the original size
 * if the machine crashes during the write.
 *
 */
static ssize_t ext4_ext_direct_IO(int rw, struct kiocb *iocb,
			      const struct iovec *iov, loff_t offset,
			      unsigned long nr_segs)
{
	struct file *file = iocb->ki_filp;
	struct inode *inode = file->f_mapping->host;
	ssize_t ret;
	size_t count = iov_length(iov, nr_segs);

	loff_t final_size = offset + count;
	if (rw == WRITE && final_size <= inode->i_size) {
		/*
 		 * We could direct write to holes and fallocate.
		 *
 		 * Allocated blocks to fill the hole are marked as uninitialized
 		 * to prevent parallel buffered read to expose the stale data
 		 * before DIO complete the data IO.
		 *
 		 * As to previously fallocated extents, ext4 get_block
 		 * will just simply mark the buffer mapped but still
 		 * keep the extents uninitialized.
 		 *
		 * for non AIO case, we will convert those unwritten extents
		 * to written after return back from blockdev_direct_IO.
		 *
		 * for async DIO, the conversion needs to be defered when
		 * the IO is completed. The ext4 end_io callback function
		 * will be called to take care of the conversion work.
		 * Here for async case, we allocate an io_end structure to
		 * hook to the iocb.
 		 */
		iocb->private = NULL;
		EXT4_I(inode)->cur_aio_dio = NULL;
		if (!is_sync_kiocb(iocb)) {
			iocb->private = ext4_init_io_end(inode, GFP_NOFS);
			if (!iocb->private)
				return -ENOMEM;
			/*
			 * we save the io structure for current async
			 * direct IO, so that later ext4_map_blocks()
			 * could flag the io structure whether there
			 * is a unwritten extents needs to be converted
			 * when IO is completed.
			 */
			EXT4_I(inode)->cur_aio_dio = iocb->private;
		}

		ret = blockdev_direct_IO(rw, iocb, inode,
					 inode->i_sb->s_bdev, iov,
					 offset, nr_segs,
					 ext4_get_block_write,
					 ext4_end_io_dio);
		if (iocb->private)
			EXT4_I(inode)->cur_aio_dio = NULL;
		/*
		 * The io_end structure takes a reference to the inode,
		 * that structure needs to be destroyed and the
		 * reference to the inode need to be dropped, when IO is
		 * complete, even with 0 byte write, or failed.
		 *
		 * In the successful AIO DIO case, the io_end structure will be
		 * desctroyed and the reference to the inode will be dropped
		 * after the end_io call back function is called.
		 *
		 * In the case there is 0 byte write, or error case, since
		 * VFS direct IO won't invoke the end_io call back function,
		 * we need to free the end_io structure here.
		 */
		if (ret != -EIOCBQUEUED && ret <= 0 && iocb->private) {
			ext4_free_io_end(iocb->private);
			iocb->private = NULL;
		} else if (ret > 0 && ext4_test_inode_state(inode,
						EXT4_STATE_DIO_UNWRITTEN)) {
			int err;
			/*
			 * for non AIO case, since the IO is already
			 * completed, we could do the conversion right here
			 */
			err = ext4_convert_unwritten_extents(inode,
							     offset, ret);
			if (err < 0)
				ret = err;
			ext4_clear_inode_state(inode, EXT4_STATE_DIO_UNWRITTEN);
		}
		return ret;
	}

	/* for write the the end of file case, we fall back to old way */
	return ext4_ind_direct_IO(rw, iocb, iov, offset, nr_segs);
}

static ssize_t ext4_direct_IO(int rw, struct kiocb *iocb,
			      const struct iovec *iov, loff_t offset,
			      unsigned long nr_segs)
{
	struct file *file = iocb->ki_filp;
	struct inode *inode = file->f_mapping->host;
	ssize_t ret;

	trace_ext4_direct_IO_enter(inode, offset, iov_length(iov, nr_segs), rw);
	if (ext4_test_inode_flag(inode, EXT4_INODE_EXTENTS))
		ret = ext4_ext_direct_IO(rw, iocb, iov, offset, nr_segs);
	else
		ret = ext4_ind_direct_IO(rw, iocb, iov, offset, nr_segs);
	trace_ext4_direct_IO_exit(inode, offset,
				iov_length(iov, nr_segs), rw, ret);
	return ret;
}

/*
 * Pages can be marked dirty completely asynchronously from ext4's journalling
 * activity.  By filemap_sync_pte(), try_to_unmap_one(), etc.  We cannot do
 * much here because ->set_page_dirty is called under VFS locks.  The page is
 * not necessarily locked.
 *
 * We cannot just dirty the page and leave attached buffers clean, because the
 * buffers' dirty state is "definitive".  We cannot just set the buffers dirty
 * or jbddirty because all the journalling code will explode.
 *
 * So what we do is to mark the page "pending dirty" and next time writepage
 * is called, propagate that into the buffers appropriately.
 */
static int ext4_journalled_set_page_dirty(struct page *page)
{
	SetPageChecked(page);
	return __set_page_dirty_nobuffers(page);
}

static const struct address_space_operations ext4_ordered_aops = {
	.readpage		= ext4_readpage,
	.readpages		= ext4_readpages,
	.writepage		= ext4_writepage,
	.write_begin		= ext4_write_begin,
	.write_end		= ext4_ordered_write_end,
	.bmap			= ext4_bmap,
	.invalidatepage		= ext4_invalidatepage,
	.releasepage		= ext4_releasepage,
	.direct_IO		= ext4_direct_IO,
	.migratepage		= buffer_migrate_page,
	.is_partially_uptodate  = block_is_partially_uptodate,
	.error_remove_page	= generic_error_remove_page,
};

static const struct address_space_operations ext4_writeback_aops = {
	.readpage		= ext4_readpage,
	.readpages		= ext4_readpages,
	.writepage		= ext4_writepage,
	.write_begin		= ext4_write_begin,
	.write_end		= ext4_writeback_write_end,
	.bmap			= ext4_bmap,
	.invalidatepage		= ext4_invalidatepage,
	.releasepage		= ext4_releasepage,
	.direct_IO		= ext4_direct_IO,
	.migratepage		= buffer_migrate_page,
	.is_partially_uptodate  = block_is_partially_uptodate,
	.error_remove_page	= generic_error_remove_page,
};

static const struct address_space_operations ext4_journalled_aops = {
	.readpage		= ext4_readpage,
	.readpages		= ext4_readpages,
	.writepage		= ext4_writepage,
	.write_begin		= ext4_write_begin,
	.write_end		= ext4_journalled_write_end,
	.set_page_dirty		= ext4_journalled_set_page_dirty,
	.bmap			= ext4_bmap,
	.invalidatepage		= ext4_invalidatepage,
	.releasepage		= ext4_releasepage,
	.is_partially_uptodate  = block_is_partially_uptodate,
	.error_remove_page	= generic_error_remove_page,
};

static const struct address_space_operations ext4_da_aops = {
	.readpage		= ext4_readpage,
	.readpages		= ext4_readpages,
	.writepage		= ext4_writepage,
	.writepages		= ext4_da_writepages,
	.write_begin		= ext4_da_write_begin,
	.write_end		= ext4_da_write_end,
	.bmap			= ext4_bmap,
	.invalidatepage		= ext4_da_invalidatepage,
	.releasepage		= ext4_releasepage,
	.direct_IO		= ext4_direct_IO,
	.migratepage		= buffer_migrate_page,
	.is_partially_uptodate  = block_is_partially_uptodate,
	.error_remove_page	= generic_error_remove_page,
};

void ext4_set_aops(struct inode *inode)
{
	if (ext4_should_order_data(inode) &&
		test_opt(inode->i_sb, DELALLOC))
		inode->i_mapping->a_ops = &ext4_da_aops;
	else if (ext4_should_order_data(inode))
		inode->i_mapping->a_ops = &ext4_ordered_aops;
	else if (ext4_should_writeback_data(inode) &&
		 test_opt(inode->i_sb, DELALLOC))
		inode->i_mapping->a_ops = &ext4_da_aops;
	else if (ext4_should_writeback_data(inode))
		inode->i_mapping->a_ops = &ext4_writeback_aops;
	else
		inode->i_mapping->a_ops = &ext4_journalled_aops;
}

/*
 * ext4_block_truncate_page() zeroes out a mapping from file offset `from'
 * up to the end of the block which corresponds to `from'.
 * This required during truncate. We need to physically zero the tail end
 * of that block so it doesn't yield old data if the file is later grown.
 */
int ext4_block_truncate_page(handle_t *handle,
		struct address_space *mapping, loff_t from)
{
	ext4_fsblk_t index = from >> PAGE_CACHE_SHIFT;
	unsigned offset = from & (PAGE_CACHE_SIZE-1);
	unsigned blocksize, length, pos;
	ext4_lblk_t iblock;
	struct inode *inode = mapping->host;
	struct buffer_head *bh;
	struct page *page;
	int err = 0;

	page = find_or_create_page(mapping, from >> PAGE_CACHE_SHIFT,
				   mapping_gfp_mask(mapping) & ~__GFP_FS);
	if (!page)
		return -EINVAL;

	blocksize = inode->i_sb->s_blocksize;
	length = blocksize - (offset & (blocksize - 1));
	iblock = index << (PAGE_CACHE_SHIFT - inode->i_sb->s_blocksize_bits);

	if (!page_has_buffers(page))
		create_empty_buffers(page, blocksize, 0);

	/* Find the buffer that contains "offset" */
	bh = page_buffers(page);
	pos = blocksize;
	while (offset >= pos) {
		bh = bh->b_this_page;
		iblock++;
		pos += blocksize;
	}

	err = 0;
	if (buffer_freed(bh)) {
		BUFFER_TRACE(bh, "freed: skip");
		goto unlock;
	}

	if (!buffer_mapped(bh)) {
		BUFFER_TRACE(bh, "unmapped");
		ext4_get_block(inode, iblock, bh, 0);
		/* unmapped? It's a hole - nothing to do */
		if (!buffer_mapped(bh)) {
			BUFFER_TRACE(bh, "still unmapped");
			goto unlock;
		}
	}

	/* Ok, it's mapped. Make sure it's up-to-date */
	if (PageUptodate(page))
		set_buffer_uptodate(bh);

	if (!buffer_uptodate(bh)) {
		err = -EIO;
		ll_rw_block(READ, 1, &bh);
		wait_on_buffer(bh);
		/* Uhhuh. Read error. Complain and punt. */
		if (!buffer_uptodate(bh))
			goto unlock;
	}

	if (ext4_should_journal_data(inode)) {
		BUFFER_TRACE(bh, "get write access");
		err = ext4_journal_get_write_access(handle, bh);
		if (err)
			goto unlock;
	}

	zero_user(page, offset, length);

	BUFFER_TRACE(bh, "zeroed end of block");

	err = 0;
	if (ext4_should_journal_data(inode)) {
		err = ext4_handle_dirty_metadata(handle, inode, bh);
	} else {
		if (ext4_should_order_data(inode) && EXT4_I(inode)->jinode)
			err = ext4_jbd2_file_inode(handle, inode);
		mark_buffer_dirty(bh);
	}

unlock:
	unlock_page(page);
	page_cache_release(page);
	return err;
}

/*
 * Probably it should be a library function... search for first non-zero word
 * or memcmp with zero_page, whatever is better for particular architecture.
 * Linus?
 */
static inline int all_zeroes(__le32 *p, __le32 *q)
{
	while (p < q)
		if (*p++)
			return 0;
	return 1;
}

/**
 *	ext4_find_shared - find the indirect blocks for partial truncation.
 *	@inode:	  inode in question
 *	@depth:	  depth of the affected branch
 *	@offsets: offsets of pointers in that branch (see ext4_block_to_path)
 *	@chain:	  place to store the pointers to partial indirect blocks
 *	@top:	  place to the (detached) top of branch
 *
 *	This is a helper function used by ext4_truncate().
 *
 *	When we do truncate() we may have to clean the ends of several
 *	indirect blocks but leave the blocks themselves alive. Block is
 *	partially truncated if some data below the new i_size is referred
 *	from it (and it is on the path to the first completely truncated
 *	data block, indeed).  We have to free the top of that path along
 *	with everything to the right of the path. Since no allocation
 *	past the truncation point is possible until ext4_truncate()
 *	finishes, we may safely do the latter, but top of branch may
 *	require special attention - pageout below the truncation point
 *	might try to populate it.
 *
 *	We atomically detach the top of branch from the tree, store the
 *	block number of its root in *@top, pointers to buffer_heads of
 *	partially truncated blocks - in @chain[].bh and pointers to
 *	their last elements that should not be removed - in
 *	@chain[].p. Return value is the pointer to last filled element
 *	of @chain.
 *
 *	The work left to caller to do the actual freeing of subtrees:
 *		a) free the subtree starting from *@top
 *		b) free the subtrees whose roots are stored in
 *			(@chain[i].p+1 .. end of @chain[i].bh->b_data)
 *		c) free the subtrees growing from the inode past the @chain[0].
 *			(no partially truncated stuff there).  */

static Indirect *ext4_find_shared(struct inode *inode, int depth,
				  ext4_lblk_t offsets[4], Indirect chain[4],
				  __le32 *top)
{
	Indirect *partial, *p;
	int k, err;

	*top = 0;
	/* Make k index the deepest non-null offset + 1 */
	for (k = depth; k > 1 && !offsets[k-1]; k--)
		;
	partial = ext4_get_branch(inode, k, offsets, chain, &err);
	/* Writer: pointers */
	if (!partial)
		partial = chain + k-1;
	/*
	 * If the branch acquired continuation since we've looked at it -
	 * fine, it should all survive and (new) top doesn't belong to us.
	 */
	if (!partial->key && *partial->p)
		/* Writer: end */
		goto no_top;
	for (p = partial; (p > chain) && all_zeroes((__le32 *) p->bh->b_data, p->p); p--)
		;
	/*
	 * OK, we've found the last block that must survive. The rest of our
	 * branch should be detached before unlocking. However, if that rest
	 * of branch is all ours and does not grow immediately from the inode
	 * it's easier to cheat and just decrement partial->p.
	 */
	if (p == chain + k - 1 && p > chain) {
		p->p--;
	} else {
		*top = *p->p;
		/* Nope, don't do this in ext4.  Must leave the tree intact */
#if 0
		*p->p = 0;
#endif
	}
	/* Writer: end */

	while (partial > p) {
		brelse(partial->bh);
		partial--;
	}
no_top:
	return partial;
}

/*
 * Zero a number of block pointers in either an inode or an indirect block.
 * If we restart the transaction we must again get write access to the
 * indirect block for further modification.
 *
 * We release `count' blocks on disk, but (last - first) may be greater
 * than `count' because there can be holes in there.
 *
 * Return 0 on success, 1 on invalid block range
 * and < 0 on fatal error.
 */
static int ext4_clear_blocks(handle_t *handle, struct inode *inode,
			     struct buffer_head *bh,
			     ext4_fsblk_t block_to_free,
			     unsigned long count, __le32 *first,
			     __le32 *last)
{
	__le32 *p;
	int	flags = EXT4_FREE_BLOCKS_FORGET | EXT4_FREE_BLOCKS_VALIDATED;
	int	err;

	if (S_ISDIR(inode->i_mode) || S_ISLNK(inode->i_mode))
		flags |= EXT4_FREE_BLOCKS_METADATA;

	if (!ext4_data_block_valid(EXT4_SB(inode->i_sb), block_to_free,
				   count)) {
		EXT4_ERROR_INODE(inode, "attempt to clear invalid "
				 "blocks %llu len %lu",
				 (unsigned long long) block_to_free, count);
		return 1;
	}

	if (try_to_extend_transaction(handle, inode)) {
		if (bh) {
			BUFFER_TRACE(bh, "call ext4_handle_dirty_metadata");
			err = ext4_handle_dirty_metadata(handle, inode, bh);
<<<<<<< HEAD
			if (unlikely(err)) {
				ext4_std_error(inode->i_sb, err);
				return 1;
			}
		}
		err = ext4_mark_inode_dirty(handle, inode);
		if (unlikely(err)) {
			ext4_std_error(inode->i_sb, err);
			return 1;
		}
		err = ext4_truncate_restart_trans(handle, inode,
						  blocks_for_truncate(inode));
		if (unlikely(err)) {
			ext4_std_error(inode->i_sb, err);
			return 1;
		}
=======
			if (unlikely(err))
				goto out_err;
		}
		err = ext4_mark_inode_dirty(handle, inode);
		if (unlikely(err))
			goto out_err;
		err = ext4_truncate_restart_trans(handle, inode,
						  blocks_for_truncate(inode));
		if (unlikely(err))
			goto out_err;
>>>>>>> 105e53f8
		if (bh) {
			BUFFER_TRACE(bh, "retaking write access");
			err = ext4_journal_get_write_access(handle, bh);
			if (unlikely(err))
				goto out_err;
		}
	}

	for (p = first; p < last; p++)
		*p = 0;

	ext4_free_blocks(handle, inode, NULL, block_to_free, count, flags);
	return 0;
out_err:
	ext4_std_error(inode->i_sb, err);
	return err;
}

/**
 * ext4_free_data - free a list of data blocks
 * @handle:	handle for this transaction
 * @inode:	inode we are dealing with
 * @this_bh:	indirect buffer_head which contains *@first and *@last
 * @first:	array of block numbers
 * @last:	points immediately past the end of array
 *
 * We are freeing all blocks referred from that array (numbers are stored as
 * little-endian 32-bit) and updating @inode->i_blocks appropriately.
 *
 * We accumulate contiguous runs of blocks to free.  Conveniently, if these
 * blocks are contiguous then releasing them at one time will only affect one
 * or two bitmap blocks (+ group descriptor(s) and superblock) and we won't
 * actually use a lot of journal space.
 *
 * @this_bh will be %NULL if @first and @last point into the inode's direct
 * block pointers.
 */
static void ext4_free_data(handle_t *handle, struct inode *inode,
			   struct buffer_head *this_bh,
			   __le32 *first, __le32 *last)
{
	ext4_fsblk_t block_to_free = 0;    /* Starting block # of a run */
	unsigned long count = 0;	    /* Number of blocks in the run */
	__le32 *block_to_free_p = NULL;	    /* Pointer into inode/ind
					       corresponding to
					       block_to_free */
	ext4_fsblk_t nr;		    /* Current block # */
	__le32 *p;			    /* Pointer into inode/ind
					       for current block */
	int err = 0;

	if (this_bh) {				/* For indirect block */
		BUFFER_TRACE(this_bh, "get_write_access");
		err = ext4_journal_get_write_access(handle, this_bh);
		/* Important: if we can't update the indirect pointers
		 * to the blocks, we can't free them. */
		if (err)
			return;
	}

	for (p = first; p < last; p++) {
		nr = le32_to_cpu(*p);
		if (nr) {
			/* accumulate blocks to free if they're contiguous */
			if (count == 0) {
				block_to_free = nr;
				block_to_free_p = p;
				count = 1;
			} else if (nr == block_to_free + count) {
				count++;
			} else {
				err = ext4_clear_blocks(handle, inode, this_bh,
						        block_to_free, count,
						        block_to_free_p, p);
				if (err)
					break;
				block_to_free = nr;
				block_to_free_p = p;
				count = 1;
			}
		}
	}

	if (!err && count > 0)
		err = ext4_clear_blocks(handle, inode, this_bh, block_to_free,
					count, block_to_free_p, p);
	if (err < 0)
		/* fatal error */
		return;

	if (this_bh) {
		BUFFER_TRACE(this_bh, "call ext4_handle_dirty_metadata");

		/*
		 * The buffer head should have an attached journal head at this
		 * point. However, if the data is corrupted and an indirect
		 * block pointed to itself, it would have been detached when
		 * the block was cleared. Check for this instead of OOPSing.
		 */
		if ((EXT4_JOURNAL(inode) == NULL) || bh2jh(this_bh))
			ext4_handle_dirty_metadata(handle, inode, this_bh);
		else
			EXT4_ERROR_INODE(inode,
					 "circular indirect block detected at "
					 "block %llu",
				(unsigned long long) this_bh->b_blocknr);
	}
}

/**
 *	ext4_free_branches - free an array of branches
 *	@handle: JBD handle for this transaction
 *	@inode:	inode we are dealing with
 *	@parent_bh: the buffer_head which contains *@first and *@last
 *	@first:	array of block numbers
 *	@last:	pointer immediately past the end of array
 *	@depth:	depth of the branches to free
 *
 *	We are freeing all blocks referred from these branches (numbers are
 *	stored as little-endian 32-bit) and updating @inode->i_blocks
 *	appropriately.
 */
static void ext4_free_branches(handle_t *handle, struct inode *inode,
			       struct buffer_head *parent_bh,
			       __le32 *first, __le32 *last, int depth)
{
	ext4_fsblk_t nr;
	__le32 *p;

	if (ext4_handle_is_aborted(handle))
		return;

	if (depth--) {
		struct buffer_head *bh;
		int addr_per_block = EXT4_ADDR_PER_BLOCK(inode->i_sb);
		p = last;
		while (--p >= first) {
			nr = le32_to_cpu(*p);
			if (!nr)
				continue;		/* A hole */

			if (!ext4_data_block_valid(EXT4_SB(inode->i_sb),
						   nr, 1)) {
				EXT4_ERROR_INODE(inode,
						 "invalid indirect mapped "
						 "block %lu (level %d)",
						 (unsigned long) nr, depth);
				break;
			}

			/* Go read the buffer for the next level down */
			bh = sb_bread(inode->i_sb, nr);

			/*
			 * A read failure? Report error and clear slot
			 * (should be rare).
			 */
			if (!bh) {
				EXT4_ERROR_INODE_BLOCK(inode, nr,
						       "Read failure");
				continue;
			}

			/* This zaps the entire block.  Bottom up. */
			BUFFER_TRACE(bh, "free child branches");
			ext4_free_branches(handle, inode, bh,
					(__le32 *) bh->b_data,
					(__le32 *) bh->b_data + addr_per_block,
					depth);
			brelse(bh);

			/*
			 * Everything below this this pointer has been
			 * released.  Now let this top-of-subtree go.
			 *
			 * We want the freeing of this indirect block to be
			 * atomic in the journal with the updating of the
			 * bitmap block which owns it.  So make some room in
			 * the journal.
			 *
			 * We zero the parent pointer *after* freeing its
			 * pointee in the bitmaps, so if extend_transaction()
			 * for some reason fails to put the bitmap changes and
			 * the release into the same transaction, recovery
			 * will merely complain about releasing a free block,
			 * rather than leaking blocks.
			 */
			if (ext4_handle_is_aborted(handle))
				return;
			if (try_to_extend_transaction(handle, inode)) {
				ext4_mark_inode_dirty(handle, inode);
				ext4_truncate_restart_trans(handle, inode,
					    blocks_for_truncate(inode));
			}

			/*
			 * The forget flag here is critical because if
			 * we are journaling (and not doing data
			 * journaling), we have to make sure a revoke
			 * record is written to prevent the journal
			 * replay from overwriting the (former)
			 * indirect block if it gets reallocated as a
			 * data block.  This must happen in the same
			 * transaction where the data blocks are
			 * actually freed.
			 */
			ext4_free_blocks(handle, inode, NULL, nr, 1,
					 EXT4_FREE_BLOCKS_METADATA|
					 EXT4_FREE_BLOCKS_FORGET);

			if (parent_bh) {
				/*
				 * The block which we have just freed is
				 * pointed to by an indirect block: journal it
				 */
				BUFFER_TRACE(parent_bh, "get_write_access");
				if (!ext4_journal_get_write_access(handle,
								   parent_bh)){
					*p = 0;
					BUFFER_TRACE(parent_bh,
					"call ext4_handle_dirty_metadata");
					ext4_handle_dirty_metadata(handle,
								   inode,
								   parent_bh);
				}
			}
		}
	} else {
		/* We have reached the bottom of the tree. */
		BUFFER_TRACE(parent_bh, "free data blocks");
		ext4_free_data(handle, inode, parent_bh, first, last);
	}
}

int ext4_can_truncate(struct inode *inode)
{
	if (IS_APPEND(inode) || IS_IMMUTABLE(inode))
		return 0;
	if (S_ISREG(inode->i_mode))
		return 1;
	if (S_ISDIR(inode->i_mode))
		return 1;
	if (S_ISLNK(inode->i_mode))
		return !ext4_inode_is_fast_symlink(inode);
	return 0;
}

/*
 * ext4_truncate()
 *
 * We block out ext4_get_block() block instantiations across the entire
 * transaction, and VFS/VM ensures that ext4_truncate() cannot run
 * simultaneously on behalf of the same inode.
 *
 * As we work through the truncate and commmit bits of it to the journal there
 * is one core, guiding principle: the file's tree must always be consistent on
 * disk.  We must be able to restart the truncate after a crash.
 *
 * The file's tree may be transiently inconsistent in memory (although it
 * probably isn't), but whenever we close off and commit a journal transaction,
 * the contents of (the filesystem + the journal) must be consistent and
 * restartable.  It's pretty simple, really: bottom up, right to left (although
 * left-to-right works OK too).
 *
 * Note that at recovery time, journal replay occurs *before* the restart of
 * truncate against the orphan inode list.
 *
 * The committed inode has the new, desired i_size (which is the same as
 * i_disksize in this case).  After a crash, ext4_orphan_cleanup() will see
 * that this inode's truncate did not complete and it will again call
 * ext4_truncate() to have another go.  So there will be instantiated blocks
 * to the right of the truncation point in a crashed ext4 filesystem.  But
 * that's fine - as long as they are linked from the inode, the post-crash
 * ext4_truncate() run will find them and release them.
 */
void ext4_truncate(struct inode *inode)
{
	handle_t *handle;
	struct ext4_inode_info *ei = EXT4_I(inode);
	__le32 *i_data = ei->i_data;
	int addr_per_block = EXT4_ADDR_PER_BLOCK(inode->i_sb);
	struct address_space *mapping = inode->i_mapping;
	ext4_lblk_t offsets[4];
	Indirect chain[4];
	Indirect *partial;
	__le32 nr = 0;
	int n = 0;
	ext4_lblk_t last_block, max_block;
	unsigned blocksize = inode->i_sb->s_blocksize;

	trace_ext4_truncate_enter(inode);

	if (!ext4_can_truncate(inode))
		return;

	ext4_clear_inode_flag(inode, EXT4_INODE_EOFBLOCKS);

	if (inode->i_size == 0 && !test_opt(inode->i_sb, NO_AUTO_DA_ALLOC))
		ext4_set_inode_state(inode, EXT4_STATE_DA_ALLOC_CLOSE);

	if (ext4_test_inode_flag(inode, EXT4_INODE_EXTENTS)) {
		ext4_ext_truncate(inode);
		trace_ext4_truncate_exit(inode);
		return;
	}

	handle = start_transaction(inode);
	if (IS_ERR(handle))
		return;		/* AKPM: return what? */

	last_block = (inode->i_size + blocksize-1)
					>> EXT4_BLOCK_SIZE_BITS(inode->i_sb);
	max_block = (EXT4_SB(inode->i_sb)->s_bitmap_maxbytes + blocksize-1)
					>> EXT4_BLOCK_SIZE_BITS(inode->i_sb);

	if (inode->i_size & (blocksize - 1))
		if (ext4_block_truncate_page(handle, mapping, inode->i_size))
			goto out_stop;

	if (last_block != max_block) {
		n = ext4_block_to_path(inode, last_block, offsets, NULL);
		if (n == 0)
			goto out_stop;	/* error */
	}

	/*
	 * OK.  This truncate is going to happen.  We add the inode to the
	 * orphan list, so that if this truncate spans multiple transactions,
	 * and we crash, we will resume the truncate when the filesystem
	 * recovers.  It also marks the inode dirty, to catch the new size.
	 *
	 * Implication: the file must always be in a sane, consistent
	 * truncatable state while each transaction commits.
	 */
	if (ext4_orphan_add(handle, inode))
		goto out_stop;

	/*
	 * From here we block out all ext4_get_block() callers who want to
	 * modify the block allocation tree.
	 */
	down_write(&ei->i_data_sem);

	ext4_discard_preallocations(inode);

	/*
	 * The orphan list entry will now protect us from any crash which
	 * occurs before the truncate completes, so it is now safe to propagate
	 * the new, shorter inode size (held for now in i_size) into the
	 * on-disk inode. We do this via i_disksize, which is the value which
	 * ext4 *really* writes onto the disk inode.
	 */
	ei->i_disksize = inode->i_size;

	if (last_block == max_block) {
		/*
		 * It is unnecessary to free any data blocks if last_block is
		 * equal to the indirect block limit.
		 */
		goto out_unlock;
	} else if (n == 1) {		/* direct blocks */
		ext4_free_data(handle, inode, NULL, i_data+offsets[0],
			       i_data + EXT4_NDIR_BLOCKS);
		goto do_indirects;
	}

	partial = ext4_find_shared(inode, n, offsets, chain, &nr);
	/* Kill the top of shared branch (not detached) */
	if (nr) {
		if (partial == chain) {
			/* Shared branch grows from the inode */
			ext4_free_branches(handle, inode, NULL,
					   &nr, &nr+1, (chain+n-1) - partial);
			*partial->p = 0;
			/*
			 * We mark the inode dirty prior to restart,
			 * and prior to stop.  No need for it here.
			 */
		} else {
			/* Shared branch grows from an indirect block */
			BUFFER_TRACE(partial->bh, "get_write_access");
			ext4_free_branches(handle, inode, partial->bh,
					partial->p,
					partial->p+1, (chain+n-1) - partial);
		}
	}
	/* Clear the ends of indirect blocks on the shared branch */
	while (partial > chain) {
		ext4_free_branches(handle, inode, partial->bh, partial->p + 1,
				   (__le32*)partial->bh->b_data+addr_per_block,
				   (chain+n-1) - partial);
		BUFFER_TRACE(partial->bh, "call brelse");
		brelse(partial->bh);
		partial--;
	}
do_indirects:
	/* Kill the remaining (whole) subtrees */
	switch (offsets[0]) {
	default:
		nr = i_data[EXT4_IND_BLOCK];
		if (nr) {
			ext4_free_branches(handle, inode, NULL, &nr, &nr+1, 1);
			i_data[EXT4_IND_BLOCK] = 0;
		}
	case EXT4_IND_BLOCK:
		nr = i_data[EXT4_DIND_BLOCK];
		if (nr) {
			ext4_free_branches(handle, inode, NULL, &nr, &nr+1, 2);
			i_data[EXT4_DIND_BLOCK] = 0;
		}
	case EXT4_DIND_BLOCK:
		nr = i_data[EXT4_TIND_BLOCK];
		if (nr) {
			ext4_free_branches(handle, inode, NULL, &nr, &nr+1, 3);
			i_data[EXT4_TIND_BLOCK] = 0;
		}
	case EXT4_TIND_BLOCK:
		;
	}

out_unlock:
	up_write(&ei->i_data_sem);
	inode->i_mtime = inode->i_ctime = ext4_current_time(inode);
	ext4_mark_inode_dirty(handle, inode);

	/*
	 * In a multi-transaction truncate, we only make the final transaction
	 * synchronous
	 */
	if (IS_SYNC(inode))
		ext4_handle_sync(handle);
out_stop:
	/*
	 * If this was a simple ftruncate(), and the file will remain alive
	 * then we need to clear up the orphan record which we created above.
	 * However, if this was a real unlink then we were called by
	 * ext4_delete_inode(), and we allow that function to clean up the
	 * orphan info for us.
	 */
	if (inode->i_nlink)
		ext4_orphan_del(handle, inode);

	ext4_journal_stop(handle);
	trace_ext4_truncate_exit(inode);
}

/*
 * ext4_get_inode_loc returns with an extra refcount against the inode's
 * underlying buffer_head on success. If 'in_mem' is true, we have all
 * data in memory that is needed to recreate the on-disk version of this
 * inode.
 */
static int __ext4_get_inode_loc(struct inode *inode,
				struct ext4_iloc *iloc, int in_mem)
{
	struct ext4_group_desc	*gdp;
	struct buffer_head	*bh;
	struct super_block	*sb = inode->i_sb;
	ext4_fsblk_t		block;
	int			inodes_per_block, inode_offset;

	iloc->bh = NULL;
	if (!ext4_valid_inum(sb, inode->i_ino))
		return -EIO;

	iloc->block_group = (inode->i_ino - 1) / EXT4_INODES_PER_GROUP(sb);
	gdp = ext4_get_group_desc(sb, iloc->block_group, NULL);
	if (!gdp)
		return -EIO;

	/*
	 * Figure out the offset within the block group inode table
	 */
	inodes_per_block = (EXT4_BLOCK_SIZE(sb) / EXT4_INODE_SIZE(sb));
	inode_offset = ((inode->i_ino - 1) %
			EXT4_INODES_PER_GROUP(sb));
	block = ext4_inode_table(sb, gdp) + (inode_offset / inodes_per_block);
	iloc->offset = (inode_offset % inodes_per_block) * EXT4_INODE_SIZE(sb);

	bh = sb_getblk(sb, block);
	if (!bh) {
		EXT4_ERROR_INODE_BLOCK(inode, block,
				       "unable to read itable block");
		return -EIO;
	}
	if (!buffer_uptodate(bh)) {
		lock_buffer(bh);

		/*
		 * If the buffer has the write error flag, we have failed
		 * to write out another inode in the same block.  In this
		 * case, we don't have to read the block because we may
		 * read the old inode data successfully.
		 */
		if (buffer_write_io_error(bh) && !buffer_uptodate(bh))
			set_buffer_uptodate(bh);

		if (buffer_uptodate(bh)) {
			/* someone brought it uptodate while we waited */
			unlock_buffer(bh);
			goto has_buffer;
		}

		/*
		 * If we have all information of the inode in memory and this
		 * is the only valid inode in the block, we need not read the
		 * block.
		 */
		if (in_mem) {
			struct buffer_head *bitmap_bh;
			int i, start;

			start = inode_offset & ~(inodes_per_block - 1);

			/* Is the inode bitmap in cache? */
			bitmap_bh = sb_getblk(sb, ext4_inode_bitmap(sb, gdp));
			if (!bitmap_bh)
				goto make_io;

			/*
			 * If the inode bitmap isn't in cache then the
			 * optimisation may end up performing two reads instead
			 * of one, so skip it.
			 */
			if (!buffer_uptodate(bitmap_bh)) {
				brelse(bitmap_bh);
				goto make_io;
			}
			for (i = start; i < start + inodes_per_block; i++) {
				if (i == inode_offset)
					continue;
				if (ext4_test_bit(i, bitmap_bh->b_data))
					break;
			}
			brelse(bitmap_bh);
			if (i == start + inodes_per_block) {
				/* all other inodes are free, so skip I/O */
				memset(bh->b_data, 0, bh->b_size);
				set_buffer_uptodate(bh);
				unlock_buffer(bh);
				goto has_buffer;
			}
		}

make_io:
		/*
		 * If we need to do any I/O, try to pre-readahead extra
		 * blocks from the inode table.
		 */
		if (EXT4_SB(sb)->s_inode_readahead_blks) {
			ext4_fsblk_t b, end, table;
			unsigned num;

			table = ext4_inode_table(sb, gdp);
			/* s_inode_readahead_blks is always a power of 2 */
			b = block & ~(EXT4_SB(sb)->s_inode_readahead_blks-1);
			if (table > b)
				b = table;
			end = b + EXT4_SB(sb)->s_inode_readahead_blks;
			num = EXT4_INODES_PER_GROUP(sb);
			if (EXT4_HAS_RO_COMPAT_FEATURE(sb,
				       EXT4_FEATURE_RO_COMPAT_GDT_CSUM))
				num -= ext4_itable_unused_count(sb, gdp);
			table += num / inodes_per_block;
			if (end > table)
				end = table;
			while (b <= end)
				sb_breadahead(sb, b++);
		}

		/*
		 * There are other valid inodes in the buffer, this inode
		 * has in-inode xattrs, or we don't have this inode in memory.
		 * Read the block from disk.
		 */
		trace_ext4_load_inode(inode);
		get_bh(bh);
		bh->b_end_io = end_buffer_read_sync;
		submit_bh(READ_META, bh);
		wait_on_buffer(bh);
		if (!buffer_uptodate(bh)) {
			EXT4_ERROR_INODE_BLOCK(inode, block,
					       "unable to read itable block");
			brelse(bh);
			return -EIO;
		}
	}
has_buffer:
	iloc->bh = bh;
	return 0;
}

int ext4_get_inode_loc(struct inode *inode, struct ext4_iloc *iloc)
{
	/* We have all inode data except xattrs in memory here. */
	return __ext4_get_inode_loc(inode, iloc,
		!ext4_test_inode_state(inode, EXT4_STATE_XATTR));
}

void ext4_set_inode_flags(struct inode *inode)
{
	unsigned int flags = EXT4_I(inode)->i_flags;

	inode->i_flags &= ~(S_SYNC|S_APPEND|S_IMMUTABLE|S_NOATIME|S_DIRSYNC);
	if (flags & EXT4_SYNC_FL)
		inode->i_flags |= S_SYNC;
	if (flags & EXT4_APPEND_FL)
		inode->i_flags |= S_APPEND;
	if (flags & EXT4_IMMUTABLE_FL)
		inode->i_flags |= S_IMMUTABLE;
	if (flags & EXT4_NOATIME_FL)
		inode->i_flags |= S_NOATIME;
	if (flags & EXT4_DIRSYNC_FL)
		inode->i_flags |= S_DIRSYNC;
}

/* Propagate flags from i_flags to EXT4_I(inode)->i_flags */
void ext4_get_inode_flags(struct ext4_inode_info *ei)
{
	unsigned int vfs_fl;
	unsigned long old_fl, new_fl;

	do {
		vfs_fl = ei->vfs_inode.i_flags;
		old_fl = ei->i_flags;
		new_fl = old_fl & ~(EXT4_SYNC_FL|EXT4_APPEND_FL|
				EXT4_IMMUTABLE_FL|EXT4_NOATIME_FL|
				EXT4_DIRSYNC_FL);
		if (vfs_fl & S_SYNC)
			new_fl |= EXT4_SYNC_FL;
		if (vfs_fl & S_APPEND)
			new_fl |= EXT4_APPEND_FL;
		if (vfs_fl & S_IMMUTABLE)
			new_fl |= EXT4_IMMUTABLE_FL;
		if (vfs_fl & S_NOATIME)
			new_fl |= EXT4_NOATIME_FL;
		if (vfs_fl & S_DIRSYNC)
			new_fl |= EXT4_DIRSYNC_FL;
	} while (cmpxchg(&ei->i_flags, old_fl, new_fl) != old_fl);
}

static blkcnt_t ext4_inode_blocks(struct ext4_inode *raw_inode,
				  struct ext4_inode_info *ei)
{
	blkcnt_t i_blocks ;
	struct inode *inode = &(ei->vfs_inode);
	struct super_block *sb = inode->i_sb;

	if (EXT4_HAS_RO_COMPAT_FEATURE(sb,
				EXT4_FEATURE_RO_COMPAT_HUGE_FILE)) {
		/* we are using combined 48 bit field */
		i_blocks = ((u64)le16_to_cpu(raw_inode->i_blocks_high)) << 32 |
					le32_to_cpu(raw_inode->i_blocks_lo);
		if (ext4_test_inode_flag(inode, EXT4_INODE_HUGE_FILE)) {
			/* i_blocks represent file system block size */
			return i_blocks  << (inode->i_blkbits - 9);
		} else {
			return i_blocks;
		}
	} else {
		return le32_to_cpu(raw_inode->i_blocks_lo);
	}
}

struct inode *ext4_iget(struct super_block *sb, unsigned long ino)
{
	struct ext4_iloc iloc;
	struct ext4_inode *raw_inode;
	struct ext4_inode_info *ei;
	struct inode *inode;
	journal_t *journal = EXT4_SB(sb)->s_journal;
	long ret;
	int block;

	inode = iget_locked(sb, ino);
	if (!inode)
		return ERR_PTR(-ENOMEM);
	if (!(inode->i_state & I_NEW))
		return inode;

	ei = EXT4_I(inode);
	iloc.bh = NULL;

	ret = __ext4_get_inode_loc(inode, &iloc, 0);
	if (ret < 0)
		goto bad_inode;
	raw_inode = ext4_raw_inode(&iloc);
	inode->i_mode = le16_to_cpu(raw_inode->i_mode);
	inode->i_uid = (uid_t)le16_to_cpu(raw_inode->i_uid_low);
	inode->i_gid = (gid_t)le16_to_cpu(raw_inode->i_gid_low);
	if (!(test_opt(inode->i_sb, NO_UID32))) {
		inode->i_uid |= le16_to_cpu(raw_inode->i_uid_high) << 16;
		inode->i_gid |= le16_to_cpu(raw_inode->i_gid_high) << 16;
	}
	inode->i_nlink = le16_to_cpu(raw_inode->i_links_count);

	ext4_clear_state_flags(ei);	/* Only relevant on 32-bit archs */
	ei->i_dir_start_lookup = 0;
	ei->i_dtime = le32_to_cpu(raw_inode->i_dtime);
	/* We now have enough fields to check if the inode was active or not.
	 * This is needed because nfsd might try to access dead inodes
	 * the test is that same one that e2fsck uses
	 * NeilBrown 1999oct15
	 */
	if (inode->i_nlink == 0) {
		if (inode->i_mode == 0 ||
		    !(EXT4_SB(inode->i_sb)->s_mount_state & EXT4_ORPHAN_FS)) {
			/* this inode is deleted */
			ret = -ESTALE;
			goto bad_inode;
		}
		/* The only unlinked inodes we let through here have
		 * valid i_mode and are being read by the orphan
		 * recovery code: that's fine, we're about to complete
		 * the process of deleting those. */
	}
	ei->i_flags = le32_to_cpu(raw_inode->i_flags);
	inode->i_blocks = ext4_inode_blocks(raw_inode, ei);
	ei->i_file_acl = le32_to_cpu(raw_inode->i_file_acl_lo);
	if (EXT4_HAS_INCOMPAT_FEATURE(sb, EXT4_FEATURE_INCOMPAT_64BIT))
		ei->i_file_acl |=
			((__u64)le16_to_cpu(raw_inode->i_file_acl_high)) << 32;
	inode->i_size = ext4_isize(raw_inode);
	ei->i_disksize = inode->i_size;
#ifdef CONFIG_QUOTA
	ei->i_reserved_quota = 0;
#endif
	inode->i_generation = le32_to_cpu(raw_inode->i_generation);
	ei->i_block_group = iloc.block_group;
	ei->i_last_alloc_group = ~0;
	/*
	 * NOTE! The in-memory inode i_data array is in little-endian order
	 * even on big-endian machines: we do NOT byteswap the block numbers!
	 */
	for (block = 0; block < EXT4_N_BLOCKS; block++)
		ei->i_data[block] = raw_inode->i_block[block];
	INIT_LIST_HEAD(&ei->i_orphan);

	/*
	 * Set transaction id's of transactions that have to be committed
	 * to finish f[data]sync. We set them to currently running transaction
	 * as we cannot be sure that the inode or some of its metadata isn't
	 * part of the transaction - the inode could have been reclaimed and
	 * now it is reread from disk.
	 */
	if (journal) {
		transaction_t *transaction;
		tid_t tid;

		read_lock(&journal->j_state_lock);
		if (journal->j_running_transaction)
			transaction = journal->j_running_transaction;
		else
			transaction = journal->j_committing_transaction;
		if (transaction)
			tid = transaction->t_tid;
		else
			tid = journal->j_commit_sequence;
		read_unlock(&journal->j_state_lock);
		ei->i_sync_tid = tid;
		ei->i_datasync_tid = tid;
	}

	if (EXT4_INODE_SIZE(inode->i_sb) > EXT4_GOOD_OLD_INODE_SIZE) {
		ei->i_extra_isize = le16_to_cpu(raw_inode->i_extra_isize);
		if (EXT4_GOOD_OLD_INODE_SIZE + ei->i_extra_isize >
		    EXT4_INODE_SIZE(inode->i_sb)) {
			ret = -EIO;
			goto bad_inode;
		}
		if (ei->i_extra_isize == 0) {
			/* The extra space is currently unused. Use it. */
			ei->i_extra_isize = sizeof(struct ext4_inode) -
					    EXT4_GOOD_OLD_INODE_SIZE;
		} else {
			__le32 *magic = (void *)raw_inode +
					EXT4_GOOD_OLD_INODE_SIZE +
					ei->i_extra_isize;
			if (*magic == cpu_to_le32(EXT4_XATTR_MAGIC))
				ext4_set_inode_state(inode, EXT4_STATE_XATTR);
		}
	} else
		ei->i_extra_isize = 0;

	EXT4_INODE_GET_XTIME(i_ctime, inode, raw_inode);
	EXT4_INODE_GET_XTIME(i_mtime, inode, raw_inode);
	EXT4_INODE_GET_XTIME(i_atime, inode, raw_inode);
	EXT4_EINODE_GET_XTIME(i_crtime, ei, raw_inode);

	inode->i_version = le32_to_cpu(raw_inode->i_disk_version);
	if (EXT4_INODE_SIZE(inode->i_sb) > EXT4_GOOD_OLD_INODE_SIZE) {
		if (EXT4_FITS_IN_INODE(raw_inode, ei, i_version_hi))
			inode->i_version |=
			(__u64)(le32_to_cpu(raw_inode->i_version_hi)) << 32;
	}

	ret = 0;
	if (ei->i_file_acl &&
	    !ext4_data_block_valid(EXT4_SB(sb), ei->i_file_acl, 1)) {
		EXT4_ERROR_INODE(inode, "bad extended attribute block %llu",
				 ei->i_file_acl);
		ret = -EIO;
		goto bad_inode;
	} else if (ext4_test_inode_flag(inode, EXT4_INODE_EXTENTS)) {
		if (S_ISREG(inode->i_mode) || S_ISDIR(inode->i_mode) ||
		    (S_ISLNK(inode->i_mode) &&
		     !ext4_inode_is_fast_symlink(inode)))
			/* Validate extent which is part of inode */
			ret = ext4_ext_check_inode(inode);
	} else if (S_ISREG(inode->i_mode) || S_ISDIR(inode->i_mode) ||
		   (S_ISLNK(inode->i_mode) &&
		    !ext4_inode_is_fast_symlink(inode))) {
		/* Validate block references which are part of inode */
		ret = ext4_check_inode_blockref(inode);
	}
	if (ret)
		goto bad_inode;

	if (S_ISREG(inode->i_mode)) {
		inode->i_op = &ext4_file_inode_operations;
		inode->i_fop = &ext4_file_operations;
		ext4_set_aops(inode);
	} else if (S_ISDIR(inode->i_mode)) {
		inode->i_op = &ext4_dir_inode_operations;
		inode->i_fop = &ext4_dir_operations;
	} else if (S_ISLNK(inode->i_mode)) {
		if (ext4_inode_is_fast_symlink(inode)) {
			inode->i_op = &ext4_fast_symlink_inode_operations;
			nd_terminate_link(ei->i_data, inode->i_size,
				sizeof(ei->i_data) - 1);
		} else {
			inode->i_op = &ext4_symlink_inode_operations;
			ext4_set_aops(inode);
		}
	} else if (S_ISCHR(inode->i_mode) || S_ISBLK(inode->i_mode) ||
	      S_ISFIFO(inode->i_mode) || S_ISSOCK(inode->i_mode)) {
		inode->i_op = &ext4_special_inode_operations;
		if (raw_inode->i_block[0])
			init_special_inode(inode, inode->i_mode,
			   old_decode_dev(le32_to_cpu(raw_inode->i_block[0])));
		else
			init_special_inode(inode, inode->i_mode,
			   new_decode_dev(le32_to_cpu(raw_inode->i_block[1])));
	} else {
		ret = -EIO;
		EXT4_ERROR_INODE(inode, "bogus i_mode (%o)", inode->i_mode);
		goto bad_inode;
	}
	brelse(iloc.bh);
	ext4_set_inode_flags(inode);
	unlock_new_inode(inode);
	return inode;

bad_inode:
	brelse(iloc.bh);
	iget_failed(inode);
	return ERR_PTR(ret);
}

static int ext4_inode_blocks_set(handle_t *handle,
				struct ext4_inode *raw_inode,
				struct ext4_inode_info *ei)
{
	struct inode *inode = &(ei->vfs_inode);
	u64 i_blocks = inode->i_blocks;
	struct super_block *sb = inode->i_sb;

	if (i_blocks <= ~0U) {
		/*
		 * i_blocks can be represnted in a 32 bit variable
		 * as multiple of 512 bytes
		 */
		raw_inode->i_blocks_lo   = cpu_to_le32(i_blocks);
		raw_inode->i_blocks_high = 0;
		ext4_clear_inode_flag(inode, EXT4_INODE_HUGE_FILE);
		return 0;
	}
	if (!EXT4_HAS_RO_COMPAT_FEATURE(sb, EXT4_FEATURE_RO_COMPAT_HUGE_FILE))
		return -EFBIG;

	if (i_blocks <= 0xffffffffffffULL) {
		/*
		 * i_blocks can be represented in a 48 bit variable
		 * as multiple of 512 bytes
		 */
		raw_inode->i_blocks_lo   = cpu_to_le32(i_blocks);
		raw_inode->i_blocks_high = cpu_to_le16(i_blocks >> 32);
		ext4_clear_inode_flag(inode, EXT4_INODE_HUGE_FILE);
	} else {
		ext4_set_inode_flag(inode, EXT4_INODE_HUGE_FILE);
		/* i_block is stored in file system block size */
		i_blocks = i_blocks >> (inode->i_blkbits - 9);
		raw_inode->i_blocks_lo   = cpu_to_le32(i_blocks);
		raw_inode->i_blocks_high = cpu_to_le16(i_blocks >> 32);
	}
	return 0;
}

/*
 * Post the struct inode info into an on-disk inode location in the
 * buffer-cache.  This gobbles the caller's reference to the
 * buffer_head in the inode location struct.
 *
 * The caller must have write access to iloc->bh.
 */
static int ext4_do_update_inode(handle_t *handle,
				struct inode *inode,
				struct ext4_iloc *iloc)
{
	struct ext4_inode *raw_inode = ext4_raw_inode(iloc);
	struct ext4_inode_info *ei = EXT4_I(inode);
	struct buffer_head *bh = iloc->bh;
	int err = 0, rc, block;

	/* For fields not not tracking in the in-memory inode,
	 * initialise them to zero for new inodes. */
	if (ext4_test_inode_state(inode, EXT4_STATE_NEW))
		memset(raw_inode, 0, EXT4_SB(inode->i_sb)->s_inode_size);

	ext4_get_inode_flags(ei);
	raw_inode->i_mode = cpu_to_le16(inode->i_mode);
	if (!(test_opt(inode->i_sb, NO_UID32))) {
		raw_inode->i_uid_low = cpu_to_le16(low_16_bits(inode->i_uid));
		raw_inode->i_gid_low = cpu_to_le16(low_16_bits(inode->i_gid));
/*
 * Fix up interoperability with old kernels. Otherwise, old inodes get
 * re-used with the upper 16 bits of the uid/gid intact
 */
		if (!ei->i_dtime) {
			raw_inode->i_uid_high =
				cpu_to_le16(high_16_bits(inode->i_uid));
			raw_inode->i_gid_high =
				cpu_to_le16(high_16_bits(inode->i_gid));
		} else {
			raw_inode->i_uid_high = 0;
			raw_inode->i_gid_high = 0;
		}
	} else {
		raw_inode->i_uid_low =
			cpu_to_le16(fs_high2lowuid(inode->i_uid));
		raw_inode->i_gid_low =
			cpu_to_le16(fs_high2lowgid(inode->i_gid));
		raw_inode->i_uid_high = 0;
		raw_inode->i_gid_high = 0;
	}
	raw_inode->i_links_count = cpu_to_le16(inode->i_nlink);

	EXT4_INODE_SET_XTIME(i_ctime, inode, raw_inode);
	EXT4_INODE_SET_XTIME(i_mtime, inode, raw_inode);
	EXT4_INODE_SET_XTIME(i_atime, inode, raw_inode);
	EXT4_EINODE_SET_XTIME(i_crtime, ei, raw_inode);

	if (ext4_inode_blocks_set(handle, raw_inode, ei))
		goto out_brelse;
	raw_inode->i_dtime = cpu_to_le32(ei->i_dtime);
	raw_inode->i_flags = cpu_to_le32(ei->i_flags & 0xFFFFFFFF);
	if (EXT4_SB(inode->i_sb)->s_es->s_creator_os !=
	    cpu_to_le32(EXT4_OS_HURD))
		raw_inode->i_file_acl_high =
			cpu_to_le16(ei->i_file_acl >> 32);
	raw_inode->i_file_acl_lo = cpu_to_le32(ei->i_file_acl);
	ext4_isize_set(raw_inode, ei->i_disksize);
	if (ei->i_disksize > 0x7fffffffULL) {
		struct super_block *sb = inode->i_sb;
		if (!EXT4_HAS_RO_COMPAT_FEATURE(sb,
				EXT4_FEATURE_RO_COMPAT_LARGE_FILE) ||
				EXT4_SB(sb)->s_es->s_rev_level ==
				cpu_to_le32(EXT4_GOOD_OLD_REV)) {
			/* If this is the first large file
			 * created, add a flag to the superblock.
			 */
			err = ext4_journal_get_write_access(handle,
					EXT4_SB(sb)->s_sbh);
			if (err)
				goto out_brelse;
			ext4_update_dynamic_rev(sb);
			EXT4_SET_RO_COMPAT_FEATURE(sb,
					EXT4_FEATURE_RO_COMPAT_LARGE_FILE);
			sb->s_dirt = 1;
			ext4_handle_sync(handle);
			err = ext4_handle_dirty_metadata(handle, NULL,
					EXT4_SB(sb)->s_sbh);
		}
	}
	raw_inode->i_generation = cpu_to_le32(inode->i_generation);
	if (S_ISCHR(inode->i_mode) || S_ISBLK(inode->i_mode)) {
		if (old_valid_dev(inode->i_rdev)) {
			raw_inode->i_block[0] =
				cpu_to_le32(old_encode_dev(inode->i_rdev));
			raw_inode->i_block[1] = 0;
		} else {
			raw_inode->i_block[0] = 0;
			raw_inode->i_block[1] =
				cpu_to_le32(new_encode_dev(inode->i_rdev));
			raw_inode->i_block[2] = 0;
		}
	} else
		for (block = 0; block < EXT4_N_BLOCKS; block++)
			raw_inode->i_block[block] = ei->i_data[block];

	raw_inode->i_disk_version = cpu_to_le32(inode->i_version);
	if (ei->i_extra_isize) {
		if (EXT4_FITS_IN_INODE(raw_inode, ei, i_version_hi))
			raw_inode->i_version_hi =
			cpu_to_le32(inode->i_version >> 32);
		raw_inode->i_extra_isize = cpu_to_le16(ei->i_extra_isize);
	}

	BUFFER_TRACE(bh, "call ext4_handle_dirty_metadata");
	rc = ext4_handle_dirty_metadata(handle, NULL, bh);
	if (!err)
		err = rc;
	ext4_clear_inode_state(inode, EXT4_STATE_NEW);

	ext4_update_inode_fsync_trans(handle, inode, 0);
out_brelse:
	brelse(bh);
	ext4_std_error(inode->i_sb, err);
	return err;
}

/*
 * ext4_write_inode()
 *
 * We are called from a few places:
 *
 * - Within generic_file_write() for O_SYNC files.
 *   Here, there will be no transaction running. We wait for any running
 *   trasnaction to commit.
 *
 * - Within sys_sync(), kupdate and such.
 *   We wait on commit, if tol to.
 *
 * - Within prune_icache() (PF_MEMALLOC == true)
 *   Here we simply return.  We can't afford to block kswapd on the
 *   journal commit.
 *
 * In all cases it is actually safe for us to return without doing anything,
 * because the inode has been copied into a raw inode buffer in
 * ext4_mark_inode_dirty().  This is a correctness thing for O_SYNC and for
 * knfsd.
 *
 * Note that we are absolutely dependent upon all inode dirtiers doing the
 * right thing: they *must* call mark_inode_dirty() after dirtying info in
 * which we are interested.
 *
 * It would be a bug for them to not do this.  The code:
 *
 *	mark_inode_dirty(inode)
 *	stuff();
 *	inode->i_size = expr;
 *
 * is in error because a kswapd-driven write_inode() could occur while
 * `stuff()' is running, and the new i_size will be lost.  Plus the inode
 * will no longer be on the superblock's dirty inode list.
 */
int ext4_write_inode(struct inode *inode, struct writeback_control *wbc)
{
	int err;

	if (current->flags & PF_MEMALLOC)
		return 0;

	if (EXT4_SB(inode->i_sb)->s_journal) {
		if (ext4_journal_current_handle()) {
			jbd_debug(1, "called recursively, non-PF_MEMALLOC!\n");
			dump_stack();
			return -EIO;
		}

		if (wbc->sync_mode != WB_SYNC_ALL)
			return 0;

		err = ext4_force_commit(inode->i_sb);
	} else {
		struct ext4_iloc iloc;

		err = __ext4_get_inode_loc(inode, &iloc, 0);
		if (err)
			return err;
		if (wbc->sync_mode == WB_SYNC_ALL)
			sync_dirty_buffer(iloc.bh);
		if (buffer_req(iloc.bh) && !buffer_uptodate(iloc.bh)) {
			EXT4_ERROR_INODE_BLOCK(inode, iloc.bh->b_blocknr,
					 "IO error syncing inode");
			err = -EIO;
		}
		brelse(iloc.bh);
	}
	return err;
}

/*
 * ext4_setattr()
 *
 * Called from notify_change.
 *
 * We want to trap VFS attempts to truncate the file as soon as
 * possible.  In particular, we want to make sure that when the VFS
 * shrinks i_size, we put the inode on the orphan list and modify
 * i_disksize immediately, so that during the subsequent flushing of
 * dirty pages and freeing of disk blocks, we can guarantee that any
 * commit will leave the blocks being flushed in an unused state on
 * disk.  (On recovery, the inode will get truncated and the blocks will
 * be freed, so we have a strong guarantee that no future commit will
 * leave these blocks visible to the user.)
 *
 * Another thing we have to assure is that if we are in ordered mode
 * and inode is still attached to the committing transaction, we must
 * we start writeout of all the dirty pages which are being truncated.
 * This way we are sure that all the data written in the previous
 * transaction are already on disk (truncate waits for pages under
 * writeback).
 *
 * Called with inode->i_mutex down.
 */
int ext4_setattr(struct dentry *dentry, struct iattr *attr)
{
	struct inode *inode = dentry->d_inode;
	int error, rc = 0;
	int orphan = 0;
	const unsigned int ia_valid = attr->ia_valid;

	error = inode_change_ok(inode, attr);
	if (error)
		return error;

	if (is_quota_modification(inode, attr))
		dquot_initialize(inode);
	if ((ia_valid & ATTR_UID && attr->ia_uid != inode->i_uid) ||
		(ia_valid & ATTR_GID && attr->ia_gid != inode->i_gid)) {
		handle_t *handle;

		/* (user+group)*(old+new) structure, inode write (sb,
		 * inode block, ? - but truncate inode update has it) */
		handle = ext4_journal_start(inode, (EXT4_MAXQUOTAS_INIT_BLOCKS(inode->i_sb)+
					EXT4_MAXQUOTAS_DEL_BLOCKS(inode->i_sb))+3);
		if (IS_ERR(handle)) {
			error = PTR_ERR(handle);
			goto err_out;
		}
		error = dquot_transfer(inode, attr);
		if (error) {
			ext4_journal_stop(handle);
			return error;
		}
		/* Update corresponding info in inode so that everything is in
		 * one transaction */
		if (attr->ia_valid & ATTR_UID)
			inode->i_uid = attr->ia_uid;
		if (attr->ia_valid & ATTR_GID)
			inode->i_gid = attr->ia_gid;
		error = ext4_mark_inode_dirty(handle, inode);
		ext4_journal_stop(handle);
	}

	if (attr->ia_valid & ATTR_SIZE) {
		if (!(ext4_test_inode_flag(inode, EXT4_INODE_EXTENTS))) {
			struct ext4_sb_info *sbi = EXT4_SB(inode->i_sb);

			if (attr->ia_size > sbi->s_bitmap_maxbytes)
				return -EFBIG;
		}
	}

	if (S_ISREG(inode->i_mode) &&
	    attr->ia_valid & ATTR_SIZE &&
	    (attr->ia_size < inode->i_size ||
	     (ext4_test_inode_flag(inode, EXT4_INODE_EOFBLOCKS)))) {
		handle_t *handle;

		handle = ext4_journal_start(inode, 3);
		if (IS_ERR(handle)) {
			error = PTR_ERR(handle);
			goto err_out;
		}
		if (ext4_handle_valid(handle)) {
			error = ext4_orphan_add(handle, inode);
			orphan = 1;
		}
		EXT4_I(inode)->i_disksize = attr->ia_size;
		rc = ext4_mark_inode_dirty(handle, inode);
		if (!error)
			error = rc;
		ext4_journal_stop(handle);

		if (ext4_should_order_data(inode)) {
			error = ext4_begin_ordered_truncate(inode,
							    attr->ia_size);
			if (error) {
				/* Do as much error cleanup as possible */
				handle = ext4_journal_start(inode, 3);
				if (IS_ERR(handle)) {
					ext4_orphan_del(NULL, inode);
					goto err_out;
				}
				ext4_orphan_del(handle, inode);
				orphan = 0;
				ext4_journal_stop(handle);
				goto err_out;
			}
		}
		/* ext4_truncate will clear the flag */
		if ((ext4_test_inode_flag(inode, EXT4_INODE_EOFBLOCKS)))
			ext4_truncate(inode);
	}

	if ((attr->ia_valid & ATTR_SIZE) &&
	    attr->ia_size != i_size_read(inode))
		rc = vmtruncate(inode, attr->ia_size);

	if (!rc) {
		setattr_copy(inode, attr);
		mark_inode_dirty(inode);
	}

	/*
	 * If the call to ext4_truncate failed to get a transaction handle at
	 * all, we need to clean up the in-core orphan list manually.
	 */
	if (orphan && inode->i_nlink)
		ext4_orphan_del(NULL, inode);

	if (!rc && (ia_valid & ATTR_MODE))
		rc = ext4_acl_chmod(inode);

err_out:
	ext4_std_error(inode->i_sb, error);
	if (!error)
		error = rc;
	return error;
}

int ext4_getattr(struct vfsmount *mnt, struct dentry *dentry,
		 struct kstat *stat)
{
	struct inode *inode;
	unsigned long delalloc_blocks;

	inode = dentry->d_inode;
	generic_fillattr(inode, stat);

	/*
	 * We can't update i_blocks if the block allocation is delayed
	 * otherwise in the case of system crash before the real block
	 * allocation is done, we will have i_blocks inconsistent with
	 * on-disk file blocks.
	 * We always keep i_blocks updated together with real
	 * allocation. But to not confuse with user, stat
	 * will return the blocks that include the delayed allocation
	 * blocks for this file.
	 */
	delalloc_blocks = EXT4_I(inode)->i_reserved_data_blocks;

	stat->blocks += (delalloc_blocks << inode->i_sb->s_blocksize_bits)>>9;
	return 0;
}

static int ext4_indirect_trans_blocks(struct inode *inode, int nrblocks,
				      int chunk)
{
	int indirects;

	/* if nrblocks are contiguous */
	if (chunk) {
		/*
		 * With N contiguous data blocks, we need at most
		 * N/EXT4_ADDR_PER_BLOCK(inode->i_sb) + 1 indirect blocks,
		 * 2 dindirect blocks, and 1 tindirect block
		 */
		return DIV_ROUND_UP(nrblocks,
				    EXT4_ADDR_PER_BLOCK(inode->i_sb)) + 4;
	}
	/*
	 * if nrblocks are not contiguous, worse case, each block touch
	 * a indirect block, and each indirect block touch a double indirect
	 * block, plus a triple indirect block
	 */
	indirects = nrblocks * 2 + 1;
	return indirects;
}

static int ext4_index_trans_blocks(struct inode *inode, int nrblocks, int chunk)
{
	if (!(ext4_test_inode_flag(inode, EXT4_INODE_EXTENTS)))
		return ext4_indirect_trans_blocks(inode, nrblocks, chunk);
	return ext4_ext_index_trans_blocks(inode, nrblocks, chunk);
}

/*
 * Account for index blocks, block groups bitmaps and block group
 * descriptor blocks if modify datablocks and index blocks
 * worse case, the indexs blocks spread over different block groups
 *
 * If datablocks are discontiguous, they are possible to spread over
 * different block groups too. If they are contiuguous, with flexbg,
 * they could still across block group boundary.
 *
 * Also account for superblock, inode, quota and xattr blocks
 */
static int ext4_meta_trans_blocks(struct inode *inode, int nrblocks, int chunk)
{
	ext4_group_t groups, ngroups = ext4_get_groups_count(inode->i_sb);
	int gdpblocks;
	int idxblocks;
	int ret = 0;

	/*
	 * How many index blocks need to touch to modify nrblocks?
	 * The "Chunk" flag indicating whether the nrblocks is
	 * physically contiguous on disk
	 *
	 * For Direct IO and fallocate, they calls get_block to allocate
	 * one single extent at a time, so they could set the "Chunk" flag
	 */
	idxblocks = ext4_index_trans_blocks(inode, nrblocks, chunk);

	ret = idxblocks;

	/*
	 * Now let's see how many group bitmaps and group descriptors need
	 * to account
	 */
	groups = idxblocks;
	if (chunk)
		groups += 1;
	else
		groups += nrblocks;

	gdpblocks = groups;
	if (groups > ngroups)
		groups = ngroups;
	if (groups > EXT4_SB(inode->i_sb)->s_gdb_count)
		gdpblocks = EXT4_SB(inode->i_sb)->s_gdb_count;

	/* bitmaps and block group descriptor blocks */
	ret += groups + gdpblocks;

	/* Blocks for super block, inode, quota and xattr blocks */
	ret += EXT4_META_TRANS_BLOCKS(inode->i_sb);

	return ret;
}

/*
 * Calculate the total number of credits to reserve to fit
 * the modification of a single pages into a single transaction,
 * which may include multiple chunks of block allocations.
 *
 * This could be called via ext4_write_begin()
 *
 * We need to consider the worse case, when
 * one new block per extent.
 */
int ext4_writepage_trans_blocks(struct inode *inode)
{
	int bpp = ext4_journal_blocks_per_page(inode);
	int ret;

	ret = ext4_meta_trans_blocks(inode, bpp, 0);

	/* Account for data blocks for journalled mode */
	if (ext4_should_journal_data(inode))
		ret += bpp;
	return ret;
}

/*
 * Calculate the journal credits for a chunk of data modification.
 *
 * This is called from DIO, fallocate or whoever calling
 * ext4_map_blocks() to map/allocate a chunk of contiguous disk blocks.
 *
 * journal buffers for data blocks are not included here, as DIO
 * and fallocate do no need to journal data buffers.
 */
int ext4_chunk_trans_blocks(struct inode *inode, int nrblocks)
{
	return ext4_meta_trans_blocks(inode, nrblocks, 1);
}

/*
 * The caller must have previously called ext4_reserve_inode_write().
 * Give this, we know that the caller already has write access to iloc->bh.
 */
int ext4_mark_iloc_dirty(handle_t *handle,
			 struct inode *inode, struct ext4_iloc *iloc)
{
	int err = 0;

	if (test_opt(inode->i_sb, I_VERSION))
		inode_inc_iversion(inode);

	/* the do_update_inode consumes one bh->b_count */
	get_bh(iloc->bh);

	/* ext4_do_update_inode() does jbd2_journal_dirty_metadata */
	err = ext4_do_update_inode(handle, inode, iloc);
	put_bh(iloc->bh);
	return err;
}

/*
 * On success, We end up with an outstanding reference count against
 * iloc->bh.  This _must_ be cleaned up later.
 */

int
ext4_reserve_inode_write(handle_t *handle, struct inode *inode,
			 struct ext4_iloc *iloc)
{
	int err;

	err = ext4_get_inode_loc(inode, iloc);
	if (!err) {
		BUFFER_TRACE(iloc->bh, "get_write_access");
		err = ext4_journal_get_write_access(handle, iloc->bh);
		if (err) {
			brelse(iloc->bh);
			iloc->bh = NULL;
		}
	}
	ext4_std_error(inode->i_sb, err);
	return err;
}

/*
 * Expand an inode by new_extra_isize bytes.
 * Returns 0 on success or negative error number on failure.
 */
static int ext4_expand_extra_isize(struct inode *inode,
				   unsigned int new_extra_isize,
				   struct ext4_iloc iloc,
				   handle_t *handle)
{
	struct ext4_inode *raw_inode;
	struct ext4_xattr_ibody_header *header;

	if (EXT4_I(inode)->i_extra_isize >= new_extra_isize)
		return 0;

	raw_inode = ext4_raw_inode(&iloc);

	header = IHDR(inode, raw_inode);

	/* No extended attributes present */
	if (!ext4_test_inode_state(inode, EXT4_STATE_XATTR) ||
	    header->h_magic != cpu_to_le32(EXT4_XATTR_MAGIC)) {
		memset((void *)raw_inode + EXT4_GOOD_OLD_INODE_SIZE, 0,
			new_extra_isize);
		EXT4_I(inode)->i_extra_isize = new_extra_isize;
		return 0;
	}

	/* try to expand with EAs present */
	return ext4_expand_extra_isize_ea(inode, new_extra_isize,
					  raw_inode, handle);
}

/*
 * What we do here is to mark the in-core inode as clean with respect to inode
 * dirtiness (it may still be data-dirty).
 * This means that the in-core inode may be reaped by prune_icache
 * without having to perform any I/O.  This is a very good thing,
 * because *any* task may call prune_icache - even ones which
 * have a transaction open against a different journal.
 *
 * Is this cheating?  Not really.  Sure, we haven't written the
 * inode out, but prune_icache isn't a user-visible syncing function.
 * Whenever the user wants stuff synced (sys_sync, sys_msync, sys_fsync)
 * we start and wait on commits.
 *
 * Is this efficient/effective?  Well, we're being nice to the system
 * by cleaning up our inodes proactively so they can be reaped
 * without I/O.  But we are potentially leaving up to five seconds'
 * worth of inodes floating about which prune_icache wants us to
 * write out.  One way to fix that would be to get prune_icache()
 * to do a write_super() to free up some memory.  It has the desired
 * effect.
 */
int ext4_mark_inode_dirty(handle_t *handle, struct inode *inode)
{
	struct ext4_iloc iloc;
	struct ext4_sb_info *sbi = EXT4_SB(inode->i_sb);
	static unsigned int mnt_count;
	int err, ret;

	might_sleep();
	trace_ext4_mark_inode_dirty(inode, _RET_IP_);
	err = ext4_reserve_inode_write(handle, inode, &iloc);
	if (ext4_handle_valid(handle) &&
	    EXT4_I(inode)->i_extra_isize < sbi->s_want_extra_isize &&
	    !ext4_test_inode_state(inode, EXT4_STATE_NO_EXPAND)) {
		/*
		 * We need extra buffer credits since we may write into EA block
		 * with this same handle. If journal_extend fails, then it will
		 * only result in a minor loss of functionality for that inode.
		 * If this is felt to be critical, then e2fsck should be run to
		 * force a large enough s_min_extra_isize.
		 */
		if ((jbd2_journal_extend(handle,
			     EXT4_DATA_TRANS_BLOCKS(inode->i_sb))) == 0) {
			ret = ext4_expand_extra_isize(inode,
						      sbi->s_want_extra_isize,
						      iloc, handle);
			if (ret) {
				ext4_set_inode_state(inode,
						     EXT4_STATE_NO_EXPAND);
				if (mnt_count !=
					le16_to_cpu(sbi->s_es->s_mnt_count)) {
					ext4_warning(inode->i_sb,
					"Unable to expand inode %lu. Delete"
					" some EAs or run e2fsck.",
					inode->i_ino);
					mnt_count =
					  le16_to_cpu(sbi->s_es->s_mnt_count);
				}
			}
		}
	}
	if (!err)
		err = ext4_mark_iloc_dirty(handle, inode, &iloc);
	return err;
}

/*
 * ext4_dirty_inode() is called from __mark_inode_dirty()
 *
 * We're really interested in the case where a file is being extended.
 * i_size has been changed by generic_commit_write() and we thus need
 * to include the updated inode in the current transaction.
 *
 * Also, dquot_alloc_block() will always dirty the inode when blocks
 * are allocated to the file.
 *
 * If the inode is marked synchronous, we don't honour that here - doing
 * so would cause a commit on atime updates, which we don't bother doing.
 * We handle synchronous inodes at the highest possible level.
 */
void ext4_dirty_inode(struct inode *inode)
{
	handle_t *handle;

	handle = ext4_journal_start(inode, 2);
	if (IS_ERR(handle))
		goto out;

	ext4_mark_inode_dirty(handle, inode);

	ext4_journal_stop(handle);
out:
	return;
}

#if 0
/*
 * Bind an inode's backing buffer_head into this transaction, to prevent
 * it from being flushed to disk early.  Unlike
 * ext4_reserve_inode_write, this leaves behind no bh reference and
 * returns no iloc structure, so the caller needs to repeat the iloc
 * lookup to mark the inode dirty later.
 */
static int ext4_pin_inode(handle_t *handle, struct inode *inode)
{
	struct ext4_iloc iloc;

	int err = 0;
	if (handle) {
		err = ext4_get_inode_loc(inode, &iloc);
		if (!err) {
			BUFFER_TRACE(iloc.bh, "get_write_access");
			err = jbd2_journal_get_write_access(handle, iloc.bh);
			if (!err)
				err = ext4_handle_dirty_metadata(handle,
								 NULL,
								 iloc.bh);
			brelse(iloc.bh);
		}
	}
	ext4_std_error(inode->i_sb, err);
	return err;
}
#endif

int ext4_change_inode_journal_flag(struct inode *inode, int val)
{
	journal_t *journal;
	handle_t *handle;
	int err;

	/*
	 * We have to be very careful here: changing a data block's
	 * journaling status dynamically is dangerous.  If we write a
	 * data block to the journal, change the status and then delete
	 * that block, we risk forgetting to revoke the old log record
	 * from the journal and so a subsequent replay can corrupt data.
	 * So, first we make sure that the journal is empty and that
	 * nobody is changing anything.
	 */

	journal = EXT4_JOURNAL(inode);
	if (!journal)
		return 0;
	if (is_journal_aborted(journal))
		return -EROFS;

	jbd2_journal_lock_updates(journal);
	jbd2_journal_flush(journal);

	/*
	 * OK, there are no updates running now, and all cached data is
	 * synced to disk.  We are now in a completely consistent state
	 * which doesn't have anything in the journal, and we know that
	 * no filesystem updates are running, so it is safe to modify
	 * the inode's in-core data-journaling state flag now.
	 */

	if (val)
		ext4_set_inode_flag(inode, EXT4_INODE_JOURNAL_DATA);
	else
		ext4_clear_inode_flag(inode, EXT4_INODE_JOURNAL_DATA);
	ext4_set_aops(inode);

	jbd2_journal_unlock_updates(journal);

	/* Finally we can mark the inode as dirty. */

	handle = ext4_journal_start(inode, 1);
	if (IS_ERR(handle))
		return PTR_ERR(handle);

	err = ext4_mark_inode_dirty(handle, inode);
	ext4_handle_sync(handle);
	ext4_journal_stop(handle);
	ext4_std_error(inode->i_sb, err);

	return err;
}

static int ext4_bh_unmapped(handle_t *handle, struct buffer_head *bh)
{
	return !buffer_mapped(bh);
}

int ext4_page_mkwrite(struct vm_area_struct *vma, struct vm_fault *vmf)
{
	struct page *page = vmf->page;
	loff_t size;
	unsigned long len;
	int ret = -EINVAL;
	void *fsdata;
	struct file *file = vma->vm_file;
	struct inode *inode = file->f_path.dentry->d_inode;
	struct address_space *mapping = inode->i_mapping;

	/*
	 * Get i_alloc_sem to stop truncates messing with the inode. We cannot
	 * get i_mutex because we are already holding mmap_sem.
	 */
	down_read(&inode->i_alloc_sem);
	size = i_size_read(inode);
	if (page->mapping != mapping || size <= page_offset(page)
	    || !PageUptodate(page)) {
		/* page got truncated from under us? */
		goto out_unlock;
	}
	ret = 0;
	if (PageMappedToDisk(page))
		goto out_unlock;

	if (page->index == size >> PAGE_CACHE_SHIFT)
		len = size & ~PAGE_CACHE_MASK;
	else
		len = PAGE_CACHE_SIZE;

	lock_page(page);
	/*
	 * return if we have all the buffers mapped. This avoid
	 * the need to call write_begin/write_end which does a
	 * journal_start/journal_stop which can block and take
	 * long time
	 */
	if (page_has_buffers(page)) {
		if (!walk_page_buffers(NULL, page_buffers(page), 0, len, NULL,
					ext4_bh_unmapped)) {
			unlock_page(page);
			goto out_unlock;
		}
	}
	unlock_page(page);
	/*
	 * OK, we need to fill the hole... Do write_begin write_end
	 * to do block allocation/reservation.We are not holding
	 * inode.i__mutex here. That allow * parallel write_begin,
	 * write_end call. lock_page prevent this from happening
	 * on the same page though
	 */
	ret = mapping->a_ops->write_begin(file, mapping, page_offset(page),
			len, AOP_FLAG_UNINTERRUPTIBLE, &page, &fsdata);
	if (ret < 0)
		goto out_unlock;
	ret = mapping->a_ops->write_end(file, mapping, page_offset(page),
			len, len, page, fsdata);
	if (ret < 0)
		goto out_unlock;
	ret = 0;
out_unlock:
	if (ret)
		ret = VM_FAULT_SIGBUS;
	up_read(&inode->i_alloc_sem);
	return ret;
}<|MERGE_RESOLUTION|>--- conflicted
+++ resolved
@@ -4134,24 +4134,6 @@
 		if (bh) {
 			BUFFER_TRACE(bh, "call ext4_handle_dirty_metadata");
 			err = ext4_handle_dirty_metadata(handle, inode, bh);
-<<<<<<< HEAD
-			if (unlikely(err)) {
-				ext4_std_error(inode->i_sb, err);
-				return 1;
-			}
-		}
-		err = ext4_mark_inode_dirty(handle, inode);
-		if (unlikely(err)) {
-			ext4_std_error(inode->i_sb, err);
-			return 1;
-		}
-		err = ext4_truncate_restart_trans(handle, inode,
-						  blocks_for_truncate(inode));
-		if (unlikely(err)) {
-			ext4_std_error(inode->i_sb, err);
-			return 1;
-		}
-=======
 			if (unlikely(err))
 				goto out_err;
 		}
@@ -4162,7 +4144,6 @@
 						  blocks_for_truncate(inode));
 		if (unlikely(err))
 			goto out_err;
->>>>>>> 105e53f8
 		if (bh) {
 			BUFFER_TRACE(bh, "retaking write access");
 			err = ext4_journal_get_write_access(handle, bh);
