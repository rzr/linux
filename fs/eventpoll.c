--- conflicted
+++ resolved
@@ -1565,15 +1565,12 @@
 	max_user_watches = (((si.totalram - si.totalhigh) / 25) << PAGE_SHIFT) /
 		EP_ITEM_COST;
 	BUG_ON(max_user_watches < 0);
-<<<<<<< HEAD
-=======
 
 	/*
 	 * Initialize the structure used to perform epoll file descriptor
 	 * inclusion loops checks.
 	 */
 	ep_nested_calls_init(&poll_loop_ncalls);
->>>>>>> 105e53f8
 
 	/* Initialize the structure used to perform safe poll wait head wake ups */
 	ep_nested_calls_init(&poll_safewake_ncalls);
