/*
 * net/tipc/discover.c
 *
 * Copyright (c) 2003-2006, Ericsson AB
 * Copyright (c) 2005-2006, Wind River Systems
 * All rights reserved.
 *
 * Redistribution and use in source and binary forms, with or without
 * modification, are permitted provided that the following conditions are met:
 *
 * 1. Redistributions of source code must retain the above copyright
 *    notice, this list of conditions and the following disclaimer.
 * 2. Redistributions in binary form must reproduce the above copyright
 *    notice, this list of conditions and the following disclaimer in the
 *    documentation and/or other materials provided with the distribution.
 * 3. Neither the names of the copyright holders nor the names of its
 *    contributors may be used to endorse or promote products derived from
 *    this software without specific prior written permission.
 *
 * Alternatively, this software may be distributed under the terms of the
 * GNU General Public License ("GPL") version 2 as published by the Free
 * Software Foundation.
 *
 * THIS SOFTWARE IS PROVIDED BY THE COPYRIGHT HOLDERS AND CONTRIBUTORS "AS IS"
 * AND ANY EXPRESS OR IMPLIED WARRANTIES, INCLUDING, BUT NOT LIMITED TO, THE
 * IMPLIED WARRANTIES OF MERCHANTABILITY AND FITNESS FOR A PARTICULAR PURPOSE
 * ARE DISCLAIMED. IN NO EVENT SHALL THE COPYRIGHT OWNER OR CONTRIBUTORS BE
 * LIABLE FOR ANY DIRECT, INDIRECT, INCIDENTAL, SPECIAL, EXEMPLARY, OR
 * CONSEQUENTIAL DAMAGES (INCLUDING, BUT NOT LIMITED TO, PROCUREMENT OF
 * SUBSTITUTE GOODS OR SERVICES; LOSS OF USE, DATA, OR PROFITS; OR BUSINESS
 * INTERRUPTION) HOWEVER CAUSED AND ON ANY THEORY OF LIABILITY, WHETHER IN
 * CONTRACT, STRICT LIABILITY, OR TORT (INCLUDING NEGLIGENCE OR OTHERWISE)
 * ARISING IN ANY WAY OUT OF THE USE OF THIS SOFTWARE, EVEN IF ADVISED OF THE
 * POSSIBILITY OF SUCH DAMAGE.
 */

#include "core.h"
#include "link.h"
#include "discover.h"

#define TIPC_LINK_REQ_INIT	125	/* min delay during bearer start up */
#define TIPC_LINK_REQ_FAST	2000	/* normal delay if bearer has no links */
#define TIPC_LINK_REQ_SLOW	600000	/* normal delay if bearer has links */

/*
 * TODO: Most of the inter-cluster setup stuff should be
 * rewritten, and be made conformant with specification.
 */


/**
 * struct link_req - information about an ongoing link setup request
 * @bearer: bearer issuing requests
 * @dest: destination address for request messages
 * @buf: request message to be (repeatedly) sent
 * @timer: timer governing period between requests
 * @timer_intv: current interval between requests (in ms)
 */
struct link_req {
	struct bearer *bearer;
	struct tipc_media_addr dest;
	struct sk_buff *buf;
	struct timer_list timer;
	unsigned int timer_intv;
};

/**
 * tipc_disc_init_msg - initialize a link setup message
 * @type: message type (request or response)
 * @req_links: number of links associated with message
 * @dest_domain: network domain of node(s) which should respond to message
 * @b_ptr: ptr to bearer issuing message
 */

static struct sk_buff *tipc_disc_init_msg(u32 type,
					  u32 req_links,
					  u32 dest_domain,
					  struct bearer *b_ptr)
{
	struct sk_buff *buf = tipc_buf_acquire(DSC_H_SIZE);
	struct tipc_msg *msg;

	if (buf) {
		msg = buf_msg(buf);
		tipc_msg_init(msg, LINK_CONFIG, type, DSC_H_SIZE, dest_domain);
		msg_set_non_seq(msg, 1);
		msg_set_req_links(msg, req_links);
		msg_set_dest_domain(msg, dest_domain);
		msg_set_bc_netid(msg, tipc_net_id);
		msg_set_media_addr(msg, &b_ptr->publ.addr);
	}
	return buf;
}

/**
 * disc_dupl_alert - issue node address duplication alert
 * @b_ptr: pointer to bearer detecting duplication
 * @node_addr: duplicated node address
 * @media_addr: media address advertised by duplicated node
 */

static void disc_dupl_alert(struct bearer *b_ptr, u32 node_addr,
			    struct tipc_media_addr *media_addr)
{
	char node_addr_str[16];
	char media_addr_str[64];
	struct print_buf pb;

	tipc_addr_string_fill(node_addr_str, node_addr);
	tipc_printbuf_init(&pb, media_addr_str, sizeof(media_addr_str));
	tipc_media_addr_printf(&pb, media_addr);
	tipc_printbuf_validate(&pb);
	warn("Duplicate %s using %s seen on <%s>\n",
	     node_addr_str, media_addr_str, b_ptr->publ.name);
}

/**
 * tipc_disc_recv_msg - handle incoming link setup message (request or response)
 * @buf: buffer containing message
 * @b_ptr: bearer that message arrived on
 */

void tipc_disc_recv_msg(struct sk_buff *buf, struct bearer *b_ptr)
{
	struct link *link;
	struct tipc_media_addr media_addr;
	struct tipc_msg *msg = buf_msg(buf);
	u32 dest = msg_dest_domain(msg);
	u32 orig = msg_prevnode(msg);
	u32 net_id = msg_bc_netid(msg);
	u32 type = msg_type(msg);

	msg_get_media_addr(msg, &media_addr);
	buf_discard(buf);

	if (net_id != tipc_net_id)
		return;
	if (!tipc_addr_domain_valid(dest))
		return;
	if (!tipc_addr_node_valid(orig))
		return;
	if (orig == tipc_own_addr) {
		if (memcmp(&media_addr, &b_ptr->publ.addr, sizeof(media_addr)))
			disc_dupl_alert(b_ptr, tipc_own_addr, &media_addr);
		return;
	}
	if (!tipc_in_scope(dest, tipc_own_addr))
<<<<<<< HEAD
		return;
	if (is_slave(tipc_own_addr) && is_slave(orig))
		return;
	if (is_slave(orig) && !in_own_cluster(orig))
=======
>>>>>>> 3cbea436
		return;
	if (in_own_cluster(orig)) {
		/* Always accept link here */
		struct sk_buff *rbuf;
		struct tipc_media_addr *addr;
		struct tipc_node *n_ptr = tipc_node_find(orig);
		int link_fully_up;

		if (n_ptr == NULL) {
			n_ptr = tipc_node_create(orig);
			if (!n_ptr)
				return;
		}
		spin_lock_bh(&n_ptr->lock);

		/* Don't talk to neighbor during cleanup after last session */

		if (n_ptr->cleanup_required) {
			spin_unlock_bh(&n_ptr->lock);
			return;
		}

		link = n_ptr->links[b_ptr->identity];
		if (!link) {
			link = tipc_link_create(b_ptr, orig, &media_addr);
			if (!link) {
				spin_unlock_bh(&n_ptr->lock);
				return;
			}
		}
		addr = &link->media_addr;
		if (memcmp(addr, &media_addr, sizeof(*addr))) {
			if (tipc_link_is_up(link) || (!link->started)) {
				disc_dupl_alert(b_ptr, orig, &media_addr);
				spin_unlock_bh(&n_ptr->lock);
				return;
			}
			warn("Resetting link <%s>, peer interface address changed\n",
			     link->name);
			memcpy(addr, &media_addr, sizeof(*addr));
			tipc_link_reset(link);
		}
		link_fully_up = link_working_working(link);
		spin_unlock_bh(&n_ptr->lock);
		if ((type == DSC_RESP_MSG) || link_fully_up)
			return;
		rbuf = tipc_disc_init_msg(DSC_RESP_MSG, 1, orig, b_ptr);
		if (rbuf != NULL) {
			b_ptr->media->send_msg(rbuf, &b_ptr->publ, &media_addr);
			buf_discard(rbuf);
		}
	}
}

/**
 * tipc_disc_stop_link_req - stop sending periodic link setup requests
 * @req: ptr to link request structure
 */

void tipc_disc_stop_link_req(struct link_req *req)
{
	if (!req)
		return;

	k_cancel_timer(&req->timer);
	k_term_timer(&req->timer);
	buf_discard(req->buf);
	kfree(req);
}

/**
 * tipc_disc_update_link_req - update frequency of periodic link setup requests
 * @req: ptr to link request structure
 */

void tipc_disc_update_link_req(struct link_req *req)
{
	if (!req)
		return;

	if (req->timer_intv == TIPC_LINK_REQ_SLOW) {
		if (!req->bearer->nodes.count) {
			req->timer_intv = TIPC_LINK_REQ_FAST;
			k_start_timer(&req->timer, req->timer_intv);
		}
	} else if (req->timer_intv == TIPC_LINK_REQ_FAST) {
		if (req->bearer->nodes.count) {
			req->timer_intv = TIPC_LINK_REQ_SLOW;
			k_start_timer(&req->timer, req->timer_intv);
		}
	} else {
		/* leave timer "as is" if haven't yet reached a "normal" rate */
	}
}

/**
 * disc_timeout - send a periodic link setup request
 * @req: ptr to link request structure
 *
 * Called whenever a link setup request timer associated with a bearer expires.
 */

static void disc_timeout(struct link_req *req)
{
	spin_lock_bh(&req->bearer->publ.lock);

	req->bearer->media->send_msg(req->buf, &req->bearer->publ, &req->dest);

	if ((req->timer_intv == TIPC_LINK_REQ_SLOW) ||
	    (req->timer_intv == TIPC_LINK_REQ_FAST)) {
		/* leave timer interval "as is" if already at a "normal" rate */
	} else {
		req->timer_intv *= 2;
		if (req->timer_intv > TIPC_LINK_REQ_FAST)
			req->timer_intv = TIPC_LINK_REQ_FAST;
		if ((req->timer_intv == TIPC_LINK_REQ_FAST) &&
		    (req->bearer->nodes.count))
			req->timer_intv = TIPC_LINK_REQ_SLOW;
	}
	k_start_timer(&req->timer, req->timer_intv);

	spin_unlock_bh(&req->bearer->publ.lock);
}

/**
 * tipc_disc_init_link_req - start sending periodic link setup requests
 * @b_ptr: ptr to bearer issuing requests
 * @dest: destination address for request messages
 * @dest_domain: network domain of node(s) which should respond to message
 * @req_links: max number of desired links
 *
 * Returns pointer to link request structure, or NULL if unable to create.
 */

struct link_req *tipc_disc_init_link_req(struct bearer *b_ptr,
					 const struct tipc_media_addr *dest,
					 u32 dest_domain,
					 u32 req_links)
{
	struct link_req *req;

	req = kmalloc(sizeof(*req), GFP_ATOMIC);
	if (!req)
		return NULL;

	req->buf = tipc_disc_init_msg(DSC_REQ_MSG, req_links, dest_domain, b_ptr);
	if (!req->buf) {
		kfree(req);
		return NULL;
	}

	memcpy(&req->dest, dest, sizeof(*dest));
	req->bearer = b_ptr;
	req->timer_intv = TIPC_LINK_REQ_INIT;
	k_init_timer(&req->timer, (Handler)disc_timeout, (unsigned long)req);
	k_start_timer(&req->timer, req->timer_intv);
	return req;
}
<|MERGE_RESOLUTION|>--- conflicted
+++ resolved
@@ -145,13 +145,6 @@
 		return;
 	}
 	if (!tipc_in_scope(dest, tipc_own_addr))
-<<<<<<< HEAD
-		return;
-	if (is_slave(tipc_own_addr) && is_slave(orig))
-		return;
-	if (is_slave(orig) && !in_own_cluster(orig))
-=======
->>>>>>> 3cbea436
 		return;
 	if (in_own_cluster(orig)) {
 		/* Always accept link here */
