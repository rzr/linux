/*
 * xfrm_policy.c
 *
 * Changes:
 *	Mitsuru KANDA @USAGI
 * 	Kazunori MIYAZAWA @USAGI
 * 	Kunihiro Ishiguro <kunihiro@ipinfusion.com>
 * 		IPv6 support
 * 	Kazunori MIYAZAWA @USAGI
 * 	YOSHIFUJI Hideaki
 * 		Split up af-specific portion
 *	Derek Atkins <derek@ihtfp.com>		Add the post_input processor
 *
 */

#include <linux/err.h>
#include <linux/slab.h>
#include <linux/kmod.h>
#include <linux/list.h>
#include <linux/spinlock.h>
#include <linux/workqueue.h>
#include <linux/notifier.h>
#include <linux/netdevice.h>
#include <linux/netfilter.h>
#include <linux/module.h>
#include <linux/cache.h>
#include <linux/audit.h>
#include <net/dst.h>
#include <net/xfrm.h>
#include <net/ip.h>
#ifdef CONFIG_XFRM_STATISTICS
#include <net/snmp.h>
#endif

#include "xfrm_hash.h"

DEFINE_MUTEX(xfrm_cfg_mutex);
EXPORT_SYMBOL(xfrm_cfg_mutex);

static DEFINE_SPINLOCK(xfrm_policy_sk_bundle_lock);
static struct dst_entry *xfrm_policy_sk_bundles;
static DEFINE_RWLOCK(xfrm_policy_lock);

static DEFINE_RWLOCK(xfrm_policy_afinfo_lock);
static struct xfrm_policy_afinfo *xfrm_policy_afinfo[NPROTO];

static struct kmem_cache *xfrm_dst_cache __read_mostly;

static struct xfrm_policy_afinfo *xfrm_policy_get_afinfo(unsigned short family);
static void xfrm_policy_put_afinfo(struct xfrm_policy_afinfo *afinfo);
static void xfrm_init_pmtu(struct dst_entry *dst);
static int stale_bundle(struct dst_entry *dst);

static struct xfrm_policy *__xfrm_policy_unlink(struct xfrm_policy *pol,
						int dir);

static inline int
__xfrm4_selector_match(struct xfrm_selector *sel, struct flowi *fl)
{
	return  addr_match(&fl->fl4_dst, &sel->daddr, sel->prefixlen_d) &&
		addr_match(&fl->fl4_src, &sel->saddr, sel->prefixlen_s) &&
		!((xfrm_flowi_dport(fl) ^ sel->dport) & sel->dport_mask) &&
		!((xfrm_flowi_sport(fl) ^ sel->sport) & sel->sport_mask) &&
		(fl->proto == sel->proto || !sel->proto) &&
		(fl->oif == sel->ifindex || !sel->ifindex);
}

static inline int
__xfrm6_selector_match(struct xfrm_selector *sel, struct flowi *fl)
{
	return  addr_match(&fl->fl6_dst, &sel->daddr, sel->prefixlen_d) &&
		addr_match(&fl->fl6_src, &sel->saddr, sel->prefixlen_s) &&
		!((xfrm_flowi_dport(fl) ^ sel->dport) & sel->dport_mask) &&
		!((xfrm_flowi_sport(fl) ^ sel->sport) & sel->sport_mask) &&
		(fl->proto == sel->proto || !sel->proto) &&
		(fl->oif == sel->ifindex || !sel->ifindex);
}

int xfrm_selector_match(struct xfrm_selector *sel, struct flowi *fl,
		    unsigned short family)
{
	switch (family) {
	case AF_INET:
		return __xfrm4_selector_match(sel, fl);
	case AF_INET6:
		return __xfrm6_selector_match(sel, fl);
	}
	return 0;
}

static inline struct dst_entry *__xfrm_dst_lookup(struct net *net, int tos,
						  xfrm_address_t *saddr,
						  xfrm_address_t *daddr,
						  int family)
{
	struct xfrm_policy_afinfo *afinfo;
	struct dst_entry *dst;

	afinfo = xfrm_policy_get_afinfo(family);
	if (unlikely(afinfo == NULL))
		return ERR_PTR(-EAFNOSUPPORT);

	dst = afinfo->dst_lookup(net, tos, saddr, daddr);

	xfrm_policy_put_afinfo(afinfo);

	return dst;
}

static inline struct dst_entry *xfrm_dst_lookup(struct xfrm_state *x, int tos,
						xfrm_address_t *prev_saddr,
						xfrm_address_t *prev_daddr,
						int family)
{
	struct net *net = xs_net(x);
	xfrm_address_t *saddr = &x->props.saddr;
	xfrm_address_t *daddr = &x->id.daddr;
	struct dst_entry *dst;

	if (x->type->flags & XFRM_TYPE_LOCAL_COADDR) {
		saddr = x->coaddr;
		daddr = prev_daddr;
	}
	if (x->type->flags & XFRM_TYPE_REMOTE_COADDR) {
		saddr = prev_saddr;
		daddr = x->coaddr;
	}

	dst = __xfrm_dst_lookup(net, tos, saddr, daddr, family);

	if (!IS_ERR(dst)) {
		if (prev_saddr != saddr)
			memcpy(prev_saddr, saddr,  sizeof(*prev_saddr));
		if (prev_daddr != daddr)
			memcpy(prev_daddr, daddr,  sizeof(*prev_daddr));
	}

	return dst;
}

static inline unsigned long make_jiffies(long secs)
{
	if (secs >= (MAX_SCHEDULE_TIMEOUT-1)/HZ)
		return MAX_SCHEDULE_TIMEOUT-1;
	else
		return secs*HZ;
}

static void xfrm_policy_timer(unsigned long data)
{
	struct xfrm_policy *xp = (struct xfrm_policy*)data;
	unsigned long now = get_seconds();
	long next = LONG_MAX;
	int warn = 0;
	int dir;

	read_lock(&xp->lock);

	if (unlikely(xp->walk.dead))
		goto out;

	dir = xfrm_policy_id2dir(xp->index);

	if (xp->lft.hard_add_expires_seconds) {
		long tmo = xp->lft.hard_add_expires_seconds +
			xp->curlft.add_time - now;
		if (tmo <= 0)
			goto expired;
		if (tmo < next)
			next = tmo;
	}
	if (xp->lft.hard_use_expires_seconds) {
		long tmo = xp->lft.hard_use_expires_seconds +
			(xp->curlft.use_time ? : xp->curlft.add_time) - now;
		if (tmo <= 0)
			goto expired;
		if (tmo < next)
			next = tmo;
	}
	if (xp->lft.soft_add_expires_seconds) {
		long tmo = xp->lft.soft_add_expires_seconds +
			xp->curlft.add_time - now;
		if (tmo <= 0) {
			warn = 1;
			tmo = XFRM_KM_TIMEOUT;
		}
		if (tmo < next)
			next = tmo;
	}
	if (xp->lft.soft_use_expires_seconds) {
		long tmo = xp->lft.soft_use_expires_seconds +
			(xp->curlft.use_time ? : xp->curlft.add_time) - now;
		if (tmo <= 0) {
			warn = 1;
			tmo = XFRM_KM_TIMEOUT;
		}
		if (tmo < next)
			next = tmo;
	}

	if (warn)
		km_policy_expired(xp, dir, 0, 0);
	if (next != LONG_MAX &&
	    !mod_timer(&xp->timer, jiffies + make_jiffies(next)))
		xfrm_pol_hold(xp);

out:
	read_unlock(&xp->lock);
	xfrm_pol_put(xp);
	return;

expired:
	read_unlock(&xp->lock);
	if (!xfrm_policy_delete(xp, dir))
		km_policy_expired(xp, dir, 1, 0);
	xfrm_pol_put(xp);
}

static struct flow_cache_object *xfrm_policy_flo_get(struct flow_cache_object *flo)
{
	struct xfrm_policy *pol = container_of(flo, struct xfrm_policy, flo);

	if (unlikely(pol->walk.dead))
		flo = NULL;
	else
		xfrm_pol_hold(pol);

	return flo;
}

static int xfrm_policy_flo_check(struct flow_cache_object *flo)
{
	struct xfrm_policy *pol = container_of(flo, struct xfrm_policy, flo);

	return !pol->walk.dead;
}

static void xfrm_policy_flo_delete(struct flow_cache_object *flo)
{
	xfrm_pol_put(container_of(flo, struct xfrm_policy, flo));
}

static const struct flow_cache_ops xfrm_policy_fc_ops = {
	.get = xfrm_policy_flo_get,
	.check = xfrm_policy_flo_check,
	.delete = xfrm_policy_flo_delete,
};

/* Allocate xfrm_policy. Not used here, it is supposed to be used by pfkeyv2
 * SPD calls.
 */

struct xfrm_policy *xfrm_policy_alloc(struct net *net, gfp_t gfp)
{
	struct xfrm_policy *policy;

	policy = kzalloc(sizeof(struct xfrm_policy), gfp);

	if (policy) {
		write_pnet(&policy->xp_net, net);
		INIT_LIST_HEAD(&policy->walk.all);
		INIT_HLIST_NODE(&policy->bydst);
		INIT_HLIST_NODE(&policy->byidx);
		rwlock_init(&policy->lock);
		atomic_set(&policy->refcnt, 1);
		setup_timer(&policy->timer, xfrm_policy_timer,
				(unsigned long)policy);
		policy->flo.ops = &xfrm_policy_fc_ops;
	}
	return policy;
}
EXPORT_SYMBOL(xfrm_policy_alloc);

/* Destroy xfrm_policy: descendant resources must be released to this moment. */

void xfrm_policy_destroy(struct xfrm_policy *policy)
{
	BUG_ON(!policy->walk.dead);

	if (del_timer(&policy->timer))
		BUG();

	security_xfrm_policy_free(policy->security);
	kfree(policy);
}
EXPORT_SYMBOL(xfrm_policy_destroy);

/* Rule must be locked. Release descentant resources, announce
 * entry dead. The rule must be unlinked from lists to the moment.
 */

static void xfrm_policy_kill(struct xfrm_policy *policy)
{
	policy->walk.dead = 1;

	atomic_inc(&policy->genid);

	if (del_timer(&policy->timer))
		xfrm_pol_put(policy);

	xfrm_pol_put(policy);
}

static unsigned int xfrm_policy_hashmax __read_mostly = 1 * 1024 * 1024;

static inline unsigned int idx_hash(struct net *net, u32 index)
{
	return __idx_hash(index, net->xfrm.policy_idx_hmask);
}

static struct hlist_head *policy_hash_bysel(struct net *net, struct xfrm_selector *sel, unsigned short family, int dir)
{
	unsigned int hmask = net->xfrm.policy_bydst[dir].hmask;
	unsigned int hash = __sel_hash(sel, family, hmask);

	return (hash == hmask + 1 ?
		&net->xfrm.policy_inexact[dir] :
		net->xfrm.policy_bydst[dir].table + hash);
}

static struct hlist_head *policy_hash_direct(struct net *net, xfrm_address_t *daddr, xfrm_address_t *saddr, unsigned short family, int dir)
{
	unsigned int hmask = net->xfrm.policy_bydst[dir].hmask;
	unsigned int hash = __addr_hash(daddr, saddr, family, hmask);

	return net->xfrm.policy_bydst[dir].table + hash;
}

static void xfrm_dst_hash_transfer(struct hlist_head *list,
				   struct hlist_head *ndsttable,
				   unsigned int nhashmask)
{
	struct hlist_node *entry, *tmp, *entry0 = NULL;
	struct xfrm_policy *pol;
	unsigned int h0 = 0;

redo:
	hlist_for_each_entry_safe(pol, entry, tmp, list, bydst) {
		unsigned int h;

		h = __addr_hash(&pol->selector.daddr, &pol->selector.saddr,
				pol->family, nhashmask);
		if (!entry0) {
			hlist_del(entry);
			hlist_add_head(&pol->bydst, ndsttable+h);
			h0 = h;
		} else {
			if (h != h0)
				continue;
			hlist_del(entry);
			hlist_add_after(entry0, &pol->bydst);
		}
		entry0 = entry;
	}
	if (!hlist_empty(list)) {
		entry0 = NULL;
		goto redo;
	}
}

static void xfrm_idx_hash_transfer(struct hlist_head *list,
				   struct hlist_head *nidxtable,
				   unsigned int nhashmask)
{
	struct hlist_node *entry, *tmp;
	struct xfrm_policy *pol;

	hlist_for_each_entry_safe(pol, entry, tmp, list, byidx) {
		unsigned int h;

		h = __idx_hash(pol->index, nhashmask);
		hlist_add_head(&pol->byidx, nidxtable+h);
	}
}

static unsigned long xfrm_new_hash_mask(unsigned int old_hmask)
{
	return ((old_hmask + 1) << 1) - 1;
}

static void xfrm_bydst_resize(struct net *net, int dir)
{
	unsigned int hmask = net->xfrm.policy_bydst[dir].hmask;
	unsigned int nhashmask = xfrm_new_hash_mask(hmask);
	unsigned int nsize = (nhashmask + 1) * sizeof(struct hlist_head);
	struct hlist_head *odst = net->xfrm.policy_bydst[dir].table;
	struct hlist_head *ndst = xfrm_hash_alloc(nsize);
	int i;

	if (!ndst)
		return;

	write_lock_bh(&xfrm_policy_lock);

	for (i = hmask; i >= 0; i--)
		xfrm_dst_hash_transfer(odst + i, ndst, nhashmask);

	net->xfrm.policy_bydst[dir].table = ndst;
	net->xfrm.policy_bydst[dir].hmask = nhashmask;

	write_unlock_bh(&xfrm_policy_lock);

	xfrm_hash_free(odst, (hmask + 1) * sizeof(struct hlist_head));
}

static void xfrm_byidx_resize(struct net *net, int total)
{
	unsigned int hmask = net->xfrm.policy_idx_hmask;
	unsigned int nhashmask = xfrm_new_hash_mask(hmask);
	unsigned int nsize = (nhashmask + 1) * sizeof(struct hlist_head);
	struct hlist_head *oidx = net->xfrm.policy_byidx;
	struct hlist_head *nidx = xfrm_hash_alloc(nsize);
	int i;

	if (!nidx)
		return;

	write_lock_bh(&xfrm_policy_lock);

	for (i = hmask; i >= 0; i--)
		xfrm_idx_hash_transfer(oidx + i, nidx, nhashmask);

	net->xfrm.policy_byidx = nidx;
	net->xfrm.policy_idx_hmask = nhashmask;

	write_unlock_bh(&xfrm_policy_lock);

	xfrm_hash_free(oidx, (hmask + 1) * sizeof(struct hlist_head));
}

static inline int xfrm_bydst_should_resize(struct net *net, int dir, int *total)
{
	unsigned int cnt = net->xfrm.policy_count[dir];
	unsigned int hmask = net->xfrm.policy_bydst[dir].hmask;

	if (total)
		*total += cnt;

	if ((hmask + 1) < xfrm_policy_hashmax &&
	    cnt > hmask)
		return 1;

	return 0;
}

static inline int xfrm_byidx_should_resize(struct net *net, int total)
{
	unsigned int hmask = net->xfrm.policy_idx_hmask;

	if ((hmask + 1) < xfrm_policy_hashmax &&
	    total > hmask)
		return 1;

	return 0;
}

void xfrm_spd_getinfo(struct net *net, struct xfrmk_spdinfo *si)
{
	read_lock_bh(&xfrm_policy_lock);
	si->incnt = net->xfrm.policy_count[XFRM_POLICY_IN];
	si->outcnt = net->xfrm.policy_count[XFRM_POLICY_OUT];
	si->fwdcnt = net->xfrm.policy_count[XFRM_POLICY_FWD];
	si->inscnt = net->xfrm.policy_count[XFRM_POLICY_IN+XFRM_POLICY_MAX];
	si->outscnt = net->xfrm.policy_count[XFRM_POLICY_OUT+XFRM_POLICY_MAX];
	si->fwdscnt = net->xfrm.policy_count[XFRM_POLICY_FWD+XFRM_POLICY_MAX];
	si->spdhcnt = net->xfrm.policy_idx_hmask;
	si->spdhmcnt = xfrm_policy_hashmax;
	read_unlock_bh(&xfrm_policy_lock);
}
EXPORT_SYMBOL(xfrm_spd_getinfo);

static DEFINE_MUTEX(hash_resize_mutex);
static void xfrm_hash_resize(struct work_struct *work)
{
	struct net *net = container_of(work, struct net, xfrm.policy_hash_work);
	int dir, total;

	mutex_lock(&hash_resize_mutex);

	total = 0;
	for (dir = 0; dir < XFRM_POLICY_MAX * 2; dir++) {
		if (xfrm_bydst_should_resize(net, dir, &total))
			xfrm_bydst_resize(net, dir);
	}
	if (xfrm_byidx_should_resize(net, total))
		xfrm_byidx_resize(net, total);

	mutex_unlock(&hash_resize_mutex);
}

/* Generate new index... KAME seems to generate them ordered by cost
 * of an absolute inpredictability of ordering of rules. This will not pass. */
static u32 xfrm_gen_index(struct net *net, int dir)
{
	static u32 idx_generator;

	for (;;) {
		struct hlist_node *entry;
		struct hlist_head *list;
		struct xfrm_policy *p;
		u32 idx;
		int found;

		idx = (idx_generator | dir);
		idx_generator += 8;
		if (idx == 0)
			idx = 8;
		list = net->xfrm.policy_byidx + idx_hash(net, idx);
		found = 0;
		hlist_for_each_entry(p, entry, list, byidx) {
			if (p->index == idx) {
				found = 1;
				break;
			}
		}
		if (!found)
			return idx;
	}
}

static inline int selector_cmp(struct xfrm_selector *s1, struct xfrm_selector *s2)
{
	u32 *p1 = (u32 *) s1;
	u32 *p2 = (u32 *) s2;
	int len = sizeof(struct xfrm_selector) / sizeof(u32);
	int i;

	for (i = 0; i < len; i++) {
		if (p1[i] != p2[i])
			return 1;
	}

	return 0;
}

int xfrm_policy_insert(int dir, struct xfrm_policy *policy, int excl)
{
	struct net *net = xp_net(policy);
	struct xfrm_policy *pol;
	struct xfrm_policy *delpol;
	struct hlist_head *chain;
	struct hlist_node *entry, *newpos;
	u32 mark = policy->mark.v & policy->mark.m;

	write_lock_bh(&xfrm_policy_lock);
	chain = policy_hash_bysel(net, &policy->selector, policy->family, dir);
	delpol = NULL;
	newpos = NULL;
	hlist_for_each_entry(pol, entry, chain, bydst) {
		if (pol->type == policy->type &&
		    !selector_cmp(&pol->selector, &policy->selector) &&
		    (mark & pol->mark.m) == pol->mark.v &&
		    xfrm_sec_ctx_match(pol->security, policy->security) &&
		    !WARN_ON(delpol)) {
			if (excl) {
				write_unlock_bh(&xfrm_policy_lock);
				return -EEXIST;
			}
			delpol = pol;
			if (policy->priority > pol->priority)
				continue;
		} else if (policy->priority >= pol->priority) {
			newpos = &pol->bydst;
			continue;
		}
		if (delpol)
			break;
	}
	if (newpos)
		hlist_add_after(newpos, &policy->bydst);
	else
		hlist_add_head(&policy->bydst, chain);
	xfrm_pol_hold(policy);
	net->xfrm.policy_count[dir]++;
	atomic_inc(&flow_cache_genid);
	if (delpol)
		__xfrm_policy_unlink(delpol, dir);
	policy->index = delpol ? delpol->index : xfrm_gen_index(net, dir);
	hlist_add_head(&policy->byidx, net->xfrm.policy_byidx+idx_hash(net, policy->index));
	policy->curlft.add_time = get_seconds();
	policy->curlft.use_time = 0;
	if (!mod_timer(&policy->timer, jiffies + HZ))
		xfrm_pol_hold(policy);
	list_add(&policy->walk.all, &net->xfrm.policy_all);
	write_unlock_bh(&xfrm_policy_lock);

	if (delpol)
		xfrm_policy_kill(delpol);
	else if (xfrm_bydst_should_resize(net, dir, NULL))
		schedule_work(&net->xfrm.policy_hash_work);

	return 0;
}
EXPORT_SYMBOL(xfrm_policy_insert);

struct xfrm_policy *xfrm_policy_bysel_ctx(struct net *net, u32 mark, u8 type,
					  int dir, struct xfrm_selector *sel,
					  struct xfrm_sec_ctx *ctx, int delete,
					  int *err)
{
	struct xfrm_policy *pol, *ret;
	struct hlist_head *chain;
	struct hlist_node *entry;

	*err = 0;
	write_lock_bh(&xfrm_policy_lock);
	chain = policy_hash_bysel(net, sel, sel->family, dir);
	ret = NULL;
	hlist_for_each_entry(pol, entry, chain, bydst) {
		if (pol->type == type &&
		    (mark & pol->mark.m) == pol->mark.v &&
		    !selector_cmp(sel, &pol->selector) &&
		    xfrm_sec_ctx_match(ctx, pol->security)) {
			xfrm_pol_hold(pol);
			if (delete) {
				*err = security_xfrm_policy_delete(
								pol->security);
				if (*err) {
					write_unlock_bh(&xfrm_policy_lock);
					return pol;
				}
				__xfrm_policy_unlink(pol, dir);
			}
			ret = pol;
			break;
		}
	}
	write_unlock_bh(&xfrm_policy_lock);

	if (ret && delete)
		xfrm_policy_kill(ret);
	return ret;
}
EXPORT_SYMBOL(xfrm_policy_bysel_ctx);

struct xfrm_policy *xfrm_policy_byid(struct net *net, u32 mark, u8 type,
				     int dir, u32 id, int delete, int *err)
{
	struct xfrm_policy *pol, *ret;
	struct hlist_head *chain;
	struct hlist_node *entry;

	*err = -ENOENT;
	if (xfrm_policy_id2dir(id) != dir)
		return NULL;

	*err = 0;
	write_lock_bh(&xfrm_policy_lock);
	chain = net->xfrm.policy_byidx + idx_hash(net, id);
	ret = NULL;
	hlist_for_each_entry(pol, entry, chain, byidx) {
		if (pol->type == type && pol->index == id &&
		    (mark & pol->mark.m) == pol->mark.v) {
			xfrm_pol_hold(pol);
			if (delete) {
				*err = security_xfrm_policy_delete(
								pol->security);
				if (*err) {
					write_unlock_bh(&xfrm_policy_lock);
					return pol;
				}
				__xfrm_policy_unlink(pol, dir);
			}
			ret = pol;
			break;
		}
	}
	write_unlock_bh(&xfrm_policy_lock);

	if (ret && delete)
		xfrm_policy_kill(ret);
	return ret;
}
EXPORT_SYMBOL(xfrm_policy_byid);

#ifdef CONFIG_SECURITY_NETWORK_XFRM
static inline int
xfrm_policy_flush_secctx_check(struct net *net, u8 type, struct xfrm_audit *audit_info)
{
	int dir, err = 0;

	for (dir = 0; dir < XFRM_POLICY_MAX; dir++) {
		struct xfrm_policy *pol;
		struct hlist_node *entry;
		int i;

		hlist_for_each_entry(pol, entry,
				     &net->xfrm.policy_inexact[dir], bydst) {
			if (pol->type != type)
				continue;
			err = security_xfrm_policy_delete(pol->security);
			if (err) {
				xfrm_audit_policy_delete(pol, 0,
							 audit_info->loginuid,
							 audit_info->sessionid,
							 audit_info->secid);
				return err;
			}
		}
		for (i = net->xfrm.policy_bydst[dir].hmask; i >= 0; i--) {
			hlist_for_each_entry(pol, entry,
					     net->xfrm.policy_bydst[dir].table + i,
					     bydst) {
				if (pol->type != type)
					continue;
				err = security_xfrm_policy_delete(
								pol->security);
				if (err) {
					xfrm_audit_policy_delete(pol, 0,
							audit_info->loginuid,
							audit_info->sessionid,
							audit_info->secid);
					return err;
				}
			}
		}
	}
	return err;
}
#else
static inline int
xfrm_policy_flush_secctx_check(struct net *net, u8 type, struct xfrm_audit *audit_info)
{
	return 0;
}
#endif

int xfrm_policy_flush(struct net *net, u8 type, struct xfrm_audit *audit_info)
{
	int dir, err = 0, cnt = 0;

	write_lock_bh(&xfrm_policy_lock);

	err = xfrm_policy_flush_secctx_check(net, type, audit_info);
	if (err)
		goto out;

	for (dir = 0; dir < XFRM_POLICY_MAX; dir++) {
		struct xfrm_policy *pol;
		struct hlist_node *entry;
		int i;

	again1:
		hlist_for_each_entry(pol, entry,
				     &net->xfrm.policy_inexact[dir], bydst) {
			if (pol->type != type)
				continue;
			__xfrm_policy_unlink(pol, dir);
			write_unlock_bh(&xfrm_policy_lock);
			cnt++;

			xfrm_audit_policy_delete(pol, 1, audit_info->loginuid,
						 audit_info->sessionid,
						 audit_info->secid);

			xfrm_policy_kill(pol);

			write_lock_bh(&xfrm_policy_lock);
			goto again1;
		}

		for (i = net->xfrm.policy_bydst[dir].hmask; i >= 0; i--) {
	again2:
			hlist_for_each_entry(pol, entry,
					     net->xfrm.policy_bydst[dir].table + i,
					     bydst) {
				if (pol->type != type)
					continue;
				__xfrm_policy_unlink(pol, dir);
				write_unlock_bh(&xfrm_policy_lock);
				cnt++;

				xfrm_audit_policy_delete(pol, 1,
							 audit_info->loginuid,
							 audit_info->sessionid,
							 audit_info->secid);
				xfrm_policy_kill(pol);

				write_lock_bh(&xfrm_policy_lock);
				goto again2;
			}
		}

	}
	if (!cnt)
		err = -ESRCH;
out:
	write_unlock_bh(&xfrm_policy_lock);
	return err;
}
EXPORT_SYMBOL(xfrm_policy_flush);

int xfrm_policy_walk(struct net *net, struct xfrm_policy_walk *walk,
		     int (*func)(struct xfrm_policy *, int, int, void*),
		     void *data)
{
	struct xfrm_policy *pol;
	struct xfrm_policy_walk_entry *x;
	int error = 0;

	if (walk->type >= XFRM_POLICY_TYPE_MAX &&
	    walk->type != XFRM_POLICY_TYPE_ANY)
		return -EINVAL;

	if (list_empty(&walk->walk.all) && walk->seq != 0)
		return 0;

	write_lock_bh(&xfrm_policy_lock);
	if (list_empty(&walk->walk.all))
		x = list_first_entry(&net->xfrm.policy_all, struct xfrm_policy_walk_entry, all);
	else
		x = list_entry(&walk->walk.all, struct xfrm_policy_walk_entry, all);
	list_for_each_entry_from(x, &net->xfrm.policy_all, all) {
		if (x->dead)
			continue;
		pol = container_of(x, struct xfrm_policy, walk);
		if (walk->type != XFRM_POLICY_TYPE_ANY &&
		    walk->type != pol->type)
			continue;
		error = func(pol, xfrm_policy_id2dir(pol->index),
			     walk->seq, data);
		if (error) {
			list_move_tail(&walk->walk.all, &x->all);
			goto out;
		}
		walk->seq++;
	}
	if (walk->seq == 0) {
		error = -ENOENT;
		goto out;
	}
	list_del_init(&walk->walk.all);
out:
	write_unlock_bh(&xfrm_policy_lock);
	return error;
}
EXPORT_SYMBOL(xfrm_policy_walk);

void xfrm_policy_walk_init(struct xfrm_policy_walk *walk, u8 type)
{
	INIT_LIST_HEAD(&walk->walk.all);
	walk->walk.dead = 1;
	walk->type = type;
	walk->seq = 0;
}
EXPORT_SYMBOL(xfrm_policy_walk_init);

void xfrm_policy_walk_done(struct xfrm_policy_walk *walk)
{
	if (list_empty(&walk->walk.all))
		return;

	write_lock_bh(&xfrm_policy_lock);
	list_del(&walk->walk.all);
	write_unlock_bh(&xfrm_policy_lock);
}
EXPORT_SYMBOL(xfrm_policy_walk_done);

/*
 * Find policy to apply to this flow.
 *
 * Returns 0 if policy found, else an -errno.
 */
static int xfrm_policy_match(struct xfrm_policy *pol, struct flowi *fl,
			     u8 type, u16 family, int dir)
{
	struct xfrm_selector *sel = &pol->selector;
	int match, ret = -ESRCH;

	if (pol->family != family ||
	    (fl->mark & pol->mark.m) != pol->mark.v ||
	    pol->type != type)
		return ret;

	match = xfrm_selector_match(sel, fl, family);
	if (match)
		ret = security_xfrm_policy_lookup(pol->security, fl->secid,
						  dir);

	return ret;
}

static struct xfrm_policy *xfrm_policy_lookup_bytype(struct net *net, u8 type,
						     struct flowi *fl,
						     u16 family, u8 dir)
{
	int err;
	struct xfrm_policy *pol, *ret;
	xfrm_address_t *daddr, *saddr;
	struct hlist_node *entry;
	struct hlist_head *chain;
	u32 priority = ~0U;

	daddr = xfrm_flowi_daddr(fl, family);
	saddr = xfrm_flowi_saddr(fl, family);
	if (unlikely(!daddr || !saddr))
		return NULL;

	read_lock_bh(&xfrm_policy_lock);
	chain = policy_hash_direct(net, daddr, saddr, family, dir);
	ret = NULL;
	hlist_for_each_entry(pol, entry, chain, bydst) {
		err = xfrm_policy_match(pol, fl, type, family, dir);
		if (err) {
			if (err == -ESRCH)
				continue;
			else {
				ret = ERR_PTR(err);
				goto fail;
			}
		} else {
			ret = pol;
			priority = ret->priority;
			break;
		}
	}
	chain = &net->xfrm.policy_inexact[dir];
	hlist_for_each_entry(pol, entry, chain, bydst) {
		err = xfrm_policy_match(pol, fl, type, family, dir);
		if (err) {
			if (err == -ESRCH)
				continue;
			else {
				ret = ERR_PTR(err);
				goto fail;
			}
		} else if (pol->priority < priority) {
			ret = pol;
			break;
		}
	}
	if (ret)
		xfrm_pol_hold(ret);
fail:
	read_unlock_bh(&xfrm_policy_lock);

	return ret;
}

static struct xfrm_policy *
__xfrm_policy_lookup(struct net *net, struct flowi *fl, u16 family, u8 dir)
{
#ifdef CONFIG_XFRM_SUB_POLICY
	struct xfrm_policy *pol;

	pol = xfrm_policy_lookup_bytype(net, XFRM_POLICY_TYPE_SUB, fl, family, dir);
	if (pol != NULL)
		return pol;
#endif
	return xfrm_policy_lookup_bytype(net, XFRM_POLICY_TYPE_MAIN, fl, family, dir);
}

static struct flow_cache_object *
xfrm_policy_lookup(struct net *net, struct flowi *fl, u16 family,
		   u8 dir, struct flow_cache_object *old_obj, void *ctx)
{
	struct xfrm_policy *pol;

	if (old_obj)
		xfrm_pol_put(container_of(old_obj, struct xfrm_policy, flo));

	pol = __xfrm_policy_lookup(net, fl, family, dir);
	if (IS_ERR_OR_NULL(pol))
		return ERR_CAST(pol);

	/* Resolver returns two references:
	 * one for cache and one for caller of flow_cache_lookup() */
	xfrm_pol_hold(pol);

	return &pol->flo;
}

static inline int policy_to_flow_dir(int dir)
{
	if (XFRM_POLICY_IN == FLOW_DIR_IN &&
	    XFRM_POLICY_OUT == FLOW_DIR_OUT &&
	    XFRM_POLICY_FWD == FLOW_DIR_FWD)
		return dir;
	switch (dir) {
	default:
	case XFRM_POLICY_IN:
		return FLOW_DIR_IN;
	case XFRM_POLICY_OUT:
		return FLOW_DIR_OUT;
	case XFRM_POLICY_FWD:
		return FLOW_DIR_FWD;
	}
}

static struct xfrm_policy *xfrm_sk_policy_lookup(struct sock *sk, int dir, struct flowi *fl)
{
	struct xfrm_policy *pol;

	read_lock_bh(&xfrm_policy_lock);
	if ((pol = sk->sk_policy[dir]) != NULL) {
		int match = xfrm_selector_match(&pol->selector, fl,
						sk->sk_family);
		int err = 0;

		if (match) {
			if ((sk->sk_mark & pol->mark.m) != pol->mark.v) {
				pol = NULL;
				goto out;
			}
			err = security_xfrm_policy_lookup(pol->security,
						      fl->secid,
						      policy_to_flow_dir(dir));
			if (!err)
				xfrm_pol_hold(pol);
			else if (err == -ESRCH)
				pol = NULL;
			else
				pol = ERR_PTR(err);
		} else
			pol = NULL;
	}
out:
	read_unlock_bh(&xfrm_policy_lock);
	return pol;
}

static void __xfrm_policy_link(struct xfrm_policy *pol, int dir)
{
	struct net *net = xp_net(pol);
	struct hlist_head *chain = policy_hash_bysel(net, &pol->selector,
						     pol->family, dir);

	list_add(&pol->walk.all, &net->xfrm.policy_all);
	hlist_add_head(&pol->bydst, chain);
	hlist_add_head(&pol->byidx, net->xfrm.policy_byidx+idx_hash(net, pol->index));
	net->xfrm.policy_count[dir]++;
	xfrm_pol_hold(pol);

	if (xfrm_bydst_should_resize(net, dir, NULL))
		schedule_work(&net->xfrm.policy_hash_work);
}

static struct xfrm_policy *__xfrm_policy_unlink(struct xfrm_policy *pol,
						int dir)
{
	struct net *net = xp_net(pol);

	if (hlist_unhashed(&pol->bydst))
		return NULL;

	hlist_del(&pol->bydst);
	hlist_del(&pol->byidx);
	list_del(&pol->walk.all);
	net->xfrm.policy_count[dir]--;

	return pol;
}

int xfrm_policy_delete(struct xfrm_policy *pol, int dir)
{
	write_lock_bh(&xfrm_policy_lock);
	pol = __xfrm_policy_unlink(pol, dir);
	write_unlock_bh(&xfrm_policy_lock);
	if (pol) {
		xfrm_policy_kill(pol);
		return 0;
	}
	return -ENOENT;
}
EXPORT_SYMBOL(xfrm_policy_delete);

int xfrm_sk_policy_insert(struct sock *sk, int dir, struct xfrm_policy *pol)
{
	struct net *net = xp_net(pol);
	struct xfrm_policy *old_pol;

#ifdef CONFIG_XFRM_SUB_POLICY
	if (pol && pol->type != XFRM_POLICY_TYPE_MAIN)
		return -EINVAL;
#endif

	write_lock_bh(&xfrm_policy_lock);
	old_pol = sk->sk_policy[dir];
	sk->sk_policy[dir] = pol;
	if (pol) {
		pol->curlft.add_time = get_seconds();
		pol->index = xfrm_gen_index(net, XFRM_POLICY_MAX+dir);
		__xfrm_policy_link(pol, XFRM_POLICY_MAX+dir);
	}
	if (old_pol)
		/* Unlinking succeeds always. This is the only function
		 * allowed to delete or replace socket policy.
		 */
		__xfrm_policy_unlink(old_pol, XFRM_POLICY_MAX+dir);
	write_unlock_bh(&xfrm_policy_lock);

	if (old_pol) {
		xfrm_policy_kill(old_pol);
	}
	return 0;
}

static struct xfrm_policy *clone_policy(struct xfrm_policy *old, int dir)
{
	struct xfrm_policy *newp = xfrm_policy_alloc(xp_net(old), GFP_ATOMIC);

	if (newp) {
		newp->selector = old->selector;
		if (security_xfrm_policy_clone(old->security,
					       &newp->security)) {
			kfree(newp);
			return NULL;  /* ENOMEM */
		}
		newp->lft = old->lft;
		newp->curlft = old->curlft;
		newp->mark = old->mark;
		newp->action = old->action;
		newp->flags = old->flags;
		newp->xfrm_nr = old->xfrm_nr;
		newp->index = old->index;
		newp->type = old->type;
		memcpy(newp->xfrm_vec, old->xfrm_vec,
		       newp->xfrm_nr*sizeof(struct xfrm_tmpl));
		write_lock_bh(&xfrm_policy_lock);
		__xfrm_policy_link(newp, XFRM_POLICY_MAX+dir);
		write_unlock_bh(&xfrm_policy_lock);
		xfrm_pol_put(newp);
	}
	return newp;
}

int __xfrm_sk_clone_policy(struct sock *sk)
{
	struct xfrm_policy *p0 = sk->sk_policy[0],
			   *p1 = sk->sk_policy[1];

	sk->sk_policy[0] = sk->sk_policy[1] = NULL;
	if (p0 && (sk->sk_policy[0] = clone_policy(p0, 0)) == NULL)
		return -ENOMEM;
	if (p1 && (sk->sk_policy[1] = clone_policy(p1, 1)) == NULL)
		return -ENOMEM;
	return 0;
}

static int
xfrm_get_saddr(struct net *net, xfrm_address_t *local, xfrm_address_t *remote,
	       unsigned short family)
{
	int err;
	struct xfrm_policy_afinfo *afinfo = xfrm_policy_get_afinfo(family);

	if (unlikely(afinfo == NULL))
		return -EINVAL;
	err = afinfo->get_saddr(net, local, remote);
	xfrm_policy_put_afinfo(afinfo);
	return err;
}

/* Resolve list of templates for the flow, given policy. */

static int
xfrm_tmpl_resolve_one(struct xfrm_policy *policy, struct flowi *fl,
		      struct xfrm_state **xfrm,
		      unsigned short family)
{
	struct net *net = xp_net(policy);
	int nx;
	int i, error;
	xfrm_address_t *daddr = xfrm_flowi_daddr(fl, family);
	xfrm_address_t *saddr = xfrm_flowi_saddr(fl, family);
	xfrm_address_t tmp;

	for (nx=0, i = 0; i < policy->xfrm_nr; i++) {
		struct xfrm_state *x;
		xfrm_address_t *remote = daddr;
		xfrm_address_t *local  = saddr;
		struct xfrm_tmpl *tmpl = &policy->xfrm_vec[i];

		if (tmpl->mode == XFRM_MODE_TUNNEL ||
		    tmpl->mode == XFRM_MODE_BEET) {
			remote = &tmpl->id.daddr;
			local = &tmpl->saddr;
			family = tmpl->encap_family;
			if (xfrm_addr_any(local, family)) {
				error = xfrm_get_saddr(net, &tmp, remote, family);
				if (error)
					goto fail;
				local = &tmp;
			}
		}

		x = xfrm_state_find(remote, local, fl, tmpl, policy, &error, family);

		if (x && x->km.state == XFRM_STATE_VALID) {
			xfrm[nx++] = x;
			daddr = remote;
			saddr = local;
			continue;
		}
		if (x) {
			error = (x->km.state == XFRM_STATE_ERROR ?
				 -EINVAL : -EAGAIN);
			xfrm_state_put(x);
		}
		else if (error == -ESRCH)
			error = -EAGAIN;

		if (!tmpl->optional)
			goto fail;
	}
	return nx;

fail:
	for (nx--; nx>=0; nx--)
		xfrm_state_put(xfrm[nx]);
	return error;
}

static int
xfrm_tmpl_resolve(struct xfrm_policy **pols, int npols, struct flowi *fl,
		  struct xfrm_state **xfrm,
		  unsigned short family)
{
	struct xfrm_state *tp[XFRM_MAX_DEPTH];
	struct xfrm_state **tpp = (npols > 1) ? tp : xfrm;
	int cnx = 0;
	int error;
	int ret;
	int i;

	for (i = 0; i < npols; i++) {
		if (cnx + pols[i]->xfrm_nr >= XFRM_MAX_DEPTH) {
			error = -ENOBUFS;
			goto fail;
		}

		ret = xfrm_tmpl_resolve_one(pols[i], fl, &tpp[cnx], family);
		if (ret < 0) {
			error = ret;
			goto fail;
		} else
			cnx += ret;
	}

	/* found states are sorted for outbound processing */
	if (npols > 1)
		xfrm_state_sort(xfrm, tpp, cnx, family);

	return cnx;

 fail:
	for (cnx--; cnx>=0; cnx--)
		xfrm_state_put(tpp[cnx]);
	return error;

}

/* Check that the bundle accepts the flow and its components are
 * still valid.
 */

static inline int xfrm_get_tos(struct flowi *fl, int family)
{
	struct xfrm_policy_afinfo *afinfo = xfrm_policy_get_afinfo(family);
	int tos;

	if (!afinfo)
		return -EINVAL;

	tos = afinfo->get_tos(fl);

	xfrm_policy_put_afinfo(afinfo);

	return tos;
}

<<<<<<< HEAD
=======
static struct flow_cache_object *xfrm_bundle_flo_get(struct flow_cache_object *flo)
{
	struct xfrm_dst *xdst = container_of(flo, struct xfrm_dst, flo);
	struct dst_entry *dst = &xdst->u.dst;

	if (xdst->route == NULL) {
		/* Dummy bundle - if it has xfrms we were not
		 * able to build bundle as template resolution failed.
		 * It means we need to try again resolving. */
		if (xdst->num_xfrms > 0)
			return NULL;
	} else {
		/* Real bundle */
		if (stale_bundle(dst))
			return NULL;
	}

	dst_hold(dst);
	return flo;
}

static int xfrm_bundle_flo_check(struct flow_cache_object *flo)
{
	struct xfrm_dst *xdst = container_of(flo, struct xfrm_dst, flo);
	struct dst_entry *dst = &xdst->u.dst;

	if (!xdst->route)
		return 0;
	if (stale_bundle(dst))
		return 0;

	return 1;
}

static void xfrm_bundle_flo_delete(struct flow_cache_object *flo)
{
	struct xfrm_dst *xdst = container_of(flo, struct xfrm_dst, flo);
	struct dst_entry *dst = &xdst->u.dst;

	dst_free(dst);
}

static const struct flow_cache_ops xfrm_bundle_fc_ops = {
	.get = xfrm_bundle_flo_get,
	.check = xfrm_bundle_flo_check,
	.delete = xfrm_bundle_flo_delete,
};

>>>>>>> 2da30e70
static inline struct xfrm_dst *xfrm_alloc_dst(struct net *net, int family)
{
	struct xfrm_policy_afinfo *afinfo = xfrm_policy_get_afinfo(family);
	struct dst_ops *dst_ops;
	struct xfrm_dst *xdst;

	if (!afinfo)
		return ERR_PTR(-EINVAL);

	switch (family) {
	case AF_INET:
		dst_ops = &net->xfrm.xfrm4_dst_ops;
		break;
#if defined(CONFIG_IPV6) || defined(CONFIG_IPV6_MODULE)
	case AF_INET6:
		dst_ops = &net->xfrm.xfrm6_dst_ops;
		break;
#endif
	default:
		BUG();
	}
	xdst = dst_alloc(dst_ops) ?: ERR_PTR(-ENOBUFS);
<<<<<<< HEAD

=======
>>>>>>> 2da30e70
	xfrm_policy_put_afinfo(afinfo);

	xdst->flo.ops = &xfrm_bundle_fc_ops;

	return xdst;
}

static inline int xfrm_init_path(struct xfrm_dst *path, struct dst_entry *dst,
				 int nfheader_len)
{
	struct xfrm_policy_afinfo *afinfo =
		xfrm_policy_get_afinfo(dst->ops->family);
	int err;

	if (!afinfo)
		return -EINVAL;

	err = afinfo->init_path(path, dst, nfheader_len);

	xfrm_policy_put_afinfo(afinfo);

	return err;
}

static inline int xfrm_fill_dst(struct xfrm_dst *xdst, struct net_device *dev,
				struct flowi *fl)
{
	struct xfrm_policy_afinfo *afinfo =
		xfrm_policy_get_afinfo(xdst->u.dst.ops->family);
	int err;

	if (!afinfo)
		return -EINVAL;

	err = afinfo->fill_dst(xdst, dev, fl);

	xfrm_policy_put_afinfo(afinfo);

	return err;
}


/* Allocate chain of dst_entry's, attach known xfrm's, calculate
 * all the metrics... Shortly, bundle a bundle.
 */

static struct dst_entry *xfrm_bundle_create(struct xfrm_policy *policy,
					    struct xfrm_state **xfrm, int nx,
					    struct flowi *fl,
					    struct dst_entry *dst)
{
	struct net *net = xp_net(policy);
	unsigned long now = jiffies;
	struct net_device *dev;
	struct dst_entry *dst_prev = NULL;
	struct dst_entry *dst0 = NULL;
	int i = 0;
	int err;
	int header_len = 0;
	int nfheader_len = 0;
	int trailer_len = 0;
	int tos;
	int family = policy->selector.family;
	xfrm_address_t saddr, daddr;

	xfrm_flowi_addr_get(fl, &saddr, &daddr, family);

	tos = xfrm_get_tos(fl, family);
	err = tos;
	if (tos < 0)
		goto put_states;

	dst_hold(dst);

	for (; i < nx; i++) {
		struct xfrm_dst *xdst = xfrm_alloc_dst(net, family);
		struct dst_entry *dst1 = &xdst->u.dst;

		err = PTR_ERR(xdst);
		if (IS_ERR(xdst)) {
			dst_release(dst);
			goto put_states;
		}

		if (!dst_prev)
			dst0 = dst1;
		else {
			dst_prev->child = dst_clone(dst1);
			dst1->flags |= DST_NOHASH;
		}

		xdst->route = dst;
		memcpy(&dst1->metrics, &dst->metrics, sizeof(dst->metrics));

		if (xfrm[i]->props.mode != XFRM_MODE_TRANSPORT) {
			family = xfrm[i]->props.family;
			dst = xfrm_dst_lookup(xfrm[i], tos, &saddr, &daddr,
					      family);
			err = PTR_ERR(dst);
			if (IS_ERR(dst))
				goto put_states;
		} else
			dst_hold(dst);

		dst1->xfrm = xfrm[i];
		xdst->xfrm_genid = xfrm[i]->genid;

		dst1->obsolete = -1;
		dst1->flags |= DST_HOST;
		dst1->lastuse = now;

		dst1->input = dst_discard;
		dst1->output = xfrm[i]->outer_mode->afinfo->output;

		dst1->next = dst_prev;
		dst_prev = dst1;

		header_len += xfrm[i]->props.header_len;
		if (xfrm[i]->type->flags & XFRM_TYPE_NON_FRAGMENT)
			nfheader_len += xfrm[i]->props.header_len;
		trailer_len += xfrm[i]->props.trailer_len;
	}

	dst_prev->child = dst;
	dst0->path = dst;

	err = -ENODEV;
	dev = dst->dev;
	if (!dev)
		goto free_dst;

	/* Copy neighbour for reachability confirmation */
	dst0->neighbour = neigh_clone(dst->neighbour);

	xfrm_init_path((struct xfrm_dst *)dst0, dst, nfheader_len);
	xfrm_init_pmtu(dst_prev);

	for (dst_prev = dst0; dst_prev != dst; dst_prev = dst_prev->child) {
		struct xfrm_dst *xdst = (struct xfrm_dst *)dst_prev;

		err = xfrm_fill_dst(xdst, dev, fl);
		if (err)
			goto free_dst;

		dst_prev->header_len = header_len;
		dst_prev->trailer_len = trailer_len;
		header_len -= xdst->u.dst.xfrm->props.header_len;
		trailer_len -= xdst->u.dst.xfrm->props.trailer_len;
	}

out:
	return dst0;

put_states:
	for (; i < nx; i++)
		xfrm_state_put(xfrm[i]);
free_dst:
	if (dst0)
		dst_free(dst0);
	dst0 = ERR_PTR(err);
	goto out;
}

static int inline
xfrm_dst_alloc_copy(void **target, void *src, int size)
{
	if (!*target) {
		*target = kmalloc(size, GFP_ATOMIC);
		if (!*target)
			return -ENOMEM;
	}
	memcpy(*target, src, size);
	return 0;
}

static int inline
xfrm_dst_update_parent(struct dst_entry *dst, struct xfrm_selector *sel)
{
#ifdef CONFIG_XFRM_SUB_POLICY
	struct xfrm_dst *xdst = (struct xfrm_dst *)dst;
	return xfrm_dst_alloc_copy((void **)&(xdst->partner),
				   sel, sizeof(*sel));
#else
	return 0;
#endif
}

static int inline
xfrm_dst_update_origin(struct dst_entry *dst, struct flowi *fl)
{
#ifdef CONFIG_XFRM_SUB_POLICY
	struct xfrm_dst *xdst = (struct xfrm_dst *)dst;
	return xfrm_dst_alloc_copy((void **)&(xdst->origin), fl, sizeof(*fl));
#else
	return 0;
#endif
}

static int xfrm_expand_policies(struct flowi *fl, u16 family,
				struct xfrm_policy **pols,
				int *num_pols, int *num_xfrms)
{
	int i;

	if (*num_pols == 0 || !pols[0]) {
		*num_pols = 0;
		*num_xfrms = 0;
		return 0;
	}
	if (IS_ERR(pols[0]))
		return PTR_ERR(pols[0]);

	*num_xfrms = pols[0]->xfrm_nr;

#ifdef CONFIG_XFRM_SUB_POLICY
	if (pols[0] && pols[0]->action == XFRM_POLICY_ALLOW &&
	    pols[0]->type != XFRM_POLICY_TYPE_MAIN) {
		pols[1] = xfrm_policy_lookup_bytype(xp_net(pols[0]),
						    XFRM_POLICY_TYPE_MAIN,
						    fl, family,
						    XFRM_POLICY_OUT);
		if (pols[1]) {
			if (IS_ERR(pols[1])) {
				xfrm_pols_put(pols, *num_pols);
				return PTR_ERR(pols[1]);
			}
			(*num_pols) ++;
			(*num_xfrms) += pols[1]->xfrm_nr;
		}
	}
#endif
	for (i = 0; i < *num_pols; i++) {
		if (pols[i]->action != XFRM_POLICY_ALLOW) {
			*num_xfrms = -1;
			break;
		}
	}

	return 0;

}

static struct xfrm_dst *
xfrm_resolve_and_create_bundle(struct xfrm_policy **pols, int num_pols,
			       struct flowi *fl, u16 family,
			       struct dst_entry *dst_orig)
{
	struct net *net = xp_net(pols[0]);
	struct xfrm_state *xfrm[XFRM_MAX_DEPTH];
	struct dst_entry *dst;
	struct xfrm_dst *xdst;
	int err;

	/* Try to instantiate a bundle */
	err = xfrm_tmpl_resolve(pols, num_pols, fl, xfrm, family);
	if (err < 0) {
		if (err != -EAGAIN)
			XFRM_INC_STATS(net, LINUX_MIB_XFRMOUTPOLERROR);
		return ERR_PTR(err);
	}

	dst = xfrm_bundle_create(pols[0], xfrm, err, fl, dst_orig);
	if (IS_ERR(dst)) {
		XFRM_INC_STATS(net, LINUX_MIB_XFRMOUTBUNDLEGENERROR);
		return ERR_CAST(dst);
	}

	xdst = (struct xfrm_dst *)dst;
	xdst->num_xfrms = err;
	if (num_pols > 1)
		err = xfrm_dst_update_parent(dst, &pols[1]->selector);
	else
		err = xfrm_dst_update_origin(dst, fl);
	if (unlikely(err)) {
		dst_free(dst);
		XFRM_INC_STATS(net, LINUX_MIB_XFRMOUTBUNDLECHECKERROR);
		return ERR_PTR(err);
	}

	xdst->num_pols = num_pols;
	memcpy(xdst->pols, pols, sizeof(struct xfrm_policy*) * num_pols);
	xdst->policy_genid = atomic_read(&pols[0]->genid);

	return xdst;
}

static struct flow_cache_object *
xfrm_bundle_lookup(struct net *net, struct flowi *fl, u16 family, u8 dir,
		   struct flow_cache_object *oldflo, void *ctx)
{
	struct dst_entry *dst_orig = (struct dst_entry *)ctx;
	struct xfrm_policy *pols[XFRM_POLICY_TYPE_MAX];
	struct xfrm_dst *xdst, *new_xdst;
	int num_pols = 0, num_xfrms = 0, i, err, pol_dead;

	/* Check if the policies from old bundle are usable */
	xdst = NULL;
	if (oldflo) {
		xdst = container_of(oldflo, struct xfrm_dst, flo);
		num_pols = xdst->num_pols;
		num_xfrms = xdst->num_xfrms;
		pol_dead = 0;
		for (i = 0; i < num_pols; i++) {
			pols[i] = xdst->pols[i];
			pol_dead |= pols[i]->walk.dead;
		}
		if (pol_dead) {
			dst_free(&xdst->u.dst);
			xdst = NULL;
			num_pols = 0;
			num_xfrms = 0;
			oldflo = NULL;
		}
	}

	/* Resolve policies to use if we couldn't get them from
	 * previous cache entry */
	if (xdst == NULL) {
		num_pols = 1;
		pols[0] = __xfrm_policy_lookup(net, fl, family, dir);
		err = xfrm_expand_policies(fl, family, pols,
					   &num_pols, &num_xfrms);
		if (err < 0)
			goto inc_error;
		if (num_pols == 0)
			return NULL;
		if (num_xfrms <= 0)
			goto make_dummy_bundle;
	}

	new_xdst = xfrm_resolve_and_create_bundle(pols, num_pols, fl, family, dst_orig);
	if (IS_ERR(new_xdst)) {
		err = PTR_ERR(new_xdst);
		if (err != -EAGAIN)
			goto error;
		if (oldflo == NULL)
			goto make_dummy_bundle;
		dst_hold(&xdst->u.dst);
		return oldflo;
	}

	/* Kill the previous bundle */
	if (xdst) {
		/* The policies were stolen for newly generated bundle */
		xdst->num_pols = 0;
		dst_free(&xdst->u.dst);
	}

	/* Flow cache does not have reference, it dst_free()'s,
	 * but we do need to return one reference for original caller */
	dst_hold(&new_xdst->u.dst);
	return &new_xdst->flo;

make_dummy_bundle:
	/* We found policies, but there's no bundles to instantiate:
	 * either because the policy blocks, has no transformations or
	 * we could not build template (no xfrm_states).*/
	xdst = xfrm_alloc_dst(net, family);
	if (IS_ERR(xdst)) {
		xfrm_pols_put(pols, num_pols);
		return ERR_CAST(xdst);
	}
	xdst->num_pols = num_pols;
	xdst->num_xfrms = num_xfrms;
	memcpy(xdst->pols, pols, sizeof(struct xfrm_policy*) * num_pols);

	dst_hold(&xdst->u.dst);
	return &xdst->flo;

inc_error:
	XFRM_INC_STATS(net, LINUX_MIB_XFRMOUTPOLERROR);
error:
	if (xdst != NULL)
		dst_free(&xdst->u.dst);
	else
		xfrm_pols_put(pols, num_pols);
	return ERR_PTR(err);
}

/* Main function: finds/creates a bundle for given flow.
 *
 * At the moment we eat a raw IP route. Mostly to speed up lookups
 * on interfaces with disabled IPsec.
 */
int __xfrm_lookup(struct net *net, struct dst_entry **dst_p, struct flowi *fl,
		  struct sock *sk, int flags)
{
	struct xfrm_policy *pols[XFRM_POLICY_TYPE_MAX];
	struct flow_cache_object *flo;
	struct xfrm_dst *xdst;
	struct dst_entry *dst, *dst_orig = *dst_p, *route;
	u16 family = dst_orig->ops->family;
	u8 dir = policy_to_flow_dir(XFRM_POLICY_OUT);
	int i, err, num_pols, num_xfrms = 0, drop_pols = 0;

restart:
	dst = NULL;
	xdst = NULL;
	route = NULL;

	if (sk && sk->sk_policy[XFRM_POLICY_OUT]) {
		num_pols = 1;
		pols[0] = xfrm_sk_policy_lookup(sk, XFRM_POLICY_OUT, fl);
		err = xfrm_expand_policies(fl, family, pols,
					   &num_pols, &num_xfrms);
		if (err < 0)
			goto dropdst;

		if (num_pols) {
			if (num_xfrms <= 0) {
				drop_pols = num_pols;
				goto no_transform;
			}

			xdst = xfrm_resolve_and_create_bundle(
					pols, num_pols, fl,
					family, dst_orig);
			if (IS_ERR(xdst)) {
				xfrm_pols_put(pols, num_pols);
				err = PTR_ERR(xdst);
				goto dropdst;
			}

			spin_lock_bh(&xfrm_policy_sk_bundle_lock);
			xdst->u.dst.next = xfrm_policy_sk_bundles;
			xfrm_policy_sk_bundles = &xdst->u.dst;
			spin_unlock_bh(&xfrm_policy_sk_bundle_lock);

			route = xdst->route;
		}
	}

	if (xdst == NULL) {
		/* To accelerate a bit...  */
		if ((dst_orig->flags & DST_NOXFRM) ||
		    !net->xfrm.policy_count[XFRM_POLICY_OUT])
			goto nopol;

		flo = flow_cache_lookup(net, fl, family, dir,
					xfrm_bundle_lookup, dst_orig);
		if (flo == NULL)
			goto nopol;
		if (IS_ERR(flo)) {
			err = PTR_ERR(flo);
			goto dropdst;
		}
		xdst = container_of(flo, struct xfrm_dst, flo);

		num_pols = xdst->num_pols;
		num_xfrms = xdst->num_xfrms;
		memcpy(pols, xdst->pols, sizeof(struct xfrm_policy*) * num_pols);
		route = xdst->route;
	}

	dst = &xdst->u.dst;
	if (route == NULL && num_xfrms > 0) {
		/* The only case when xfrm_bundle_lookup() returns a
		 * bundle with null route, is when the template could
		 * not be resolved. It means policies are there, but
		 * bundle could not be created, since we don't yet
		 * have the xfrm_state's. We need to wait for KM to
		 * negotiate new SA's or bail out with error.*/
		if (net->xfrm.sysctl_larval_drop) {
			/* EREMOTE tells the caller to generate
			 * a one-shot blackhole route. */
			dst_release(dst);
			xfrm_pols_put(pols, drop_pols);
			XFRM_INC_STATS(net, LINUX_MIB_XFRMOUTNOSTATES);
			return -EREMOTE;
		}
		if (flags & XFRM_LOOKUP_WAIT) {
			DECLARE_WAITQUEUE(wait, current);

			add_wait_queue(&net->xfrm.km_waitq, &wait);
			set_current_state(TASK_INTERRUPTIBLE);
			schedule();
			set_current_state(TASK_RUNNING);
			remove_wait_queue(&net->xfrm.km_waitq, &wait);

			if (!signal_pending(current)) {
				dst_release(dst);
				goto restart;
			}

			err = -ERESTART;
		} else
			err = -EAGAIN;

		XFRM_INC_STATS(net, LINUX_MIB_XFRMOUTNOSTATES);
		goto error;
	}

no_transform:
	if (num_pols == 0)
		goto nopol;

	if ((flags & XFRM_LOOKUP_ICMP) &&
	    !(pols[0]->flags & XFRM_POLICY_ICMP)) {
		err = -ENOENT;
		goto error;
	}

	for (i = 0; i < num_pols; i++)
		pols[i]->curlft.use_time = get_seconds();

	if (num_xfrms < 0) {
		/* Prohibit the flow */
		XFRM_INC_STATS(net, LINUX_MIB_XFRMOUTPOLBLOCK);
		err = -EPERM;
		goto error;
	} else if (num_xfrms > 0) {
		/* Flow transformed */
		*dst_p = dst;
		dst_release(dst_orig);
	} else {
		/* Flow passes untransformed */
		dst_release(dst);
	}
ok:
	xfrm_pols_put(pols, drop_pols);
	return 0;

nopol:
	if (!(flags & XFRM_LOOKUP_ICMP))
		goto ok;
	err = -ENOENT;
error:
	dst_release(dst);
dropdst:
	dst_release(dst_orig);
	*dst_p = NULL;
	xfrm_pols_put(pols, drop_pols);
	return err;
}
EXPORT_SYMBOL(__xfrm_lookup);

int xfrm_lookup(struct net *net, struct dst_entry **dst_p, struct flowi *fl,
		struct sock *sk, int flags)
{
	int err = __xfrm_lookup(net, dst_p, fl, sk, flags);

	if (err == -EREMOTE) {
		dst_release(*dst_p);
		*dst_p = NULL;
		err = -EAGAIN;
	}

	return err;
}
EXPORT_SYMBOL(xfrm_lookup);

static inline int
xfrm_secpath_reject(int idx, struct sk_buff *skb, struct flowi *fl)
{
	struct xfrm_state *x;

	if (!skb->sp || idx < 0 || idx >= skb->sp->len)
		return 0;
	x = skb->sp->xvec[idx];
	if (!x->type->reject)
		return 0;
	return x->type->reject(x, skb, fl);
}

/* When skb is transformed back to its "native" form, we have to
 * check policy restrictions. At the moment we make this in maximally
 * stupid way. Shame on me. :-) Of course, connected sockets must
 * have policy cached at them.
 */

static inline int
xfrm_state_ok(struct xfrm_tmpl *tmpl, struct xfrm_state *x,
	      unsigned short family)
{
	if (xfrm_state_kern(x))
		return tmpl->optional && !xfrm_state_addr_cmp(tmpl, x, tmpl->encap_family);
	return	x->id.proto == tmpl->id.proto &&
		(x->id.spi == tmpl->id.spi || !tmpl->id.spi) &&
		(x->props.reqid == tmpl->reqid || !tmpl->reqid) &&
		x->props.mode == tmpl->mode &&
		(tmpl->allalgs || (tmpl->aalgos & (1<<x->props.aalgo)) ||
		 !(xfrm_id_proto_match(tmpl->id.proto, IPSEC_PROTO_ANY))) &&
		!(x->props.mode != XFRM_MODE_TRANSPORT &&
		  xfrm_state_addr_cmp(tmpl, x, family));
}

/*
 * 0 or more than 0 is returned when validation is succeeded (either bypass
 * because of optional transport mode, or next index of the mathced secpath
 * state with the template.
 * -1 is returned when no matching template is found.
 * Otherwise "-2 - errored_index" is returned.
 */
static inline int
xfrm_policy_ok(struct xfrm_tmpl *tmpl, struct sec_path *sp, int start,
	       unsigned short family)
{
	int idx = start;

	if (tmpl->optional) {
		if (tmpl->mode == XFRM_MODE_TRANSPORT)
			return start;
	} else
		start = -1;
	for (; idx < sp->len; idx++) {
		if (xfrm_state_ok(tmpl, sp->xvec[idx], family))
			return ++idx;
		if (sp->xvec[idx]->props.mode != XFRM_MODE_TRANSPORT) {
			if (start == -1)
				start = -2-idx;
			break;
		}
	}
	return start;
}

int __xfrm_decode_session(struct sk_buff *skb, struct flowi *fl,
			  unsigned int family, int reverse)
{
	struct xfrm_policy_afinfo *afinfo = xfrm_policy_get_afinfo(family);
	int err;

	if (unlikely(afinfo == NULL))
		return -EAFNOSUPPORT;

	afinfo->decode_session(skb, fl, reverse);
	err = security_xfrm_decode_session(skb, &fl->secid);
	xfrm_policy_put_afinfo(afinfo);
	return err;
}
EXPORT_SYMBOL(__xfrm_decode_session);

static inline int secpath_has_nontransport(struct sec_path *sp, int k, int *idxp)
{
	for (; k < sp->len; k++) {
		if (sp->xvec[k]->props.mode != XFRM_MODE_TRANSPORT) {
			*idxp = k;
			return 1;
		}
	}

	return 0;
}

int __xfrm_policy_check(struct sock *sk, int dir, struct sk_buff *skb,
			unsigned short family)
{
	struct net *net = dev_net(skb->dev);
	struct xfrm_policy *pol;
	struct xfrm_policy *pols[XFRM_POLICY_TYPE_MAX];
	int npols = 0;
	int xfrm_nr;
	int pi;
	int reverse;
	struct flowi fl;
	u8 fl_dir;
	int xerr_idx = -1;

	reverse = dir & ~XFRM_POLICY_MASK;
	dir &= XFRM_POLICY_MASK;
	fl_dir = policy_to_flow_dir(dir);

	if (__xfrm_decode_session(skb, &fl, family, reverse) < 0) {
		XFRM_INC_STATS(net, LINUX_MIB_XFRMINHDRERROR);
		return 0;
	}

	nf_nat_decode_session(skb, &fl, family);

	/* First, check used SA against their selectors. */
	if (skb->sp) {
		int i;

		for (i=skb->sp->len-1; i>=0; i--) {
			struct xfrm_state *x = skb->sp->xvec[i];
			if (!xfrm_selector_match(&x->sel, &fl, family)) {
				XFRM_INC_STATS(net, LINUX_MIB_XFRMINSTATEMISMATCH);
				return 0;
			}
		}
	}

	pol = NULL;
	if (sk && sk->sk_policy[dir]) {
		pol = xfrm_sk_policy_lookup(sk, dir, &fl);
		if (IS_ERR(pol)) {
			XFRM_INC_STATS(net, LINUX_MIB_XFRMINPOLERROR);
			return 0;
		}
	}

	if (!pol) {
		struct flow_cache_object *flo;

		flo = flow_cache_lookup(net, &fl, family, fl_dir,
					xfrm_policy_lookup, NULL);
		if (IS_ERR_OR_NULL(flo))
			pol = ERR_CAST(flo);
		else
			pol = container_of(flo, struct xfrm_policy, flo);
	}

	if (IS_ERR(pol)) {
		XFRM_INC_STATS(net, LINUX_MIB_XFRMINPOLERROR);
		return 0;
	}

	if (!pol) {
		if (skb->sp && secpath_has_nontransport(skb->sp, 0, &xerr_idx)) {
			xfrm_secpath_reject(xerr_idx, skb, &fl);
			XFRM_INC_STATS(net, LINUX_MIB_XFRMINNOPOLS);
			return 0;
		}
		return 1;
	}

	pol->curlft.use_time = get_seconds();

	pols[0] = pol;
	npols ++;
#ifdef CONFIG_XFRM_SUB_POLICY
	if (pols[0]->type != XFRM_POLICY_TYPE_MAIN) {
		pols[1] = xfrm_policy_lookup_bytype(net, XFRM_POLICY_TYPE_MAIN,
						    &fl, family,
						    XFRM_POLICY_IN);
		if (pols[1]) {
			if (IS_ERR(pols[1])) {
				XFRM_INC_STATS(net, LINUX_MIB_XFRMINPOLERROR);
				return 0;
			}
			pols[1]->curlft.use_time = get_seconds();
			npols ++;
		}
	}
#endif

	if (pol->action == XFRM_POLICY_ALLOW) {
		struct sec_path *sp;
		static struct sec_path dummy;
		struct xfrm_tmpl *tp[XFRM_MAX_DEPTH];
		struct xfrm_tmpl *stp[XFRM_MAX_DEPTH];
		struct xfrm_tmpl **tpp = tp;
		int ti = 0;
		int i, k;

		if ((sp = skb->sp) == NULL)
			sp = &dummy;

		for (pi = 0; pi < npols; pi++) {
			if (pols[pi] != pol &&
			    pols[pi]->action != XFRM_POLICY_ALLOW) {
				XFRM_INC_STATS(net, LINUX_MIB_XFRMINPOLBLOCK);
				goto reject;
			}
			if (ti + pols[pi]->xfrm_nr >= XFRM_MAX_DEPTH) {
				XFRM_INC_STATS(net, LINUX_MIB_XFRMINBUFFERERROR);
				goto reject_error;
			}
			for (i = 0; i < pols[pi]->xfrm_nr; i++)
				tpp[ti++] = &pols[pi]->xfrm_vec[i];
		}
		xfrm_nr = ti;
		if (npols > 1) {
			xfrm_tmpl_sort(stp, tpp, xfrm_nr, family);
			tpp = stp;
		}

		/* For each tunnel xfrm, find the first matching tmpl.
		 * For each tmpl before that, find corresponding xfrm.
		 * Order is _important_. Later we will implement
		 * some barriers, but at the moment barriers
		 * are implied between each two transformations.
		 */
		for (i = xfrm_nr-1, k = 0; i >= 0; i--) {
			k = xfrm_policy_ok(tpp[i], sp, k, family);
			if (k < 0) {
				if (k < -1)
					/* "-2 - errored_index" returned */
					xerr_idx = -(2+k);
				XFRM_INC_STATS(net, LINUX_MIB_XFRMINTMPLMISMATCH);
				goto reject;
			}
		}

		if (secpath_has_nontransport(sp, k, &xerr_idx)) {
			XFRM_INC_STATS(net, LINUX_MIB_XFRMINTMPLMISMATCH);
			goto reject;
		}

		xfrm_pols_put(pols, npols);
		return 1;
	}
	XFRM_INC_STATS(net, LINUX_MIB_XFRMINPOLBLOCK);

reject:
	xfrm_secpath_reject(xerr_idx, skb, &fl);
reject_error:
	xfrm_pols_put(pols, npols);
	return 0;
}
EXPORT_SYMBOL(__xfrm_policy_check);

int __xfrm_route_forward(struct sk_buff *skb, unsigned short family)
{
	struct net *net = dev_net(skb->dev);
	struct flowi fl;
	struct dst_entry *dst;
	int res;

	if (xfrm_decode_session(skb, &fl, family) < 0) {
		XFRM_INC_STATS(net, LINUX_MIB_XFRMFWDHDRERROR);
		return 0;
	}

	skb_dst_force(skb);
	dst = skb_dst(skb);

	res = xfrm_lookup(net, &dst, &fl, NULL, 0) == 0;
	skb_dst_set(skb, dst);
	return res;
}
EXPORT_SYMBOL(__xfrm_route_forward);

/* Optimize later using cookies and generation ids. */

static struct dst_entry *xfrm_dst_check(struct dst_entry *dst, u32 cookie)
{
	/* Code (such as __xfrm4_bundle_create()) sets dst->obsolete
	 * to "-1" to force all XFRM destinations to get validated by
	 * dst_ops->check on every use.  We do this because when a
	 * normal route referenced by an XFRM dst is obsoleted we do
	 * not go looking around for all parent referencing XFRM dsts
	 * so that we can invalidate them.  It is just too much work.
	 * Instead we make the checks here on every use.  For example:
	 *
	 *	XFRM dst A --> IPv4 dst X
	 *
	 * X is the "xdst->route" of A (X is also the "dst->path" of A
	 * in this example).  If X is marked obsolete, "A" will not
	 * notice.  That's what we are validating here via the
	 * stale_bundle() check.
	 *
	 * When a policy's bundle is pruned, we dst_free() the XFRM
	 * dst which causes it's ->obsolete field to be set to a
	 * positive non-zero integer.  If an XFRM dst has been pruned
	 * like this, we want to force a new route lookup.
	 */
	if (dst->obsolete < 0 && !stale_bundle(dst))
		return dst;

	return NULL;
}

static int stale_bundle(struct dst_entry *dst)
{
	return !xfrm_bundle_ok(NULL, (struct xfrm_dst *)dst, NULL, AF_UNSPEC, 0);
}

void xfrm_dst_ifdown(struct dst_entry *dst, struct net_device *dev)
{
	while ((dst = dst->child) && dst->xfrm && dst->dev == dev) {
		dst->dev = dev_net(dev)->loopback_dev;
		dev_hold(dst->dev);
		dev_put(dev);
	}
}
EXPORT_SYMBOL(xfrm_dst_ifdown);

static void xfrm_link_failure(struct sk_buff *skb)
{
	/* Impossible. Such dst must be popped before reaches point of failure. */
}

static struct dst_entry *xfrm_negative_advice(struct dst_entry *dst)
{
	if (dst) {
		if (dst->obsolete) {
			dst_release(dst);
			dst = NULL;
		}
	}
	return dst;
}

static void __xfrm_garbage_collect(struct net *net)
{
	struct dst_entry *head, *next;

	flow_cache_flush();

	spin_lock_bh(&xfrm_policy_sk_bundle_lock);
	head = xfrm_policy_sk_bundles;
	xfrm_policy_sk_bundles = NULL;
	spin_unlock_bh(&xfrm_policy_sk_bundle_lock);

	while (head) {
		next = head->next;
		dst_free(head);
		head = next;
	}
}

static void xfrm_init_pmtu(struct dst_entry *dst)
{
	do {
		struct xfrm_dst *xdst = (struct xfrm_dst *)dst;
		u32 pmtu, route_mtu_cached;

		pmtu = dst_mtu(dst->child);
		xdst->child_mtu_cached = pmtu;

		pmtu = xfrm_state_mtu(dst->xfrm, pmtu);

		route_mtu_cached = dst_mtu(xdst->route);
		xdst->route_mtu_cached = route_mtu_cached;

		if (pmtu > route_mtu_cached)
			pmtu = route_mtu_cached;

		dst->metrics[RTAX_MTU-1] = pmtu;
	} while ((dst = dst->next));
}

/* Check that the bundle accepts the flow and its components are
 * still valid.
 */

int xfrm_bundle_ok(struct xfrm_policy *pol, struct xfrm_dst *first,
		struct flowi *fl, int family, int strict)
{
	struct dst_entry *dst = &first->u.dst;
	struct xfrm_dst *last;
	u32 mtu;

	if (!dst_check(dst->path, ((struct xfrm_dst *)dst)->path_cookie) ||
	    (dst->dev && !netif_running(dst->dev)))
		return 0;
#ifdef CONFIG_XFRM_SUB_POLICY
	if (fl) {
		if (first->origin && !flow_cache_uli_match(first->origin, fl))
			return 0;
		if (first->partner &&
		    !xfrm_selector_match(first->partner, fl, family))
			return 0;
	}
#endif

	last = NULL;

	do {
		struct xfrm_dst *xdst = (struct xfrm_dst *)dst;

		if (fl && !xfrm_selector_match(&dst->xfrm->sel, fl, family))
			return 0;
		if (fl && pol &&
		    !security_xfrm_state_pol_flow_match(dst->xfrm, pol, fl))
			return 0;
		if (dst->xfrm->km.state != XFRM_STATE_VALID)
			return 0;
		if (xdst->xfrm_genid != dst->xfrm->genid)
			return 0;
		if (xdst->policy_genid != atomic_read(&xdst->pols[0]->genid))
			return 0;

		if (strict && fl &&
		    !(dst->xfrm->outer_mode->flags & XFRM_MODE_FLAG_TUNNEL) &&
		    !xfrm_state_addr_flow_check(dst->xfrm, fl, family))
			return 0;

		mtu = dst_mtu(dst->child);
		if (xdst->child_mtu_cached != mtu) {
			last = xdst;
			xdst->child_mtu_cached = mtu;
		}

		if (!dst_check(xdst->route, xdst->route_cookie))
			return 0;
		mtu = dst_mtu(xdst->route);
		if (xdst->route_mtu_cached != mtu) {
			last = xdst;
			xdst->route_mtu_cached = mtu;
		}

		dst = dst->child;
	} while (dst->xfrm);

	if (likely(!last))
		return 1;

	mtu = last->child_mtu_cached;
	for (;;) {
		dst = &last->u.dst;

		mtu = xfrm_state_mtu(dst->xfrm, mtu);
		if (mtu > last->route_mtu_cached)
			mtu = last->route_mtu_cached;
		dst->metrics[RTAX_MTU-1] = mtu;

		if (last == first)
			break;

		last = (struct xfrm_dst *)last->u.dst.next;
		last->child_mtu_cached = mtu;
	}

	return 1;
}

EXPORT_SYMBOL(xfrm_bundle_ok);

int xfrm_policy_register_afinfo(struct xfrm_policy_afinfo *afinfo)
{
	struct net *net;
	int err = 0;
	if (unlikely(afinfo == NULL))
		return -EINVAL;
	if (unlikely(afinfo->family >= NPROTO))
		return -EAFNOSUPPORT;
	write_lock_bh(&xfrm_policy_afinfo_lock);
	if (unlikely(xfrm_policy_afinfo[afinfo->family] != NULL))
		err = -ENOBUFS;
	else {
		struct dst_ops *dst_ops = afinfo->dst_ops;
		if (likely(dst_ops->kmem_cachep == NULL))
			dst_ops->kmem_cachep = xfrm_dst_cache;
		if (likely(dst_ops->check == NULL))
			dst_ops->check = xfrm_dst_check;
		if (likely(dst_ops->negative_advice == NULL))
			dst_ops->negative_advice = xfrm_negative_advice;
		if (likely(dst_ops->link_failure == NULL))
			dst_ops->link_failure = xfrm_link_failure;
		if (likely(afinfo->garbage_collect == NULL))
			afinfo->garbage_collect = __xfrm_garbage_collect;
		xfrm_policy_afinfo[afinfo->family] = afinfo;
	}
	write_unlock_bh(&xfrm_policy_afinfo_lock);

	rtnl_lock();
	for_each_net(net) {
		struct dst_ops *xfrm_dst_ops;

		switch (afinfo->family) {
		case AF_INET:
			xfrm_dst_ops = &net->xfrm.xfrm4_dst_ops;
			break;
#if defined(CONFIG_IPV6) || defined(CONFIG_IPV6_MODULE)
		case AF_INET6:
			xfrm_dst_ops = &net->xfrm.xfrm6_dst_ops;
			break;
#endif
		default:
			BUG();
		}
		*xfrm_dst_ops = *afinfo->dst_ops;
	}
	rtnl_unlock();

	return err;
}
EXPORT_SYMBOL(xfrm_policy_register_afinfo);

int xfrm_policy_unregister_afinfo(struct xfrm_policy_afinfo *afinfo)
{
	int err = 0;
	if (unlikely(afinfo == NULL))
		return -EINVAL;
	if (unlikely(afinfo->family >= NPROTO))
		return -EAFNOSUPPORT;
	write_lock_bh(&xfrm_policy_afinfo_lock);
	if (likely(xfrm_policy_afinfo[afinfo->family] != NULL)) {
		if (unlikely(xfrm_policy_afinfo[afinfo->family] != afinfo))
			err = -EINVAL;
		else {
			struct dst_ops *dst_ops = afinfo->dst_ops;
			xfrm_policy_afinfo[afinfo->family] = NULL;
			dst_ops->kmem_cachep = NULL;
			dst_ops->check = NULL;
			dst_ops->negative_advice = NULL;
			dst_ops->link_failure = NULL;
			afinfo->garbage_collect = NULL;
		}
	}
	write_unlock_bh(&xfrm_policy_afinfo_lock);
	return err;
}
EXPORT_SYMBOL(xfrm_policy_unregister_afinfo);

static void __net_init xfrm_dst_ops_init(struct net *net)
{
	struct xfrm_policy_afinfo *afinfo;

	read_lock_bh(&xfrm_policy_afinfo_lock);
	afinfo = xfrm_policy_afinfo[AF_INET];
	if (afinfo)
		net->xfrm.xfrm4_dst_ops = *afinfo->dst_ops;
#if defined(CONFIG_IPV6) || defined(CONFIG_IPV6_MODULE)
	afinfo = xfrm_policy_afinfo[AF_INET6];
	if (afinfo)
		net->xfrm.xfrm6_dst_ops = *afinfo->dst_ops;
#endif
	read_unlock_bh(&xfrm_policy_afinfo_lock);
}

static struct xfrm_policy_afinfo *xfrm_policy_get_afinfo(unsigned short family)
{
	struct xfrm_policy_afinfo *afinfo;
	if (unlikely(family >= NPROTO))
		return NULL;
	read_lock(&xfrm_policy_afinfo_lock);
	afinfo = xfrm_policy_afinfo[family];
	if (unlikely(!afinfo))
		read_unlock(&xfrm_policy_afinfo_lock);
	return afinfo;
}

static void xfrm_policy_put_afinfo(struct xfrm_policy_afinfo *afinfo)
{
	read_unlock(&xfrm_policy_afinfo_lock);
}

static int xfrm_dev_event(struct notifier_block *this, unsigned long event, void *ptr)
{
	struct net_device *dev = ptr;

	switch (event) {
	case NETDEV_DOWN:
		__xfrm_garbage_collect(dev_net(dev));
	}
	return NOTIFY_DONE;
}

static struct notifier_block xfrm_dev_notifier = {
	.notifier_call	= xfrm_dev_event,
};

#ifdef CONFIG_XFRM_STATISTICS
static int __net_init xfrm_statistics_init(struct net *net)
{
	int rv;

	if (snmp_mib_init((void __percpu **)net->mib.xfrm_statistics,
			  sizeof(struct linux_xfrm_mib)) < 0)
		return -ENOMEM;
	rv = xfrm_proc_init(net);
	if (rv < 0)
		snmp_mib_free((void __percpu **)net->mib.xfrm_statistics);
	return rv;
}

static void xfrm_statistics_fini(struct net *net)
{
	xfrm_proc_fini(net);
	snmp_mib_free((void __percpu **)net->mib.xfrm_statistics);
}
#else
static int __net_init xfrm_statistics_init(struct net *net)
{
	return 0;
}

static void xfrm_statistics_fini(struct net *net)
{
}
#endif

static int __net_init xfrm_policy_init(struct net *net)
{
	unsigned int hmask, sz;
	int dir;

	if (net_eq(net, &init_net))
		xfrm_dst_cache = kmem_cache_create("xfrm_dst_cache",
					   sizeof(struct xfrm_dst),
					   0, SLAB_HWCACHE_ALIGN|SLAB_PANIC,
					   NULL);

	hmask = 8 - 1;
	sz = (hmask+1) * sizeof(struct hlist_head);

	net->xfrm.policy_byidx = xfrm_hash_alloc(sz);
	if (!net->xfrm.policy_byidx)
		goto out_byidx;
	net->xfrm.policy_idx_hmask = hmask;

	for (dir = 0; dir < XFRM_POLICY_MAX * 2; dir++) {
		struct xfrm_policy_hash *htab;

		net->xfrm.policy_count[dir] = 0;
		INIT_HLIST_HEAD(&net->xfrm.policy_inexact[dir]);

		htab = &net->xfrm.policy_bydst[dir];
		htab->table = xfrm_hash_alloc(sz);
		if (!htab->table)
			goto out_bydst;
		htab->hmask = hmask;
	}

	INIT_LIST_HEAD(&net->xfrm.policy_all);
	INIT_WORK(&net->xfrm.policy_hash_work, xfrm_hash_resize);
	if (net_eq(net, &init_net))
		register_netdevice_notifier(&xfrm_dev_notifier);
	return 0;

out_bydst:
	for (dir--; dir >= 0; dir--) {
		struct xfrm_policy_hash *htab;

		htab = &net->xfrm.policy_bydst[dir];
		xfrm_hash_free(htab->table, sz);
	}
	xfrm_hash_free(net->xfrm.policy_byidx, sz);
out_byidx:
	return -ENOMEM;
}

static void xfrm_policy_fini(struct net *net)
{
	struct xfrm_audit audit_info;
	unsigned int sz;
	int dir;

	flush_work(&net->xfrm.policy_hash_work);
#ifdef CONFIG_XFRM_SUB_POLICY
	audit_info.loginuid = -1;
	audit_info.sessionid = -1;
	audit_info.secid = 0;
	xfrm_policy_flush(net, XFRM_POLICY_TYPE_SUB, &audit_info);
#endif
	audit_info.loginuid = -1;
	audit_info.sessionid = -1;
	audit_info.secid = 0;
	xfrm_policy_flush(net, XFRM_POLICY_TYPE_MAIN, &audit_info);

	WARN_ON(!list_empty(&net->xfrm.policy_all));

	for (dir = 0; dir < XFRM_POLICY_MAX * 2; dir++) {
		struct xfrm_policy_hash *htab;

		WARN_ON(!hlist_empty(&net->xfrm.policy_inexact[dir]));

		htab = &net->xfrm.policy_bydst[dir];
		sz = (htab->hmask + 1);
		WARN_ON(!hlist_empty(htab->table));
		xfrm_hash_free(htab->table, sz);
	}

	sz = (net->xfrm.policy_idx_hmask + 1) * sizeof(struct hlist_head);
	WARN_ON(!hlist_empty(net->xfrm.policy_byidx));
	xfrm_hash_free(net->xfrm.policy_byidx, sz);
}

static int __net_init xfrm_net_init(struct net *net)
{
	int rv;

	rv = xfrm_statistics_init(net);
	if (rv < 0)
		goto out_statistics;
	rv = xfrm_state_init(net);
	if (rv < 0)
		goto out_state;
	rv = xfrm_policy_init(net);
	if (rv < 0)
		goto out_policy;
	xfrm_dst_ops_init(net);
	rv = xfrm_sysctl_init(net);
	if (rv < 0)
		goto out_sysctl;
	return 0;

out_sysctl:
	xfrm_policy_fini(net);
out_policy:
	xfrm_state_fini(net);
out_state:
	xfrm_statistics_fini(net);
out_statistics:
	return rv;
}

static void __net_exit xfrm_net_exit(struct net *net)
{
	xfrm_sysctl_fini(net);
	xfrm_policy_fini(net);
	xfrm_state_fini(net);
	xfrm_statistics_fini(net);
}

static struct pernet_operations __net_initdata xfrm_net_ops = {
	.init = xfrm_net_init,
	.exit = xfrm_net_exit,
};

void __init xfrm_init(void)
{
	register_pernet_subsys(&xfrm_net_ops);
	xfrm_input_init();
}

#ifdef CONFIG_AUDITSYSCALL
static void xfrm_audit_common_policyinfo(struct xfrm_policy *xp,
					 struct audit_buffer *audit_buf)
{
	struct xfrm_sec_ctx *ctx = xp->security;
	struct xfrm_selector *sel = &xp->selector;

	if (ctx)
		audit_log_format(audit_buf, " sec_alg=%u sec_doi=%u sec_obj=%s",
				 ctx->ctx_alg, ctx->ctx_doi, ctx->ctx_str);

	switch(sel->family) {
	case AF_INET:
		audit_log_format(audit_buf, " src=%pI4", &sel->saddr.a4);
		if (sel->prefixlen_s != 32)
			audit_log_format(audit_buf, " src_prefixlen=%d",
					 sel->prefixlen_s);
		audit_log_format(audit_buf, " dst=%pI4", &sel->daddr.a4);
		if (sel->prefixlen_d != 32)
			audit_log_format(audit_buf, " dst_prefixlen=%d",
					 sel->prefixlen_d);
		break;
	case AF_INET6:
		audit_log_format(audit_buf, " src=%pI6", sel->saddr.a6);
		if (sel->prefixlen_s != 128)
			audit_log_format(audit_buf, " src_prefixlen=%d",
					 sel->prefixlen_s);
		audit_log_format(audit_buf, " dst=%pI6", sel->daddr.a6);
		if (sel->prefixlen_d != 128)
			audit_log_format(audit_buf, " dst_prefixlen=%d",
					 sel->prefixlen_d);
		break;
	}
}

void xfrm_audit_policy_add(struct xfrm_policy *xp, int result,
			   uid_t auid, u32 sessionid, u32 secid)
{
	struct audit_buffer *audit_buf;

	audit_buf = xfrm_audit_start("SPD-add");
	if (audit_buf == NULL)
		return;
	xfrm_audit_helper_usrinfo(auid, sessionid, secid, audit_buf);
	audit_log_format(audit_buf, " res=%u", result);
	xfrm_audit_common_policyinfo(xp, audit_buf);
	audit_log_end(audit_buf);
}
EXPORT_SYMBOL_GPL(xfrm_audit_policy_add);

void xfrm_audit_policy_delete(struct xfrm_policy *xp, int result,
			      uid_t auid, u32 sessionid, u32 secid)
{
	struct audit_buffer *audit_buf;

	audit_buf = xfrm_audit_start("SPD-delete");
	if (audit_buf == NULL)
		return;
	xfrm_audit_helper_usrinfo(auid, sessionid, secid, audit_buf);
	audit_log_format(audit_buf, " res=%u", result);
	xfrm_audit_common_policyinfo(xp, audit_buf);
	audit_log_end(audit_buf);
}
EXPORT_SYMBOL_GPL(xfrm_audit_policy_delete);
#endif

#ifdef CONFIG_XFRM_MIGRATE
static int xfrm_migrate_selector_match(struct xfrm_selector *sel_cmp,
				       struct xfrm_selector *sel_tgt)
{
	if (sel_cmp->proto == IPSEC_ULPROTO_ANY) {
		if (sel_tgt->family == sel_cmp->family &&
		    xfrm_addr_cmp(&sel_tgt->daddr, &sel_cmp->daddr,
				  sel_cmp->family) == 0 &&
		    xfrm_addr_cmp(&sel_tgt->saddr, &sel_cmp->saddr,
				  sel_cmp->family) == 0 &&
		    sel_tgt->prefixlen_d == sel_cmp->prefixlen_d &&
		    sel_tgt->prefixlen_s == sel_cmp->prefixlen_s) {
			return 1;
		}
	} else {
		if (memcmp(sel_tgt, sel_cmp, sizeof(*sel_tgt)) == 0) {
			return 1;
		}
	}
	return 0;
}

static struct xfrm_policy * xfrm_migrate_policy_find(struct xfrm_selector *sel,
						     u8 dir, u8 type)
{
	struct xfrm_policy *pol, *ret = NULL;
	struct hlist_node *entry;
	struct hlist_head *chain;
	u32 priority = ~0U;

	read_lock_bh(&xfrm_policy_lock);
	chain = policy_hash_direct(&init_net, &sel->daddr, &sel->saddr, sel->family, dir);
	hlist_for_each_entry(pol, entry, chain, bydst) {
		if (xfrm_migrate_selector_match(sel, &pol->selector) &&
		    pol->type == type) {
			ret = pol;
			priority = ret->priority;
			break;
		}
	}
	chain = &init_net.xfrm.policy_inexact[dir];
	hlist_for_each_entry(pol, entry, chain, bydst) {
		if (xfrm_migrate_selector_match(sel, &pol->selector) &&
		    pol->type == type &&
		    pol->priority < priority) {
			ret = pol;
			break;
		}
	}

	if (ret)
		xfrm_pol_hold(ret);

	read_unlock_bh(&xfrm_policy_lock);

	return ret;
}

static int migrate_tmpl_match(struct xfrm_migrate *m, struct xfrm_tmpl *t)
{
	int match = 0;

	if (t->mode == m->mode && t->id.proto == m->proto &&
	    (m->reqid == 0 || t->reqid == m->reqid)) {
		switch (t->mode) {
		case XFRM_MODE_TUNNEL:
		case XFRM_MODE_BEET:
			if (xfrm_addr_cmp(&t->id.daddr, &m->old_daddr,
					  m->old_family) == 0 &&
			    xfrm_addr_cmp(&t->saddr, &m->old_saddr,
					  m->old_family) == 0) {
				match = 1;
			}
			break;
		case XFRM_MODE_TRANSPORT:
			/* in case of transport mode, template does not store
			   any IP addresses, hence we just compare mode and
			   protocol */
			match = 1;
			break;
		default:
			break;
		}
	}
	return match;
}

/* update endpoint address(es) of template(s) */
static int xfrm_policy_migrate(struct xfrm_policy *pol,
			       struct xfrm_migrate *m, int num_migrate)
{
	struct xfrm_migrate *mp;
	int i, j, n = 0;

	write_lock_bh(&pol->lock);
	if (unlikely(pol->walk.dead)) {
		/* target policy has been deleted */
		write_unlock_bh(&pol->lock);
		return -ENOENT;
	}

	for (i = 0; i < pol->xfrm_nr; i++) {
		for (j = 0, mp = m; j < num_migrate; j++, mp++) {
			if (!migrate_tmpl_match(mp, &pol->xfrm_vec[i]))
				continue;
			n++;
			if (pol->xfrm_vec[i].mode != XFRM_MODE_TUNNEL &&
			    pol->xfrm_vec[i].mode != XFRM_MODE_BEET)
				continue;
			/* update endpoints */
			memcpy(&pol->xfrm_vec[i].id.daddr, &mp->new_daddr,
			       sizeof(pol->xfrm_vec[i].id.daddr));
			memcpy(&pol->xfrm_vec[i].saddr, &mp->new_saddr,
			       sizeof(pol->xfrm_vec[i].saddr));
			pol->xfrm_vec[i].encap_family = mp->new_family;
			/* flush bundles */
			atomic_inc(&pol->genid);
		}
	}

	write_unlock_bh(&pol->lock);

	if (!n)
		return -ENODATA;

	return 0;
}

static int xfrm_migrate_check(struct xfrm_migrate *m, int num_migrate)
{
	int i, j;

	if (num_migrate < 1 || num_migrate > XFRM_MAX_DEPTH)
		return -EINVAL;

	for (i = 0; i < num_migrate; i++) {
		if ((xfrm_addr_cmp(&m[i].old_daddr, &m[i].new_daddr,
				   m[i].old_family) == 0) &&
		    (xfrm_addr_cmp(&m[i].old_saddr, &m[i].new_saddr,
				   m[i].old_family) == 0))
			return -EINVAL;
		if (xfrm_addr_any(&m[i].new_daddr, m[i].new_family) ||
		    xfrm_addr_any(&m[i].new_saddr, m[i].new_family))
			return -EINVAL;

		/* check if there is any duplicated entry */
		for (j = i + 1; j < num_migrate; j++) {
			if (!memcmp(&m[i].old_daddr, &m[j].old_daddr,
				    sizeof(m[i].old_daddr)) &&
			    !memcmp(&m[i].old_saddr, &m[j].old_saddr,
				    sizeof(m[i].old_saddr)) &&
			    m[i].proto == m[j].proto &&
			    m[i].mode == m[j].mode &&
			    m[i].reqid == m[j].reqid &&
			    m[i].old_family == m[j].old_family)
				return -EINVAL;
		}
	}

	return 0;
}

int xfrm_migrate(struct xfrm_selector *sel, u8 dir, u8 type,
		 struct xfrm_migrate *m, int num_migrate,
		 struct xfrm_kmaddress *k)
{
	int i, err, nx_cur = 0, nx_new = 0;
	struct xfrm_policy *pol = NULL;
	struct xfrm_state *x, *xc;
	struct xfrm_state *x_cur[XFRM_MAX_DEPTH];
	struct xfrm_state *x_new[XFRM_MAX_DEPTH];
	struct xfrm_migrate *mp;

	if ((err = xfrm_migrate_check(m, num_migrate)) < 0)
		goto out;

	/* Stage 1 - find policy */
	if ((pol = xfrm_migrate_policy_find(sel, dir, type)) == NULL) {
		err = -ENOENT;
		goto out;
	}

	/* Stage 2 - find and update state(s) */
	for (i = 0, mp = m; i < num_migrate; i++, mp++) {
		if ((x = xfrm_migrate_state_find(mp))) {
			x_cur[nx_cur] = x;
			nx_cur++;
			if ((xc = xfrm_state_migrate(x, mp))) {
				x_new[nx_new] = xc;
				nx_new++;
			} else {
				err = -ENODATA;
				goto restore_state;
			}
		}
	}

	/* Stage 3 - update policy */
	if ((err = xfrm_policy_migrate(pol, m, num_migrate)) < 0)
		goto restore_state;

	/* Stage 4 - delete old state(s) */
	if (nx_cur) {
		xfrm_states_put(x_cur, nx_cur);
		xfrm_states_delete(x_cur, nx_cur);
	}

	/* Stage 5 - announce */
	km_migrate(sel, dir, type, m, num_migrate, k);

	xfrm_pol_put(pol);

	return 0;
out:
	return err;

restore_state:
	if (pol)
		xfrm_pol_put(pol);
	if (nx_cur)
		xfrm_states_put(x_cur, nx_cur);
	if (nx_new)
		xfrm_states_delete(x_new, nx_new);

	return err;
}
EXPORT_SYMBOL(xfrm_migrate);
#endif<|MERGE_RESOLUTION|>--- conflicted
+++ resolved
@@ -1269,8 +1269,6 @@
 	return tos;
 }
 
-<<<<<<< HEAD
-=======
 static struct flow_cache_object *xfrm_bundle_flo_get(struct flow_cache_object *flo)
 {
 	struct xfrm_dst *xdst = container_of(flo, struct xfrm_dst, flo);
@@ -1319,7 +1317,6 @@
 	.delete = xfrm_bundle_flo_delete,
 };
 
->>>>>>> 2da30e70
 static inline struct xfrm_dst *xfrm_alloc_dst(struct net *net, int family)
 {
 	struct xfrm_policy_afinfo *afinfo = xfrm_policy_get_afinfo(family);
@@ -1342,10 +1339,6 @@
 		BUG();
 	}
 	xdst = dst_alloc(dst_ops) ?: ERR_PTR(-ENOBUFS);
-<<<<<<< HEAD
-
-=======
->>>>>>> 2da30e70
 	xfrm_policy_put_afinfo(afinfo);
 
 	xdst->flo.ops = &xfrm_bundle_fc_ops;
