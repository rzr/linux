--- conflicted
+++ resolved
@@ -798,10 +798,7 @@
 	int error = 0;
 	struct xfrm_state *best = NULL;
 	u32 mark = pol->mark.v & pol->mark.m;
-<<<<<<< HEAD
-=======
 	unsigned short encap_family = tmpl->encap_family;
->>>>>>> 062c1825
 
 	to_put = NULL;
 
@@ -841,11 +838,7 @@
 	if (!x && !error && !acquire_in_progress) {
 		if (tmpl->id.spi &&
 		    (x0 = __xfrm_state_lookup(net, mark, daddr, tmpl->id.spi,
-<<<<<<< HEAD
-					      tmpl->id.proto, family)) != NULL) {
-=======
 					      tmpl->id.proto, encap_family)) != NULL) {
->>>>>>> 062c1825
 			to_put = x0;
 			error = -EEXIST;
 			goto out;
@@ -857,11 +850,7 @@
 		}
 		/* Initialize temporary state matching only
 		 * to current session. */
-<<<<<<< HEAD
-		xfrm_init_tempsel(x, fl, tmpl, daddr, saddr, family);
-=======
 		xfrm_init_tempstate(x, fl, tmpl, daddr, saddr, family);
->>>>>>> 062c1825
 		memcpy(&x->mark, &pol->mark, sizeof(x->mark));
 
 		error = security_xfrm_state_alloc_acquire(x, pol->security, fl->secid);
