--- conflicted
+++ resolved
@@ -2242,10 +2242,7 @@
 	[XFRMA_KMADDRESS]	= { .len = sizeof(struct xfrm_user_kmaddress) },
 	[XFRMA_MARK]		= { .len = sizeof(struct xfrm_mark) },
 	[XFRMA_TFCPAD]		= { .type = NLA_U32 },
-<<<<<<< HEAD
-=======
 	[XFRMA_REPLAY_ESN_VAL]	= { .len = sizeof(struct xfrm_replay_state_esn) },
->>>>>>> 105e53f8
 };
 
 static struct xfrm_link {
@@ -2298,7 +2295,7 @@
 
 	if ((type == (XFRM_MSG_GETSA - XFRM_MSG_BASE) ||
 	     type == (XFRM_MSG_GETPOLICY - XFRM_MSG_BASE)) &&
-	    (nlh->nlmsg_flags & NLM_F_DUMP) == NLM_F_DUMP) {
+	    (nlh->nlmsg_flags & NLM_F_DUMP)) {
 		if (link->dump == NULL)
 			return -EINVAL;
 
@@ -2427,11 +2424,8 @@
 		l += nla_total_size(sizeof(*x->encap));
 	if (x->tfcpad)
 		l += nla_total_size(sizeof(x->tfcpad));
-<<<<<<< HEAD
-=======
 	if (x->replay_esn)
 		l += nla_total_size(xfrm_replay_state_esn_len(x->replay_esn));
->>>>>>> 105e53f8
 	if (x->security)
 		l += nla_total_size(sizeof(struct xfrm_user_sec_ctx) +
 				    x->security->ctx_len);
