--- conflicted
+++ resolved
@@ -1204,7 +1204,6 @@
 {
 	struct sock *sk = (void *) arg;
 	u16 control;
-<<<<<<< HEAD
 
 	bh_lock_sock(sk);
 	if (l2cap_pi(sk)->retry_count >= l2cap_pi(sk)->remote_max_tx) {
@@ -1231,23 +1230,10 @@
 
 	l2cap_pi(sk)->conn_state |= L2CAP_CONN_WAIT_F;
 
-=======
-
-	bh_lock_sock(sk);
-	if (l2cap_pi(sk)->retry_count >= l2cap_pi(sk)->remote_max_tx) {
-		l2cap_send_disconn_req(l2cap_pi(sk)->conn, sk);
-		return;
-	}
-
-	l2cap_pi(sk)->retry_count++;
-	__mod_monitor_timer();
-
->>>>>>> 25d27ede
 	control = L2CAP_CTRL_POLL;
 	l2cap_send_rr_or_rnr(l2cap_pi(sk), control);
 	bh_unlock_sock(sk);
 }
-<<<<<<< HEAD
 
 static void l2cap_drop_acked_frames(struct sock *sk)
 {
@@ -1428,48 +1414,27 @@
 	if (memcpy_fromiovec(skb_put(skb, count), msg->msg_iov, count)) {
 		return -EFAULT;
 	}
-=======
-
-static void l2cap_retrans_timeout(unsigned long arg)
-{
-	struct sock *sk = (void *) arg;
-	u16 control;
-
-	bh_lock_sock(sk);
-	l2cap_pi(sk)->retry_count = 1;
-	__mod_monitor_timer();
->>>>>>> 25d27ede
-
-	l2cap_pi(sk)->conn_state |= L2CAP_CONN_WAIT_F;
-
-	control = L2CAP_CTRL_POLL;
-	l2cap_send_rr_or_rnr(l2cap_pi(sk), control);
-	bh_unlock_sock(sk);
-}
-
-<<<<<<< HEAD
+
+	sent += count;
+	len  -= count;
+
+	/* Continuation fragments (no L2CAP header) */
+	frag = &skb_shinfo(skb)->frag_list;
+	while (len) {
+		count = min_t(unsigned int, conn->mtu, len);
+
 		*frag = bt_skb_send_alloc(sk, count, msg->msg_flags & MSG_DONTWAIT, &err);
 		if (!*frag)
 			return -EFAULT;
 		if (memcpy_fromiovec(skb_put(*frag, count), msg->msg_iov, count))
 			return -EFAULT;
-=======
-static void l2cap_drop_acked_frames(struct sock *sk)
-{
-	struct sk_buff *skb;
-
-	while ((skb = skb_peek(TX_QUEUE(sk)))) {
-		if (bt_cb(skb)->tx_seq == l2cap_pi(sk)->expected_ack_seq)
-			break;
->>>>>>> 25d27ede
-
-		skb = skb_dequeue(TX_QUEUE(sk));
-		kfree_skb(skb);
-
-		l2cap_pi(sk)->unacked_frames--;
-	}
-
-<<<<<<< HEAD
+
+		sent += count;
+		len  -= count;
+
+		frag = &(*frag)->next;
+	}
+
 	return sent;
 }
 
@@ -1618,17 +1583,10 @@
 		sk->sk_send_head = sar_queue.next;
 
 	return size;
-=======
-	if (!l2cap_pi(sk)->unacked_frames)
-		del_timer(&l2cap_pi(sk)->retrans_timer);
-
-	return;
->>>>>>> 25d27ede
-}
-
-static inline int l2cap_do_send(struct sock *sk, struct sk_buff *skb)
-{
-<<<<<<< HEAD
+}
+
+static int l2cap_sock_sendmsg(struct kiocb *iocb, struct socket *sock, struct msghdr *msg, size_t len)
+{
 	struct sock *sk = sock->sk;
 	struct l2cap_pinfo *pi = l2cap_pi(sk);
 	struct sk_buff *skb;
@@ -1648,14 +1606,9 @@
 	if (sk->sk_type == SOCK_SEQPACKET && pi->mode == L2CAP_MODE_BASIC
 			&& len > pi->omtu)
 		return -EINVAL;
-=======
-	struct l2cap_pinfo *pi = l2cap_pi(sk);
-	int err;
->>>>>>> 25d27ede
-
-	BT_DBG("sk %p, skb %p len %d", sk, skb, skb->len);
-
-<<<<<<< HEAD
+
+	lock_sock(sk);
+
 	if (sk->sk_state != BT_CONNECTED) {
 		err = -ENOTCONN;
 		goto done;
@@ -1718,54 +1671,36 @@
 
 done:
 	release_sock(sk);
-=======
-	err = hci_send_acl(pi->conn->hcon, skb, 0);
-	if (err < 0)
-		kfree_skb(skb);
-
->>>>>>> 25d27ede
 	return err;
 }
 
-static int l2cap_streaming_send(struct sock *sk)
-{
-	struct sk_buff *skb, *tx_skb;
-	struct l2cap_pinfo *pi = l2cap_pi(sk);
-	u16 control, fcs;
-	int err;
-
-	while ((skb = sk->sk_send_head)) {
-		tx_skb = skb_clone(skb, GFP_ATOMIC);
-
-		control = get_unaligned_le16(tx_skb->data + L2CAP_HDR_SIZE);
-		control |= pi->next_tx_seq << L2CAP_CTRL_TXSEQ_SHIFT;
-		put_unaligned_le16(control, tx_skb->data + L2CAP_HDR_SIZE);
-
-		if (l2cap_pi(sk)->fcs == L2CAP_FCS_CRC16) {
-			fcs = crc16(0, (u8 *)tx_skb->data, tx_skb->len - 2);
-			put_unaligned_le16(fcs, tx_skb->data + tx_skb->len - 2);
-		}
-
-		err = l2cap_do_send(sk, tx_skb);
-		if (err < 0) {
-			l2cap_send_disconn_req(pi->conn, sk);
-			return err;
-		}
-
-		pi->next_tx_seq = (pi->next_tx_seq + 1) % 64;
-
-		if (skb_queue_is_last(TX_QUEUE(sk), skb))
-			sk->sk_send_head = NULL;
-		else
-			sk->sk_send_head = skb_queue_next(TX_QUEUE(sk), skb);
-
-		skb = skb_dequeue(TX_QUEUE(sk));
-		kfree_skb(skb);
-	}
-	return 0;
-}
-
-<<<<<<< HEAD
+static int l2cap_sock_recvmsg(struct kiocb *iocb, struct socket *sock, struct msghdr *msg, size_t len, int flags)
+{
+	struct sock *sk = sock->sk;
+
+	lock_sock(sk);
+
+	if (sk->sk_state == BT_CONNECT2 && bt_sk(sk)->defer_setup) {
+		struct l2cap_conn_rsp rsp;
+
+		sk->sk_state = BT_CONFIG;
+
+		rsp.scid   = cpu_to_le16(l2cap_pi(sk)->dcid);
+		rsp.dcid   = cpu_to_le16(l2cap_pi(sk)->scid);
+		rsp.result = cpu_to_le16(L2CAP_CR_SUCCESS);
+		rsp.status = cpu_to_le16(L2CAP_CS_NO_INFO);
+		l2cap_send_cmd(l2cap_pi(sk)->conn, l2cap_pi(sk)->ident,
+					L2CAP_CONN_RSP, sizeof(rsp), &rsp);
+
+		release_sock(sk);
+		return 0;
+	}
+
+	release_sock(sk);
+
+	return bt_sock_recvmsg(iocb, sock, msg, len, flags);
+}
+
 static int l2cap_sock_setsockopt_old(struct socket *sock, int optname, char __user *optval, unsigned int optlen)
 {
 	struct sock *sk = sock->sk;
@@ -1784,438 +1719,6 @@
 		opts.flush_to = l2cap_pi(sk)->flush_to;
 		opts.mode     = l2cap_pi(sk)->mode;
 		opts.fcs      = l2cap_pi(sk)->fcs;
-=======
-static int l2cap_retransmit_frame(struct sock *sk, u8 tx_seq)
-{
-	struct l2cap_pinfo *pi = l2cap_pi(sk);
-	struct sk_buff *skb, *tx_skb;
-	u16 control, fcs;
-	int err;
->>>>>>> 25d27ede
-
-	skb = skb_peek(TX_QUEUE(sk));
-	do {
-		if (bt_cb(skb)->tx_seq != tx_seq) {
-			if (skb_queue_is_last(TX_QUEUE(sk), skb))
-				break;
-			skb = skb_queue_next(TX_QUEUE(sk), skb);
-			continue;
-		}
-
-<<<<<<< HEAD
-		l2cap_pi(sk)->imtu = opts.imtu;
-		l2cap_pi(sk)->omtu = opts.omtu;
-		l2cap_pi(sk)->mode = opts.mode;
-		l2cap_pi(sk)->fcs  = opts.fcs;
-		break;
-
-	case L2CAP_LM:
-		if (get_user(opt, (u32 __user *) optval)) {
-			err = -EFAULT;
-=======
-		if (pi->remote_max_tx &&
-				bt_cb(skb)->retries == pi->remote_max_tx) {
-			l2cap_send_disconn_req(pi->conn, sk);
->>>>>>> 25d27ede
-			break;
-		}
-
-		tx_skb = skb_clone(skb, GFP_ATOMIC);
-		bt_cb(skb)->retries++;
-		control = get_unaligned_le16(tx_skb->data + L2CAP_HDR_SIZE);
-		control |= (pi->req_seq << L2CAP_CTRL_REQSEQ_SHIFT)
-				| (tx_seq << L2CAP_CTRL_TXSEQ_SHIFT);
-		put_unaligned_le16(control, tx_skb->data + L2CAP_HDR_SIZE);
-
-		if (l2cap_pi(sk)->fcs == L2CAP_FCS_CRC16) {
-			fcs = crc16(0, (u8 *)tx_skb->data, tx_skb->len - 2);
-			put_unaligned_le16(fcs, tx_skb->data + tx_skb->len - 2);
-		}
-
-		err = l2cap_do_send(sk, tx_skb);
-		if (err < 0) {
-			l2cap_send_disconn_req(pi->conn, sk);
-			return err;
-		}
-		break;
-	} while(1);
-	return 0;
-}
-
-<<<<<<< HEAD
-static int l2cap_sock_setsockopt(struct socket *sock, int level, int optname, char __user *optval, unsigned int optlen)
-=======
-static int l2cap_ertm_send(struct sock *sk)
->>>>>>> 25d27ede
-{
-	struct sk_buff *skb, *tx_skb;
-	struct l2cap_pinfo *pi = l2cap_pi(sk);
-	u16 control, fcs;
-	int err;
-
-	if (pi->conn_state & L2CAP_CONN_WAIT_F)
-		return 0;
-
-	while ((skb = sk->sk_send_head) && (!l2cap_tx_window_full(sk))
-			&& !(pi->conn_state & L2CAP_CONN_REMOTE_BUSY)) {
-		tx_skb = skb_clone(skb, GFP_ATOMIC);
-
-		if (pi->remote_max_tx &&
-				bt_cb(skb)->retries == pi->remote_max_tx) {
-			l2cap_send_disconn_req(pi->conn, sk);
-			break;
-		}
-
-		bt_cb(skb)->retries++;
-
-		control = get_unaligned_le16(tx_skb->data + L2CAP_HDR_SIZE);
-		control |= (pi->req_seq << L2CAP_CTRL_REQSEQ_SHIFT)
-				| (pi->next_tx_seq << L2CAP_CTRL_TXSEQ_SHIFT);
-		put_unaligned_le16(control, tx_skb->data + L2CAP_HDR_SIZE);
-
-
-		if (l2cap_pi(sk)->fcs == L2CAP_FCS_CRC16) {
-			fcs = crc16(0, (u8 *)skb->data, tx_skb->len - 2);
-			put_unaligned_le16(fcs, skb->data + tx_skb->len - 2);
-		}
-
-		err = l2cap_do_send(sk, tx_skb);
-		if (err < 0) {
-			l2cap_send_disconn_req(pi->conn, sk);
-			return err;
-		}
-		__mod_retrans_timer();
-
-		bt_cb(skb)->tx_seq = pi->next_tx_seq;
-		pi->next_tx_seq = (pi->next_tx_seq + 1) % 64;
-
-		pi->unacked_frames++;
-
-		if (skb_queue_is_last(TX_QUEUE(sk), skb))
-			sk->sk_send_head = NULL;
-		else
-			sk->sk_send_head = skb_queue_next(TX_QUEUE(sk), skb);
-	}
-
-	return 0;
-}
-
-static inline int l2cap_skbuff_fromiovec(struct sock *sk, struct msghdr *msg, int len, int count, struct sk_buff *skb)
-{
-	struct l2cap_conn *conn = l2cap_pi(sk)->conn;
-	struct sk_buff **frag;
-	int err, sent = 0;
-
-	if (memcpy_fromiovec(skb_put(skb, count), msg->msg_iov, count)) {
-		return -EFAULT;
-	}
-
-	sent += count;
-	len  -= count;
-
-<<<<<<< HEAD
-=======
-	/* Continuation fragments (no L2CAP header) */
-	frag = &skb_shinfo(skb)->frag_list;
-	while (len) {
-		count = min_t(unsigned int, conn->mtu, len);
-
-		*frag = bt_skb_send_alloc(sk, count, msg->msg_flags & MSG_DONTWAIT, &err);
-		if (!*frag)
-			return -EFAULT;
-		if (memcpy_fromiovec(skb_put(*frag, count), msg->msg_iov, count))
-			return -EFAULT;
-
-		sent += count;
-		len  -= count;
-
-		frag = &(*frag)->next;
-	}
-
-	return sent;
-}
-
-static struct sk_buff *l2cap_create_connless_pdu(struct sock *sk, struct msghdr *msg, size_t len)
-{
-	struct l2cap_conn *conn = l2cap_pi(sk)->conn;
-	struct sk_buff *skb;
-	int err, count, hlen = L2CAP_HDR_SIZE + 2;
-	struct l2cap_hdr *lh;
-
-	BT_DBG("sk %p len %d", sk, (int)len);
-
-	count = min_t(unsigned int, (conn->mtu - hlen), len);
-	skb = bt_skb_send_alloc(sk, count + hlen,
-			msg->msg_flags & MSG_DONTWAIT, &err);
-	if (!skb)
-		return ERR_PTR(-ENOMEM);
-
-	/* Create L2CAP header */
-	lh = (struct l2cap_hdr *) skb_put(skb, L2CAP_HDR_SIZE);
-	lh->cid = cpu_to_le16(l2cap_pi(sk)->dcid);
-	lh->len = cpu_to_le16(len + (hlen - L2CAP_HDR_SIZE));
-	put_unaligned_le16(l2cap_pi(sk)->psm, skb_put(skb, 2));
-
-	err = l2cap_skbuff_fromiovec(sk, msg, len, count, skb);
-	if (unlikely(err < 0)) {
-		kfree_skb(skb);
-		return ERR_PTR(err);
-	}
-	return skb;
-}
-
-static struct sk_buff *l2cap_create_basic_pdu(struct sock *sk, struct msghdr *msg, size_t len)
-{
-	struct l2cap_conn *conn = l2cap_pi(sk)->conn;
-	struct sk_buff *skb;
-	int err, count, hlen = L2CAP_HDR_SIZE;
-	struct l2cap_hdr *lh;
-
-	BT_DBG("sk %p len %d", sk, (int)len);
-
-	count = min_t(unsigned int, (conn->mtu - hlen), len);
-	skb = bt_skb_send_alloc(sk, count + hlen,
-			msg->msg_flags & MSG_DONTWAIT, &err);
-	if (!skb)
-		return ERR_PTR(-ENOMEM);
-
-	/* Create L2CAP header */
-	lh = (struct l2cap_hdr *) skb_put(skb, L2CAP_HDR_SIZE);
-	lh->cid = cpu_to_le16(l2cap_pi(sk)->dcid);
-	lh->len = cpu_to_le16(len + (hlen - L2CAP_HDR_SIZE));
-
-	err = l2cap_skbuff_fromiovec(sk, msg, len, count, skb);
-	if (unlikely(err < 0)) {
-		kfree_skb(skb);
-		return ERR_PTR(err);
-	}
-	return skb;
-}
-
-static struct sk_buff *l2cap_create_iframe_pdu(struct sock *sk, struct msghdr *msg, size_t len, u16 control, u16 sdulen)
-{
-	struct l2cap_conn *conn = l2cap_pi(sk)->conn;
-	struct sk_buff *skb;
-	int err, count, hlen = L2CAP_HDR_SIZE + 2;
-	struct l2cap_hdr *lh;
-
-	BT_DBG("sk %p len %d", sk, (int)len);
-
-	if (sdulen)
-		hlen += 2;
-
-	if (l2cap_pi(sk)->fcs == L2CAP_FCS_CRC16)
-		hlen += 2;
-
-	count = min_t(unsigned int, (conn->mtu - hlen), len);
-	skb = bt_skb_send_alloc(sk, count + hlen,
-			msg->msg_flags & MSG_DONTWAIT, &err);
-	if (!skb)
-		return ERR_PTR(-ENOMEM);
-
-	/* Create L2CAP header */
-	lh = (struct l2cap_hdr *) skb_put(skb, L2CAP_HDR_SIZE);
-	lh->cid = cpu_to_le16(l2cap_pi(sk)->dcid);
-	lh->len = cpu_to_le16(len + (hlen - L2CAP_HDR_SIZE));
-	put_unaligned_le16(control, skb_put(skb, 2));
-	if (sdulen)
-		put_unaligned_le16(sdulen, skb_put(skb, 2));
-
-	err = l2cap_skbuff_fromiovec(sk, msg, len, count, skb);
-	if (unlikely(err < 0)) {
-		kfree_skb(skb);
-		return ERR_PTR(err);
-	}
-
-	if (l2cap_pi(sk)->fcs == L2CAP_FCS_CRC16)
-		put_unaligned_le16(0, skb_put(skb, 2));
-
-	bt_cb(skb)->retries = 0;
-	return skb;
-}
-
-static inline int l2cap_sar_segment_sdu(struct sock *sk, struct msghdr *msg, size_t len)
-{
-	struct l2cap_pinfo *pi = l2cap_pi(sk);
-	struct sk_buff *skb;
-	struct sk_buff_head sar_queue;
-	u16 control;
-	size_t size = 0;
-
-	__skb_queue_head_init(&sar_queue);
-	control = L2CAP_SDU_START;
-	skb = l2cap_create_iframe_pdu(sk, msg, pi->max_pdu_size, control, len);
-	if (IS_ERR(skb))
-		return PTR_ERR(skb);
-
-	__skb_queue_tail(&sar_queue, skb);
-	len -= pi->max_pdu_size;
-	size +=pi->max_pdu_size;
-	control = 0;
-
-	while (len > 0) {
-		size_t buflen;
-
-		if (len > pi->max_pdu_size) {
-			control |= L2CAP_SDU_CONTINUE;
-			buflen = pi->max_pdu_size;
-		} else {
-			control |= L2CAP_SDU_END;
-			buflen = len;
-		}
-
-		skb = l2cap_create_iframe_pdu(sk, msg, buflen, control, 0);
-		if (IS_ERR(skb)) {
-			skb_queue_purge(&sar_queue);
-			return PTR_ERR(skb);
-		}
-
-		__skb_queue_tail(&sar_queue, skb);
-		len -= buflen;
-		size += buflen;
-		control = 0;
-	}
-	skb_queue_splice_tail(&sar_queue, TX_QUEUE(sk));
-	if (sk->sk_send_head == NULL)
-		sk->sk_send_head = sar_queue.next;
-
-	return size;
-}
-
-static int l2cap_sock_sendmsg(struct kiocb *iocb, struct socket *sock, struct msghdr *msg, size_t len)
-{
-	struct sock *sk = sock->sk;
-	struct l2cap_pinfo *pi = l2cap_pi(sk);
-	struct sk_buff *skb;
-	u16 control;
-	int err;
-
-	BT_DBG("sock %p, sk %p", sock, sk);
-
-	err = sock_error(sk);
-	if (err)
-		return err;
-
-	if (msg->msg_flags & MSG_OOB)
-		return -EOPNOTSUPP;
-
-	/* Check outgoing MTU */
-	if (sk->sk_type == SOCK_SEQPACKET && pi->mode == L2CAP_MODE_BASIC
-			&& len > pi->omtu)
-		return -EINVAL;
-
-	lock_sock(sk);
-
-	if (sk->sk_state != BT_CONNECTED) {
-		err = -ENOTCONN;
-		goto done;
-	}
-
-	/* Connectionless channel */
-	if (sk->sk_type == SOCK_DGRAM) {
-		skb = l2cap_create_connless_pdu(sk, msg, len);
-		err = l2cap_do_send(sk, skb);
-		goto done;
-	}
-
-	switch (pi->mode) {
-	case L2CAP_MODE_BASIC:
-		/* Create a basic PDU */
-		skb = l2cap_create_basic_pdu(sk, msg, len);
-		if (IS_ERR(skb)) {
-			err = PTR_ERR(skb);
-			goto done;
-		}
-
-		err = l2cap_do_send(sk, skb);
-		if (!err)
-			err = len;
-		break;
-
-	case L2CAP_MODE_ERTM:
-	case L2CAP_MODE_STREAMING:
-		/* Entire SDU fits into one PDU */
-		if (len <= pi->max_pdu_size) {
-			control = L2CAP_SDU_UNSEGMENTED;
-			skb = l2cap_create_iframe_pdu(sk, msg, len, control, 0);
-			if (IS_ERR(skb)) {
-				err = PTR_ERR(skb);
-				goto done;
-			}
-			__skb_queue_tail(TX_QUEUE(sk), skb);
-			if (sk->sk_send_head == NULL)
-				sk->sk_send_head = skb;
-		} else {
-		/* Segment SDU into multiples PDUs */
-			err = l2cap_sar_segment_sdu(sk, msg, len);
-			if (err < 0)
-				goto done;
-		}
-
-		if (pi->mode == L2CAP_MODE_STREAMING)
-			err = l2cap_streaming_send(sk);
-		else
-			err = l2cap_ertm_send(sk);
-
-		if (!err)
-			err = len;
-		break;
-
-	default:
-		BT_DBG("bad state %1.1x", pi->mode);
-		err = -EINVAL;
-	}
-
-done:
-	release_sock(sk);
-	return err;
-}
-
-static int l2cap_sock_recvmsg(struct kiocb *iocb, struct socket *sock, struct msghdr *msg, size_t len, int flags)
-{
-	struct sock *sk = sock->sk;
-
-	lock_sock(sk);
-
-	if (sk->sk_state == BT_CONNECT2 && bt_sk(sk)->defer_setup) {
-		struct l2cap_conn_rsp rsp;
-
-		sk->sk_state = BT_CONFIG;
-
-		rsp.scid   = cpu_to_le16(l2cap_pi(sk)->dcid);
-		rsp.dcid   = cpu_to_le16(l2cap_pi(sk)->scid);
-		rsp.result = cpu_to_le16(L2CAP_CR_SUCCESS);
-		rsp.status = cpu_to_le16(L2CAP_CS_NO_INFO);
-		l2cap_send_cmd(l2cap_pi(sk)->conn, l2cap_pi(sk)->ident,
-					L2CAP_CONN_RSP, sizeof(rsp), &rsp);
-
-		release_sock(sk);
-		return 0;
-	}
-
-	release_sock(sk);
-
-	return bt_sock_recvmsg(iocb, sock, msg, len, flags);
-}
-
-static int l2cap_sock_setsockopt_old(struct socket *sock, int optname, char __user *optval, unsigned int optlen)
-{
-	struct sock *sk = sock->sk;
-	struct l2cap_options opts;
-	int len, err = 0;
-	u32 opt;
-
-	BT_DBG("sk %p", sk);
-
-	lock_sock(sk);
-
-	switch (optname) {
-	case L2CAP_OPTIONS:
-		opts.imtu     = l2cap_pi(sk)->imtu;
-		opts.omtu     = l2cap_pi(sk)->omtu;
-		opts.flush_to = l2cap_pi(sk)->flush_to;
-		opts.mode     = l2cap_pi(sk)->mode;
-		opts.fcs      = l2cap_pi(sk)->fcs;
 
 		len = min_t(unsigned int, sizeof(opts), optlen);
 		if (copy_from_user((char *) &opts, optval, len)) {
@@ -2334,7 +1837,6 @@
 
 	lock_sock(sk);
 
->>>>>>> 25d27ede
 	switch (optname) {
 	case L2CAP_OPTIONS:
 		opts.imtu     = l2cap_pi(sk)->imtu;
@@ -2671,7 +2173,6 @@
 }
 
 static int l2cap_mode_supported(__u8 mode, __u32 feat_mask)
-<<<<<<< HEAD
 {
 	u32 local_feat_mask = l2cap_feat_mask;
 	if (enable_ertm)
@@ -2702,38 +2203,6 @@
 
 static int l2cap_build_conf_req(struct sock *sk, void *data)
 {
-=======
-{
-	u32 local_feat_mask = l2cap_feat_mask;
-	if (enable_ertm)
-		local_feat_mask |= L2CAP_FEAT_ERTM | L2CAP_FEAT_STREAMING;
-
-	switch (mode) {
-	case L2CAP_MODE_ERTM:
-		return L2CAP_FEAT_ERTM & feat_mask & local_feat_mask;
-	case L2CAP_MODE_STREAMING:
-		return L2CAP_FEAT_STREAMING & feat_mask & local_feat_mask;
-	default:
-		return 0x00;
-	}
-}
-
-static inline __u8 l2cap_select_mode(__u8 mode, __u16 remote_feat_mask)
-{
-	switch (mode) {
-	case L2CAP_MODE_STREAMING:
-	case L2CAP_MODE_ERTM:
-		if (l2cap_mode_supported(mode, remote_feat_mask))
-			return mode;
-		/* fall through */
-	default:
-		return L2CAP_MODE_BASIC;
-	}
-}
-
-static int l2cap_build_conf_req(struct sock *sk, void *data)
-{
->>>>>>> 25d27ede
 	struct l2cap_pinfo *pi = l2cap_pi(sk);
 	struct l2cap_conf_req *req = data;
 	struct l2cap_conf_rfc rfc = { .mode = L2CAP_MODE_ERTM };
@@ -2950,168 +2419,6 @@
 	rsp->scid   = cpu_to_le16(pi->dcid);
 	rsp->result = cpu_to_le16(result);
 	rsp->flags  = cpu_to_le16(0x0000);
-
-	return ptr - data;
-}
-
-static int l2cap_parse_conf_rsp(struct sock *sk, void *rsp, int len, void *data, u16 *result)
-{
-	struct l2cap_pinfo *pi = l2cap_pi(sk);
-	struct l2cap_conf_req *req = data;
-	void *ptr = req->data;
-	int type, olen;
-	unsigned long val;
-	struct l2cap_conf_rfc rfc;
-
-	BT_DBG("sk %p, rsp %p, len %d, req %p", sk, rsp, len, data);
-
-	while (len >= L2CAP_CONF_OPT_SIZE) {
-		len -= l2cap_get_conf_opt(&rsp, &type, &olen, &val);
-
-		switch (type) {
-		case L2CAP_CONF_MTU:
-			if (val < L2CAP_DEFAULT_MIN_MTU) {
-				*result = L2CAP_CONF_UNACCEPT;
-				pi->omtu = L2CAP_DEFAULT_MIN_MTU;
-			} else
-				pi->omtu = val;
-			l2cap_add_conf_opt(&ptr, L2CAP_CONF_MTU, 2, pi->omtu);
-			break;
-
-		case L2CAP_CONF_FLUSH_TO:
-			pi->flush_to = val;
-			l2cap_add_conf_opt(&ptr, L2CAP_CONF_FLUSH_TO,
-							2, pi->flush_to);
-			break;
-
-		case L2CAP_CONF_RFC:
-			if (olen == sizeof(rfc))
-				memcpy(&rfc, (void *)val, olen);
-
-<<<<<<< HEAD
-		case L2CAP_CONF_FCS:
-			if (val == L2CAP_FCS_NONE)
-				pi->conf_state |= L2CAP_CONF_NO_FCS_RECV;
-
-			break;
-
-		default:
-			if (hint)
-				break;
-=======
-			if ((pi->conf_state & L2CAP_CONF_STATE2_DEVICE) &&
-							rfc.mode != pi->mode)
-				return -ECONNREFUSED;
->>>>>>> 25d27ede
-
-			pi->mode = rfc.mode;
-			pi->fcs = 0;
-
-			l2cap_add_conf_opt(&ptr, L2CAP_CONF_RFC,
-					sizeof(rfc), (unsigned long) &rfc);
-			break;
-		}
-	}
-
-<<<<<<< HEAD
-	if (pi->num_conf_rsp || pi->num_conf_req)
-		goto done;
-
-	switch (pi->mode) {
-	case L2CAP_MODE_STREAMING:
-	case L2CAP_MODE_ERTM:
-		pi->conf_state |= L2CAP_CONF_STATE2_DEVICE;
-		if (!l2cap_mode_supported(pi->mode, pi->conn->feat_mask))
-			return -ECONNREFUSED;
-		break;
-	default:
-		pi->mode = l2cap_select_mode(rfc.mode, pi->conn->feat_mask);
-		break;
-	}
-
-done:
-	if (pi->mode != rfc.mode) {
-		result = L2CAP_CONF_UNACCEPT;
-		rfc.mode = pi->mode;
-
-		if (pi->num_conf_rsp == 1)
-			return -ECONNREFUSED;
-
-		l2cap_add_conf_opt(&ptr, L2CAP_CONF_RFC,
-					sizeof(rfc), (unsigned long) &rfc);
-	}
-
-
-	if (result == L2CAP_CONF_SUCCESS) {
-		/* Configure output options and let the other side know
-		 * which ones we don't like. */
-
-		if (mtu < L2CAP_DEFAULT_MIN_MTU)
-			result = L2CAP_CONF_UNACCEPT;
-		else {
-			pi->omtu = mtu;
-			pi->conf_state |= L2CAP_CONF_MTU_DONE;
-		}
-		l2cap_add_conf_opt(&ptr, L2CAP_CONF_MTU, 2, pi->omtu);
-
-		switch (rfc.mode) {
-		case L2CAP_MODE_BASIC:
-			pi->fcs = L2CAP_FCS_NONE;
-			pi->conf_state |= L2CAP_CONF_MODE_DONE;
-			break;
-
-		case L2CAP_MODE_ERTM:
-			pi->remote_tx_win = rfc.txwin_size;
-			pi->remote_max_tx = rfc.max_transmit;
-			pi->max_pdu_size = rfc.max_pdu_size;
-
-			rfc.retrans_timeout = L2CAP_DEFAULT_RETRANS_TO;
-			rfc.monitor_timeout = L2CAP_DEFAULT_MONITOR_TO;
-
-			pi->conf_state |= L2CAP_CONF_MODE_DONE;
-			break;
-
-		case L2CAP_MODE_STREAMING:
-			pi->remote_tx_win = rfc.txwin_size;
-			pi->max_pdu_size = rfc.max_pdu_size;
-
-			pi->conf_state |= L2CAP_CONF_MODE_DONE;
-			break;
-
-		default:
-			result = L2CAP_CONF_UNACCEPT;
-
-			memset(&rfc, 0, sizeof(rfc));
-			rfc.mode = pi->mode;
-=======
-	if (*result == L2CAP_CONF_SUCCESS) {
-		switch (rfc.mode) {
-		case L2CAP_MODE_ERTM:
-			pi->remote_tx_win   = rfc.txwin_size;
-			pi->retrans_timeout = rfc.retrans_timeout;
-			pi->monitor_timeout = rfc.monitor_timeout;
-			pi->max_pdu_size    = le16_to_cpu(rfc.max_pdu_size);
-			break;
-		case L2CAP_MODE_STREAMING:
-			pi->max_pdu_size    = le16_to_cpu(rfc.max_pdu_size);
-			break;
->>>>>>> 25d27ede
-		}
-
-<<<<<<< HEAD
-		l2cap_add_conf_opt(&ptr, L2CAP_CONF_RFC,
-					sizeof(rfc), (unsigned long) &rfc);
-
-		if (result == L2CAP_CONF_SUCCESS)
-			pi->conf_state |= L2CAP_CONF_OUTPUT_DONE;
-	}
-	rsp->scid   = cpu_to_le16(pi->dcid);
-	rsp->result = cpu_to_le16(result);
-	rsp->flags  = cpu_to_le16(0x0000);
-=======
-	req->dcid   = cpu_to_le16(pi->dcid);
-	req->flags  = cpu_to_le16(0x0000);
->>>>>>> 25d27ede
 
 	return ptr - data;
 }
