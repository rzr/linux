/*
 * Authors:
 * Copyright 2001, 2002 by Robert Olsson <robert.olsson@its.uu.se>
 *                             Uppsala University and
 *                             Swedish University of Agricultural Sciences
 *
 * Alexey Kuznetsov  <kuznet@ms2.inr.ac.ru>
 * Ben Greear <greearb@candelatech.com>
 * Jens Låås <jens.laas@data.slu.se>
 *
 * This program is free software; you can redistribute it and/or
 * modify it under the terms of the GNU General Public License
 * as published by the Free Software Foundation; either version
 * 2 of the License, or (at your option) any later version.
 *
 *
 * A tool for loading the network with preconfigurated packets.
 * The tool is implemented as a linux module.  Parameters are output
 * device, delay (to hard_xmit), number of packets, and whether
 * to use multiple SKBs or just the same one.
 * pktgen uses the installed interface's output routine.
 *
 * Additional hacking by:
 *
 * Jens.Laas@data.slu.se
 * Improved by ANK. 010120.
 * Improved by ANK even more. 010212.
 * MAC address typo fixed. 010417 --ro
 * Integrated.  020301 --DaveM
 * Added multiskb option 020301 --DaveM
 * Scaling of results. 020417--sigurdur@linpro.no
 * Significant re-work of the module:
 *   *  Convert to threaded model to more efficiently be able to transmit
 *       and receive on multiple interfaces at once.
 *   *  Converted many counters to __u64 to allow longer runs.
 *   *  Allow configuration of ranges, like min/max IP address, MACs,
 *       and UDP-ports, for both source and destination, and can
 *       set to use a random distribution or sequentially walk the range.
 *   *  Can now change most values after starting.
 *   *  Place 12-byte packet in UDP payload with magic number,
 *       sequence number, and timestamp.
 *   *  Add receiver code that detects dropped pkts, re-ordered pkts, and
 *       latencies (with micro-second) precision.
 *   *  Add IOCTL interface to easily get counters & configuration.
 *   --Ben Greear <greearb@candelatech.com>
 *
 * Renamed multiskb to clone_skb and cleaned up sending core for two distinct
 * skb modes. A clone_skb=0 mode for Ben "ranges" work and a clone_skb != 0
 * as a "fastpath" with a configurable number of clones after alloc's.
 * clone_skb=0 means all packets are allocated this also means ranges time
 * stamps etc can be used. clone_skb=100 means 1 malloc is followed by 100
 * clones.
 *
 * Also moved to /proc/net/pktgen/
 * --ro
 *
 * Sept 10:  Fixed threading/locking.  Lots of bone-headed and more clever
 *    mistakes.  Also merged in DaveM's patch in the -pre6 patch.
 * --Ben Greear <greearb@candelatech.com>
 *
 * Integrated to 2.5.x 021029 --Lucio Maciel (luciomaciel@zipmail.com.br)
 *
 *
 * 021124 Finished major redesign and rewrite for new functionality.
 * See Documentation/networking/pktgen.txt for how to use this.
 *
 * The new operation:
 * For each CPU one thread/process is created at start. This process checks
 * for running devices in the if_list and sends packets until count is 0 it
 * also the thread checks the thread->control which is used for inter-process
 * communication. controlling process "posts" operations to the threads this
 * way. The if_lock should be possible to remove when add/rem_device is merged
 * into this too.
 *
 * By design there should only be *one* "controlling" process. In practice
 * multiple write accesses gives unpredictable result. Understood by "write"
 * to /proc gives result code thats should be read be the "writer".
 * For practical use this should be no problem.
 *
 * Note when adding devices to a specific CPU there good idea to also assign
 * /proc/irq/XX/smp_affinity so TX-interrupts gets bound to the same CPU.
 * --ro
 *
 * Fix refcount off by one if first packet fails, potential null deref,
 * memleak 030710- KJP
 *
 * First "ranges" functionality for ipv6 030726 --ro
 *
 * Included flow support. 030802 ANK.
 *
 * Fixed unaligned access on IA-64 Grant Grundler <grundler@parisc-linux.org>
 *
 * Remove if fix from added Harald Welte <laforge@netfilter.org> 040419
 * ia64 compilation fix from  Aron Griffis <aron@hp.com> 040604
 *
 * New xmit() return, do_div and misc clean up by Stephen Hemminger
 * <shemminger@osdl.org> 040923
 *
 * Randy Dunlap fixed u64 printk compiler waring
 *
 * Remove FCS from BW calculation.  Lennert Buytenhek <buytenh@wantstofly.org>
 * New time handling. Lennert Buytenhek <buytenh@wantstofly.org> 041213
 *
 * Corrections from Nikolai Malykh (nmalykh@bilim.com)
 * Removed unused flags F_SET_SRCMAC & F_SET_SRCIP 041230
 *
 * interruptible_sleep_on_timeout() replaced Nishanth Aravamudan <nacc@us.ibm.com>
 * 050103
 *
 * MPLS support by Steven Whitehouse <steve@chygwyn.com>
 *
 * 802.1Q/Q-in-Q support by Francesco Fondelli (FF) <francesco.fondelli@gmail.com>
 *
 * Fixed src_mac command to set source mac of packet to value specified in
 * command by Adit Ranadive <adit.262@gmail.com>
 *
 */

#define pr_fmt(fmt) KBUILD_MODNAME ": " fmt

#include <linux/sys.h>
#include <linux/types.h>
#include <linux/module.h>
#include <linux/moduleparam.h>
#include <linux/kernel.h>
#include <linux/mutex.h>
#include <linux/sched.h>
#include <linux/slab.h>
#include <linux/vmalloc.h>
#include <linux/unistd.h>
#include <linux/string.h>
#include <linux/ptrace.h>
#include <linux/errno.h>
#include <linux/ioport.h>
#include <linux/interrupt.h>
#include <linux/capability.h>
#include <linux/hrtimer.h>
#include <linux/freezer.h>
#include <linux/delay.h>
#include <linux/timer.h>
#include <linux/list.h>
#include <linux/init.h>
#include <linux/skbuff.h>
#include <linux/netdevice.h>
#include <linux/inet.h>
#include <linux/inetdevice.h>
#include <linux/rtnetlink.h>
#include <linux/if_arp.h>
#include <linux/if_vlan.h>
#include <linux/in.h>
#include <linux/ip.h>
#include <linux/ipv6.h>
#include <linux/udp.h>
#include <linux/proc_fs.h>
#include <linux/seq_file.h>
#include <linux/wait.h>
#include <linux/etherdevice.h>
#include <linux/kthread.h>
#include <net/net_namespace.h>
#include <net/checksum.h>
#include <net/ipv6.h>
#include <net/addrconf.h>
#ifdef CONFIG_XFRM
#include <net/xfrm.h>
#endif
#include <asm/byteorder.h>
#include <linux/rcupdate.h>
#include <linux/bitops.h>
#include <linux/io.h>
#include <linux/timex.h>
#include <linux/uaccess.h>
#include <asm/dma.h>
#include <asm/div64.h>		/* do_div */

#define VERSION	"2.74"
#define IP_NAME_SZ 32
#define MAX_MPLS_LABELS 16 /* This is the max label stack depth */
#define MPLS_STACK_BOTTOM htonl(0x00000100)

#define func_enter() pr_debug("entering %s\n", __func__);

/* Device flag bits */
#define F_IPSRC_RND   (1<<0)	/* IP-Src Random  */
#define F_IPDST_RND   (1<<1)	/* IP-Dst Random  */
#define F_UDPSRC_RND  (1<<2)	/* UDP-Src Random */
#define F_UDPDST_RND  (1<<3)	/* UDP-Dst Random */
#define F_MACSRC_RND  (1<<4)	/* MAC-Src Random */
#define F_MACDST_RND  (1<<5)	/* MAC-Dst Random */
#define F_TXSIZE_RND  (1<<6)	/* Transmit size is random */
#define F_IPV6        (1<<7)	/* Interface in IPV6 Mode */
#define F_MPLS_RND    (1<<8)	/* Random MPLS labels */
#define F_VID_RND     (1<<9)	/* Random VLAN ID */
#define F_SVID_RND    (1<<10)	/* Random SVLAN ID */
#define F_FLOW_SEQ    (1<<11)	/* Sequential flows */
#define F_IPSEC_ON    (1<<12)	/* ipsec on for flows */
#define F_QUEUE_MAP_RND (1<<13)	/* queue map Random */
#define F_QUEUE_MAP_CPU (1<<14)	/* queue map mirrors smp_processor_id() */
#define F_NODE          (1<<15)	/* Node memory alloc*/

/* Thread control flag bits */
#define T_STOP        (1<<0)	/* Stop run */
#define T_RUN         (1<<1)	/* Start run */
#define T_REMDEVALL   (1<<2)	/* Remove all devs */
#define T_REMDEV      (1<<3)	/* Remove one dev */

/* If lock -- can be removed after some work */
#define   if_lock(t)           spin_lock(&(t->if_lock));
#define   if_unlock(t)           spin_unlock(&(t->if_lock));

/* Used to help with determining the pkts on receive */
#define PKTGEN_MAGIC 0xbe9be955
#define PG_PROC_DIR "pktgen"
#define PGCTRL	    "pgctrl"
static struct proc_dir_entry *pg_proc_dir;

#define MAX_CFLOWS  65536

#define VLAN_TAG_SIZE(x) ((x)->vlan_id == 0xffff ? 0 : 4)
#define SVLAN_TAG_SIZE(x) ((x)->svlan_id == 0xffff ? 0 : 4)

struct flow_state {
	__be32 cur_daddr;
	int count;
#ifdef CONFIG_XFRM
	struct xfrm_state *x;
#endif
	__u32 flags;
};

/* flow flag bits */
#define F_INIT   (1<<0)		/* flow has been initialized */

struct pktgen_dev {
	/*
	 * Try to keep frequent/infrequent used vars. separated.
	 */
	struct proc_dir_entry *entry;	/* proc file */
	struct pktgen_thread *pg_thread;/* the owner */
	struct list_head list;		/* chaining in the thread's run-queue */

	int running;		/* if false, the test will stop */

	/* If min != max, then we will either do a linear iteration, or
	 * we will do a random selection from within the range.
	 */
	__u32 flags;
	int removal_mark;	/* non-zero => the device is marked for
				 * removal by worker thread */

	int min_pkt_size;	/* = ETH_ZLEN; */
	int max_pkt_size;	/* = ETH_ZLEN; */
	int pkt_overhead;	/* overhead for MPLS, VLANs, IPSEC etc */
	int nfrags;
	u64 delay;		/* nano-seconds */

	__u64 count;		/* Default No packets to send */
	__u64 sofar;		/* How many pkts we've sent so far */
	__u64 tx_bytes;		/* How many bytes we've transmitted */
	__u64 errors;		/* Errors when trying to transmit, */

	/* runtime counters relating to clone_skb */

	__u64 allocated_skbs;
	__u32 clone_count;
	int last_ok;		/* Was last skb sent?
				 * Or a failed transmit of some sort?
				 * This will keep sequence numbers in order
				 */
	ktime_t next_tx;
	ktime_t started_at;
	ktime_t stopped_at;
	u64	idle_acc;	/* nano-seconds */

	__u32 seq_num;

	int clone_skb;		/*
				 * Use multiple SKBs during packet gen.
				 * If this number is greater than 1, then
				 * that many copies of the same packet will be
				 * sent before a new packet is allocated.
				 * If you want to send 1024 identical packets
				 * before creating a new packet,
				 * set clone_skb to 1024.
				 */

	char dst_min[IP_NAME_SZ];	/* IP, ie 1.2.3.4 */
	char dst_max[IP_NAME_SZ];	/* IP, ie 1.2.3.4 */
	char src_min[IP_NAME_SZ];	/* IP, ie 1.2.3.4 */
	char src_max[IP_NAME_SZ];	/* IP, ie 1.2.3.4 */

	struct in6_addr in6_saddr;
	struct in6_addr in6_daddr;
	struct in6_addr cur_in6_daddr;
	struct in6_addr cur_in6_saddr;
	/* For ranges */
	struct in6_addr min_in6_daddr;
	struct in6_addr max_in6_daddr;
	struct in6_addr min_in6_saddr;
	struct in6_addr max_in6_saddr;

	/* If we're doing ranges, random or incremental, then this
	 * defines the min/max for those ranges.
	 */
	__be32 saddr_min;	/* inclusive, source IP address */
	__be32 saddr_max;	/* exclusive, source IP address */
	__be32 daddr_min;	/* inclusive, dest IP address */
	__be32 daddr_max;	/* exclusive, dest IP address */

	__u16 udp_src_min;	/* inclusive, source UDP port */
	__u16 udp_src_max;	/* exclusive, source UDP port */
	__u16 udp_dst_min;	/* inclusive, dest UDP port */
	__u16 udp_dst_max;	/* exclusive, dest UDP port */

	/* DSCP + ECN */
	__u8 tos;            /* six MSB of (former) IPv4 TOS
				are for dscp codepoint */
	__u8 traffic_class;  /* ditto for the (former) Traffic Class in IPv6
				(see RFC 3260, sec. 4) */

	/* MPLS */
	unsigned nr_labels;	/* Depth of stack, 0 = no MPLS */
	__be32 labels[MAX_MPLS_LABELS];

	/* VLAN/SVLAN (802.1Q/Q-in-Q) */
	__u8  vlan_p;
	__u8  vlan_cfi;
	__u16 vlan_id;  /* 0xffff means no vlan tag */

	__u8  svlan_p;
	__u8  svlan_cfi;
	__u16 svlan_id; /* 0xffff means no svlan tag */

	__u32 src_mac_count;	/* How many MACs to iterate through */
	__u32 dst_mac_count;	/* How many MACs to iterate through */

	unsigned char dst_mac[ETH_ALEN];
	unsigned char src_mac[ETH_ALEN];

	__u32 cur_dst_mac_offset;
	__u32 cur_src_mac_offset;
	__be32 cur_saddr;
	__be32 cur_daddr;
	__u16 ip_id;
	__u16 cur_udp_dst;
	__u16 cur_udp_src;
	__u16 cur_queue_map;
	__u32 cur_pkt_size;
	__u32 last_pkt_size;

	__u8 hh[14];
	/* = {
	   0x00, 0x80, 0xC8, 0x79, 0xB3, 0xCB,

	   We fill in SRC address later
	   0x00, 0x00, 0x00, 0x00, 0x00, 0x00,
	   0x08, 0x00
	   };
	 */
	__u16 pad;		/* pad out the hh struct to an even 16 bytes */

	struct sk_buff *skb;	/* skb we are to transmit next, used for when we
				 * are transmitting the same one multiple times
				 */
	struct net_device *odev; /* The out-going device.
				  * Note that the device should have it's
				  * pg_info pointer pointing back to this
				  * device.
				  * Set when the user specifies the out-going
				  * device name (not when the inject is
				  * started as it used to do.)
				  */
	char odevname[32];
	struct flow_state *flows;
	unsigned cflows;	/* Concurrent flows (config) */
	unsigned lflow;		/* Flow length  (config) */
	unsigned nflows;	/* accumulated flows (stats) */
	unsigned curfl;		/* current sequenced flow (state)*/

	u16 queue_map_min;
	u16 queue_map_max;
<<<<<<< HEAD
=======
	__u32 skb_priority;	/* skb priority field */
>>>>>>> 3cbea436
	int node;               /* Memory node */

#ifdef CONFIG_XFRM
	__u8	ipsmode;		/* IPSEC mode (config) */
	__u8	ipsproto;		/* IPSEC type (config) */
#endif
	char result[512];
};

struct pktgen_hdr {
	__be32 pgh_magic;
	__be32 seq_num;
	__be32 tv_sec;
	__be32 tv_usec;
};

static bool pktgen_exiting __read_mostly;

struct pktgen_thread {
	spinlock_t if_lock;		/* for list of devices */
	struct list_head if_list;	/* All device here */
	struct list_head th_list;
	struct task_struct *tsk;
	char result[512];

	/* Field for thread to receive "posted" events terminate,
	   stop ifs etc. */

	u32 control;
	int cpu;

	wait_queue_head_t queue;
	struct completion start_done;
};

#define REMOVE 1
#define FIND   0

static inline ktime_t ktime_now(void)
{
	struct timespec ts;
	ktime_get_ts(&ts);

	return timespec_to_ktime(ts);
}

/* This works even if 32 bit because of careful byte order choice */
static inline int ktime_lt(const ktime_t cmp1, const ktime_t cmp2)
{
	return cmp1.tv64 < cmp2.tv64;
}

static const char version[] =
	"Packet Generator for packet performance testing. "
	"Version: " VERSION "\n";

static int pktgen_remove_device(struct pktgen_thread *t, struct pktgen_dev *i);
static int pktgen_add_device(struct pktgen_thread *t, const char *ifname);
static struct pktgen_dev *pktgen_find_dev(struct pktgen_thread *t,
					  const char *ifname, bool exact);
static int pktgen_device_event(struct notifier_block *, unsigned long, void *);
static void pktgen_run_all_threads(void);
static void pktgen_reset_all_threads(void);
static void pktgen_stop_all_threads_ifs(void);

static void pktgen_stop(struct pktgen_thread *t);
static void pktgen_clear_counters(struct pktgen_dev *pkt_dev);

static unsigned int scan_ip6(const char *s, char ip[16]);
static unsigned int fmt_ip6(char *s, const char ip[16]);

/* Module parameters, defaults. */
static int pg_count_d __read_mostly = 1000;
static int pg_delay_d __read_mostly;
static int pg_clone_skb_d  __read_mostly;
static int debug  __read_mostly;

static DEFINE_MUTEX(pktgen_thread_lock);
static LIST_HEAD(pktgen_threads);

static struct notifier_block pktgen_notifier_block = {
	.notifier_call = pktgen_device_event,
};

/*
 * /proc handling functions
 *
 */

static int pgctrl_show(struct seq_file *seq, void *v)
{
	seq_puts(seq, version);
	return 0;
}

static ssize_t pgctrl_write(struct file *file, const char __user *buf,
			    size_t count, loff_t *ppos)
{
	int err = 0;
	char data[128];

	if (!capable(CAP_NET_ADMIN)) {
		err = -EPERM;
		goto out;
	}

	if (count > sizeof(data))
		count = sizeof(data);

	if (copy_from_user(data, buf, count)) {
		err = -EFAULT;
		goto out;
	}
	data[count - 1] = 0;	/* Make string */

	if (!strcmp(data, "stop"))
		pktgen_stop_all_threads_ifs();

	else if (!strcmp(data, "start"))
		pktgen_run_all_threads();

	else if (!strcmp(data, "reset"))
		pktgen_reset_all_threads();

	else
		pr_warning("Unknown command: %s\n", data);

	err = count;

out:
	return err;
}

static int pgctrl_open(struct inode *inode, struct file *file)
{
	return single_open(file, pgctrl_show, PDE(inode)->data);
}

static const struct file_operations pktgen_fops = {
	.owner   = THIS_MODULE,
	.open    = pgctrl_open,
	.read    = seq_read,
	.llseek  = seq_lseek,
	.write   = pgctrl_write,
	.release = single_release,
};

static int pktgen_if_show(struct seq_file *seq, void *v)
{
	const struct pktgen_dev *pkt_dev = seq->private;
	ktime_t stopped;
	u64 idle;

	seq_printf(seq,
		   "Params: count %llu  min_pkt_size: %u  max_pkt_size: %u\n",
		   (unsigned long long)pkt_dev->count, pkt_dev->min_pkt_size,
		   pkt_dev->max_pkt_size);

	seq_printf(seq,
		   "     frags: %d  delay: %llu  clone_skb: %d  ifname: %s\n",
		   pkt_dev->nfrags, (unsigned long long) pkt_dev->delay,
		   pkt_dev->clone_skb, pkt_dev->odevname);

	seq_printf(seq, "     flows: %u flowlen: %u\n", pkt_dev->cflows,
		   pkt_dev->lflow);

	seq_printf(seq,
		   "     queue_map_min: %u  queue_map_max: %u\n",
		   pkt_dev->queue_map_min,
		   pkt_dev->queue_map_max);

	if (pkt_dev->skb_priority)
		seq_printf(seq, "     skb_priority: %u\n",
			   pkt_dev->skb_priority);

	if (pkt_dev->flags & F_IPV6) {
		char b1[128], b2[128], b3[128];
		fmt_ip6(b1, pkt_dev->in6_saddr.s6_addr);
		fmt_ip6(b2, pkt_dev->min_in6_saddr.s6_addr);
		fmt_ip6(b3, pkt_dev->max_in6_saddr.s6_addr);
		seq_printf(seq,
			   "     saddr: %s  min_saddr: %s  max_saddr: %s\n", b1,
			   b2, b3);

		fmt_ip6(b1, pkt_dev->in6_daddr.s6_addr);
		fmt_ip6(b2, pkt_dev->min_in6_daddr.s6_addr);
		fmt_ip6(b3, pkt_dev->max_in6_daddr.s6_addr);
		seq_printf(seq,
			   "     daddr: %s  min_daddr: %s  max_daddr: %s\n", b1,
			   b2, b3);

	} else {
		seq_printf(seq,
			   "     dst_min: %s  dst_max: %s\n",
			   pkt_dev->dst_min, pkt_dev->dst_max);
		seq_printf(seq,
			   "        src_min: %s  src_max: %s\n",
			   pkt_dev->src_min, pkt_dev->src_max);
	}

	seq_puts(seq, "     src_mac: ");

	seq_printf(seq, "%pM ",
		   is_zero_ether_addr(pkt_dev->src_mac) ?
			     pkt_dev->odev->dev_addr : pkt_dev->src_mac);

	seq_printf(seq, "dst_mac: ");
	seq_printf(seq, "%pM\n", pkt_dev->dst_mac);

	seq_printf(seq,
		   "     udp_src_min: %d  udp_src_max: %d"
		   "  udp_dst_min: %d  udp_dst_max: %d\n",
		   pkt_dev->udp_src_min, pkt_dev->udp_src_max,
		   pkt_dev->udp_dst_min, pkt_dev->udp_dst_max);

	seq_printf(seq,
		   "     src_mac_count: %d  dst_mac_count: %d\n",
		   pkt_dev->src_mac_count, pkt_dev->dst_mac_count);

	if (pkt_dev->nr_labels) {
		unsigned i;
		seq_printf(seq, "     mpls: ");
		for (i = 0; i < pkt_dev->nr_labels; i++)
			seq_printf(seq, "%08x%s", ntohl(pkt_dev->labels[i]),
				   i == pkt_dev->nr_labels-1 ? "\n" : ", ");
	}

	if (pkt_dev->vlan_id != 0xffff)
		seq_printf(seq, "     vlan_id: %u  vlan_p: %u  vlan_cfi: %u\n",
			   pkt_dev->vlan_id, pkt_dev->vlan_p,
			   pkt_dev->vlan_cfi);

	if (pkt_dev->svlan_id != 0xffff)
		seq_printf(seq, "     svlan_id: %u  vlan_p: %u  vlan_cfi: %u\n",
			   pkt_dev->svlan_id, pkt_dev->svlan_p,
			   pkt_dev->svlan_cfi);

	if (pkt_dev->tos)
		seq_printf(seq, "     tos: 0x%02x\n", pkt_dev->tos);

	if (pkt_dev->traffic_class)
		seq_printf(seq, "     traffic_class: 0x%02x\n", pkt_dev->traffic_class);

	if (pkt_dev->node >= 0)
		seq_printf(seq, "     node: %d\n", pkt_dev->node);

	seq_printf(seq, "     Flags: ");

	if (pkt_dev->flags & F_IPV6)
		seq_printf(seq, "IPV6  ");

	if (pkt_dev->flags & F_IPSRC_RND)
		seq_printf(seq, "IPSRC_RND  ");

	if (pkt_dev->flags & F_IPDST_RND)
		seq_printf(seq, "IPDST_RND  ");

	if (pkt_dev->flags & F_TXSIZE_RND)
		seq_printf(seq, "TXSIZE_RND  ");

	if (pkt_dev->flags & F_UDPSRC_RND)
		seq_printf(seq, "UDPSRC_RND  ");

	if (pkt_dev->flags & F_UDPDST_RND)
		seq_printf(seq, "UDPDST_RND  ");

	if (pkt_dev->flags & F_MPLS_RND)
		seq_printf(seq,  "MPLS_RND  ");

	if (pkt_dev->flags & F_QUEUE_MAP_RND)
		seq_printf(seq,  "QUEUE_MAP_RND  ");

	if (pkt_dev->flags & F_QUEUE_MAP_CPU)
		seq_printf(seq,  "QUEUE_MAP_CPU  ");

	if (pkt_dev->cflows) {
		if (pkt_dev->flags & F_FLOW_SEQ)
			seq_printf(seq,  "FLOW_SEQ  "); /*in sequence flows*/
		else
			seq_printf(seq,  "FLOW_RND  ");
	}

#ifdef CONFIG_XFRM
	if (pkt_dev->flags & F_IPSEC_ON)
		seq_printf(seq,  "IPSEC  ");
#endif

	if (pkt_dev->flags & F_MACSRC_RND)
		seq_printf(seq, "MACSRC_RND  ");

	if (pkt_dev->flags & F_MACDST_RND)
		seq_printf(seq, "MACDST_RND  ");

	if (pkt_dev->flags & F_VID_RND)
		seq_printf(seq, "VID_RND  ");

	if (pkt_dev->flags & F_SVID_RND)
		seq_printf(seq, "SVID_RND  ");

	if (pkt_dev->flags & F_NODE)
		seq_printf(seq, "NODE_ALLOC  ");

	seq_puts(seq, "\n");

	/* not really stopped, more like last-running-at */
	stopped = pkt_dev->running ? ktime_now() : pkt_dev->stopped_at;
	idle = pkt_dev->idle_acc;
	do_div(idle, NSEC_PER_USEC);

	seq_printf(seq,
		   "Current:\n     pkts-sofar: %llu  errors: %llu\n",
		   (unsigned long long)pkt_dev->sofar,
		   (unsigned long long)pkt_dev->errors);

	seq_printf(seq,
		   "     started: %lluus  stopped: %lluus idle: %lluus\n",
		   (unsigned long long) ktime_to_us(pkt_dev->started_at),
		   (unsigned long long) ktime_to_us(stopped),
		   (unsigned long long) idle);

	seq_printf(seq,
		   "     seq_num: %d  cur_dst_mac_offset: %d  cur_src_mac_offset: %d\n",
		   pkt_dev->seq_num, pkt_dev->cur_dst_mac_offset,
		   pkt_dev->cur_src_mac_offset);

	if (pkt_dev->flags & F_IPV6) {
		char b1[128], b2[128];
		fmt_ip6(b1, pkt_dev->cur_in6_daddr.s6_addr);
		fmt_ip6(b2, pkt_dev->cur_in6_saddr.s6_addr);
		seq_printf(seq, "     cur_saddr: %s  cur_daddr: %s\n", b2, b1);
	} else
		seq_printf(seq, "     cur_saddr: 0x%x  cur_daddr: 0x%x\n",
			   pkt_dev->cur_saddr, pkt_dev->cur_daddr);

	seq_printf(seq, "     cur_udp_dst: %d  cur_udp_src: %d\n",
		   pkt_dev->cur_udp_dst, pkt_dev->cur_udp_src);

	seq_printf(seq, "     cur_queue_map: %u\n", pkt_dev->cur_queue_map);

	seq_printf(seq, "     flows: %u\n", pkt_dev->nflows);

	if (pkt_dev->result[0])
		seq_printf(seq, "Result: %s\n", pkt_dev->result);
	else
		seq_printf(seq, "Result: Idle\n");

	return 0;
}


static int hex32_arg(const char __user *user_buffer, unsigned long maxlen,
		     __u32 *num)
{
	int i = 0;
	*num = 0;

	for (; i < maxlen; i++) {
		int value;
		char c;
		*num <<= 4;
		if (get_user(c, &user_buffer[i]))
			return -EFAULT;
		value = hex_to_bin(c);
		if (value >= 0)
			*num |= value;
		else
			break;
	}
	return i;
}

static int count_trail_chars(const char __user * user_buffer,
			     unsigned int maxlen)
{
	int i;

	for (i = 0; i < maxlen; i++) {
		char c;
		if (get_user(c, &user_buffer[i]))
			return -EFAULT;
		switch (c) {
		case '\"':
		case '\n':
		case '\r':
		case '\t':
		case ' ':
		case '=':
			break;
		default:
			goto done;
		}
	}
done:
	return i;
}

static unsigned long num_arg(const char __user * user_buffer,
			     unsigned long maxlen, unsigned long *num)
{
	int i;
	*num = 0;

	for (i = 0; i < maxlen; i++) {
		char c;
		if (get_user(c, &user_buffer[i]))
			return -EFAULT;
		if ((c >= '0') && (c <= '9')) {
			*num *= 10;
			*num += c - '0';
		} else
			break;
	}
	return i;
}

static int strn_len(const char __user * user_buffer, unsigned int maxlen)
{
	int i;

	for (i = 0; i < maxlen; i++) {
		char c;
		if (get_user(c, &user_buffer[i]))
			return -EFAULT;
		switch (c) {
		case '\"':
		case '\n':
		case '\r':
		case '\t':
		case ' ':
			goto done_str;
			break;
		default:
			break;
		}
	}
done_str:
	return i;
}

static ssize_t get_labels(const char __user *buffer, struct pktgen_dev *pkt_dev)
{
	unsigned n = 0;
	char c;
	ssize_t i = 0;
	int len;

	pkt_dev->nr_labels = 0;
	do {
		__u32 tmp;
		len = hex32_arg(&buffer[i], 8, &tmp);
		if (len <= 0)
			return len;
		pkt_dev->labels[n] = htonl(tmp);
		if (pkt_dev->labels[n] & MPLS_STACK_BOTTOM)
			pkt_dev->flags |= F_MPLS_RND;
		i += len;
		if (get_user(c, &buffer[i]))
			return -EFAULT;
		i++;
		n++;
		if (n >= MAX_MPLS_LABELS)
			return -E2BIG;
	} while (c == ',');

	pkt_dev->nr_labels = n;
	return i;
}

static ssize_t pktgen_if_write(struct file *file,
			       const char __user * user_buffer, size_t count,
			       loff_t * offset)
{
	struct seq_file *seq = file->private_data;
	struct pktgen_dev *pkt_dev = seq->private;
	int i, max, len;
	char name[16], valstr[32];
	unsigned long value = 0;
	char *pg_result = NULL;
	int tmp = 0;
	char buf[128];

	pg_result = &(pkt_dev->result[0]);

	if (count < 1) {
		pr_warning("wrong command format\n");
		return -EINVAL;
	}

	max = count;
	tmp = count_trail_chars(user_buffer, max);
	if (tmp < 0) {
		pr_warning("illegal format\n");
		return tmp;
	}
	i = tmp;

	/* Read variable name */

	len = strn_len(&user_buffer[i], sizeof(name) - 1);
	if (len < 0)
		return len;

	memset(name, 0, sizeof(name));
	if (copy_from_user(name, &user_buffer[i], len))
		return -EFAULT;
	i += len;

	max = count - i;
	len = count_trail_chars(&user_buffer[i], max);
	if (len < 0)
		return len;

	i += len;

	if (debug) {
		size_t copy = min_t(size_t, count, 1023);
		char tb[copy + 1];
		if (copy_from_user(tb, user_buffer, copy))
			return -EFAULT;
		tb[copy] = 0;
		printk(KERN_DEBUG "pktgen: %s,%lu  buffer -:%s:-\n", name,
		       (unsigned long)count, tb);
	}

	if (!strcmp(name, "min_pkt_size")) {
		len = num_arg(&user_buffer[i], 10, &value);
		if (len < 0)
			return len;

		i += len;
		if (value < 14 + 20 + 8)
			value = 14 + 20 + 8;
		if (value != pkt_dev->min_pkt_size) {
			pkt_dev->min_pkt_size = value;
			pkt_dev->cur_pkt_size = value;
		}
		sprintf(pg_result, "OK: min_pkt_size=%u",
			pkt_dev->min_pkt_size);
		return count;
	}

	if (!strcmp(name, "max_pkt_size")) {
		len = num_arg(&user_buffer[i], 10, &value);
		if (len < 0)
			return len;

		i += len;
		if (value < 14 + 20 + 8)
			value = 14 + 20 + 8;
		if (value != pkt_dev->max_pkt_size) {
			pkt_dev->max_pkt_size = value;
			pkt_dev->cur_pkt_size = value;
		}
		sprintf(pg_result, "OK: max_pkt_size=%u",
			pkt_dev->max_pkt_size);
		return count;
	}

	/* Shortcut for min = max */

	if (!strcmp(name, "pkt_size")) {
		len = num_arg(&user_buffer[i], 10, &value);
		if (len < 0)
			return len;

		i += len;
		if (value < 14 + 20 + 8)
			value = 14 + 20 + 8;
		if (value != pkt_dev->min_pkt_size) {
			pkt_dev->min_pkt_size = value;
			pkt_dev->max_pkt_size = value;
			pkt_dev->cur_pkt_size = value;
		}
		sprintf(pg_result, "OK: pkt_size=%u", pkt_dev->min_pkt_size);
		return count;
	}

	if (!strcmp(name, "debug")) {
		len = num_arg(&user_buffer[i], 10, &value);
		if (len < 0)
			return len;

		i += len;
		debug = value;
		sprintf(pg_result, "OK: debug=%u", debug);
		return count;
	}

	if (!strcmp(name, "frags")) {
		len = num_arg(&user_buffer[i], 10, &value);
		if (len < 0)
			return len;

		i += len;
		pkt_dev->nfrags = value;
		sprintf(pg_result, "OK: frags=%u", pkt_dev->nfrags);
		return count;
	}
	if (!strcmp(name, "delay")) {
		len = num_arg(&user_buffer[i], 10, &value);
		if (len < 0)
			return len;

		i += len;
		if (value == 0x7FFFFFFF)
			pkt_dev->delay = ULLONG_MAX;
		else
			pkt_dev->delay = (u64)value;

		sprintf(pg_result, "OK: delay=%llu",
			(unsigned long long) pkt_dev->delay);
		return count;
	}
	if (!strcmp(name, "rate")) {
		len = num_arg(&user_buffer[i], 10, &value);
		if (len < 0)
			return len;

		i += len;
		if (!value)
			return len;
		pkt_dev->delay = pkt_dev->min_pkt_size*8*NSEC_PER_USEC/value;
		if (debug)
			pr_info("Delay set at: %llu ns\n", pkt_dev->delay);

		sprintf(pg_result, "OK: rate=%lu", value);
		return count;
	}
	if (!strcmp(name, "ratep")) {
		len = num_arg(&user_buffer[i], 10, &value);
		if (len < 0)
			return len;

		i += len;
		if (!value)
			return len;
		pkt_dev->delay = NSEC_PER_SEC/value;
		if (debug)
			pr_info("Delay set at: %llu ns\n", pkt_dev->delay);

		sprintf(pg_result, "OK: rate=%lu", value);
		return count;
	}
	if (!strcmp(name, "udp_src_min")) {
		len = num_arg(&user_buffer[i], 10, &value);
		if (len < 0)
			return len;

		i += len;
		if (value != pkt_dev->udp_src_min) {
			pkt_dev->udp_src_min = value;
			pkt_dev->cur_udp_src = value;
		}
		sprintf(pg_result, "OK: udp_src_min=%u", pkt_dev->udp_src_min);
		return count;
	}
	if (!strcmp(name, "udp_dst_min")) {
		len = num_arg(&user_buffer[i], 10, &value);
		if (len < 0)
			return len;

		i += len;
		if (value != pkt_dev->udp_dst_min) {
			pkt_dev->udp_dst_min = value;
			pkt_dev->cur_udp_dst = value;
		}
		sprintf(pg_result, "OK: udp_dst_min=%u", pkt_dev->udp_dst_min);
		return count;
	}
	if (!strcmp(name, "udp_src_max")) {
		len = num_arg(&user_buffer[i], 10, &value);
		if (len < 0)
			return len;

		i += len;
		if (value != pkt_dev->udp_src_max) {
			pkt_dev->udp_src_max = value;
			pkt_dev->cur_udp_src = value;
		}
		sprintf(pg_result, "OK: udp_src_max=%u", pkt_dev->udp_src_max);
		return count;
	}
	if (!strcmp(name, "udp_dst_max")) {
		len = num_arg(&user_buffer[i], 10, &value);
		if (len < 0)
			return len;

		i += len;
		if (value != pkt_dev->udp_dst_max) {
			pkt_dev->udp_dst_max = value;
			pkt_dev->cur_udp_dst = value;
		}
		sprintf(pg_result, "OK: udp_dst_max=%u", pkt_dev->udp_dst_max);
		return count;
	}
	if (!strcmp(name, "clone_skb")) {
		len = num_arg(&user_buffer[i], 10, &value);
		if (len < 0)
			return len;

		i += len;
		pkt_dev->clone_skb = value;

		sprintf(pg_result, "OK: clone_skb=%d", pkt_dev->clone_skb);
		return count;
	}
	if (!strcmp(name, "count")) {
		len = num_arg(&user_buffer[i], 10, &value);
		if (len < 0)
			return len;

		i += len;
		pkt_dev->count = value;
		sprintf(pg_result, "OK: count=%llu",
			(unsigned long long)pkt_dev->count);
		return count;
	}
	if (!strcmp(name, "src_mac_count")) {
		len = num_arg(&user_buffer[i], 10, &value);
		if (len < 0)
			return len;

		i += len;
		if (pkt_dev->src_mac_count != value) {
			pkt_dev->src_mac_count = value;
			pkt_dev->cur_src_mac_offset = 0;
		}
		sprintf(pg_result, "OK: src_mac_count=%d",
			pkt_dev->src_mac_count);
		return count;
	}
	if (!strcmp(name, "dst_mac_count")) {
		len = num_arg(&user_buffer[i], 10, &value);
		if (len < 0)
			return len;

		i += len;
		if (pkt_dev->dst_mac_count != value) {
			pkt_dev->dst_mac_count = value;
			pkt_dev->cur_dst_mac_offset = 0;
		}
		sprintf(pg_result, "OK: dst_mac_count=%d",
			pkt_dev->dst_mac_count);
		return count;
	}
	if (!strcmp(name, "node")) {
		len = num_arg(&user_buffer[i], 10, &value);
		if (len < 0)
			return len;

		i += len;

		if (node_possible(value)) {
			pkt_dev->node = value;
			sprintf(pg_result, "OK: node=%d", pkt_dev->node);
		}
		else
			sprintf(pg_result, "ERROR: node not possible");
		return count;
	}
	if (!strcmp(name, "flag")) {
		char f[32];
		memset(f, 0, 32);
		len = strn_len(&user_buffer[i], sizeof(f) - 1);
		if (len < 0)
			return len;

		if (copy_from_user(f, &user_buffer[i], len))
			return -EFAULT;
		i += len;
		if (strcmp(f, "IPSRC_RND") == 0)
			pkt_dev->flags |= F_IPSRC_RND;

		else if (strcmp(f, "!IPSRC_RND") == 0)
			pkt_dev->flags &= ~F_IPSRC_RND;

		else if (strcmp(f, "TXSIZE_RND") == 0)
			pkt_dev->flags |= F_TXSIZE_RND;

		else if (strcmp(f, "!TXSIZE_RND") == 0)
			pkt_dev->flags &= ~F_TXSIZE_RND;

		else if (strcmp(f, "IPDST_RND") == 0)
			pkt_dev->flags |= F_IPDST_RND;

		else if (strcmp(f, "!IPDST_RND") == 0)
			pkt_dev->flags &= ~F_IPDST_RND;

		else if (strcmp(f, "UDPSRC_RND") == 0)
			pkt_dev->flags |= F_UDPSRC_RND;

		else if (strcmp(f, "!UDPSRC_RND") == 0)
			pkt_dev->flags &= ~F_UDPSRC_RND;

		else if (strcmp(f, "UDPDST_RND") == 0)
			pkt_dev->flags |= F_UDPDST_RND;

		else if (strcmp(f, "!UDPDST_RND") == 0)
			pkt_dev->flags &= ~F_UDPDST_RND;

		else if (strcmp(f, "MACSRC_RND") == 0)
			pkt_dev->flags |= F_MACSRC_RND;

		else if (strcmp(f, "!MACSRC_RND") == 0)
			pkt_dev->flags &= ~F_MACSRC_RND;

		else if (strcmp(f, "MACDST_RND") == 0)
			pkt_dev->flags |= F_MACDST_RND;

		else if (strcmp(f, "!MACDST_RND") == 0)
			pkt_dev->flags &= ~F_MACDST_RND;

		else if (strcmp(f, "MPLS_RND") == 0)
			pkt_dev->flags |= F_MPLS_RND;

		else if (strcmp(f, "!MPLS_RND") == 0)
			pkt_dev->flags &= ~F_MPLS_RND;

		else if (strcmp(f, "VID_RND") == 0)
			pkt_dev->flags |= F_VID_RND;

		else if (strcmp(f, "!VID_RND") == 0)
			pkt_dev->flags &= ~F_VID_RND;

		else if (strcmp(f, "SVID_RND") == 0)
			pkt_dev->flags |= F_SVID_RND;

		else if (strcmp(f, "!SVID_RND") == 0)
			pkt_dev->flags &= ~F_SVID_RND;

		else if (strcmp(f, "FLOW_SEQ") == 0)
			pkt_dev->flags |= F_FLOW_SEQ;

		else if (strcmp(f, "QUEUE_MAP_RND") == 0)
			pkt_dev->flags |= F_QUEUE_MAP_RND;

		else if (strcmp(f, "!QUEUE_MAP_RND") == 0)
			pkt_dev->flags &= ~F_QUEUE_MAP_RND;

		else if (strcmp(f, "QUEUE_MAP_CPU") == 0)
			pkt_dev->flags |= F_QUEUE_MAP_CPU;

		else if (strcmp(f, "!QUEUE_MAP_CPU") == 0)
			pkt_dev->flags &= ~F_QUEUE_MAP_CPU;
#ifdef CONFIG_XFRM
		else if (strcmp(f, "IPSEC") == 0)
			pkt_dev->flags |= F_IPSEC_ON;
#endif

		else if (strcmp(f, "!IPV6") == 0)
			pkt_dev->flags &= ~F_IPV6;

		else if (strcmp(f, "NODE_ALLOC") == 0)
			pkt_dev->flags |= F_NODE;

		else if (strcmp(f, "!NODE_ALLOC") == 0)
			pkt_dev->flags &= ~F_NODE;

		else {
			sprintf(pg_result,
				"Flag -:%s:- unknown\nAvailable flags, (prepend ! to un-set flag):\n%s",
				f,
				"IPSRC_RND, IPDST_RND, UDPSRC_RND, UDPDST_RND, "
				"MACSRC_RND, MACDST_RND, TXSIZE_RND, IPV6, MPLS_RND, VID_RND, SVID_RND, FLOW_SEQ, IPSEC, NODE_ALLOC\n");
			return count;
		}
		sprintf(pg_result, "OK: flags=0x%x", pkt_dev->flags);
		return count;
	}
	if (!strcmp(name, "dst_min") || !strcmp(name, "dst")) {
		len = strn_len(&user_buffer[i], sizeof(pkt_dev->dst_min) - 1);
		if (len < 0)
			return len;

		if (copy_from_user(buf, &user_buffer[i], len))
			return -EFAULT;
		buf[len] = 0;
		if (strcmp(buf, pkt_dev->dst_min) != 0) {
			memset(pkt_dev->dst_min, 0, sizeof(pkt_dev->dst_min));
			strncpy(pkt_dev->dst_min, buf, len);
			pkt_dev->daddr_min = in_aton(pkt_dev->dst_min);
			pkt_dev->cur_daddr = pkt_dev->daddr_min;
		}
		if (debug)
			printk(KERN_DEBUG "pktgen: dst_min set to: %s\n",
			       pkt_dev->dst_min);
		i += len;
		sprintf(pg_result, "OK: dst_min=%s", pkt_dev->dst_min);
		return count;
	}
	if (!strcmp(name, "dst_max")) {
		len = strn_len(&user_buffer[i], sizeof(pkt_dev->dst_max) - 1);
		if (len < 0)
			return len;


		if (copy_from_user(buf, &user_buffer[i], len))
			return -EFAULT;

		buf[len] = 0;
		if (strcmp(buf, pkt_dev->dst_max) != 0) {
			memset(pkt_dev->dst_max, 0, sizeof(pkt_dev->dst_max));
			strncpy(pkt_dev->dst_max, buf, len);
			pkt_dev->daddr_max = in_aton(pkt_dev->dst_max);
			pkt_dev->cur_daddr = pkt_dev->daddr_max;
		}
		if (debug)
			printk(KERN_DEBUG "pktgen: dst_max set to: %s\n",
			       pkt_dev->dst_max);
		i += len;
		sprintf(pg_result, "OK: dst_max=%s", pkt_dev->dst_max);
		return count;
	}
	if (!strcmp(name, "dst6")) {
		len = strn_len(&user_buffer[i], sizeof(buf) - 1);
		if (len < 0)
			return len;

		pkt_dev->flags |= F_IPV6;

		if (copy_from_user(buf, &user_buffer[i], len))
			return -EFAULT;
		buf[len] = 0;

		scan_ip6(buf, pkt_dev->in6_daddr.s6_addr);
		fmt_ip6(buf, pkt_dev->in6_daddr.s6_addr);

		ipv6_addr_copy(&pkt_dev->cur_in6_daddr, &pkt_dev->in6_daddr);

		if (debug)
			printk(KERN_DEBUG "pktgen: dst6 set to: %s\n", buf);

		i += len;
		sprintf(pg_result, "OK: dst6=%s", buf);
		return count;
	}
	if (!strcmp(name, "dst6_min")) {
		len = strn_len(&user_buffer[i], sizeof(buf) - 1);
		if (len < 0)
			return len;

		pkt_dev->flags |= F_IPV6;

		if (copy_from_user(buf, &user_buffer[i], len))
			return -EFAULT;
		buf[len] = 0;

		scan_ip6(buf, pkt_dev->min_in6_daddr.s6_addr);
		fmt_ip6(buf, pkt_dev->min_in6_daddr.s6_addr);

		ipv6_addr_copy(&pkt_dev->cur_in6_daddr,
			       &pkt_dev->min_in6_daddr);
		if (debug)
			printk(KERN_DEBUG "pktgen: dst6_min set to: %s\n", buf);

		i += len;
		sprintf(pg_result, "OK: dst6_min=%s", buf);
		return count;
	}
	if (!strcmp(name, "dst6_max")) {
		len = strn_len(&user_buffer[i], sizeof(buf) - 1);
		if (len < 0)
			return len;

		pkt_dev->flags |= F_IPV6;

		if (copy_from_user(buf, &user_buffer[i], len))
			return -EFAULT;
		buf[len] = 0;

		scan_ip6(buf, pkt_dev->max_in6_daddr.s6_addr);
		fmt_ip6(buf, pkt_dev->max_in6_daddr.s6_addr);

		if (debug)
			printk(KERN_DEBUG "pktgen: dst6_max set to: %s\n", buf);

		i += len;
		sprintf(pg_result, "OK: dst6_max=%s", buf);
		return count;
	}
	if (!strcmp(name, "src6")) {
		len = strn_len(&user_buffer[i], sizeof(buf) - 1);
		if (len < 0)
			return len;

		pkt_dev->flags |= F_IPV6;

		if (copy_from_user(buf, &user_buffer[i], len))
			return -EFAULT;
		buf[len] = 0;

		scan_ip6(buf, pkt_dev->in6_saddr.s6_addr);
		fmt_ip6(buf, pkt_dev->in6_saddr.s6_addr);

		ipv6_addr_copy(&pkt_dev->cur_in6_saddr, &pkt_dev->in6_saddr);

		if (debug)
			printk(KERN_DEBUG "pktgen: src6 set to: %s\n", buf);

		i += len;
		sprintf(pg_result, "OK: src6=%s", buf);
		return count;
	}
	if (!strcmp(name, "src_min")) {
		len = strn_len(&user_buffer[i], sizeof(pkt_dev->src_min) - 1);
		if (len < 0)
			return len;

		if (copy_from_user(buf, &user_buffer[i], len))
			return -EFAULT;
		buf[len] = 0;
		if (strcmp(buf, pkt_dev->src_min) != 0) {
			memset(pkt_dev->src_min, 0, sizeof(pkt_dev->src_min));
			strncpy(pkt_dev->src_min, buf, len);
			pkt_dev->saddr_min = in_aton(pkt_dev->src_min);
			pkt_dev->cur_saddr = pkt_dev->saddr_min;
		}
		if (debug)
			printk(KERN_DEBUG "pktgen: src_min set to: %s\n",
			       pkt_dev->src_min);
		i += len;
		sprintf(pg_result, "OK: src_min=%s", pkt_dev->src_min);
		return count;
	}
	if (!strcmp(name, "src_max")) {
		len = strn_len(&user_buffer[i], sizeof(pkt_dev->src_max) - 1);
		if (len < 0)
			return len;

		if (copy_from_user(buf, &user_buffer[i], len))
			return -EFAULT;
		buf[len] = 0;
		if (strcmp(buf, pkt_dev->src_max) != 0) {
			memset(pkt_dev->src_max, 0, sizeof(pkt_dev->src_max));
			strncpy(pkt_dev->src_max, buf, len);
			pkt_dev->saddr_max = in_aton(pkt_dev->src_max);
			pkt_dev->cur_saddr = pkt_dev->saddr_max;
		}
		if (debug)
			printk(KERN_DEBUG "pktgen: src_max set to: %s\n",
			       pkt_dev->src_max);
		i += len;
		sprintf(pg_result, "OK: src_max=%s", pkt_dev->src_max);
		return count;
	}
	if (!strcmp(name, "dst_mac")) {
		char *v = valstr;
		unsigned char old_dmac[ETH_ALEN];
		unsigned char *m = pkt_dev->dst_mac;
		memcpy(old_dmac, pkt_dev->dst_mac, ETH_ALEN);

		len = strn_len(&user_buffer[i], sizeof(valstr) - 1);
		if (len < 0)
			return len;

		memset(valstr, 0, sizeof(valstr));
		if (copy_from_user(valstr, &user_buffer[i], len))
			return -EFAULT;
		i += len;

		for (*m = 0; *v && m < pkt_dev->dst_mac + 6; v++) {
			int value;

			value = hex_to_bin(*v);
			if (value >= 0)
				*m = *m * 16 + value;

			if (*v == ':') {
				m++;
				*m = 0;
			}
		}

		/* Set up Dest MAC */
		if (compare_ether_addr(old_dmac, pkt_dev->dst_mac))
			memcpy(&(pkt_dev->hh[0]), pkt_dev->dst_mac, ETH_ALEN);

		sprintf(pg_result, "OK: dstmac");
		return count;
	}
	if (!strcmp(name, "src_mac")) {
		char *v = valstr;
		unsigned char old_smac[ETH_ALEN];
		unsigned char *m = pkt_dev->src_mac;

		memcpy(old_smac, pkt_dev->src_mac, ETH_ALEN);

		len = strn_len(&user_buffer[i], sizeof(valstr) - 1);
		if (len < 0)
			return len;

		memset(valstr, 0, sizeof(valstr));
		if (copy_from_user(valstr, &user_buffer[i], len))
			return -EFAULT;
		i += len;

		for (*m = 0; *v && m < pkt_dev->src_mac + 6; v++) {
			int value;

			value = hex_to_bin(*v);
			if (value >= 0)
				*m = *m * 16 + value;

			if (*v == ':') {
				m++;
				*m = 0;
			}
		}

		/* Set up Src MAC */
		if (compare_ether_addr(old_smac, pkt_dev->src_mac))
			memcpy(&(pkt_dev->hh[6]), pkt_dev->src_mac, ETH_ALEN);

		sprintf(pg_result, "OK: srcmac");
		return count;
	}

	if (!strcmp(name, "clear_counters")) {
		pktgen_clear_counters(pkt_dev);
		sprintf(pg_result, "OK: Clearing counters.\n");
		return count;
	}

	if (!strcmp(name, "flows")) {
		len = num_arg(&user_buffer[i], 10, &value);
		if (len < 0)
			return len;

		i += len;
		if (value > MAX_CFLOWS)
			value = MAX_CFLOWS;

		pkt_dev->cflows = value;
		sprintf(pg_result, "OK: flows=%u", pkt_dev->cflows);
		return count;
	}

	if (!strcmp(name, "flowlen")) {
		len = num_arg(&user_buffer[i], 10, &value);
		if (len < 0)
			return len;

		i += len;
		pkt_dev->lflow = value;
		sprintf(pg_result, "OK: flowlen=%u", pkt_dev->lflow);
		return count;
	}

	if (!strcmp(name, "queue_map_min")) {
		len = num_arg(&user_buffer[i], 5, &value);
		if (len < 0)
			return len;

		i += len;
		pkt_dev->queue_map_min = value;
		sprintf(pg_result, "OK: queue_map_min=%u", pkt_dev->queue_map_min);
		return count;
	}

	if (!strcmp(name, "queue_map_max")) {
		len = num_arg(&user_buffer[i], 5, &value);
		if (len < 0)
			return len;

		i += len;
		pkt_dev->queue_map_max = value;
		sprintf(pg_result, "OK: queue_map_max=%u", pkt_dev->queue_map_max);
		return count;
	}

	if (!strcmp(name, "mpls")) {
		unsigned n, cnt;

		len = get_labels(&user_buffer[i], pkt_dev);
		if (len < 0)
			return len;
		i += len;
		cnt = sprintf(pg_result, "OK: mpls=");
		for (n = 0; n < pkt_dev->nr_labels; n++)
			cnt += sprintf(pg_result + cnt,
				       "%08x%s", ntohl(pkt_dev->labels[n]),
				       n == pkt_dev->nr_labels-1 ? "" : ",");

		if (pkt_dev->nr_labels && pkt_dev->vlan_id != 0xffff) {
			pkt_dev->vlan_id = 0xffff; /* turn off VLAN/SVLAN */
			pkt_dev->svlan_id = 0xffff;

			if (debug)
				printk(KERN_DEBUG "pktgen: VLAN/SVLAN auto turned off\n");
		}
		return count;
	}

	if (!strcmp(name, "vlan_id")) {
		len = num_arg(&user_buffer[i], 4, &value);
		if (len < 0)
			return len;

		i += len;
		if (value <= 4095) {
			pkt_dev->vlan_id = value;  /* turn on VLAN */

			if (debug)
				printk(KERN_DEBUG "pktgen: VLAN turned on\n");

			if (debug && pkt_dev->nr_labels)
				printk(KERN_DEBUG "pktgen: MPLS auto turned off\n");

			pkt_dev->nr_labels = 0;    /* turn off MPLS */
			sprintf(pg_result, "OK: vlan_id=%u", pkt_dev->vlan_id);
		} else {
			pkt_dev->vlan_id = 0xffff; /* turn off VLAN/SVLAN */
			pkt_dev->svlan_id = 0xffff;

			if (debug)
				printk(KERN_DEBUG "pktgen: VLAN/SVLAN turned off\n");
		}
		return count;
	}

	if (!strcmp(name, "vlan_p")) {
		len = num_arg(&user_buffer[i], 1, &value);
		if (len < 0)
			return len;

		i += len;
		if ((value <= 7) && (pkt_dev->vlan_id != 0xffff)) {
			pkt_dev->vlan_p = value;
			sprintf(pg_result, "OK: vlan_p=%u", pkt_dev->vlan_p);
		} else {
			sprintf(pg_result, "ERROR: vlan_p must be 0-7");
		}
		return count;
	}

	if (!strcmp(name, "vlan_cfi")) {
		len = num_arg(&user_buffer[i], 1, &value);
		if (len < 0)
			return len;

		i += len;
		if ((value <= 1) && (pkt_dev->vlan_id != 0xffff)) {
			pkt_dev->vlan_cfi = value;
			sprintf(pg_result, "OK: vlan_cfi=%u", pkt_dev->vlan_cfi);
		} else {
			sprintf(pg_result, "ERROR: vlan_cfi must be 0-1");
		}
		return count;
	}

	if (!strcmp(name, "svlan_id")) {
		len = num_arg(&user_buffer[i], 4, &value);
		if (len < 0)
			return len;

		i += len;
		if ((value <= 4095) && ((pkt_dev->vlan_id != 0xffff))) {
			pkt_dev->svlan_id = value;  /* turn on SVLAN */

			if (debug)
				printk(KERN_DEBUG "pktgen: SVLAN turned on\n");

			if (debug && pkt_dev->nr_labels)
				printk(KERN_DEBUG "pktgen: MPLS auto turned off\n");

			pkt_dev->nr_labels = 0;    /* turn off MPLS */
			sprintf(pg_result, "OK: svlan_id=%u", pkt_dev->svlan_id);
		} else {
			pkt_dev->vlan_id = 0xffff; /* turn off VLAN/SVLAN */
			pkt_dev->svlan_id = 0xffff;

			if (debug)
				printk(KERN_DEBUG "pktgen: VLAN/SVLAN turned off\n");
		}
		return count;
	}

	if (!strcmp(name, "svlan_p")) {
		len = num_arg(&user_buffer[i], 1, &value);
		if (len < 0)
			return len;

		i += len;
		if ((value <= 7) && (pkt_dev->svlan_id != 0xffff)) {
			pkt_dev->svlan_p = value;
			sprintf(pg_result, "OK: svlan_p=%u", pkt_dev->svlan_p);
		} else {
			sprintf(pg_result, "ERROR: svlan_p must be 0-7");
		}
		return count;
	}

	if (!strcmp(name, "svlan_cfi")) {
		len = num_arg(&user_buffer[i], 1, &value);
		if (len < 0)
			return len;

		i += len;
		if ((value <= 1) && (pkt_dev->svlan_id != 0xffff)) {
			pkt_dev->svlan_cfi = value;
			sprintf(pg_result, "OK: svlan_cfi=%u", pkt_dev->svlan_cfi);
		} else {
			sprintf(pg_result, "ERROR: svlan_cfi must be 0-1");
		}
		return count;
	}

	if (!strcmp(name, "tos")) {
		__u32 tmp_value = 0;
		len = hex32_arg(&user_buffer[i], 2, &tmp_value);
		if (len < 0)
			return len;

		i += len;
		if (len == 2) {
			pkt_dev->tos = tmp_value;
			sprintf(pg_result, "OK: tos=0x%02x", pkt_dev->tos);
		} else {
			sprintf(pg_result, "ERROR: tos must be 00-ff");
		}
		return count;
	}

	if (!strcmp(name, "traffic_class")) {
		__u32 tmp_value = 0;
		len = hex32_arg(&user_buffer[i], 2, &tmp_value);
		if (len < 0)
			return len;

		i += len;
		if (len == 2) {
			pkt_dev->traffic_class = tmp_value;
			sprintf(pg_result, "OK: traffic_class=0x%02x", pkt_dev->traffic_class);
		} else {
			sprintf(pg_result, "ERROR: traffic_class must be 00-ff");
		}
		return count;
	}

	if (!strcmp(name, "skb_priority")) {
		len = num_arg(&user_buffer[i], 9, &value);
		if (len < 0)
			return len;

		i += len;
		pkt_dev->skb_priority = value;
		sprintf(pg_result, "OK: skb_priority=%i",
			pkt_dev->skb_priority);
		return count;
	}

	sprintf(pkt_dev->result, "No such parameter \"%s\"", name);
	return -EINVAL;
}

static int pktgen_if_open(struct inode *inode, struct file *file)
{
	return single_open(file, pktgen_if_show, PDE(inode)->data);
}

static const struct file_operations pktgen_if_fops = {
	.owner   = THIS_MODULE,
	.open    = pktgen_if_open,
	.read    = seq_read,
	.llseek  = seq_lseek,
	.write   = pktgen_if_write,
	.release = single_release,
};

static int pktgen_thread_show(struct seq_file *seq, void *v)
{
	struct pktgen_thread *t = seq->private;
	const struct pktgen_dev *pkt_dev;

	BUG_ON(!t);

	seq_printf(seq, "Running: ");

	if_lock(t);
	list_for_each_entry(pkt_dev, &t->if_list, list)
		if (pkt_dev->running)
			seq_printf(seq, "%s ", pkt_dev->odevname);

	seq_printf(seq, "\nStopped: ");

	list_for_each_entry(pkt_dev, &t->if_list, list)
		if (!pkt_dev->running)
			seq_printf(seq, "%s ", pkt_dev->odevname);

	if (t->result[0])
		seq_printf(seq, "\nResult: %s\n", t->result);
	else
		seq_printf(seq, "\nResult: NA\n");

	if_unlock(t);

	return 0;
}

static ssize_t pktgen_thread_write(struct file *file,
				   const char __user * user_buffer,
				   size_t count, loff_t * offset)
{
	struct seq_file *seq = file->private_data;
	struct pktgen_thread *t = seq->private;
	int i, max, len, ret;
	char name[40];
	char *pg_result;

	if (count < 1) {
		//      sprintf(pg_result, "Wrong command format");
		return -EINVAL;
	}

	max = count;
	len = count_trail_chars(user_buffer, max);
	if (len < 0)
		return len;

	i = len;

	/* Read variable name */

	len = strn_len(&user_buffer[i], sizeof(name) - 1);
	if (len < 0)
		return len;

	memset(name, 0, sizeof(name));
	if (copy_from_user(name, &user_buffer[i], len))
		return -EFAULT;
	i += len;

	max = count - i;
	len = count_trail_chars(&user_buffer[i], max);
	if (len < 0)
		return len;

	i += len;

	if (debug)
		printk(KERN_DEBUG "pktgen: t=%s, count=%lu\n",
		       name, (unsigned long)count);

	if (!t) {
		pr_err("ERROR: No thread\n");
		ret = -EINVAL;
		goto out;
	}

	pg_result = &(t->result[0]);

	if (!strcmp(name, "add_device")) {
		char f[32];
		memset(f, 0, 32);
		len = strn_len(&user_buffer[i], sizeof(f) - 1);
		if (len < 0) {
			ret = len;
			goto out;
		}
		if (copy_from_user(f, &user_buffer[i], len))
			return -EFAULT;
		i += len;
		mutex_lock(&pktgen_thread_lock);
		pktgen_add_device(t, f);
		mutex_unlock(&pktgen_thread_lock);
		ret = count;
		sprintf(pg_result, "OK: add_device=%s", f);
		goto out;
	}

	if (!strcmp(name, "rem_device_all")) {
		mutex_lock(&pktgen_thread_lock);
		t->control |= T_REMDEVALL;
		mutex_unlock(&pktgen_thread_lock);
		schedule_timeout_interruptible(msecs_to_jiffies(125));	/* Propagate thread->control  */
		ret = count;
		sprintf(pg_result, "OK: rem_device_all");
		goto out;
	}

	if (!strcmp(name, "max_before_softirq")) {
		sprintf(pg_result, "OK: Note! max_before_softirq is obsoleted -- Do not use");
		ret = count;
		goto out;
	}

	ret = -EINVAL;
out:
	return ret;
}

static int pktgen_thread_open(struct inode *inode, struct file *file)
{
	return single_open(file, pktgen_thread_show, PDE(inode)->data);
}

static const struct file_operations pktgen_thread_fops = {
	.owner   = THIS_MODULE,
	.open    = pktgen_thread_open,
	.read    = seq_read,
	.llseek  = seq_lseek,
	.write   = pktgen_thread_write,
	.release = single_release,
};

/* Think find or remove for NN */
static struct pktgen_dev *__pktgen_NN_threads(const char *ifname, int remove)
{
	struct pktgen_thread *t;
	struct pktgen_dev *pkt_dev = NULL;
	bool exact = (remove == FIND);

	list_for_each_entry(t, &pktgen_threads, th_list) {
		pkt_dev = pktgen_find_dev(t, ifname, exact);
		if (pkt_dev) {
			if (remove) {
				if_lock(t);
				pkt_dev->removal_mark = 1;
				t->control |= T_REMDEV;
				if_unlock(t);
			}
			break;
		}
	}
	return pkt_dev;
}

/*
 * mark a device for removal
 */
static void pktgen_mark_device(const char *ifname)
{
	struct pktgen_dev *pkt_dev = NULL;
	const int max_tries = 10, msec_per_try = 125;
	int i = 0;

	mutex_lock(&pktgen_thread_lock);
	pr_debug("%s: marking %s for removal\n", __func__, ifname);

	while (1) {

		pkt_dev = __pktgen_NN_threads(ifname, REMOVE);
		if (pkt_dev == NULL)
			break;	/* success */

		mutex_unlock(&pktgen_thread_lock);
		pr_debug("%s: waiting for %s to disappear....\n",
			 __func__, ifname);
		schedule_timeout_interruptible(msecs_to_jiffies(msec_per_try));
		mutex_lock(&pktgen_thread_lock);

		if (++i >= max_tries) {
			pr_err("%s: timed out after waiting %d msec for device %s to be removed\n",
			       __func__, msec_per_try * i, ifname);
			break;
		}

	}

	mutex_unlock(&pktgen_thread_lock);
}

static void pktgen_change_name(struct net_device *dev)
{
	struct pktgen_thread *t;

	list_for_each_entry(t, &pktgen_threads, th_list) {
		struct pktgen_dev *pkt_dev;

		list_for_each_entry(pkt_dev, &t->if_list, list) {
			if (pkt_dev->odev != dev)
				continue;

			remove_proc_entry(pkt_dev->entry->name, pg_proc_dir);

			pkt_dev->entry = proc_create_data(dev->name, 0600,
							  pg_proc_dir,
							  &pktgen_if_fops,
							  pkt_dev);
			if (!pkt_dev->entry)
				pr_err("can't move proc entry for '%s'\n",
				       dev->name);
			break;
		}
	}
}

static int pktgen_device_event(struct notifier_block *unused,
			       unsigned long event, void *ptr)
{
	struct net_device *dev = ptr;

	if (!net_eq(dev_net(dev), &init_net))
		return NOTIFY_DONE;

	/* It is OK that we do not hold the group lock right now,
	 * as we run under the RTNL lock.
	 */

	switch (event) {
	case NETDEV_CHANGENAME:
		pktgen_change_name(dev);
		break;

	case NETDEV_UNREGISTER:
		pktgen_mark_device(dev->name);
		break;
	}

	return NOTIFY_DONE;
}

static struct net_device *pktgen_dev_get_by_name(struct pktgen_dev *pkt_dev,
						 const char *ifname)
{
	char b[IFNAMSIZ+5];
	int i;

	for (i = 0; ifname[i] != '@'; i++) {
		if (i == IFNAMSIZ)
			break;

		b[i] = ifname[i];
	}
	b[i] = 0;

	return dev_get_by_name(&init_net, b);
}


/* Associate pktgen_dev with a device. */

static int pktgen_setup_dev(struct pktgen_dev *pkt_dev, const char *ifname)
{
	struct net_device *odev;
	int err;

	/* Clean old setups */
	if (pkt_dev->odev) {
		dev_put(pkt_dev->odev);
		pkt_dev->odev = NULL;
	}

	odev = pktgen_dev_get_by_name(pkt_dev, ifname);
	if (!odev) {
		pr_err("no such netdevice: \"%s\"\n", ifname);
		return -ENODEV;
	}

	if (odev->type != ARPHRD_ETHER) {
		pr_err("not an ethernet device: \"%s\"\n", ifname);
		err = -EINVAL;
	} else if (!netif_running(odev)) {
		pr_err("device is down: \"%s\"\n", ifname);
		err = -ENETDOWN;
	} else {
		pkt_dev->odev = odev;
		return 0;
	}

	dev_put(odev);
	return err;
}

/* Read pkt_dev from the interface and set up internal pktgen_dev
 * structure to have the right information to create/send packets
 */
static void pktgen_setup_inject(struct pktgen_dev *pkt_dev)
{
	int ntxq;

	if (!pkt_dev->odev) {
		pr_err("ERROR: pkt_dev->odev == NULL in setup_inject\n");
		sprintf(pkt_dev->result,
			"ERROR: pkt_dev->odev == NULL in setup_inject.\n");
		return;
	}

	/* make sure that we don't pick a non-existing transmit queue */
	ntxq = pkt_dev->odev->real_num_tx_queues;

	if (ntxq <= pkt_dev->queue_map_min) {
		pr_warning("WARNING: Requested queue_map_min (zero-based) (%d) exceeds valid range [0 - %d] for (%d) queues on %s, resetting\n",
			   pkt_dev->queue_map_min, (ntxq ?: 1) - 1, ntxq,
			   pkt_dev->odevname);
		pkt_dev->queue_map_min = ntxq - 1;
	}
	if (pkt_dev->queue_map_max >= ntxq) {
		pr_warning("WARNING: Requested queue_map_max (zero-based) (%d) exceeds valid range [0 - %d] for (%d) queues on %s, resetting\n",
			   pkt_dev->queue_map_max, (ntxq ?: 1) - 1, ntxq,
			   pkt_dev->odevname);
		pkt_dev->queue_map_max = ntxq - 1;
	}

	/* Default to the interface's mac if not explicitly set. */

	if (is_zero_ether_addr(pkt_dev->src_mac))
		memcpy(&(pkt_dev->hh[6]), pkt_dev->odev->dev_addr, ETH_ALEN);

	/* Set up Dest MAC */
	memcpy(&(pkt_dev->hh[0]), pkt_dev->dst_mac, ETH_ALEN);

	/* Set up pkt size */
	pkt_dev->cur_pkt_size = pkt_dev->min_pkt_size;

	if (pkt_dev->flags & F_IPV6) {
		/*
		 * Skip this automatic address setting until locks or functions
		 * gets exported
		 */

#ifdef NOTNOW
		int i, set = 0, err = 1;
		struct inet6_dev *idev;

		for (i = 0; i < IN6_ADDR_HSIZE; i++)
			if (pkt_dev->cur_in6_saddr.s6_addr[i]) {
				set = 1;
				break;
			}

		if (!set) {

			/*
			 * Use linklevel address if unconfigured.
			 *
			 * use ipv6_get_lladdr if/when it's get exported
			 */

			rcu_read_lock();
			idev = __in6_dev_get(pkt_dev->odev);
			if (idev) {
				struct inet6_ifaddr *ifp;

				read_lock_bh(&idev->lock);
				for (ifp = idev->addr_list; ifp;
				     ifp = ifp->if_next) {
					if (ifp->scope == IFA_LINK &&
					    !(ifp->flags & IFA_F_TENTATIVE)) {
						ipv6_addr_copy(&pkt_dev->
							       cur_in6_saddr,
							       &ifp->addr);
						err = 0;
						break;
					}
				}
				read_unlock_bh(&idev->lock);
			}
			rcu_read_unlock();
			if (err)
				pr_err("ERROR: IPv6 link address not available\n");
		}
#endif
	} else {
		pkt_dev->saddr_min = 0;
		pkt_dev->saddr_max = 0;
		if (strlen(pkt_dev->src_min) == 0) {

			struct in_device *in_dev;

			rcu_read_lock();
			in_dev = __in_dev_get_rcu(pkt_dev->odev);
			if (in_dev) {
				if (in_dev->ifa_list) {
					pkt_dev->saddr_min =
					    in_dev->ifa_list->ifa_address;
					pkt_dev->saddr_max = pkt_dev->saddr_min;
				}
			}
			rcu_read_unlock();
		} else {
			pkt_dev->saddr_min = in_aton(pkt_dev->src_min);
			pkt_dev->saddr_max = in_aton(pkt_dev->src_max);
		}

		pkt_dev->daddr_min = in_aton(pkt_dev->dst_min);
		pkt_dev->daddr_max = in_aton(pkt_dev->dst_max);
	}
	/* Initialize current values. */
	pkt_dev->cur_dst_mac_offset = 0;
	pkt_dev->cur_src_mac_offset = 0;
	pkt_dev->cur_saddr = pkt_dev->saddr_min;
	pkt_dev->cur_daddr = pkt_dev->daddr_min;
	pkt_dev->cur_udp_dst = pkt_dev->udp_dst_min;
	pkt_dev->cur_udp_src = pkt_dev->udp_src_min;
	pkt_dev->nflows = 0;
}


static void spin(struct pktgen_dev *pkt_dev, ktime_t spin_until)
{
	ktime_t start_time, end_time;
	s64 remaining;
	struct hrtimer_sleeper t;

	hrtimer_init_on_stack(&t.timer, CLOCK_MONOTONIC, HRTIMER_MODE_ABS);
	hrtimer_set_expires(&t.timer, spin_until);

	remaining = ktime_to_ns(hrtimer_expires_remaining(&t.timer));
	if (remaining <= 0) {
		pkt_dev->next_tx = ktime_add_ns(spin_until, pkt_dev->delay);
		return;
	}

	start_time = ktime_now();
	if (remaining < 100000)
		ndelay(remaining);	/* really small just spin */
	else {
		/* see do_nanosleep */
		hrtimer_init_sleeper(&t, current);
		do {
			set_current_state(TASK_INTERRUPTIBLE);
			hrtimer_start_expires(&t.timer, HRTIMER_MODE_ABS);
			if (!hrtimer_active(&t.timer))
				t.task = NULL;

			if (likely(t.task))
				schedule();

			hrtimer_cancel(&t.timer);
		} while (t.task && pkt_dev->running && !signal_pending(current));
		__set_current_state(TASK_RUNNING);
	}
	end_time = ktime_now();

	pkt_dev->idle_acc += ktime_to_ns(ktime_sub(end_time, start_time));
	pkt_dev->next_tx = ktime_add_ns(spin_until, pkt_dev->delay);
}

static inline void set_pkt_overhead(struct pktgen_dev *pkt_dev)
{
	pkt_dev->pkt_overhead = 0;
	pkt_dev->pkt_overhead += pkt_dev->nr_labels*sizeof(u32);
	pkt_dev->pkt_overhead += VLAN_TAG_SIZE(pkt_dev);
	pkt_dev->pkt_overhead += SVLAN_TAG_SIZE(pkt_dev);
}

static inline int f_seen(const struct pktgen_dev *pkt_dev, int flow)
{
	return !!(pkt_dev->flows[flow].flags & F_INIT);
}

static inline int f_pick(struct pktgen_dev *pkt_dev)
{
	int flow = pkt_dev->curfl;

	if (pkt_dev->flags & F_FLOW_SEQ) {
		if (pkt_dev->flows[flow].count >= pkt_dev->lflow) {
			/* reset time */
			pkt_dev->flows[flow].count = 0;
			pkt_dev->flows[flow].flags = 0;
			pkt_dev->curfl += 1;
			if (pkt_dev->curfl >= pkt_dev->cflows)
				pkt_dev->curfl = 0; /*reset */
		}
	} else {
		flow = random32() % pkt_dev->cflows;
		pkt_dev->curfl = flow;

		if (pkt_dev->flows[flow].count > pkt_dev->lflow) {
			pkt_dev->flows[flow].count = 0;
			pkt_dev->flows[flow].flags = 0;
		}
	}

	return pkt_dev->curfl;
}


#ifdef CONFIG_XFRM
/* If there was already an IPSEC SA, we keep it as is, else
 * we go look for it ...
*/
#define DUMMY_MARK 0
static void get_ipsec_sa(struct pktgen_dev *pkt_dev, int flow)
{
	struct xfrm_state *x = pkt_dev->flows[flow].x;
	if (!x) {
		/*slow path: we dont already have xfrm_state*/
		x = xfrm_stateonly_find(&init_net, DUMMY_MARK,
					(xfrm_address_t *)&pkt_dev->cur_daddr,
					(xfrm_address_t *)&pkt_dev->cur_saddr,
					AF_INET,
					pkt_dev->ipsmode,
					pkt_dev->ipsproto, 0);
		if (x) {
			pkt_dev->flows[flow].x = x;
			set_pkt_overhead(pkt_dev);
			pkt_dev->pkt_overhead += x->props.header_len;
		}

	}
}
#endif
static void set_cur_queue_map(struct pktgen_dev *pkt_dev)
{

	if (pkt_dev->flags & F_QUEUE_MAP_CPU)
		pkt_dev->cur_queue_map = smp_processor_id();

	else if (pkt_dev->queue_map_min <= pkt_dev->queue_map_max) {
		__u16 t;
		if (pkt_dev->flags & F_QUEUE_MAP_RND) {
			t = random32() %
				(pkt_dev->queue_map_max -
				 pkt_dev->queue_map_min + 1)
				+ pkt_dev->queue_map_min;
		} else {
			t = pkt_dev->cur_queue_map + 1;
			if (t > pkt_dev->queue_map_max)
				t = pkt_dev->queue_map_min;
		}
		pkt_dev->cur_queue_map = t;
	}
	pkt_dev->cur_queue_map  = pkt_dev->cur_queue_map % pkt_dev->odev->real_num_tx_queues;
}

/* Increment/randomize headers according to flags and current values
 * for IP src/dest, UDP src/dst port, MAC-Addr src/dst
 */
static void mod_cur_headers(struct pktgen_dev *pkt_dev)
{
	__u32 imn;
	__u32 imx;
	int flow = 0;

	if (pkt_dev->cflows)
		flow = f_pick(pkt_dev);

	/*  Deal with source MAC */
	if (pkt_dev->src_mac_count > 1) {
		__u32 mc;
		__u32 tmp;

		if (pkt_dev->flags & F_MACSRC_RND)
			mc = random32() % pkt_dev->src_mac_count;
		else {
			mc = pkt_dev->cur_src_mac_offset++;
			if (pkt_dev->cur_src_mac_offset >=
			    pkt_dev->src_mac_count)
				pkt_dev->cur_src_mac_offset = 0;
		}

		tmp = pkt_dev->src_mac[5] + (mc & 0xFF);
		pkt_dev->hh[11] = tmp;
		tmp = (pkt_dev->src_mac[4] + ((mc >> 8) & 0xFF) + (tmp >> 8));
		pkt_dev->hh[10] = tmp;
		tmp = (pkt_dev->src_mac[3] + ((mc >> 16) & 0xFF) + (tmp >> 8));
		pkt_dev->hh[9] = tmp;
		tmp = (pkt_dev->src_mac[2] + ((mc >> 24) & 0xFF) + (tmp >> 8));
		pkt_dev->hh[8] = tmp;
		tmp = (pkt_dev->src_mac[1] + (tmp >> 8));
		pkt_dev->hh[7] = tmp;
	}

	/*  Deal with Destination MAC */
	if (pkt_dev->dst_mac_count > 1) {
		__u32 mc;
		__u32 tmp;

		if (pkt_dev->flags & F_MACDST_RND)
			mc = random32() % pkt_dev->dst_mac_count;

		else {
			mc = pkt_dev->cur_dst_mac_offset++;
			if (pkt_dev->cur_dst_mac_offset >=
			    pkt_dev->dst_mac_count) {
				pkt_dev->cur_dst_mac_offset = 0;
			}
		}

		tmp = pkt_dev->dst_mac[5] + (mc & 0xFF);
		pkt_dev->hh[5] = tmp;
		tmp = (pkt_dev->dst_mac[4] + ((mc >> 8) & 0xFF) + (tmp >> 8));
		pkt_dev->hh[4] = tmp;
		tmp = (pkt_dev->dst_mac[3] + ((mc >> 16) & 0xFF) + (tmp >> 8));
		pkt_dev->hh[3] = tmp;
		tmp = (pkt_dev->dst_mac[2] + ((mc >> 24) & 0xFF) + (tmp >> 8));
		pkt_dev->hh[2] = tmp;
		tmp = (pkt_dev->dst_mac[1] + (tmp >> 8));
		pkt_dev->hh[1] = tmp;
	}

	if (pkt_dev->flags & F_MPLS_RND) {
		unsigned i;
		for (i = 0; i < pkt_dev->nr_labels; i++)
			if (pkt_dev->labels[i] & MPLS_STACK_BOTTOM)
				pkt_dev->labels[i] = MPLS_STACK_BOTTOM |
					     ((__force __be32)random32() &
						      htonl(0x000fffff));
	}

	if ((pkt_dev->flags & F_VID_RND) && (pkt_dev->vlan_id != 0xffff)) {
		pkt_dev->vlan_id = random32() & (4096-1);
	}

	if ((pkt_dev->flags & F_SVID_RND) && (pkt_dev->svlan_id != 0xffff)) {
		pkt_dev->svlan_id = random32() & (4096 - 1);
	}

	if (pkt_dev->udp_src_min < pkt_dev->udp_src_max) {
		if (pkt_dev->flags & F_UDPSRC_RND)
			pkt_dev->cur_udp_src = random32() %
				(pkt_dev->udp_src_max - pkt_dev->udp_src_min)
				+ pkt_dev->udp_src_min;

		else {
			pkt_dev->cur_udp_src++;
			if (pkt_dev->cur_udp_src >= pkt_dev->udp_src_max)
				pkt_dev->cur_udp_src = pkt_dev->udp_src_min;
		}
	}

	if (pkt_dev->udp_dst_min < pkt_dev->udp_dst_max) {
		if (pkt_dev->flags & F_UDPDST_RND) {
			pkt_dev->cur_udp_dst = random32() %
				(pkt_dev->udp_dst_max - pkt_dev->udp_dst_min)
				+ pkt_dev->udp_dst_min;
		} else {
			pkt_dev->cur_udp_dst++;
			if (pkt_dev->cur_udp_dst >= pkt_dev->udp_dst_max)
				pkt_dev->cur_udp_dst = pkt_dev->udp_dst_min;
		}
	}

	if (!(pkt_dev->flags & F_IPV6)) {

		imn = ntohl(pkt_dev->saddr_min);
		imx = ntohl(pkt_dev->saddr_max);
		if (imn < imx) {
			__u32 t;
			if (pkt_dev->flags & F_IPSRC_RND)
				t = random32() % (imx - imn) + imn;
			else {
				t = ntohl(pkt_dev->cur_saddr);
				t++;
				if (t > imx)
					t = imn;

			}
			pkt_dev->cur_saddr = htonl(t);
		}

		if (pkt_dev->cflows && f_seen(pkt_dev, flow)) {
			pkt_dev->cur_daddr = pkt_dev->flows[flow].cur_daddr;
		} else {
			imn = ntohl(pkt_dev->daddr_min);
			imx = ntohl(pkt_dev->daddr_max);
			if (imn < imx) {
				__u32 t;
				__be32 s;
				if (pkt_dev->flags & F_IPDST_RND) {

					t = random32() % (imx - imn) + imn;
					s = htonl(t);

					while (ipv4_is_loopback(s) ||
					       ipv4_is_multicast(s) ||
					       ipv4_is_lbcast(s) ||
					       ipv4_is_zeronet(s) ||
					       ipv4_is_local_multicast(s)) {
						t = random32() % (imx - imn) + imn;
						s = htonl(t);
					}
					pkt_dev->cur_daddr = s;
				} else {
					t = ntohl(pkt_dev->cur_daddr);
					t++;
					if (t > imx) {
						t = imn;
					}
					pkt_dev->cur_daddr = htonl(t);
				}
			}
			if (pkt_dev->cflows) {
				pkt_dev->flows[flow].flags |= F_INIT;
				pkt_dev->flows[flow].cur_daddr =
				    pkt_dev->cur_daddr;
#ifdef CONFIG_XFRM
				if (pkt_dev->flags & F_IPSEC_ON)
					get_ipsec_sa(pkt_dev, flow);
#endif
				pkt_dev->nflows++;
			}
		}
	} else {		/* IPV6 * */

		if (pkt_dev->min_in6_daddr.s6_addr32[0] == 0 &&
		    pkt_dev->min_in6_daddr.s6_addr32[1] == 0 &&
		    pkt_dev->min_in6_daddr.s6_addr32[2] == 0 &&
		    pkt_dev->min_in6_daddr.s6_addr32[3] == 0) ;
		else {
			int i;

			/* Only random destinations yet */

			for (i = 0; i < 4; i++) {
				pkt_dev->cur_in6_daddr.s6_addr32[i] =
				    (((__force __be32)random32() |
				      pkt_dev->min_in6_daddr.s6_addr32[i]) &
				     pkt_dev->max_in6_daddr.s6_addr32[i]);
			}
		}
	}

	if (pkt_dev->min_pkt_size < pkt_dev->max_pkt_size) {
		__u32 t;
		if (pkt_dev->flags & F_TXSIZE_RND) {
			t = random32() %
				(pkt_dev->max_pkt_size - pkt_dev->min_pkt_size)
				+ pkt_dev->min_pkt_size;
		} else {
			t = pkt_dev->cur_pkt_size + 1;
			if (t > pkt_dev->max_pkt_size)
				t = pkt_dev->min_pkt_size;
		}
		pkt_dev->cur_pkt_size = t;
	}

	set_cur_queue_map(pkt_dev);

	pkt_dev->flows[flow].count++;
}


#ifdef CONFIG_XFRM
static int pktgen_output_ipsec(struct sk_buff *skb, struct pktgen_dev *pkt_dev)
{
	struct xfrm_state *x = pkt_dev->flows[pkt_dev->curfl].x;
	int err = 0;
	struct iphdr *iph;

	if (!x)
		return 0;
	/* XXX: we dont support tunnel mode for now until
	 * we resolve the dst issue */
	if (x->props.mode != XFRM_MODE_TRANSPORT)
		return 0;

	spin_lock(&x->lock);
	iph = ip_hdr(skb);

	err = x->outer_mode->output(x, skb);
	if (err)
		goto error;
	err = x->type->output(x, skb);
	if (err)
		goto error;

	x->curlft.bytes += skb->len;
	x->curlft.packets++;
error:
	spin_unlock(&x->lock);
	return err;
}

static void free_SAs(struct pktgen_dev *pkt_dev)
{
	if (pkt_dev->cflows) {
		/* let go of the SAs if we have them */
		int i;
		for (i = 0; i < pkt_dev->cflows; i++) {
			struct xfrm_state *x = pkt_dev->flows[i].x;
			if (x) {
				xfrm_state_put(x);
				pkt_dev->flows[i].x = NULL;
			}
		}
	}
}

static int process_ipsec(struct pktgen_dev *pkt_dev,
			      struct sk_buff *skb, __be16 protocol)
{
	if (pkt_dev->flags & F_IPSEC_ON) {
		struct xfrm_state *x = pkt_dev->flows[pkt_dev->curfl].x;
		int nhead = 0;
		if (x) {
			int ret;
			__u8 *eth;
			nhead = x->props.header_len - skb_headroom(skb);
			if (nhead > 0) {
				ret = pskb_expand_head(skb, nhead, 0, GFP_ATOMIC);
				if (ret < 0) {
					pr_err("Error expanding ipsec packet %d\n",
					       ret);
					goto err;
				}
			}

			/* ipsec is not expecting ll header */
			skb_pull(skb, ETH_HLEN);
			ret = pktgen_output_ipsec(skb, pkt_dev);
			if (ret) {
				pr_err("Error creating ipsec packet %d\n", ret);
				goto err;
			}
			/* restore ll */
			eth = (__u8 *) skb_push(skb, ETH_HLEN);
			memcpy(eth, pkt_dev->hh, 12);
			*(u16 *) &eth[12] = protocol;
		}
	}
	return 1;
err:
	kfree_skb(skb);
	return 0;
}
#endif

static void mpls_push(__be32 *mpls, struct pktgen_dev *pkt_dev)
{
	unsigned i;
	for (i = 0; i < pkt_dev->nr_labels; i++)
		*mpls++ = pkt_dev->labels[i] & ~MPLS_STACK_BOTTOM;

	mpls--;
	*mpls |= MPLS_STACK_BOTTOM;
}

static inline __be16 build_tci(unsigned int id, unsigned int cfi,
			       unsigned int prio)
{
	return htons(id | (cfi << 12) | (prio << 13));
}

static struct sk_buff *fill_packet_ipv4(struct net_device *odev,
					struct pktgen_dev *pkt_dev)
{
	struct sk_buff *skb = NULL;
	__u8 *eth;
	struct udphdr *udph;
	int datalen, iplen;
	struct iphdr *iph;
	struct pktgen_hdr *pgh = NULL;
	__be16 protocol = htons(ETH_P_IP);
	__be32 *mpls;
	__be16 *vlan_tci = NULL;                 /* Encapsulates priority and VLAN ID */
	__be16 *vlan_encapsulated_proto = NULL;  /* packet type ID field (or len) for VLAN tag */
	__be16 *svlan_tci = NULL;                /* Encapsulates priority and SVLAN ID */
	__be16 *svlan_encapsulated_proto = NULL; /* packet type ID field (or len) for SVLAN tag */
	u16 queue_map;

	if (pkt_dev->nr_labels)
		protocol = htons(ETH_P_MPLS_UC);

	if (pkt_dev->vlan_id != 0xffff)
		protocol = htons(ETH_P_8021Q);

	/* Update any of the values, used when we're incrementing various
	 * fields.
	 */
	mod_cur_headers(pkt_dev);
	queue_map = pkt_dev->cur_queue_map;

	datalen = (odev->hard_header_len + 16) & ~0xf;

	if (pkt_dev->flags & F_NODE) {
		int node;

		if (pkt_dev->node >= 0)
			node = pkt_dev->node;
		else
			node =  numa_node_id();

		skb = __alloc_skb(NET_SKB_PAD + pkt_dev->cur_pkt_size + 64
				  + datalen + pkt_dev->pkt_overhead, GFP_NOWAIT, 0, node);
		if (likely(skb)) {
			skb_reserve(skb, NET_SKB_PAD);
			skb->dev = odev;
		}
	}
	else
	  skb = __netdev_alloc_skb(odev,
				   pkt_dev->cur_pkt_size + 64
				   + datalen + pkt_dev->pkt_overhead, GFP_NOWAIT);

	if (!skb) {
		sprintf(pkt_dev->result, "No memory");
		return NULL;
	}
	prefetchw(skb->data);

	skb_reserve(skb, datalen);

	/*  Reserve for ethernet and IP header  */
	eth = (__u8 *) skb_push(skb, 14);
	mpls = (__be32 *)skb_put(skb, pkt_dev->nr_labels*sizeof(__u32));
	if (pkt_dev->nr_labels)
		mpls_push(mpls, pkt_dev);

	if (pkt_dev->vlan_id != 0xffff) {
		if (pkt_dev->svlan_id != 0xffff) {
			svlan_tci = (__be16 *)skb_put(skb, sizeof(__be16));
			*svlan_tci = build_tci(pkt_dev->svlan_id,
					       pkt_dev->svlan_cfi,
					       pkt_dev->svlan_p);
			svlan_encapsulated_proto = (__be16 *)skb_put(skb, sizeof(__be16));
			*svlan_encapsulated_proto = htons(ETH_P_8021Q);
		}
		vlan_tci = (__be16 *)skb_put(skb, sizeof(__be16));
		*vlan_tci = build_tci(pkt_dev->vlan_id,
				      pkt_dev->vlan_cfi,
				      pkt_dev->vlan_p);
		vlan_encapsulated_proto = (__be16 *)skb_put(skb, sizeof(__be16));
		*vlan_encapsulated_proto = htons(ETH_P_IP);
	}

	skb->network_header = skb->tail;
	skb->transport_header = skb->network_header + sizeof(struct iphdr);
	skb_put(skb, sizeof(struct iphdr) + sizeof(struct udphdr));
	skb_set_queue_mapping(skb, queue_map);
	skb->priority = pkt_dev->skb_priority;

	iph = ip_hdr(skb);
	udph = udp_hdr(skb);

	memcpy(eth, pkt_dev->hh, 12);
	*(__be16 *) & eth[12] = protocol;

	/* Eth + IPh + UDPh + mpls */
	datalen = pkt_dev->cur_pkt_size - 14 - 20 - 8 -
		  pkt_dev->pkt_overhead;
	if (datalen < sizeof(struct pktgen_hdr))
		datalen = sizeof(struct pktgen_hdr);

	udph->source = htons(pkt_dev->cur_udp_src);
	udph->dest = htons(pkt_dev->cur_udp_dst);
	udph->len = htons(datalen + 8);	/* DATA + udphdr */
	udph->check = 0;	/* No checksum */

	iph->ihl = 5;
	iph->version = 4;
	iph->ttl = 32;
	iph->tos = pkt_dev->tos;
	iph->protocol = IPPROTO_UDP;	/* UDP */
	iph->saddr = pkt_dev->cur_saddr;
	iph->daddr = pkt_dev->cur_daddr;
	iph->id = htons(pkt_dev->ip_id);
	pkt_dev->ip_id++;
	iph->frag_off = 0;
	iplen = 20 + 8 + datalen;
	iph->tot_len = htons(iplen);
	iph->check = 0;
	iph->check = ip_fast_csum((void *)iph, iph->ihl);
	skb->protocol = protocol;
	skb->mac_header = (skb->network_header - ETH_HLEN -
			   pkt_dev->pkt_overhead);
	skb->dev = odev;
	skb->pkt_type = PACKET_HOST;

	if (pkt_dev->nfrags <= 0) {
		pgh = (struct pktgen_hdr *)skb_put(skb, datalen);
		memset(pgh + 1, 0, datalen - sizeof(struct pktgen_hdr));
	} else {
		int frags = pkt_dev->nfrags;
		int i, len;

		pgh = (struct pktgen_hdr *)(((char *)(udph)) + 8);

		if (frags > MAX_SKB_FRAGS)
			frags = MAX_SKB_FRAGS;
		if (datalen > frags * PAGE_SIZE) {
			len = datalen - frags * PAGE_SIZE;
			memset(skb_put(skb, len), 0, len);
			datalen = frags * PAGE_SIZE;
		}

		i = 0;
		while (datalen > 0) {
			struct page *page = alloc_pages(GFP_KERNEL | __GFP_ZERO, 0);
			skb_shinfo(skb)->frags[i].page = page;
			skb_shinfo(skb)->frags[i].page_offset = 0;
			skb_shinfo(skb)->frags[i].size =
			    (datalen < PAGE_SIZE ? datalen : PAGE_SIZE);
			datalen -= skb_shinfo(skb)->frags[i].size;
			skb->len += skb_shinfo(skb)->frags[i].size;
			skb->data_len += skb_shinfo(skb)->frags[i].size;
			i++;
			skb_shinfo(skb)->nr_frags = i;
		}

		while (i < frags) {
			int rem;

			if (i == 0)
				break;

			rem = skb_shinfo(skb)->frags[i - 1].size / 2;
			if (rem == 0)
				break;

			skb_shinfo(skb)->frags[i - 1].size -= rem;

			skb_shinfo(skb)->frags[i] =
			    skb_shinfo(skb)->frags[i - 1];
			get_page(skb_shinfo(skb)->frags[i].page);
			skb_shinfo(skb)->frags[i].page =
			    skb_shinfo(skb)->frags[i - 1].page;
			skb_shinfo(skb)->frags[i].page_offset +=
			    skb_shinfo(skb)->frags[i - 1].size;
			skb_shinfo(skb)->frags[i].size = rem;
			i++;
			skb_shinfo(skb)->nr_frags = i;
		}
	}

	/* Stamp the time, and sequence number,
	 * convert them to network byte order
	 */
	if (pgh) {
		struct timeval timestamp;

		pgh->pgh_magic = htonl(PKTGEN_MAGIC);
		pgh->seq_num = htonl(pkt_dev->seq_num);

		do_gettimeofday(&timestamp);
		pgh->tv_sec = htonl(timestamp.tv_sec);
		pgh->tv_usec = htonl(timestamp.tv_usec);
	}

#ifdef CONFIG_XFRM
	if (!process_ipsec(pkt_dev, skb, protocol))
		return NULL;
#endif

	return skb;
}

/*
 * scan_ip6, fmt_ip taken from dietlibc-0.21
 * Author Felix von Leitner <felix-dietlibc@fefe.de>
 *
 * Slightly modified for kernel.
 * Should be candidate for net/ipv4/utils.c
 * --ro
 */

static unsigned int scan_ip6(const char *s, char ip[16])
{
	unsigned int i;
	unsigned int len = 0;
	unsigned long u;
	char suffix[16];
	unsigned int prefixlen = 0;
	unsigned int suffixlen = 0;
	__be32 tmp;
	char *pos;

	for (i = 0; i < 16; i++)
		ip[i] = 0;

	for (;;) {
		if (*s == ':') {
			len++;
			if (s[1] == ':') {	/* Found "::", skip to part 2 */
				s += 2;
				len++;
				break;
			}
			s++;
		}

		u = simple_strtoul(s, &pos, 16);
		i = pos - s;
		if (!i)
			return 0;
		if (prefixlen == 12 && s[i] == '.') {

			/* the last 4 bytes may be written as IPv4 address */

			tmp = in_aton(s);
			memcpy((struct in_addr *)(ip + 12), &tmp, sizeof(tmp));
			return i + len;
		}
		ip[prefixlen++] = (u >> 8);
		ip[prefixlen++] = (u & 255);
		s += i;
		len += i;
		if (prefixlen == 16)
			return len;
	}

/* part 2, after "::" */
	for (;;) {
		if (*s == ':') {
			if (suffixlen == 0)
				break;
			s++;
			len++;
		} else if (suffixlen != 0)
			break;

		u = simple_strtol(s, &pos, 16);
		i = pos - s;
		if (!i) {
			if (*s)
				len--;
			break;
		}
		if (suffixlen + prefixlen <= 12 && s[i] == '.') {
			tmp = in_aton(s);
			memcpy((struct in_addr *)(suffix + suffixlen), &tmp,
			       sizeof(tmp));
			suffixlen += 4;
			len += strlen(s);
			break;
		}
		suffix[suffixlen++] = (u >> 8);
		suffix[suffixlen++] = (u & 255);
		s += i;
		len += i;
		if (prefixlen + suffixlen == 16)
			break;
	}
	for (i = 0; i < suffixlen; i++)
		ip[16 - suffixlen + i] = suffix[i];
	return len;
}

static char tohex(char hexdigit)
{
	return hexdigit > 9 ? hexdigit + 'a' - 10 : hexdigit + '0';
}

static int fmt_xlong(char *s, unsigned int i)
{
	char *bak = s;
	*s = tohex((i >> 12) & 0xf);
	if (s != bak || *s != '0')
		++s;
	*s = tohex((i >> 8) & 0xf);
	if (s != bak || *s != '0')
		++s;
	*s = tohex((i >> 4) & 0xf);
	if (s != bak || *s != '0')
		++s;
	*s = tohex(i & 0xf);
	return s - bak + 1;
}

static unsigned int fmt_ip6(char *s, const char ip[16])
{
	unsigned int len;
	unsigned int i;
	unsigned int temp;
	unsigned int compressing;
	int j;

	len = 0;
	compressing = 0;
	for (j = 0; j < 16; j += 2) {

#ifdef V4MAPPEDPREFIX
		if (j == 12 && !memcmp(ip, V4mappedprefix, 12)) {
			inet_ntoa_r(*(struct in_addr *)(ip + 12), s);
			temp = strlen(s);
			return len + temp;
		}
#endif
		temp = ((unsigned long)(unsigned char)ip[j] << 8) +
		    (unsigned long)(unsigned char)ip[j + 1];
		if (temp == 0) {
			if (!compressing) {
				compressing = 1;
				if (j == 0) {
					*s++ = ':';
					++len;
				}
			}
		} else {
			if (compressing) {
				compressing = 0;
				*s++ = ':';
				++len;
			}
			i = fmt_xlong(s, temp);
			len += i;
			s += i;
			if (j < 14) {
				*s++ = ':';
				++len;
			}
		}
	}
	if (compressing) {
		*s++ = ':';
		++len;
	}
	*s = 0;
	return len;
}

static struct sk_buff *fill_packet_ipv6(struct net_device *odev,
					struct pktgen_dev *pkt_dev)
{
	struct sk_buff *skb = NULL;
	__u8 *eth;
	struct udphdr *udph;
	int datalen;
	struct ipv6hdr *iph;
	struct pktgen_hdr *pgh = NULL;
	__be16 protocol = htons(ETH_P_IPV6);
	__be32 *mpls;
	__be16 *vlan_tci = NULL;                 /* Encapsulates priority and VLAN ID */
	__be16 *vlan_encapsulated_proto = NULL;  /* packet type ID field (or len) for VLAN tag */
	__be16 *svlan_tci = NULL;                /* Encapsulates priority and SVLAN ID */
	__be16 *svlan_encapsulated_proto = NULL; /* packet type ID field (or len) for SVLAN tag */
	u16 queue_map;

	if (pkt_dev->nr_labels)
		protocol = htons(ETH_P_MPLS_UC);

	if (pkt_dev->vlan_id != 0xffff)
		protocol = htons(ETH_P_8021Q);

	/* Update any of the values, used when we're incrementing various
	 * fields.
	 */
	mod_cur_headers(pkt_dev);
	queue_map = pkt_dev->cur_queue_map;

	skb = __netdev_alloc_skb(odev,
				 pkt_dev->cur_pkt_size + 64
				 + 16 + pkt_dev->pkt_overhead, GFP_NOWAIT);
	if (!skb) {
		sprintf(pkt_dev->result, "No memory");
		return NULL;
	}
	prefetchw(skb->data);

	skb_reserve(skb, 16);

	/*  Reserve for ethernet and IP header  */
	eth = (__u8 *) skb_push(skb, 14);
	mpls = (__be32 *)skb_put(skb, pkt_dev->nr_labels*sizeof(__u32));
	if (pkt_dev->nr_labels)
		mpls_push(mpls, pkt_dev);

	if (pkt_dev->vlan_id != 0xffff) {
		if (pkt_dev->svlan_id != 0xffff) {
			svlan_tci = (__be16 *)skb_put(skb, sizeof(__be16));
			*svlan_tci = build_tci(pkt_dev->svlan_id,
					       pkt_dev->svlan_cfi,
					       pkt_dev->svlan_p);
			svlan_encapsulated_proto = (__be16 *)skb_put(skb, sizeof(__be16));
			*svlan_encapsulated_proto = htons(ETH_P_8021Q);
		}
		vlan_tci = (__be16 *)skb_put(skb, sizeof(__be16));
		*vlan_tci = build_tci(pkt_dev->vlan_id,
				      pkt_dev->vlan_cfi,
				      pkt_dev->vlan_p);
		vlan_encapsulated_proto = (__be16 *)skb_put(skb, sizeof(__be16));
		*vlan_encapsulated_proto = htons(ETH_P_IPV6);
	}

	skb->network_header = skb->tail;
	skb->transport_header = skb->network_header + sizeof(struct ipv6hdr);
	skb_put(skb, sizeof(struct ipv6hdr) + sizeof(struct udphdr));
	skb_set_queue_mapping(skb, queue_map);
	skb->priority = pkt_dev->skb_priority;
	iph = ipv6_hdr(skb);
	udph = udp_hdr(skb);

	memcpy(eth, pkt_dev->hh, 12);
	*(__be16 *) &eth[12] = protocol;

	/* Eth + IPh + UDPh + mpls */
	datalen = pkt_dev->cur_pkt_size - 14 -
		  sizeof(struct ipv6hdr) - sizeof(struct udphdr) -
		  pkt_dev->pkt_overhead;

	if (datalen < sizeof(struct pktgen_hdr)) {
		datalen = sizeof(struct pktgen_hdr);
		if (net_ratelimit())
			pr_info("increased datalen to %d\n", datalen);
	}

	udph->source = htons(pkt_dev->cur_udp_src);
	udph->dest = htons(pkt_dev->cur_udp_dst);
	udph->len = htons(datalen + sizeof(struct udphdr));
	udph->check = 0;	/* No checksum */

	*(__be32 *) iph = htonl(0x60000000);	/* Version + flow */

	if (pkt_dev->traffic_class) {
		/* Version + traffic class + flow (0) */
		*(__be32 *)iph |= htonl(0x60000000 | (pkt_dev->traffic_class << 20));
	}

	iph->hop_limit = 32;

	iph->payload_len = htons(sizeof(struct udphdr) + datalen);
	iph->nexthdr = IPPROTO_UDP;

	ipv6_addr_copy(&iph->daddr, &pkt_dev->cur_in6_daddr);
	ipv6_addr_copy(&iph->saddr, &pkt_dev->cur_in6_saddr);

	skb->mac_header = (skb->network_header - ETH_HLEN -
			   pkt_dev->pkt_overhead);
	skb->protocol = protocol;
	skb->dev = odev;
	skb->pkt_type = PACKET_HOST;

	if (pkt_dev->nfrags <= 0)
		pgh = (struct pktgen_hdr *)skb_put(skb, datalen);
	else {
		int frags = pkt_dev->nfrags;
		int i;

		pgh = (struct pktgen_hdr *)(((char *)(udph)) + 8);

		if (frags > MAX_SKB_FRAGS)
			frags = MAX_SKB_FRAGS;
		if (datalen > frags * PAGE_SIZE) {
			skb_put(skb, datalen - frags * PAGE_SIZE);
			datalen = frags * PAGE_SIZE;
		}

		i = 0;
		while (datalen > 0) {
			struct page *page = alloc_pages(GFP_KERNEL, 0);
			skb_shinfo(skb)->frags[i].page = page;
			skb_shinfo(skb)->frags[i].page_offset = 0;
			skb_shinfo(skb)->frags[i].size =
			    (datalen < PAGE_SIZE ? datalen : PAGE_SIZE);
			datalen -= skb_shinfo(skb)->frags[i].size;
			skb->len += skb_shinfo(skb)->frags[i].size;
			skb->data_len += skb_shinfo(skb)->frags[i].size;
			i++;
			skb_shinfo(skb)->nr_frags = i;
		}

		while (i < frags) {
			int rem;

			if (i == 0)
				break;

			rem = skb_shinfo(skb)->frags[i - 1].size / 2;
			if (rem == 0)
				break;

			skb_shinfo(skb)->frags[i - 1].size -= rem;

			skb_shinfo(skb)->frags[i] =
			    skb_shinfo(skb)->frags[i - 1];
			get_page(skb_shinfo(skb)->frags[i].page);
			skb_shinfo(skb)->frags[i].page =
			    skb_shinfo(skb)->frags[i - 1].page;
			skb_shinfo(skb)->frags[i].page_offset +=
			    skb_shinfo(skb)->frags[i - 1].size;
			skb_shinfo(skb)->frags[i].size = rem;
			i++;
			skb_shinfo(skb)->nr_frags = i;
		}
	}

	/* Stamp the time, and sequence number,
	 * convert them to network byte order
	 * should we update cloned packets too ?
	 */
	if (pgh) {
		struct timeval timestamp;

		pgh->pgh_magic = htonl(PKTGEN_MAGIC);
		pgh->seq_num = htonl(pkt_dev->seq_num);

		do_gettimeofday(&timestamp);
		pgh->tv_sec = htonl(timestamp.tv_sec);
		pgh->tv_usec = htonl(timestamp.tv_usec);
	}
	/* pkt_dev->seq_num++; FF: you really mean this? */

	return skb;
}

static struct sk_buff *fill_packet(struct net_device *odev,
				   struct pktgen_dev *pkt_dev)
{
	if (pkt_dev->flags & F_IPV6)
		return fill_packet_ipv6(odev, pkt_dev);
	else
		return fill_packet_ipv4(odev, pkt_dev);
}

static void pktgen_clear_counters(struct pktgen_dev *pkt_dev)
{
	pkt_dev->seq_num = 1;
	pkt_dev->idle_acc = 0;
	pkt_dev->sofar = 0;
	pkt_dev->tx_bytes = 0;
	pkt_dev->errors = 0;
}

/* Set up structure for sending pkts, clear counters */

static void pktgen_run(struct pktgen_thread *t)
{
	struct pktgen_dev *pkt_dev;
	int started = 0;

	func_enter();

	if_lock(t);
	list_for_each_entry(pkt_dev, &t->if_list, list) {

		/*
		 * setup odev and create initial packet.
		 */
		pktgen_setup_inject(pkt_dev);

		if (pkt_dev->odev) {
			pktgen_clear_counters(pkt_dev);
			pkt_dev->running = 1;	/* Cranke yeself! */
			pkt_dev->skb = NULL;
			pkt_dev->started_at =
				pkt_dev->next_tx = ktime_now();

			set_pkt_overhead(pkt_dev);

			strcpy(pkt_dev->result, "Starting");
			started++;
		} else
			strcpy(pkt_dev->result, "Error starting");
	}
	if_unlock(t);
	if (started)
		t->control &= ~(T_STOP);
}

static void pktgen_stop_all_threads_ifs(void)
{
	struct pktgen_thread *t;

	func_enter();

	mutex_lock(&pktgen_thread_lock);

	list_for_each_entry(t, &pktgen_threads, th_list)
		t->control |= T_STOP;

	mutex_unlock(&pktgen_thread_lock);
}

static int thread_is_running(const struct pktgen_thread *t)
{
	const struct pktgen_dev *pkt_dev;

	list_for_each_entry(pkt_dev, &t->if_list, list)
		if (pkt_dev->running)
			return 1;
	return 0;
}

static int pktgen_wait_thread_run(struct pktgen_thread *t)
{
	if_lock(t);

	while (thread_is_running(t)) {

		if_unlock(t);

		msleep_interruptible(100);

		if (signal_pending(current))
			goto signal;
		if_lock(t);
	}
	if_unlock(t);
	return 1;
signal:
	return 0;
}

static int pktgen_wait_all_threads_run(void)
{
	struct pktgen_thread *t;
	int sig = 1;

	mutex_lock(&pktgen_thread_lock);

	list_for_each_entry(t, &pktgen_threads, th_list) {
		sig = pktgen_wait_thread_run(t);
		if (sig == 0)
			break;
	}

	if (sig == 0)
		list_for_each_entry(t, &pktgen_threads, th_list)
			t->control |= (T_STOP);

	mutex_unlock(&pktgen_thread_lock);
	return sig;
}

static void pktgen_run_all_threads(void)
{
	struct pktgen_thread *t;

	func_enter();

	mutex_lock(&pktgen_thread_lock);

	list_for_each_entry(t, &pktgen_threads, th_list)
		t->control |= (T_RUN);

	mutex_unlock(&pktgen_thread_lock);

	/* Propagate thread->control  */
	schedule_timeout_interruptible(msecs_to_jiffies(125));

	pktgen_wait_all_threads_run();
}

static void pktgen_reset_all_threads(void)
{
	struct pktgen_thread *t;

	func_enter();

	mutex_lock(&pktgen_thread_lock);

	list_for_each_entry(t, &pktgen_threads, th_list)
		t->control |= (T_REMDEVALL);

	mutex_unlock(&pktgen_thread_lock);

	/* Propagate thread->control  */
	schedule_timeout_interruptible(msecs_to_jiffies(125));

	pktgen_wait_all_threads_run();
}

static void show_results(struct pktgen_dev *pkt_dev, int nr_frags)
{
	__u64 bps, mbps, pps;
	char *p = pkt_dev->result;
	ktime_t elapsed = ktime_sub(pkt_dev->stopped_at,
				    pkt_dev->started_at);
	ktime_t idle = ns_to_ktime(pkt_dev->idle_acc);

	p += sprintf(p, "OK: %llu(c%llu+d%llu) nsec, %llu (%dbyte,%dfrags)\n",
		     (unsigned long long)ktime_to_us(elapsed),
		     (unsigned long long)ktime_to_us(ktime_sub(elapsed, idle)),
		     (unsigned long long)ktime_to_us(idle),
		     (unsigned long long)pkt_dev->sofar,
		     pkt_dev->cur_pkt_size, nr_frags);

	pps = div64_u64(pkt_dev->sofar * NSEC_PER_SEC,
			ktime_to_ns(elapsed));

	bps = pps * 8 * pkt_dev->cur_pkt_size;

	mbps = bps;
	do_div(mbps, 1000000);
	p += sprintf(p, "  %llupps %lluMb/sec (%llubps) errors: %llu",
		     (unsigned long long)pps,
		     (unsigned long long)mbps,
		     (unsigned long long)bps,
		     (unsigned long long)pkt_dev->errors);
}

/* Set stopped-at timer, remove from running list, do counters & statistics */
static int pktgen_stop_device(struct pktgen_dev *pkt_dev)
{
	int nr_frags = pkt_dev->skb ? skb_shinfo(pkt_dev->skb)->nr_frags : -1;

	if (!pkt_dev->running) {
		pr_warning("interface: %s is already stopped\n",
			   pkt_dev->odevname);
		return -EINVAL;
	}

	kfree_skb(pkt_dev->skb);
	pkt_dev->skb = NULL;
	pkt_dev->stopped_at = ktime_now();
	pkt_dev->running = 0;

	show_results(pkt_dev, nr_frags);

	return 0;
}

static struct pktgen_dev *next_to_run(struct pktgen_thread *t)
{
	struct pktgen_dev *pkt_dev, *best = NULL;

	if_lock(t);

	list_for_each_entry(pkt_dev, &t->if_list, list) {
		if (!pkt_dev->running)
			continue;
		if (best == NULL)
			best = pkt_dev;
		else if (ktime_lt(pkt_dev->next_tx, best->next_tx))
			best = pkt_dev;
	}
	if_unlock(t);
	return best;
}

static void pktgen_stop(struct pktgen_thread *t)
{
	struct pktgen_dev *pkt_dev;

	func_enter();

	if_lock(t);

	list_for_each_entry(pkt_dev, &t->if_list, list) {
		pktgen_stop_device(pkt_dev);
	}

	if_unlock(t);
}

/*
 * one of our devices needs to be removed - find it
 * and remove it
 */
static void pktgen_rem_one_if(struct pktgen_thread *t)
{
	struct list_head *q, *n;
	struct pktgen_dev *cur;

	func_enter();

	if_lock(t);

	list_for_each_safe(q, n, &t->if_list) {
		cur = list_entry(q, struct pktgen_dev, list);

		if (!cur->removal_mark)
			continue;

		kfree_skb(cur->skb);
		cur->skb = NULL;

		pktgen_remove_device(t, cur);

		break;
	}

	if_unlock(t);
}

static void pktgen_rem_all_ifs(struct pktgen_thread *t)
{
	struct list_head *q, *n;
	struct pktgen_dev *cur;

	func_enter();

	/* Remove all devices, free mem */

	if_lock(t);

	list_for_each_safe(q, n, &t->if_list) {
		cur = list_entry(q, struct pktgen_dev, list);

		kfree_skb(cur->skb);
		cur->skb = NULL;

		pktgen_remove_device(t, cur);
	}

	if_unlock(t);
}

static void pktgen_rem_thread(struct pktgen_thread *t)
{
	/* Remove from the thread list */

	remove_proc_entry(t->tsk->comm, pg_proc_dir);

}

static void pktgen_resched(struct pktgen_dev *pkt_dev)
{
	ktime_t idle_start = ktime_now();
	schedule();
	pkt_dev->idle_acc += ktime_to_ns(ktime_sub(ktime_now(), idle_start));
}

static void pktgen_wait_for_skb(struct pktgen_dev *pkt_dev)
{
	ktime_t idle_start = ktime_now();

	while (atomic_read(&(pkt_dev->skb->users)) != 1) {
		if (signal_pending(current))
			break;

		if (need_resched())
			pktgen_resched(pkt_dev);
		else
			cpu_relax();
	}
	pkt_dev->idle_acc += ktime_to_ns(ktime_sub(ktime_now(), idle_start));
}

static void pktgen_xmit(struct pktgen_dev *pkt_dev)
{
	struct net_device *odev = pkt_dev->odev;
	netdev_tx_t (*xmit)(struct sk_buff *, struct net_device *)
		= odev->netdev_ops->ndo_start_xmit;
	struct netdev_queue *txq;
	u16 queue_map;
	int ret;

	/* If device is offline, then don't send */
	if (unlikely(!netif_running(odev) || !netif_carrier_ok(odev))) {
		pktgen_stop_device(pkt_dev);
		return;
	}

	/* This is max DELAY, this has special meaning of
	 * "never transmit"
	 */
	if (unlikely(pkt_dev->delay == ULLONG_MAX)) {
		pkt_dev->next_tx = ktime_add_ns(ktime_now(), ULONG_MAX);
		return;
	}

	/* If no skb or clone count exhausted then get new one */
	if (!pkt_dev->skb || (pkt_dev->last_ok &&
			      ++pkt_dev->clone_count >= pkt_dev->clone_skb)) {
		/* build a new pkt */
		kfree_skb(pkt_dev->skb);

		pkt_dev->skb = fill_packet(odev, pkt_dev);
		if (pkt_dev->skb == NULL) {
			pr_err("ERROR: couldn't allocate skb in fill_packet\n");
			schedule();
			pkt_dev->clone_count--;	/* back out increment, OOM */
			return;
		}
		pkt_dev->last_pkt_size = pkt_dev->skb->len;
		pkt_dev->allocated_skbs++;
		pkt_dev->clone_count = 0;	/* reset counter */
	}

	if (pkt_dev->delay && pkt_dev->last_ok)
		spin(pkt_dev, pkt_dev->next_tx);

	queue_map = skb_get_queue_mapping(pkt_dev->skb);
	txq = netdev_get_tx_queue(odev, queue_map);

	__netif_tx_lock_bh(txq);

	if (unlikely(netif_tx_queue_frozen_or_stopped(txq))) {
		ret = NETDEV_TX_BUSY;
		pkt_dev->last_ok = 0;
		goto unlock;
	}
	atomic_inc(&(pkt_dev->skb->users));
	ret = (*xmit)(pkt_dev->skb, odev);

	switch (ret) {
	case NETDEV_TX_OK:
		txq_trans_update(txq);
		pkt_dev->last_ok = 1;
		pkt_dev->sofar++;
		pkt_dev->seq_num++;
		pkt_dev->tx_bytes += pkt_dev->last_pkt_size;
		break;
	case NET_XMIT_DROP:
	case NET_XMIT_CN:
	case NET_XMIT_POLICED:
		/* skb has been consumed */
		pkt_dev->errors++;
		break;
	default: /* Drivers are not supposed to return other values! */
		if (net_ratelimit())
			pr_info("%s xmit error: %d\n", pkt_dev->odevname, ret);
		pkt_dev->errors++;
		/* fallthru */
	case NETDEV_TX_LOCKED:
	case NETDEV_TX_BUSY:
		/* Retry it next time */
		atomic_dec(&(pkt_dev->skb->users));
		pkt_dev->last_ok = 0;
	}
unlock:
	__netif_tx_unlock_bh(txq);

	/* If pkt_dev->count is zero, then run forever */
	if ((pkt_dev->count != 0) && (pkt_dev->sofar >= pkt_dev->count)) {
		pktgen_wait_for_skb(pkt_dev);

		/* Done with this */
		pktgen_stop_device(pkt_dev);
	}
}

/*
 * Main loop of the thread goes here
 */

static int pktgen_thread_worker(void *arg)
{
	DEFINE_WAIT(wait);
	struct pktgen_thread *t = arg;
	struct pktgen_dev *pkt_dev = NULL;
	int cpu = t->cpu;

	BUG_ON(smp_processor_id() != cpu);

	init_waitqueue_head(&t->queue);
	complete(&t->start_done);

	pr_debug("starting pktgen/%d:  pid=%d\n", cpu, task_pid_nr(current));

	set_current_state(TASK_INTERRUPTIBLE);

	set_freezable();

	while (!kthread_should_stop()) {
		pkt_dev = next_to_run(t);

		if (unlikely(!pkt_dev && t->control == 0)) {
			if (pktgen_exiting)
				break;
			wait_event_interruptible_timeout(t->queue,
							 t->control != 0,
							 HZ/10);
			try_to_freeze();
			continue;
		}

		__set_current_state(TASK_RUNNING);

		if (likely(pkt_dev)) {
			pktgen_xmit(pkt_dev);

			if (need_resched())
				pktgen_resched(pkt_dev);
			else
				cpu_relax();
		}

		if (t->control & T_STOP) {
			pktgen_stop(t);
			t->control &= ~(T_STOP);
		}

		if (t->control & T_RUN) {
			pktgen_run(t);
			t->control &= ~(T_RUN);
		}

		if (t->control & T_REMDEVALL) {
			pktgen_rem_all_ifs(t);
			t->control &= ~(T_REMDEVALL);
		}

		if (t->control & T_REMDEV) {
			pktgen_rem_one_if(t);
			t->control &= ~(T_REMDEV);
		}

		try_to_freeze();

		set_current_state(TASK_INTERRUPTIBLE);
	}

	pr_debug("%s stopping all device\n", t->tsk->comm);
	pktgen_stop(t);

	pr_debug("%s removing all device\n", t->tsk->comm);
	pktgen_rem_all_ifs(t);

	pr_debug("%s removing thread\n", t->tsk->comm);
	pktgen_rem_thread(t);

	/* Wait for kthread_stop */
	while (!kthread_should_stop()) {
		set_current_state(TASK_INTERRUPTIBLE);
		schedule();
	}
	__set_current_state(TASK_RUNNING);

	return 0;
}

static struct pktgen_dev *pktgen_find_dev(struct pktgen_thread *t,
					  const char *ifname, bool exact)
{
	struct pktgen_dev *p, *pkt_dev = NULL;
	size_t len = strlen(ifname);

	if_lock(t);
	list_for_each_entry(p, &t->if_list, list)
		if (strncmp(p->odevname, ifname, len) == 0) {
			if (p->odevname[len]) {
				if (exact || p->odevname[len] != '@')
					continue;
			}
			pkt_dev = p;
			break;
		}

	if_unlock(t);
	pr_debug("find_dev(%s) returning %p\n", ifname, pkt_dev);
	return pkt_dev;
}

/*
 * Adds a dev at front of if_list.
 */

static int add_dev_to_thread(struct pktgen_thread *t,
			     struct pktgen_dev *pkt_dev)
{
	int rv = 0;

	if_lock(t);

	if (pkt_dev->pg_thread) {
		pr_err("ERROR: already assigned to a thread\n");
		rv = -EBUSY;
		goto out;
	}

	list_add(&pkt_dev->list, &t->if_list);
	pkt_dev->pg_thread = t;
	pkt_dev->running = 0;

out:
	if_unlock(t);
	return rv;
}

/* Called under thread lock */

static int pktgen_add_device(struct pktgen_thread *t, const char *ifname)
{
	struct pktgen_dev *pkt_dev;
	int err;
	int node = cpu_to_node(t->cpu);

	/* We don't allow a device to be on several threads */

	pkt_dev = __pktgen_NN_threads(ifname, FIND);
	if (pkt_dev) {
		pr_err("ERROR: interface already used\n");
		return -EBUSY;
	}

	pkt_dev = kzalloc_node(sizeof(struct pktgen_dev), GFP_KERNEL, node);
	if (!pkt_dev)
		return -ENOMEM;

	strcpy(pkt_dev->odevname, ifname);
	pkt_dev->flows = vmalloc_node(MAX_CFLOWS * sizeof(struct flow_state),
				      node);
	if (pkt_dev->flows == NULL) {
		kfree(pkt_dev);
		return -ENOMEM;
	}
	memset(pkt_dev->flows, 0, MAX_CFLOWS * sizeof(struct flow_state));

	pkt_dev->removal_mark = 0;
	pkt_dev->min_pkt_size = ETH_ZLEN;
	pkt_dev->max_pkt_size = ETH_ZLEN;
	pkt_dev->nfrags = 0;
	pkt_dev->clone_skb = pg_clone_skb_d;
	pkt_dev->delay = pg_delay_d;
	pkt_dev->count = pg_count_d;
	pkt_dev->sofar = 0;
	pkt_dev->udp_src_min = 9;	/* sink port */
	pkt_dev->udp_src_max = 9;
	pkt_dev->udp_dst_min = 9;
	pkt_dev->udp_dst_max = 9;

	pkt_dev->vlan_p = 0;
	pkt_dev->vlan_cfi = 0;
	pkt_dev->vlan_id = 0xffff;
	pkt_dev->svlan_p = 0;
	pkt_dev->svlan_cfi = 0;
	pkt_dev->svlan_id = 0xffff;
	pkt_dev->node = -1;

	err = pktgen_setup_dev(pkt_dev, ifname);
	if (err)
		goto out1;

	pkt_dev->entry = proc_create_data(ifname, 0600, pg_proc_dir,
					  &pktgen_if_fops, pkt_dev);
	if (!pkt_dev->entry) {
		pr_err("cannot create %s/%s procfs entry\n",
		       PG_PROC_DIR, ifname);
		err = -EINVAL;
		goto out2;
	}
#ifdef CONFIG_XFRM
	pkt_dev->ipsmode = XFRM_MODE_TRANSPORT;
	pkt_dev->ipsproto = IPPROTO_ESP;
#endif

	return add_dev_to_thread(t, pkt_dev);
out2:
	dev_put(pkt_dev->odev);
out1:
#ifdef CONFIG_XFRM
	free_SAs(pkt_dev);
#endif
	vfree(pkt_dev->flows);
	kfree(pkt_dev);
	return err;
}

static int __init pktgen_create_thread(int cpu)
{
	struct pktgen_thread *t;
	struct proc_dir_entry *pe;
	struct task_struct *p;

	t = kzalloc_node(sizeof(struct pktgen_thread), GFP_KERNEL,
			 cpu_to_node(cpu));
	if (!t) {
		pr_err("ERROR: out of memory, can't create new thread\n");
		return -ENOMEM;
	}

	spin_lock_init(&t->if_lock);
	t->cpu = cpu;

	INIT_LIST_HEAD(&t->if_list);

	list_add_tail(&t->th_list, &pktgen_threads);
	init_completion(&t->start_done);

	p = kthread_create(pktgen_thread_worker, t, "kpktgend_%d", cpu);
	if (IS_ERR(p)) {
		pr_err("kernel_thread() failed for cpu %d\n", t->cpu);
		list_del(&t->th_list);
		kfree(t);
		return PTR_ERR(p);
	}
	kthread_bind(p, cpu);
	t->tsk = p;

	pe = proc_create_data(t->tsk->comm, 0600, pg_proc_dir,
			      &pktgen_thread_fops, t);
	if (!pe) {
		pr_err("cannot create %s/%s procfs entry\n",
		       PG_PROC_DIR, t->tsk->comm);
		kthread_stop(p);
		list_del(&t->th_list);
		kfree(t);
		return -EINVAL;
	}

	wake_up_process(p);
	wait_for_completion(&t->start_done);

	return 0;
}

/*
 * Removes a device from the thread if_list.
 */
static void _rem_dev_from_if_list(struct pktgen_thread *t,
				  struct pktgen_dev *pkt_dev)
{
	struct list_head *q, *n;
	struct pktgen_dev *p;

	list_for_each_safe(q, n, &t->if_list) {
		p = list_entry(q, struct pktgen_dev, list);
		if (p == pkt_dev)
			list_del(&p->list);
	}
}

static int pktgen_remove_device(struct pktgen_thread *t,
				struct pktgen_dev *pkt_dev)
{

	pr_debug("remove_device pkt_dev=%p\n", pkt_dev);

	if (pkt_dev->running) {
		pr_warning("WARNING: trying to remove a running interface, stopping it now\n");
		pktgen_stop_device(pkt_dev);
	}

	/* Dis-associate from the interface */

	if (pkt_dev->odev) {
		dev_put(pkt_dev->odev);
		pkt_dev->odev = NULL;
	}

	/* And update the thread if_list */

	_rem_dev_from_if_list(t, pkt_dev);

	if (pkt_dev->entry)
		remove_proc_entry(pkt_dev->entry->name, pg_proc_dir);

#ifdef CONFIG_XFRM
	free_SAs(pkt_dev);
#endif
	vfree(pkt_dev->flows);
	kfree(pkt_dev);
	return 0;
}

static int __init pg_init(void)
{
	int cpu;
	struct proc_dir_entry *pe;

	pr_info("%s", version);

	pg_proc_dir = proc_mkdir(PG_PROC_DIR, init_net.proc_net);
	if (!pg_proc_dir)
		return -ENODEV;

	pe = proc_create(PGCTRL, 0600, pg_proc_dir, &pktgen_fops);
	if (pe == NULL) {
		pr_err("ERROR: cannot create %s procfs entry\n", PGCTRL);
		proc_net_remove(&init_net, PG_PROC_DIR);
		return -EINVAL;
	}

	/* Register us to receive netdevice events */
	register_netdevice_notifier(&pktgen_notifier_block);

	for_each_online_cpu(cpu) {
		int err;

		err = pktgen_create_thread(cpu);
		if (err)
			pr_warning("WARNING: Cannot create thread for cpu %d (%d)\n",
				   cpu, err);
	}

	if (list_empty(&pktgen_threads)) {
		pr_err("ERROR: Initialization failed for all threads\n");
		unregister_netdevice_notifier(&pktgen_notifier_block);
		remove_proc_entry(PGCTRL, pg_proc_dir);
		proc_net_remove(&init_net, PG_PROC_DIR);
		return -ENODEV;
	}

	return 0;
}

static void __exit pg_cleanup(void)
{
	struct pktgen_thread *t;
	struct list_head *q, *n;

	/* Stop all interfaces & threads */
	pktgen_exiting = true;

	list_for_each_safe(q, n, &pktgen_threads) {
		t = list_entry(q, struct pktgen_thread, th_list);
		kthread_stop(t->tsk);
		kfree(t);
	}

	/* Un-register us from receiving netdevice events */
	unregister_netdevice_notifier(&pktgen_notifier_block);

	/* Clean up proc file system */
	remove_proc_entry(PGCTRL, pg_proc_dir);
	proc_net_remove(&init_net, PG_PROC_DIR);
}

module_init(pg_init);
module_exit(pg_cleanup);

MODULE_AUTHOR("Robert Olsson <robert.olsson@its.uu.se>");
MODULE_DESCRIPTION("Packet Generator tool");
MODULE_LICENSE("GPL");
MODULE_VERSION(VERSION);
module_param(pg_count_d, int, 0);
MODULE_PARM_DESC(pg_count_d, "Default number of packets to inject");
module_param(pg_delay_d, int, 0);
MODULE_PARM_DESC(pg_delay_d, "Default delay between packets (nanoseconds)");
module_param(pg_clone_skb_d, int, 0);
MODULE_PARM_DESC(pg_clone_skb_d, "Default number of copies of the same packet");
module_param(debug, int, 0);
MODULE_PARM_DESC(debug, "Enable debugging of pktgen module");<|MERGE_RESOLUTION|>--- conflicted
+++ resolved
@@ -378,10 +378,7 @@
 
 	u16 queue_map_min;
 	u16 queue_map_max;
-<<<<<<< HEAD
-=======
 	__u32 skb_priority;	/* skb priority field */
->>>>>>> 3cbea436
 	int node;               /* Memory node */
 
 #ifdef CONFIG_XFRM
