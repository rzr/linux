--- conflicted
+++ resolved
@@ -1347,11 +1347,7 @@
 		    tcp_death_row.sysctl_tw_recycle &&
 		    (dst = inet_csk_route_req(sk, req)) != NULL &&
 		    (peer = rt_get_peer((struct rtable *)dst)) != NULL &&
-<<<<<<< HEAD
-		    peer->daddr.a4 == saddr) {
-=======
 		    peer->daddr.addr.a4 == saddr) {
->>>>>>> 105e53f8
 			inet_peer_refcheck(peer);
 			if ((u32)get_seconds() - peer->tcp_ts_stamp < TCP_PAWS_MSL &&
 			    (s32)(peer->tcp_ts - req->ts_recent) >
