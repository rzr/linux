/*
 * This is a module which is used for logging packets.
 */

/* (C) 1999-2001 Paul `Rusty' Russell
 * (C) 2002-2004 Netfilter Core Team <coreteam@netfilter.org>
 *
 * This program is free software; you can redistribute it and/or modify
 * it under the terms of the GNU General Public License version 2 as
 * published by the Free Software Foundation.
 */
#define pr_fmt(fmt) KBUILD_MODNAME ": " fmt
#include <linux/module.h>
#include <linux/spinlock.h>
#include <linux/skbuff.h>
#include <linux/if_arp.h>
#include <linux/ip.h>
#include <net/icmp.h>
#include <net/udp.h>
#include <net/tcp.h>
#include <net/route.h>

#include <linux/netfilter.h>
#include <linux/netfilter/x_tables.h>
#include <linux/netfilter_ipv4/ipt_LOG.h>
#include <net/netfilter/nf_log.h>
#include <net/netfilter/xt_log.h>

MODULE_LICENSE("GPL");
MODULE_AUTHOR("Netfilter Core Team <coreteam@netfilter.org>");
MODULE_DESCRIPTION("Xtables: IPv4 packet logging to syslog");

/* One level of recursion won't kill us */
static void dump_packet(struct sbuff *m,
			const struct nf_loginfo *info,
			const struct sk_buff *skb,
			unsigned int iphoff)
{
	struct iphdr _iph;
	const struct iphdr *ih;
	unsigned int logflags;

	if (info->type == NF_LOG_TYPE_LOG)
		logflags = info->u.log.logflags;
	else
		logflags = NF_LOG_MASK;

	ih = skb_header_pointer(skb, iphoff, sizeof(_iph), &_iph);
	if (ih == NULL) {
		sb_add(m, "TRUNCATED");
		return;
	}

	/* Important fields:
	 * TOS, len, DF/MF, fragment offset, TTL, src, dst, options. */
	/* Max length: 40 "SRC=255.255.255.255 DST=255.255.255.255 " */
	sb_add(m, "SRC=%pI4 DST=%pI4 ",
	       &ih->saddr, &ih->daddr);

	/* Max length: 46 "LEN=65535 TOS=0xFF PREC=0xFF TTL=255 ID=65535 " */
	sb_add(m, "LEN=%u TOS=0x%02X PREC=0x%02X TTL=%u ID=%u ",
	       ntohs(ih->tot_len), ih->tos & IPTOS_TOS_MASK,
	       ih->tos & IPTOS_PREC_MASK, ih->ttl, ntohs(ih->id));

	/* Max length: 6 "CE DF MF " */
	if (ntohs(ih->frag_off) & IP_CE)
		sb_add(m, "CE ");
	if (ntohs(ih->frag_off) & IP_DF)
		sb_add(m, "DF ");
	if (ntohs(ih->frag_off) & IP_MF)
		sb_add(m, "MF ");

	/* Max length: 11 "FRAG:65535 " */
	if (ntohs(ih->frag_off) & IP_OFFSET)
		sb_add(m, "FRAG:%u ", ntohs(ih->frag_off) & IP_OFFSET);

	if ((logflags & IPT_LOG_IPOPT) &&
	    ih->ihl * 4 > sizeof(struct iphdr)) {
		const unsigned char *op;
		unsigned char _opt[4 * 15 - sizeof(struct iphdr)];
		unsigned int i, optsize;

		optsize = ih->ihl * 4 - sizeof(struct iphdr);
		op = skb_header_pointer(skb, iphoff+sizeof(_iph),
					optsize, _opt);
		if (op == NULL) {
			sb_add(m, "TRUNCATED");
			return;
		}

		/* Max length: 127 "OPT (" 15*4*2chars ") " */
		sb_add(m, "OPT (");
		for (i = 0; i < optsize; i++)
			sb_add(m, "%02X", op[i]);
		sb_add(m, ") ");
	}

	switch (ih->protocol) {
	case IPPROTO_TCP: {
		struct tcphdr _tcph;
		const struct tcphdr *th;

		/* Max length: 10 "PROTO=TCP " */
		sb_add(m, "PROTO=TCP ");

		if (ntohs(ih->frag_off) & IP_OFFSET)
			break;

		/* Max length: 25 "INCOMPLETE [65535 bytes] " */
		th = skb_header_pointer(skb, iphoff + ih->ihl * 4,
					sizeof(_tcph), &_tcph);
		if (th == NULL) {
			sb_add(m, "INCOMPLETE [%u bytes] ",
			       skb->len - iphoff - ih->ihl*4);
			break;
		}

		/* Max length: 20 "SPT=65535 DPT=65535 " */
		sb_add(m, "SPT=%u DPT=%u ",
		       ntohs(th->source), ntohs(th->dest));
		/* Max length: 30 "SEQ=4294967295 ACK=4294967295 " */
		if (logflags & IPT_LOG_TCPSEQ)
			sb_add(m, "SEQ=%u ACK=%u ",
			       ntohl(th->seq), ntohl(th->ack_seq));
		/* Max length: 13 "WINDOW=65535 " */
		sb_add(m, "WINDOW=%u ", ntohs(th->window));
		/* Max length: 9 "RES=0x3F " */
		sb_add(m, "RES=0x%02x ", (u8)(ntohl(tcp_flag_word(th) & TCP_RESERVED_BITS) >> 22));
		/* Max length: 32 "CWR ECE URG ACK PSH RST SYN FIN " */
		if (th->cwr)
			sb_add(m, "CWR ");
		if (th->ece)
			sb_add(m, "ECE ");
		if (th->urg)
			sb_add(m, "URG ");
		if (th->ack)
			sb_add(m, "ACK ");
		if (th->psh)
			sb_add(m, "PSH ");
		if (th->rst)
			sb_add(m, "RST ");
		if (th->syn)
			sb_add(m, "SYN ");
		if (th->fin)
			sb_add(m, "FIN ");
		/* Max length: 11 "URGP=65535 " */
		sb_add(m, "URGP=%u ", ntohs(th->urg_ptr));

		if ((logflags & IPT_LOG_TCPOPT) &&
		    th->doff * 4 > sizeof(struct tcphdr)) {
			unsigned char _opt[4 * 15 - sizeof(struct tcphdr)];
			const unsigned char *op;
			unsigned int i, optsize;

			optsize = th->doff * 4 - sizeof(struct tcphdr);
			op = skb_header_pointer(skb,
						iphoff+ih->ihl*4+sizeof(_tcph),
						optsize, _opt);
			if (op == NULL) {
				sb_add(m, "TRUNCATED");
				return;
			}

			/* Max length: 127 "OPT (" 15*4*2chars ") " */
			sb_add(m, "OPT (");
			for (i = 0; i < optsize; i++)
				sb_add(m, "%02X", op[i]);
			sb_add(m, ") ");
		}
		break;
	}
	case IPPROTO_UDP:
	case IPPROTO_UDPLITE: {
		struct udphdr _udph;
		const struct udphdr *uh;

		if (ih->protocol == IPPROTO_UDP)
			/* Max length: 10 "PROTO=UDP "     */
			sb_add(m, "PROTO=UDP " );
		else	/* Max length: 14 "PROTO=UDPLITE " */
			sb_add(m, "PROTO=UDPLITE ");

		if (ntohs(ih->frag_off) & IP_OFFSET)
			break;

		/* Max length: 25 "INCOMPLETE [65535 bytes] " */
		uh = skb_header_pointer(skb, iphoff+ih->ihl*4,
					sizeof(_udph), &_udph);
		if (uh == NULL) {
			sb_add(m, "INCOMPLETE [%u bytes] ",
			       skb->len - iphoff - ih->ihl*4);
			break;
		}

		/* Max length: 20 "SPT=65535 DPT=65535 " */
		sb_add(m, "SPT=%u DPT=%u LEN=%u ",
		       ntohs(uh->source), ntohs(uh->dest),
		       ntohs(uh->len));
		break;
	}
	case IPPROTO_ICMP: {
		struct icmphdr _icmph;
		const struct icmphdr *ich;
		static const size_t required_len[NR_ICMP_TYPES+1]
			= { [ICMP_ECHOREPLY] = 4,
			    [ICMP_DEST_UNREACH]
			    = 8 + sizeof(struct iphdr),
			    [ICMP_SOURCE_QUENCH]
			    = 8 + sizeof(struct iphdr),
			    [ICMP_REDIRECT]
			    = 8 + sizeof(struct iphdr),
			    [ICMP_ECHO] = 4,
			    [ICMP_TIME_EXCEEDED]
			    = 8 + sizeof(struct iphdr),
			    [ICMP_PARAMETERPROB]
			    = 8 + sizeof(struct iphdr),
			    [ICMP_TIMESTAMP] = 20,
			    [ICMP_TIMESTAMPREPLY] = 20,
			    [ICMP_ADDRESS] = 12,
			    [ICMP_ADDRESSREPLY] = 12 };

		/* Max length: 11 "PROTO=ICMP " */
		sb_add(m, "PROTO=ICMP ");

		if (ntohs(ih->frag_off) & IP_OFFSET)
			break;

		/* Max length: 25 "INCOMPLETE [65535 bytes] " */
		ich = skb_header_pointer(skb, iphoff + ih->ihl * 4,
					 sizeof(_icmph), &_icmph);
		if (ich == NULL) {
			sb_add(m, "INCOMPLETE [%u bytes] ",
			       skb->len - iphoff - ih->ihl*4);
			break;
		}

		/* Max length: 18 "TYPE=255 CODE=255 " */
		sb_add(m, "TYPE=%u CODE=%u ", ich->type, ich->code);

		/* Max length: 25 "INCOMPLETE [65535 bytes] " */
		if (ich->type <= NR_ICMP_TYPES &&
		    required_len[ich->type] &&
		    skb->len-iphoff-ih->ihl*4 < required_len[ich->type]) {
			sb_add(m, "INCOMPLETE [%u bytes] ",
			       skb->len - iphoff - ih->ihl*4);
			break;
		}

		switch (ich->type) {
		case ICMP_ECHOREPLY:
		case ICMP_ECHO:
			/* Max length: 19 "ID=65535 SEQ=65535 " */
			sb_add(m, "ID=%u SEQ=%u ",
			       ntohs(ich->un.echo.id),
			       ntohs(ich->un.echo.sequence));
			break;

		case ICMP_PARAMETERPROB:
			/* Max length: 14 "PARAMETER=255 " */
			sb_add(m, "PARAMETER=%u ",
			       ntohl(ich->un.gateway) >> 24);
			break;
		case ICMP_REDIRECT:
			/* Max length: 24 "GATEWAY=255.255.255.255 " */
			sb_add(m, "GATEWAY=%pI4 ", &ich->un.gateway);
			/* Fall through */
		case ICMP_DEST_UNREACH:
		case ICMP_SOURCE_QUENCH:
		case ICMP_TIME_EXCEEDED:
			/* Max length: 3+maxlen */
			if (!iphoff) { /* Only recurse once. */
				sb_add(m, "[");
				dump_packet(m, info, skb,
					    iphoff + ih->ihl*4+sizeof(_icmph));
				sb_add(m, "] ");
			}

			/* Max length: 10 "MTU=65535 " */
			if (ich->type == ICMP_DEST_UNREACH &&
			    ich->code == ICMP_FRAG_NEEDED)
				sb_add(m, "MTU=%u ", ntohs(ich->un.frag.mtu));
		}
		break;
	}
	/* Max Length */
	case IPPROTO_AH: {
		struct ip_auth_hdr _ahdr;
		const struct ip_auth_hdr *ah;

		if (ntohs(ih->frag_off) & IP_OFFSET)
			break;

		/* Max length: 9 "PROTO=AH " */
		sb_add(m, "PROTO=AH ");

		/* Max length: 25 "INCOMPLETE [65535 bytes] " */
		ah = skb_header_pointer(skb, iphoff+ih->ihl*4,
					sizeof(_ahdr), &_ahdr);
		if (ah == NULL) {
			sb_add(m, "INCOMPLETE [%u bytes] ",
			       skb->len - iphoff - ih->ihl*4);
			break;
		}

		/* Length: 15 "SPI=0xF1234567 " */
		sb_add(m, "SPI=0x%x ", ntohl(ah->spi));
		break;
	}
	case IPPROTO_ESP: {
		struct ip_esp_hdr _esph;
		const struct ip_esp_hdr *eh;

		/* Max length: 10 "PROTO=ESP " */
		sb_add(m, "PROTO=ESP ");

		if (ntohs(ih->frag_off) & IP_OFFSET)
			break;

		/* Max length: 25 "INCOMPLETE [65535 bytes] " */
		eh = skb_header_pointer(skb, iphoff+ih->ihl*4,
					sizeof(_esph), &_esph);
		if (eh == NULL) {
			sb_add(m, "INCOMPLETE [%u bytes] ",
			       skb->len - iphoff - ih->ihl*4);
			break;
		}

		/* Length: 15 "SPI=0xF1234567 " */
		sb_add(m, "SPI=0x%x ", ntohl(eh->spi));
		break;
	}
	/* Max length: 10 "PROTO 255 " */
	default:
		sb_add(m, "PROTO=%u ", ih->protocol);
	}

	/* Max length: 15 "UID=4294967295 " */
	if ((logflags & IPT_LOG_UID) && !iphoff && skb->sk) {
		read_lock_bh(&skb->sk->sk_callback_lock);
		if (skb->sk->sk_socket && skb->sk->sk_socket->file)
			sb_add(m, "UID=%u GID=%u ",
				skb->sk->sk_socket->file->f_cred->fsuid,
				skb->sk->sk_socket->file->f_cred->fsgid);
		read_unlock_bh(&skb->sk->sk_callback_lock);
	}

	/* Max length: 16 "MARK=0xFFFFFFFF " */
	if (!iphoff && skb->mark)
		sb_add(m, "MARK=0x%x ", skb->mark);

	/* Proto    Max log string length */
	/* IP:      40+46+6+11+127 = 230 */
	/* TCP:     10+max(25,20+30+13+9+32+11+127) = 252 */
	/* UDP:     10+max(25,20) = 35 */
	/* UDPLITE: 14+max(25,20) = 39 */
	/* ICMP:    11+max(25, 18+25+max(19,14,24+3+n+10,3+n+10)) = 91+n */
	/* ESP:     10+max(25)+15 = 50 */
	/* AH:      9+max(25)+15 = 49 */
	/* unknown: 10 */

	/* (ICMP allows recursion one level deep) */
	/* maxlen =  IP + ICMP +  IP + max(TCP,UDP,ICMP,unknown) */
	/* maxlen = 230+   91  + 230 + 252 = 803 */
}

<<<<<<< HEAD
static void dump_mac_header(const struct nf_loginfo *info,
=======
static void dump_mac_header(struct sbuff *m,
			    const struct nf_loginfo *info,
>>>>>>> 45f53cc9
			    const struct sk_buff *skb)
{
	struct net_device *dev = skb->dev;
	unsigned int logflags = 0;

	if (info->type == NF_LOG_TYPE_LOG)
		logflags = info->u.log.logflags;

	if (!(logflags & IPT_LOG_MACDECODE))
		goto fallback;

	switch (dev->type) {
	case ARPHRD_ETHER:
<<<<<<< HEAD
		printk("MACSRC=%pM MACDST=%pM MACPROTO=%04x ",
=======
		sb_add(m, "MACSRC=%pM MACDST=%pM MACPROTO=%04x ",
>>>>>>> 45f53cc9
		       eth_hdr(skb)->h_source, eth_hdr(skb)->h_dest,
		       ntohs(eth_hdr(skb)->h_proto));
		return;
	default:
		break;
	}

fallback:
<<<<<<< HEAD
	printk("MAC=");
=======
	sb_add(m, "MAC=");
>>>>>>> 45f53cc9
	if (dev->hard_header_len &&
	    skb->mac_header != skb->network_header) {
		const unsigned char *p = skb_mac_header(skb);
		unsigned int i;

<<<<<<< HEAD
		printk("%02x", *p++);
		for (i = 1; i < dev->hard_header_len; i++, p++)
			printk(":%02x", *p);
	}
	printk(" ");
=======
		sb_add(m, "%02x", *p++);
		for (i = 1; i < dev->hard_header_len; i++, p++)
			sb_add(m, ":%02x", *p);
	}
	sb_add(m, " ");
>>>>>>> 45f53cc9
}

static struct nf_loginfo default_loginfo = {
	.type	= NF_LOG_TYPE_LOG,
	.u = {
		.log = {
			.level    = 5,
			.logflags = NF_LOG_MASK,
		},
	},
};

static void
ipt_log_packet(u_int8_t pf,
	       unsigned int hooknum,
	       const struct sk_buff *skb,
	       const struct net_device *in,
	       const struct net_device *out,
	       const struct nf_loginfo *loginfo,
	       const char *prefix)
{
	struct sbuff *m = sb_open();

	if (!loginfo)
		loginfo = &default_loginfo;

	sb_add(m, "<%d>%sIN=%s OUT=%s ", loginfo->u.log.level,
	       prefix,
	       in ? in->name : "",
	       out ? out->name : "");
#ifdef CONFIG_BRIDGE_NETFILTER
	if (skb->nf_bridge) {
		const struct net_device *physindev;
		const struct net_device *physoutdev;

		physindev = skb->nf_bridge->physindev;
		if (physindev && in != physindev)
			sb_add(m, "PHYSIN=%s ", physindev->name);
		physoutdev = skb->nf_bridge->physoutdev;
		if (physoutdev && out != physoutdev)
			sb_add(m, "PHYSOUT=%s ", physoutdev->name);
	}
#endif

	/* MAC logging for input path only. */
	if (in && !out)
<<<<<<< HEAD
		dump_mac_header(loginfo, skb);
=======
		dump_mac_header(m, loginfo, skb);

	dump_packet(m, loginfo, skb, 0);
>>>>>>> 45f53cc9

	sb_close(m);
}

static unsigned int
log_tg(struct sk_buff *skb, const struct xt_action_param *par)
{
	const struct ipt_log_info *loginfo = par->targinfo;
	struct nf_loginfo li;

	li.type = NF_LOG_TYPE_LOG;
	li.u.log.level = loginfo->level;
	li.u.log.logflags = loginfo->logflags;

	ipt_log_packet(NFPROTO_IPV4, par->hooknum, skb, par->in, par->out, &li,
		       loginfo->prefix);
	return XT_CONTINUE;
}

static int log_tg_check(const struct xt_tgchk_param *par)
{
	const struct ipt_log_info *loginfo = par->targinfo;

	if (loginfo->level >= 8) {
		pr_debug("level %u >= 8\n", loginfo->level);
		return -EINVAL;
	}
	if (loginfo->prefix[sizeof(loginfo->prefix)-1] != '\0') {
		pr_debug("prefix is not null-terminated\n");
		return -EINVAL;
	}
	return 0;
}

static struct xt_target log_tg_reg __read_mostly = {
	.name		= "LOG",
	.family		= NFPROTO_IPV4,
	.target		= log_tg,
	.targetsize	= sizeof(struct ipt_log_info),
	.checkentry	= log_tg_check,
	.me		= THIS_MODULE,
};

static struct nf_logger ipt_log_logger __read_mostly = {
	.name		= "ipt_LOG",
	.logfn		= &ipt_log_packet,
	.me		= THIS_MODULE,
};

static int __init log_tg_init(void)
{
	int ret;

	ret = xt_register_target(&log_tg_reg);
	if (ret < 0)
		return ret;
	nf_log_register(NFPROTO_IPV4, &ipt_log_logger);
	return 0;
}

static void __exit log_tg_exit(void)
{
	nf_log_unregister(&ipt_log_logger);
	xt_unregister_target(&log_tg_reg);
}

module_init(log_tg_init);
module_exit(log_tg_exit);<|MERGE_RESOLUTION|>--- conflicted
+++ resolved
@@ -363,12 +363,8 @@
 	/* maxlen = 230+   91  + 230 + 252 = 803 */
 }
 
-<<<<<<< HEAD
-static void dump_mac_header(const struct nf_loginfo *info,
-=======
 static void dump_mac_header(struct sbuff *m,
 			    const struct nf_loginfo *info,
->>>>>>> 45f53cc9
 			    const struct sk_buff *skb)
 {
 	struct net_device *dev = skb->dev;
@@ -382,11 +378,7 @@
 
 	switch (dev->type) {
 	case ARPHRD_ETHER:
-<<<<<<< HEAD
-		printk("MACSRC=%pM MACDST=%pM MACPROTO=%04x ",
-=======
 		sb_add(m, "MACSRC=%pM MACDST=%pM MACPROTO=%04x ",
->>>>>>> 45f53cc9
 		       eth_hdr(skb)->h_source, eth_hdr(skb)->h_dest,
 		       ntohs(eth_hdr(skb)->h_proto));
 		return;
@@ -395,29 +387,17 @@
 	}
 
 fallback:
-<<<<<<< HEAD
-	printk("MAC=");
-=======
 	sb_add(m, "MAC=");
->>>>>>> 45f53cc9
 	if (dev->hard_header_len &&
 	    skb->mac_header != skb->network_header) {
 		const unsigned char *p = skb_mac_header(skb);
 		unsigned int i;
 
-<<<<<<< HEAD
-		printk("%02x", *p++);
-		for (i = 1; i < dev->hard_header_len; i++, p++)
-			printk(":%02x", *p);
-	}
-	printk(" ");
-=======
 		sb_add(m, "%02x", *p++);
 		for (i = 1; i < dev->hard_header_len; i++, p++)
 			sb_add(m, ":%02x", *p);
 	}
 	sb_add(m, " ");
->>>>>>> 45f53cc9
 }
 
 static struct nf_loginfo default_loginfo = {
@@ -464,13 +444,9 @@
 
 	/* MAC logging for input path only. */
 	if (in && !out)
-<<<<<<< HEAD
-		dump_mac_header(loginfo, skb);
-=======
 		dump_mac_header(m, loginfo, skb);
 
 	dump_packet(m, loginfo, skb, 0);
->>>>>>> 45f53cc9
 
 	sb_close(m);
 }
