/*
 *   This program is free software; you can redistribute it and/or
 *   modify it under the terms of the GNU General Public License
 *   as published by the Free Software Foundation; either version
 *   2 of the License, or (at your option) any later version.
 *
 *   Robert Olsson <robert.olsson@its.uu.se> Uppsala Universitet
 *     & Swedish University of Agricultural Sciences.
 *
 *   Jens Laas <jens.laas@data.slu.se> Swedish University of
 *     Agricultural Sciences.
 *
 *   Hans Liss <hans.liss@its.uu.se>  Uppsala Universitet
 *
 * This work is based on the LPC-trie which is originally descibed in:
 *
 * An experimental study of compression methods for dynamic tries
 * Stefan Nilsson and Matti Tikkanen. Algorithmica, 33(1):19-33, 2002.
 * http://www.csc.kth.se/~snilsson/software/dyntrie2/
 *
 *
 * IP-address lookup using LC-tries. Stefan Nilsson and Gunnar Karlsson
 * IEEE Journal on Selected Areas in Communications, 17(6):1083-1092, June 1999
 *
 *
 * Code from fib_hash has been reused which includes the following header:
 *
 *
 * INET		An implementation of the TCP/IP protocol suite for the LINUX
 *		operating system.  INET is implemented using the  BSD Socket
 *		interface as the means of communication with the user level.
 *
 *		IPv4 FIB: lookup engine and maintenance routines.
 *
 *
 * Authors:	Alexey Kuznetsov, <kuznet@ms2.inr.ac.ru>
 *
 *		This program is free software; you can redistribute it and/or
 *		modify it under the terms of the GNU General Public License
 *		as published by the Free Software Foundation; either version
 *		2 of the License, or (at your option) any later version.
 *
 * Substantial contributions to this work comes from:
 *
 *		David S. Miller, <davem@davemloft.net>
 *		Stephen Hemminger <shemminger@osdl.org>
 *		Paul E. McKenney <paulmck@us.ibm.com>
 *		Patrick McHardy <kaber@trash.net>
 */

#define VERSION "0.409"

#include <asm/uaccess.h>
#include <asm/system.h>
#include <linux/bitops.h>
#include <linux/types.h>
#include <linux/kernel.h>
#include <linux/mm.h>
#include <linux/string.h>
#include <linux/socket.h>
#include <linux/sockios.h>
#include <linux/errno.h>
#include <linux/in.h>
#include <linux/inet.h>
#include <linux/inetdevice.h>
#include <linux/netdevice.h>
#include <linux/if_arp.h>
#include <linux/proc_fs.h>
#include <linux/rcupdate.h>
#include <linux/skbuff.h>
#include <linux/netlink.h>
#include <linux/init.h>
#include <linux/list.h>
#include <linux/slab.h>
#include <net/net_namespace.h>
#include <net/ip.h>
#include <net/protocol.h>
#include <net/route.h>
#include <net/tcp.h>
#include <net/sock.h>
#include <net/ip_fib.h>
#include "fib_lookup.h"

#define MAX_STAT_DEPTH 32

#define KEYLENGTH (8*sizeof(t_key))

typedef unsigned int t_key;

#define T_TNODE 0
#define T_LEAF  1
#define NODE_TYPE_MASK	0x1UL
#define NODE_TYPE(node) ((node)->parent & NODE_TYPE_MASK)

#define IS_TNODE(n) (!(n->parent & T_LEAF))
#define IS_LEAF(n) (n->parent & T_LEAF)

struct node {
	unsigned long parent;
	t_key key;
};

struct leaf {
	unsigned long parent;
	t_key key;
	struct hlist_head list;
	struct rcu_head rcu;
};

struct leaf_info {
	struct hlist_node hlist;
	struct rcu_head rcu;
	int plen;
	struct list_head falh;
};

struct tnode {
	unsigned long parent;
	t_key key;
	unsigned char pos;		/* 2log(KEYLENGTH) bits needed */
	unsigned char bits;		/* 2log(KEYLENGTH) bits needed */
	unsigned int full_children;	/* KEYLENGTH bits needed */
	unsigned int empty_children;	/* KEYLENGTH bits needed */
	union {
		struct rcu_head rcu;
		struct work_struct work;
		struct tnode *tnode_free;
	};
	struct node *child[0];
};

#ifdef CONFIG_IP_FIB_TRIE_STATS
struct trie_use_stats {
	unsigned int gets;
	unsigned int backtrack;
	unsigned int semantic_match_passed;
	unsigned int semantic_match_miss;
	unsigned int null_node_hit;
	unsigned int resize_node_skipped;
};
#endif

struct trie_stat {
	unsigned int totdepth;
	unsigned int maxdepth;
	unsigned int tnodes;
	unsigned int leaves;
	unsigned int nullpointers;
	unsigned int prefixes;
	unsigned int nodesizes[MAX_STAT_DEPTH];
};

struct trie {
	struct node *trie;
#ifdef CONFIG_IP_FIB_TRIE_STATS
	struct trie_use_stats stats;
#endif
};

static void put_child(struct trie *t, struct tnode *tn, int i, struct node *n);
static void tnode_put_child_reorg(struct tnode *tn, int i, struct node *n,
				  int wasfull);
static struct node *resize(struct trie *t, struct tnode *tn);
static struct tnode *inflate(struct trie *t, struct tnode *tn);
static struct tnode *halve(struct trie *t, struct tnode *tn);
/* tnodes to free after resize(); protected by RTNL */
static struct tnode *tnode_free_head;
static size_t tnode_free_size;

/*
 * synchronize_rcu after call_rcu for that many pages; it should be especially
 * useful before resizing the root node with PREEMPT_NONE configs; the value was
 * obtained experimentally, aiming to avoid visible slowdown.
 */
static const int sync_pages = 128;

static struct kmem_cache *fn_alias_kmem __read_mostly;
static struct kmem_cache *trie_leaf_kmem __read_mostly;

static inline struct tnode *node_parent(struct node *node)
{
	return (struct tnode *)(node->parent & ~NODE_TYPE_MASK);
}

static inline struct tnode *node_parent_rcu(struct node *node)
{
	struct tnode *ret = node_parent(node);

<<<<<<< HEAD
	return rcu_dereference_check(ret,
				     rcu_read_lock_held() ||
				     lockdep_rtnl_is_held());
=======
	return rcu_dereference_rtnl(ret);
>>>>>>> 45f53cc9
}

/* Same as rcu_assign_pointer
 * but that macro() assumes that value is a pointer.
 */
static inline void node_set_parent(struct node *node, struct tnode *ptr)
{
	smp_wmb();
	node->parent = (unsigned long)ptr | NODE_TYPE(node);
}

static inline struct node *tnode_get_child(struct tnode *tn, unsigned int i)
{
	BUG_ON(i >= 1U << tn->bits);

	return tn->child[i];
}

static inline struct node *tnode_get_child_rcu(struct tnode *tn, unsigned int i)
{
	struct node *ret = tnode_get_child(tn, i);

	return rcu_dereference_rtnl(ret);
}

static inline int tnode_child_length(const struct tnode *tn)
{
	return 1 << tn->bits;
}

static inline t_key mask_pfx(t_key k, unsigned short l)
{
	return (l == 0) ? 0 : k >> (KEYLENGTH-l) << (KEYLENGTH-l);
}

static inline t_key tkey_extract_bits(t_key a, int offset, int bits)
{
	if (offset < KEYLENGTH)
		return ((t_key)(a << offset)) >> (KEYLENGTH - bits);
	else
		return 0;
}

static inline int tkey_equals(t_key a, t_key b)
{
	return a == b;
}

static inline int tkey_sub_equals(t_key a, int offset, int bits, t_key b)
{
	if (bits == 0 || offset >= KEYLENGTH)
		return 1;
	bits = bits > KEYLENGTH ? KEYLENGTH : bits;
	return ((a ^ b) << offset) >> (KEYLENGTH - bits) == 0;
}

static inline int tkey_mismatch(t_key a, int offset, t_key b)
{
	t_key diff = a ^ b;
	int i = offset;

	if (!diff)
		return 0;
	while ((diff << i) >> (KEYLENGTH-1) == 0)
		i++;
	return i;
}

/*
  To understand this stuff, an understanding of keys and all their bits is
  necessary. Every node in the trie has a key associated with it, but not
  all of the bits in that key are significant.

  Consider a node 'n' and its parent 'tp'.

  If n is a leaf, every bit in its key is significant. Its presence is
  necessitated by path compression, since during a tree traversal (when
  searching for a leaf - unless we are doing an insertion) we will completely
  ignore all skipped bits we encounter. Thus we need to verify, at the end of
  a potentially successful search, that we have indeed been walking the
  correct key path.

  Note that we can never "miss" the correct key in the tree if present by
  following the wrong path. Path compression ensures that segments of the key
  that are the same for all keys with a given prefix are skipped, but the
  skipped part *is* identical for each node in the subtrie below the skipped
  bit! trie_insert() in this implementation takes care of that - note the
  call to tkey_sub_equals() in trie_insert().

  if n is an internal node - a 'tnode' here, the various parts of its key
  have many different meanings.

  Example:
  _________________________________________________________________
  | i | i | i | i | i | i | i | N | N | N | S | S | S | S | S | C |
  -----------------------------------------------------------------
    0   1   2   3   4   5   6   7   8   9  10  11  12  13  14  15

  _________________________________________________________________
  | C | C | C | u | u | u | u | u | u | u | u | u | u | u | u | u |
  -----------------------------------------------------------------
   16  17  18  19  20  21  22  23  24  25  26  27  28  29  30  31

  tp->pos = 7
  tp->bits = 3
  n->pos = 15
  n->bits = 4

  First, let's just ignore the bits that come before the parent tp, that is
  the bits from 0 to (tp->pos-1). They are *known* but at this point we do
  not use them for anything.

  The bits from (tp->pos) to (tp->pos + tp->bits - 1) - "N", above - are the
  index into the parent's child array. That is, they will be used to find
  'n' among tp's children.

  The bits from (tp->pos + tp->bits) to (n->pos - 1) - "S" - are skipped bits
  for the node n.

  All the bits we have seen so far are significant to the node n. The rest
  of the bits are really not needed or indeed known in n->key.

  The bits from (n->pos) to (n->pos + n->bits - 1) - "C" - are the index into
  n's child array, and will of course be different for each child.


  The rest of the bits, from (n->pos + n->bits) onward, are completely unknown
  at this point.

*/

static inline void check_tnode(const struct tnode *tn)
{
	WARN_ON(tn && tn->pos+tn->bits > 32);
}

static const int halve_threshold = 25;
static const int inflate_threshold = 50;
static const int halve_threshold_root = 15;
static const int inflate_threshold_root = 30;

static void __alias_free_mem(struct rcu_head *head)
{
	struct fib_alias *fa = container_of(head, struct fib_alias, rcu);
	kmem_cache_free(fn_alias_kmem, fa);
}

static inline void alias_free_mem_rcu(struct fib_alias *fa)
{
	call_rcu(&fa->rcu, __alias_free_mem);
}

static void __leaf_free_rcu(struct rcu_head *head)
{
	struct leaf *l = container_of(head, struct leaf, rcu);
	kmem_cache_free(trie_leaf_kmem, l);
}

static inline void free_leaf(struct leaf *l)
{
	call_rcu_bh(&l->rcu, __leaf_free_rcu);
}

static void __leaf_info_free_rcu(struct rcu_head *head)
{
	kfree(container_of(head, struct leaf_info, rcu));
}

static inline void free_leaf_info(struct leaf_info *leaf)
{
	call_rcu(&leaf->rcu, __leaf_info_free_rcu);
}

static struct tnode *tnode_alloc(size_t size)
{
	if (size <= PAGE_SIZE)
		return kzalloc(size, GFP_KERNEL);
	else
		return __vmalloc(size, GFP_KERNEL | __GFP_ZERO, PAGE_KERNEL);
}

static void __tnode_vfree(struct work_struct *arg)
{
	struct tnode *tn = container_of(arg, struct tnode, work);
	vfree(tn);
}

static void __tnode_free_rcu(struct rcu_head *head)
{
	struct tnode *tn = container_of(head, struct tnode, rcu);
	size_t size = sizeof(struct tnode) +
		      (sizeof(struct node *) << tn->bits);

	if (size <= PAGE_SIZE)
		kfree(tn);
	else {
		INIT_WORK(&tn->work, __tnode_vfree);
		schedule_work(&tn->work);
	}
}

static inline void tnode_free(struct tnode *tn)
{
	if (IS_LEAF(tn))
		free_leaf((struct leaf *) tn);
	else
		call_rcu(&tn->rcu, __tnode_free_rcu);
}

static void tnode_free_safe(struct tnode *tn)
{
	BUG_ON(IS_LEAF(tn));
	tn->tnode_free = tnode_free_head;
	tnode_free_head = tn;
	tnode_free_size += sizeof(struct tnode) +
			   (sizeof(struct node *) << tn->bits);
}

static void tnode_free_flush(void)
{
	struct tnode *tn;

	while ((tn = tnode_free_head)) {
		tnode_free_head = tn->tnode_free;
		tn->tnode_free = NULL;
		tnode_free(tn);
	}

	if (tnode_free_size >= PAGE_SIZE * sync_pages) {
		tnode_free_size = 0;
		synchronize_rcu();
	}
}

static struct leaf *leaf_new(void)
{
	struct leaf *l = kmem_cache_alloc(trie_leaf_kmem, GFP_KERNEL);
	if (l) {
		l->parent = T_LEAF;
		INIT_HLIST_HEAD(&l->list);
	}
	return l;
}

static struct leaf_info *leaf_info_new(int plen)
{
	struct leaf_info *li = kmalloc(sizeof(struct leaf_info),  GFP_KERNEL);
	if (li) {
		li->plen = plen;
		INIT_LIST_HEAD(&li->falh);
	}
	return li;
}

static struct tnode *tnode_new(t_key key, int pos, int bits)
{
	size_t sz = sizeof(struct tnode) + (sizeof(struct node *) << bits);
	struct tnode *tn = tnode_alloc(sz);

	if (tn) {
		tn->parent = T_TNODE;
		tn->pos = pos;
		tn->bits = bits;
		tn->key = key;
		tn->full_children = 0;
		tn->empty_children = 1<<bits;
	}

	pr_debug("AT %p s=%zu %zu\n", tn, sizeof(struct tnode),
		 sizeof(struct node) << bits);
	return tn;
}

/*
 * Check whether a tnode 'n' is "full", i.e. it is an internal node
 * and no bits are skipped. See discussion in dyntree paper p. 6
 */

static inline int tnode_full(const struct tnode *tn, const struct node *n)
{
	if (n == NULL || IS_LEAF(n))
		return 0;

	return ((struct tnode *) n)->pos == tn->pos + tn->bits;
}

static inline void put_child(struct trie *t, struct tnode *tn, int i,
			     struct node *n)
{
	tnode_put_child_reorg(tn, i, n, -1);
}

 /*
  * Add a child at position i overwriting the old value.
  * Update the value of full_children and empty_children.
  */

static void tnode_put_child_reorg(struct tnode *tn, int i, struct node *n,
				  int wasfull)
{
	struct node *chi = tn->child[i];
	int isfull;

	BUG_ON(i >= 1<<tn->bits);

	/* update emptyChildren */
	if (n == NULL && chi != NULL)
		tn->empty_children++;
	else if (n != NULL && chi == NULL)
		tn->empty_children--;

	/* update fullChildren */
	if (wasfull == -1)
		wasfull = tnode_full(tn, chi);

	isfull = tnode_full(tn, n);
	if (wasfull && !isfull)
		tn->full_children--;
	else if (!wasfull && isfull)
		tn->full_children++;

	if (n)
		node_set_parent(n, tn);

	rcu_assign_pointer(tn->child[i], n);
}

#define MAX_WORK 10
static struct node *resize(struct trie *t, struct tnode *tn)
{
	int i;
	struct tnode *old_tn;
	int inflate_threshold_use;
	int halve_threshold_use;
	int max_work;

	if (!tn)
		return NULL;

	pr_debug("In tnode_resize %p inflate_threshold=%d threshold=%d\n",
		 tn, inflate_threshold, halve_threshold);

	/* No children */
	if (tn->empty_children == tnode_child_length(tn)) {
		tnode_free_safe(tn);
		return NULL;
	}
	/* One child */
	if (tn->empty_children == tnode_child_length(tn) - 1)
		goto one_child;
	/*
	 * Double as long as the resulting node has a number of
	 * nonempty nodes that are above the threshold.
	 */

	/*
	 * From "Implementing a dynamic compressed trie" by Stefan Nilsson of
	 * the Helsinki University of Technology and Matti Tikkanen of Nokia
	 * Telecommunications, page 6:
	 * "A node is doubled if the ratio of non-empty children to all
	 * children in the *doubled* node is at least 'high'."
	 *
	 * 'high' in this instance is the variable 'inflate_threshold'. It
	 * is expressed as a percentage, so we multiply it with
	 * tnode_child_length() and instead of multiplying by 2 (since the
	 * child array will be doubled by inflate()) and multiplying
	 * the left-hand side by 100 (to handle the percentage thing) we
	 * multiply the left-hand side by 50.
	 *
	 * The left-hand side may look a bit weird: tnode_child_length(tn)
	 * - tn->empty_children is of course the number of non-null children
	 * in the current node. tn->full_children is the number of "full"
	 * children, that is non-null tnodes with a skip value of 0.
	 * All of those will be doubled in the resulting inflated tnode, so
	 * we just count them one extra time here.
	 *
	 * A clearer way to write this would be:
	 *
	 * to_be_doubled = tn->full_children;
	 * not_to_be_doubled = tnode_child_length(tn) - tn->empty_children -
	 *     tn->full_children;
	 *
	 * new_child_length = tnode_child_length(tn) * 2;
	 *
	 * new_fill_factor = 100 * (not_to_be_doubled + 2*to_be_doubled) /
	 *      new_child_length;
	 * if (new_fill_factor >= inflate_threshold)
	 *
	 * ...and so on, tho it would mess up the while () loop.
	 *
	 * anyway,
	 * 100 * (not_to_be_doubled + 2*to_be_doubled) / new_child_length >=
	 *      inflate_threshold
	 *
	 * avoid a division:
	 * 100 * (not_to_be_doubled + 2*to_be_doubled) >=
	 *      inflate_threshold * new_child_length
	 *
	 * expand not_to_be_doubled and to_be_doubled, and shorten:
	 * 100 * (tnode_child_length(tn) - tn->empty_children +
	 *    tn->full_children) >= inflate_threshold * new_child_length
	 *
	 * expand new_child_length:
	 * 100 * (tnode_child_length(tn) - tn->empty_children +
	 *    tn->full_children) >=
	 *      inflate_threshold * tnode_child_length(tn) * 2
	 *
	 * shorten again:
	 * 50 * (tn->full_children + tnode_child_length(tn) -
	 *    tn->empty_children) >= inflate_threshold *
	 *    tnode_child_length(tn)
	 *
	 */

	check_tnode(tn);

	/* Keep root node larger  */

	if (!node_parent((struct node *)tn)) {
		inflate_threshold_use = inflate_threshold_root;
		halve_threshold_use = halve_threshold_root;
	} else {
		inflate_threshold_use = inflate_threshold;
		halve_threshold_use = halve_threshold;
	}

	max_work = MAX_WORK;
	while ((tn->full_children > 0 &&  max_work-- &&
		50 * (tn->full_children + tnode_child_length(tn)
		      - tn->empty_children)
		>= inflate_threshold_use * tnode_child_length(tn))) {

		old_tn = tn;
		tn = inflate(t, tn);

		if (IS_ERR(tn)) {
			tn = old_tn;
#ifdef CONFIG_IP_FIB_TRIE_STATS
			t->stats.resize_node_skipped++;
#endif
			break;
		}
	}

	check_tnode(tn);

	/* Return if at least one inflate is run */
	if (max_work != MAX_WORK)
		return (struct node *) tn;

	/*
	 * Halve as long as the number of empty children in this
	 * node is above threshold.
	 */

	max_work = MAX_WORK;
	while (tn->bits > 1 &&  max_work-- &&
	       100 * (tnode_child_length(tn) - tn->empty_children) <
	       halve_threshold_use * tnode_child_length(tn)) {

		old_tn = tn;
		tn = halve(t, tn);
		if (IS_ERR(tn)) {
			tn = old_tn;
#ifdef CONFIG_IP_FIB_TRIE_STATS
			t->stats.resize_node_skipped++;
#endif
			break;
		}
	}


	/* Only one child remains */
	if (tn->empty_children == tnode_child_length(tn) - 1) {
one_child:
		for (i = 0; i < tnode_child_length(tn); i++) {
			struct node *n;

			n = tn->child[i];
			if (!n)
				continue;

			/* compress one level */

			node_set_parent(n, NULL);
			tnode_free_safe(tn);
			return n;
		}
	}
	return (struct node *) tn;
}

static struct tnode *inflate(struct trie *t, struct tnode *tn)
{
	struct tnode *oldtnode = tn;
	int olen = tnode_child_length(tn);
	int i;

	pr_debug("In inflate\n");

	tn = tnode_new(oldtnode->key, oldtnode->pos, oldtnode->bits + 1);

	if (!tn)
		return ERR_PTR(-ENOMEM);

	/*
	 * Preallocate and store tnodes before the actual work so we
	 * don't get into an inconsistent state if memory allocation
	 * fails. In case of failure we return the oldnode and  inflate
	 * of tnode is ignored.
	 */

	for (i = 0; i < olen; i++) {
		struct tnode *inode;

		inode = (struct tnode *) tnode_get_child(oldtnode, i);
		if (inode &&
		    IS_TNODE(inode) &&
		    inode->pos == oldtnode->pos + oldtnode->bits &&
		    inode->bits > 1) {
			struct tnode *left, *right;
			t_key m = ~0U << (KEYLENGTH - 1) >> inode->pos;

			left = tnode_new(inode->key&(~m), inode->pos + 1,
					 inode->bits - 1);
			if (!left)
				goto nomem;

			right = tnode_new(inode->key|m, inode->pos + 1,
					  inode->bits - 1);

			if (!right) {
				tnode_free(left);
				goto nomem;
			}

			put_child(t, tn, 2*i, (struct node *) left);
			put_child(t, tn, 2*i+1, (struct node *) right);
		}
	}

	for (i = 0; i < olen; i++) {
		struct tnode *inode;
		struct node *node = tnode_get_child(oldtnode, i);
		struct tnode *left, *right;
		int size, j;

		/* An empty child */
		if (node == NULL)
			continue;

		/* A leaf or an internal node with skipped bits */

		if (IS_LEAF(node) || ((struct tnode *) node)->pos >
		   tn->pos + tn->bits - 1) {
			if (tkey_extract_bits(node->key,
					      oldtnode->pos + oldtnode->bits,
					      1) == 0)
				put_child(t, tn, 2*i, node);
			else
				put_child(t, tn, 2*i+1, node);
			continue;
		}

		/* An internal node with two children */
		inode = (struct tnode *) node;

		if (inode->bits == 1) {
			put_child(t, tn, 2*i, inode->child[0]);
			put_child(t, tn, 2*i+1, inode->child[1]);

			tnode_free_safe(inode);
			continue;
		}

		/* An internal node with more than two children */

		/* We will replace this node 'inode' with two new
		 * ones, 'left' and 'right', each with half of the
		 * original children. The two new nodes will have
		 * a position one bit further down the key and this
		 * means that the "significant" part of their keys
		 * (see the discussion near the top of this file)
		 * will differ by one bit, which will be "0" in
		 * left's key and "1" in right's key. Since we are
		 * moving the key position by one step, the bit that
		 * we are moving away from - the bit at position
		 * (inode->pos) - is the one that will differ between
		 * left and right. So... we synthesize that bit in the
		 * two  new keys.
		 * The mask 'm' below will be a single "one" bit at
		 * the position (inode->pos)
		 */

		/* Use the old key, but set the new significant
		 *   bit to zero.
		 */

		left = (struct tnode *) tnode_get_child(tn, 2*i);
		put_child(t, tn, 2*i, NULL);

		BUG_ON(!left);

		right = (struct tnode *) tnode_get_child(tn, 2*i+1);
		put_child(t, tn, 2*i+1, NULL);

		BUG_ON(!right);

		size = tnode_child_length(left);
		for (j = 0; j < size; j++) {
			put_child(t, left, j, inode->child[j]);
			put_child(t, right, j, inode->child[j + size]);
		}
		put_child(t, tn, 2*i, resize(t, left));
		put_child(t, tn, 2*i+1, resize(t, right));

		tnode_free_safe(inode);
	}
	tnode_free_safe(oldtnode);
	return tn;
nomem:
	{
		int size = tnode_child_length(tn);
		int j;

		for (j = 0; j < size; j++)
			if (tn->child[j])
				tnode_free((struct tnode *)tn->child[j]);

		tnode_free(tn);

		return ERR_PTR(-ENOMEM);
	}
}

static struct tnode *halve(struct trie *t, struct tnode *tn)
{
	struct tnode *oldtnode = tn;
	struct node *left, *right;
	int i;
	int olen = tnode_child_length(tn);

	pr_debug("In halve\n");

	tn = tnode_new(oldtnode->key, oldtnode->pos, oldtnode->bits - 1);

	if (!tn)
		return ERR_PTR(-ENOMEM);

	/*
	 * Preallocate and store tnodes before the actual work so we
	 * don't get into an inconsistent state if memory allocation
	 * fails. In case of failure we return the oldnode and halve
	 * of tnode is ignored.
	 */

	for (i = 0; i < olen; i += 2) {
		left = tnode_get_child(oldtnode, i);
		right = tnode_get_child(oldtnode, i+1);

		/* Two nonempty children */
		if (left && right) {
			struct tnode *newn;

			newn = tnode_new(left->key, tn->pos + tn->bits, 1);

			if (!newn)
				goto nomem;

			put_child(t, tn, i/2, (struct node *)newn);
		}

	}

	for (i = 0; i < olen; i += 2) {
		struct tnode *newBinNode;

		left = tnode_get_child(oldtnode, i);
		right = tnode_get_child(oldtnode, i+1);

		/* At least one of the children is empty */
		if (left == NULL) {
			if (right == NULL)    /* Both are empty */
				continue;
			put_child(t, tn, i/2, right);
			continue;
		}

		if (right == NULL) {
			put_child(t, tn, i/2, left);
			continue;
		}

		/* Two nonempty children */
		newBinNode = (struct tnode *) tnode_get_child(tn, i/2);
		put_child(t, tn, i/2, NULL);
		put_child(t, newBinNode, 0, left);
		put_child(t, newBinNode, 1, right);
		put_child(t, tn, i/2, resize(t, newBinNode));
	}
	tnode_free_safe(oldtnode);
	return tn;
nomem:
	{
		int size = tnode_child_length(tn);
		int j;

		for (j = 0; j < size; j++)
			if (tn->child[j])
				tnode_free((struct tnode *)tn->child[j]);

		tnode_free(tn);

		return ERR_PTR(-ENOMEM);
	}
}

/* readside must use rcu_read_lock currently dump routines
 via get_fa_head and dump */

static struct leaf_info *find_leaf_info(struct leaf *l, int plen)
{
	struct hlist_head *head = &l->list;
	struct hlist_node *node;
	struct leaf_info *li;

	hlist_for_each_entry_rcu(li, node, head, hlist)
		if (li->plen == plen)
			return li;

	return NULL;
}

static inline struct list_head *get_fa_head(struct leaf *l, int plen)
{
	struct leaf_info *li = find_leaf_info(l, plen);

	if (!li)
		return NULL;

	return &li->falh;
}

static void insert_leaf_info(struct hlist_head *head, struct leaf_info *new)
{
	struct leaf_info *li = NULL, *last = NULL;
	struct hlist_node *node;

	if (hlist_empty(head)) {
		hlist_add_head_rcu(&new->hlist, head);
	} else {
		hlist_for_each_entry(li, node, head, hlist) {
			if (new->plen > li->plen)
				break;

			last = li;
		}
		if (last)
			hlist_add_after_rcu(&last->hlist, &new->hlist);
		else
			hlist_add_before_rcu(&new->hlist, &li->hlist);
	}
}

/* rcu_read_lock needs to be hold by caller from readside */

static struct leaf *
fib_find_node(struct trie *t, u32 key)
{
	int pos;
	struct tnode *tn;
	struct node *n;

	pos = 0;
	n = rcu_dereference_rtnl(t->trie);

	while (n != NULL &&  NODE_TYPE(n) == T_TNODE) {
		tn = (struct tnode *) n;

		check_tnode(tn);

		if (tkey_sub_equals(tn->key, pos, tn->pos-pos, key)) {
			pos = tn->pos + tn->bits;
			n = tnode_get_child_rcu(tn,
						tkey_extract_bits(key,
								  tn->pos,
								  tn->bits));
		} else
			break;
	}
	/* Case we have found a leaf. Compare prefixes */

	if (n != NULL && IS_LEAF(n) && tkey_equals(key, n->key))
		return (struct leaf *)n;

	return NULL;
}

static void trie_rebalance(struct trie *t, struct tnode *tn)
{
	int wasfull;
	t_key cindex, key;
	struct tnode *tp;

	key = tn->key;

	while (tn != NULL && (tp = node_parent((struct node *)tn)) != NULL) {
		cindex = tkey_extract_bits(key, tp->pos, tp->bits);
		wasfull = tnode_full(tp, tnode_get_child(tp, cindex));
		tn = (struct tnode *) resize(t, (struct tnode *)tn);

		tnode_put_child_reorg((struct tnode *)tp, cindex,
				      (struct node *)tn, wasfull);

		tp = node_parent((struct node *) tn);
		if (!tp)
			rcu_assign_pointer(t->trie, (struct node *)tn);

		tnode_free_flush();
		if (!tp)
			break;
		tn = tp;
	}

	/* Handle last (top) tnode */
	if (IS_TNODE(tn))
		tn = (struct tnode *)resize(t, (struct tnode *)tn);

	rcu_assign_pointer(t->trie, (struct node *)tn);
	tnode_free_flush();
}

/* only used from updater-side */

static struct list_head *fib_insert_node(struct trie *t, u32 key, int plen)
{
	int pos, newpos;
	struct tnode *tp = NULL, *tn = NULL;
	struct node *n;
	struct leaf *l;
	int missbit;
	struct list_head *fa_head = NULL;
	struct leaf_info *li;
	t_key cindex;

	pos = 0;
	n = t->trie;

	/* If we point to NULL, stop. Either the tree is empty and we should
	 * just put a new leaf in if, or we have reached an empty child slot,
	 * and we should just put our new leaf in that.
	 * If we point to a T_TNODE, check if it matches our key. Note that
	 * a T_TNODE might be skipping any number of bits - its 'pos' need
	 * not be the parent's 'pos'+'bits'!
	 *
	 * If it does match the current key, get pos/bits from it, extract
	 * the index from our key, push the T_TNODE and walk the tree.
	 *
	 * If it doesn't, we have to replace it with a new T_TNODE.
	 *
	 * If we point to a T_LEAF, it might or might not have the same key
	 * as we do. If it does, just change the value, update the T_LEAF's
	 * value, and return it.
	 * If it doesn't, we need to replace it with a T_TNODE.
	 */

	while (n != NULL &&  NODE_TYPE(n) == T_TNODE) {
		tn = (struct tnode *) n;

		check_tnode(tn);

		if (tkey_sub_equals(tn->key, pos, tn->pos-pos, key)) {
			tp = tn;
			pos = tn->pos + tn->bits;
			n = tnode_get_child(tn,
					    tkey_extract_bits(key,
							      tn->pos,
							      tn->bits));

			BUG_ON(n && node_parent(n) != tn);
		} else
			break;
	}

	/*
	 * n  ----> NULL, LEAF or TNODE
	 *
	 * tp is n's (parent) ----> NULL or TNODE
	 */

	BUG_ON(tp && IS_LEAF(tp));

	/* Case 1: n is a leaf. Compare prefixes */

	if (n != NULL && IS_LEAF(n) && tkey_equals(key, n->key)) {
		l = (struct leaf *) n;
		li = leaf_info_new(plen);

		if (!li)
			return NULL;

		fa_head = &li->falh;
		insert_leaf_info(&l->list, li);
		goto done;
	}
	l = leaf_new();

	if (!l)
		return NULL;

	l->key = key;
	li = leaf_info_new(plen);

	if (!li) {
		free_leaf(l);
		return NULL;
	}

	fa_head = &li->falh;
	insert_leaf_info(&l->list, li);

	if (t->trie && n == NULL) {
		/* Case 2: n is NULL, and will just insert a new leaf */

		node_set_parent((struct node *)l, tp);

		cindex = tkey_extract_bits(key, tp->pos, tp->bits);
		put_child(t, (struct tnode *)tp, cindex, (struct node *)l);
	} else {
		/* Case 3: n is a LEAF or a TNODE and the key doesn't match. */
		/*
		 *  Add a new tnode here
		 *  first tnode need some special handling
		 */

		if (tp)
			pos = tp->pos+tp->bits;
		else
			pos = 0;

		if (n) {
			newpos = tkey_mismatch(key, pos, n->key);
			tn = tnode_new(n->key, newpos, 1);
		} else {
			newpos = 0;
			tn = tnode_new(key, newpos, 1); /* First tnode */
		}

		if (!tn) {
			free_leaf_info(li);
			free_leaf(l);
			return NULL;
		}

		node_set_parent((struct node *)tn, tp);

		missbit = tkey_extract_bits(key, newpos, 1);
		put_child(t, tn, missbit, (struct node *)l);
		put_child(t, tn, 1-missbit, n);

		if (tp) {
			cindex = tkey_extract_bits(key, tp->pos, tp->bits);
			put_child(t, (struct tnode *)tp, cindex,
				  (struct node *)tn);
		} else {
			rcu_assign_pointer(t->trie, (struct node *)tn);
			tp = tn;
		}
	}

	if (tp && tp->pos + tp->bits > 32)
		pr_warning("fib_trie"
			   " tp=%p pos=%d, bits=%d, key=%0x plen=%d\n",
			   tp, tp->pos, tp->bits, key, plen);

	/* Rebalance the trie */

	trie_rebalance(t, tp);
done:
	return fa_head;
}

/*
 * Caller must hold RTNL.
 */
int fib_table_insert(struct fib_table *tb, struct fib_config *cfg)
{
	struct trie *t = (struct trie *) tb->tb_data;
	struct fib_alias *fa, *new_fa;
	struct list_head *fa_head = NULL;
	struct fib_info *fi;
	int plen = cfg->fc_dst_len;
	u8 tos = cfg->fc_tos;
	u32 key, mask;
	int err;
	struct leaf *l;

	if (plen > 32)
		return -EINVAL;

	key = ntohl(cfg->fc_dst);

	pr_debug("Insert table=%u %08x/%d\n", tb->tb_id, key, plen);

	mask = ntohl(inet_make_mask(plen));

	if (key & ~mask)
		return -EINVAL;

	key = key & mask;

	fi = fib_create_info(cfg);
	if (IS_ERR(fi)) {
		err = PTR_ERR(fi);
		goto err;
	}

	l = fib_find_node(t, key);
	fa = NULL;

	if (l) {
		fa_head = get_fa_head(l, plen);
		fa = fib_find_alias(fa_head, tos, fi->fib_priority);
	}

	/* Now fa, if non-NULL, points to the first fib alias
	 * with the same keys [prefix,tos,priority], if such key already
	 * exists or to the node before which we will insert new one.
	 *
	 * If fa is NULL, we will need to allocate a new one and
	 * insert to the head of f.
	 *
	 * If f is NULL, no fib node matched the destination key
	 * and we need to allocate a new one of those as well.
	 */

	if (fa && fa->fa_tos == tos &&
	    fa->fa_info->fib_priority == fi->fib_priority) {
		struct fib_alias *fa_first, *fa_match;

		err = -EEXIST;
		if (cfg->fc_nlflags & NLM_F_EXCL)
			goto out;

		/* We have 2 goals:
		 * 1. Find exact match for type, scope, fib_info to avoid
		 * duplicate routes
		 * 2. Find next 'fa' (or head), NLM_F_APPEND inserts before it
		 */
		fa_match = NULL;
		fa_first = fa;
		fa = list_entry(fa->fa_list.prev, struct fib_alias, fa_list);
		list_for_each_entry_continue(fa, fa_head, fa_list) {
			if (fa->fa_tos != tos)
				break;
			if (fa->fa_info->fib_priority != fi->fib_priority)
				break;
			if (fa->fa_type == cfg->fc_type &&
			    fa->fa_scope == cfg->fc_scope &&
			    fa->fa_info == fi) {
				fa_match = fa;
				break;
			}
		}

		if (cfg->fc_nlflags & NLM_F_REPLACE) {
			struct fib_info *fi_drop;
			u8 state;

			fa = fa_first;
			if (fa_match) {
				if (fa == fa_match)
					err = 0;
				goto out;
			}
			err = -ENOBUFS;
			new_fa = kmem_cache_alloc(fn_alias_kmem, GFP_KERNEL);
			if (new_fa == NULL)
				goto out;

			fi_drop = fa->fa_info;
			new_fa->fa_tos = fa->fa_tos;
			new_fa->fa_info = fi;
			new_fa->fa_type = cfg->fc_type;
			new_fa->fa_scope = cfg->fc_scope;
			state = fa->fa_state;
			new_fa->fa_state = state & ~FA_S_ACCESSED;

			list_replace_rcu(&fa->fa_list, &new_fa->fa_list);
			alias_free_mem_rcu(fa);

			fib_release_info(fi_drop);
			if (state & FA_S_ACCESSED)
				rt_cache_flush(cfg->fc_nlinfo.nl_net, -1);
			rtmsg_fib(RTM_NEWROUTE, htonl(key), new_fa, plen,
				tb->tb_id, &cfg->fc_nlinfo, NLM_F_REPLACE);

			goto succeeded;
		}
		/* Error if we find a perfect match which
		 * uses the same scope, type, and nexthop
		 * information.
		 */
		if (fa_match)
			goto out;

		if (!(cfg->fc_nlflags & NLM_F_APPEND))
			fa = fa_first;
	}
	err = -ENOENT;
	if (!(cfg->fc_nlflags & NLM_F_CREATE))
		goto out;

	err = -ENOBUFS;
	new_fa = kmem_cache_alloc(fn_alias_kmem, GFP_KERNEL);
	if (new_fa == NULL)
		goto out;

	new_fa->fa_info = fi;
	new_fa->fa_tos = tos;
	new_fa->fa_type = cfg->fc_type;
	new_fa->fa_scope = cfg->fc_scope;
	new_fa->fa_state = 0;
	/*
	 * Insert new entry to the list.
	 */

	if (!fa_head) {
		fa_head = fib_insert_node(t, key, plen);
		if (unlikely(!fa_head)) {
			err = -ENOMEM;
			goto out_free_new_fa;
		}
	}

	list_add_tail_rcu(&new_fa->fa_list,
			  (fa ? &fa->fa_list : fa_head));

	rt_cache_flush(cfg->fc_nlinfo.nl_net, -1);
	rtmsg_fib(RTM_NEWROUTE, htonl(key), new_fa, plen, tb->tb_id,
		  &cfg->fc_nlinfo, 0);
succeeded:
	return 0;

out_free_new_fa:
	kmem_cache_free(fn_alias_kmem, new_fa);
out:
	fib_release_info(fi);
err:
	return err;
}

/* should be called with rcu_read_lock */
static int check_leaf(struct trie *t, struct leaf *l,
		      t_key key,  const struct flowi *flp,
		      struct fib_result *res, int fib_flags)
{
	struct leaf_info *li;
	struct hlist_head *hhead = &l->list;
	struct hlist_node *node;

	hlist_for_each_entry_rcu(li, node, hhead, hlist) {
		int err;
		int plen = li->plen;
		__be32 mask = inet_make_mask(plen);

		if (l->key != (key & ntohl(mask)))
			continue;

		err = fib_semantic_match(&li->falh, flp, res, plen, fib_flags);

#ifdef CONFIG_IP_FIB_TRIE_STATS
		if (err <= 0)
			t->stats.semantic_match_passed++;
		else
			t->stats.semantic_match_miss++;
#endif
		if (err <= 0)
			return err;
	}

	return 1;
}

int fib_table_lookup(struct fib_table *tb, const struct flowi *flp,
		     struct fib_result *res, int fib_flags)
{
	struct trie *t = (struct trie *) tb->tb_data;
	int ret;
	struct node *n;
	struct tnode *pn;
	int pos, bits;
	t_key key = ntohl(flp->fl4_dst);
	int chopped_off;
	t_key cindex = 0;
	int current_prefix_length = KEYLENGTH;
	struct tnode *cn;
	t_key pref_mismatch;

	rcu_read_lock();

	n = rcu_dereference(t->trie);
	if (!n)
		goto failed;

#ifdef CONFIG_IP_FIB_TRIE_STATS
	t->stats.gets++;
#endif

	/* Just a leaf? */
	if (IS_LEAF(n)) {
		ret = check_leaf(t, (struct leaf *)n, key, flp, res, fib_flags);
		goto found;
	}

	pn = (struct tnode *) n;
	chopped_off = 0;

	while (pn) {
		pos = pn->pos;
		bits = pn->bits;

		if (!chopped_off)
			cindex = tkey_extract_bits(mask_pfx(key, current_prefix_length),
						   pos, bits);

		n = tnode_get_child_rcu(pn, cindex);

		if (n == NULL) {
#ifdef CONFIG_IP_FIB_TRIE_STATS
			t->stats.null_node_hit++;
#endif
			goto backtrace;
		}

		if (IS_LEAF(n)) {
			ret = check_leaf(t, (struct leaf *)n, key, flp, res, fib_flags);
			if (ret > 0)
				goto backtrace;
			goto found;
		}

		cn = (struct tnode *)n;

		/*
		 * It's a tnode, and we can do some extra checks here if we
		 * like, to avoid descending into a dead-end branch.
		 * This tnode is in the parent's child array at index
		 * key[p_pos..p_pos+p_bits] but potentially with some bits
		 * chopped off, so in reality the index may be just a
		 * subprefix, padded with zero at the end.
		 * We can also take a look at any skipped bits in this
		 * tnode - everything up to p_pos is supposed to be ok,
		 * and the non-chopped bits of the index (se previous
		 * paragraph) are also guaranteed ok, but the rest is
		 * considered unknown.
		 *
		 * The skipped bits are key[pos+bits..cn->pos].
		 */

		/* If current_prefix_length < pos+bits, we are already doing
		 * actual prefix  matching, which means everything from
		 * pos+(bits-chopped_off) onward must be zero along some
		 * branch of this subtree - otherwise there is *no* valid
		 * prefix present. Here we can only check the skipped
		 * bits. Remember, since we have already indexed into the
		 * parent's child array, we know that the bits we chopped of
		 * *are* zero.
		 */

		/* NOTA BENE: Checking only skipped bits
		   for the new node here */

		if (current_prefix_length < pos+bits) {
			if (tkey_extract_bits(cn->key, current_prefix_length,
						cn->pos - current_prefix_length)
			    || !(cn->child[0]))
				goto backtrace;
		}

		/*
		 * If chopped_off=0, the index is fully validated and we
		 * only need to look at the skipped bits for this, the new,
		 * tnode. What we actually want to do is to find out if
		 * these skipped bits match our key perfectly, or if we will
		 * have to count on finding a matching prefix further down,
		 * because if we do, we would like to have some way of
		 * verifying the existence of such a prefix at this point.
		 */

		/* The only thing we can do at this point is to verify that
		 * any such matching prefix can indeed be a prefix to our
		 * key, and if the bits in the node we are inspecting that
		 * do not match our key are not ZERO, this cannot be true.
		 * Thus, find out where there is a mismatch (before cn->pos)
		 * and verify that all the mismatching bits are zero in the
		 * new tnode's key.
		 */

		/*
		 * Note: We aren't very concerned about the piece of
		 * the key that precede pn->pos+pn->bits, since these
		 * have already been checked. The bits after cn->pos
		 * aren't checked since these are by definition
		 * "unknown" at this point. Thus, what we want to see
		 * is if we are about to enter the "prefix matching"
		 * state, and in that case verify that the skipped
		 * bits that will prevail throughout this subtree are
		 * zero, as they have to be if we are to find a
		 * matching prefix.
		 */

		pref_mismatch = mask_pfx(cn->key ^ key, cn->pos);

		/*
		 * In short: If skipped bits in this node do not match
		 * the search key, enter the "prefix matching"
		 * state.directly.
		 */
		if (pref_mismatch) {
			int mp = KEYLENGTH - fls(pref_mismatch);

			if (tkey_extract_bits(cn->key, mp, cn->pos - mp) != 0)
				goto backtrace;

			if (current_prefix_length >= cn->pos)
				current_prefix_length = mp;
		}

		pn = (struct tnode *)n; /* Descend */
		chopped_off = 0;
		continue;

backtrace:
		chopped_off++;

		/* As zero don't change the child key (cindex) */
		while ((chopped_off <= pn->bits)
		       && !(cindex & (1<<(chopped_off-1))))
			chopped_off++;

		/* Decrease current_... with bits chopped off */
		if (current_prefix_length > pn->pos + pn->bits - chopped_off)
			current_prefix_length = pn->pos + pn->bits
				- chopped_off;

		/*
		 * Either we do the actual chop off according or if we have
		 * chopped off all bits in this tnode walk up to our parent.
		 */

		if (chopped_off <= pn->bits) {
			cindex &= ~(1 << (chopped_off-1));
		} else {
			struct tnode *parent = node_parent_rcu((struct node *) pn);
			if (!parent)
				goto failed;

			/* Get Child's index */
			cindex = tkey_extract_bits(pn->key, parent->pos, parent->bits);
			pn = parent;
			chopped_off = 0;

#ifdef CONFIG_IP_FIB_TRIE_STATS
			t->stats.backtrack++;
#endif
			goto backtrace;
		}
	}
failed:
	ret = 1;
found:
	rcu_read_unlock();
	return ret;
}

/*
 * Remove the leaf and return parent.
 */
static void trie_leaf_remove(struct trie *t, struct leaf *l)
{
	struct tnode *tp = node_parent((struct node *) l);

	pr_debug("entering trie_leaf_remove(%p)\n", l);

	if (tp) {
		t_key cindex = tkey_extract_bits(l->key, tp->pos, tp->bits);
		put_child(t, (struct tnode *)tp, cindex, NULL);
		trie_rebalance(t, tp);
	} else
		rcu_assign_pointer(t->trie, NULL);

	free_leaf(l);
}

/*
 * Caller must hold RTNL.
 */
int fib_table_delete(struct fib_table *tb, struct fib_config *cfg)
{
	struct trie *t = (struct trie *) tb->tb_data;
	u32 key, mask;
	int plen = cfg->fc_dst_len;
	u8 tos = cfg->fc_tos;
	struct fib_alias *fa, *fa_to_delete;
	struct list_head *fa_head;
	struct leaf *l;
	struct leaf_info *li;

	if (plen > 32)
		return -EINVAL;

	key = ntohl(cfg->fc_dst);
	mask = ntohl(inet_make_mask(plen));

	if (key & ~mask)
		return -EINVAL;

	key = key & mask;
	l = fib_find_node(t, key);

	if (!l)
		return -ESRCH;

	fa_head = get_fa_head(l, plen);
	fa = fib_find_alias(fa_head, tos, 0);

	if (!fa)
		return -ESRCH;

	pr_debug("Deleting %08x/%d tos=%d t=%p\n", key, plen, tos, t);

	fa_to_delete = NULL;
	fa = list_entry(fa->fa_list.prev, struct fib_alias, fa_list);
	list_for_each_entry_continue(fa, fa_head, fa_list) {
		struct fib_info *fi = fa->fa_info;

		if (fa->fa_tos != tos)
			break;

		if ((!cfg->fc_type || fa->fa_type == cfg->fc_type) &&
		    (cfg->fc_scope == RT_SCOPE_NOWHERE ||
		     fa->fa_scope == cfg->fc_scope) &&
		    (!cfg->fc_protocol ||
		     fi->fib_protocol == cfg->fc_protocol) &&
		    fib_nh_match(cfg, fi) == 0) {
			fa_to_delete = fa;
			break;
		}
	}

	if (!fa_to_delete)
		return -ESRCH;

	fa = fa_to_delete;
	rtmsg_fib(RTM_DELROUTE, htonl(key), fa, plen, tb->tb_id,
		  &cfg->fc_nlinfo, 0);

	l = fib_find_node(t, key);
	li = find_leaf_info(l, plen);

	list_del_rcu(&fa->fa_list);

	if (list_empty(fa_head)) {
		hlist_del_rcu(&li->hlist);
		free_leaf_info(li);
	}

	if (hlist_empty(&l->list))
		trie_leaf_remove(t, l);

	if (fa->fa_state & FA_S_ACCESSED)
		rt_cache_flush(cfg->fc_nlinfo.nl_net, -1);

	fib_release_info(fa->fa_info);
	alias_free_mem_rcu(fa);
	return 0;
}

static int trie_flush_list(struct list_head *head)
{
	struct fib_alias *fa, *fa_node;
	int found = 0;

	list_for_each_entry_safe(fa, fa_node, head, fa_list) {
		struct fib_info *fi = fa->fa_info;

		if (fi && (fi->fib_flags & RTNH_F_DEAD)) {
			list_del_rcu(&fa->fa_list);
			fib_release_info(fa->fa_info);
			alias_free_mem_rcu(fa);
			found++;
		}
	}
	return found;
}

static int trie_flush_leaf(struct leaf *l)
{
	int found = 0;
	struct hlist_head *lih = &l->list;
	struct hlist_node *node, *tmp;
	struct leaf_info *li = NULL;

	hlist_for_each_entry_safe(li, node, tmp, lih, hlist) {
		found += trie_flush_list(&li->falh);

		if (list_empty(&li->falh)) {
			hlist_del_rcu(&li->hlist);
			free_leaf_info(li);
		}
	}
	return found;
}

/*
 * Scan for the next right leaf starting at node p->child[idx]
 * Since we have back pointer, no recursion necessary.
 */
static struct leaf *leaf_walk_rcu(struct tnode *p, struct node *c)
{
	do {
		t_key idx;

		if (c)
			idx = tkey_extract_bits(c->key, p->pos, p->bits) + 1;
		else
			idx = 0;

		while (idx < 1u << p->bits) {
			c = tnode_get_child_rcu(p, idx++);
			if (!c)
				continue;

			if (IS_LEAF(c)) {
				prefetch(p->child[idx]);
				return (struct leaf *) c;
			}

			/* Rescan start scanning in new node */
			p = (struct tnode *) c;
			idx = 0;
		}

		/* Node empty, walk back up to parent */
		c = (struct node *) p;
	} while ((p = node_parent_rcu(c)) != NULL);

	return NULL; /* Root of trie */
}

static struct leaf *trie_firstleaf(struct trie *t)
{
<<<<<<< HEAD
	struct tnode *n = (struct tnode *) rcu_dereference_check(t->trie,
							rcu_read_lock_held() ||
							lockdep_rtnl_is_held());
=======
	struct tnode *n = (struct tnode *)rcu_dereference_rtnl(t->trie);
>>>>>>> 45f53cc9

	if (!n)
		return NULL;

	if (IS_LEAF(n))          /* trie is just a leaf */
		return (struct leaf *) n;

	return leaf_walk_rcu(n, NULL);
}

static struct leaf *trie_nextleaf(struct leaf *l)
{
	struct node *c = (struct node *) l;
	struct tnode *p = node_parent_rcu(c);

	if (!p)
		return NULL;	/* trie with just one leaf */

	return leaf_walk_rcu(p, c);
}

static struct leaf *trie_leafindex(struct trie *t, int index)
{
	struct leaf *l = trie_firstleaf(t);

	while (l && index-- > 0)
		l = trie_nextleaf(l);

	return l;
}


/*
 * Caller must hold RTNL.
 */
int fib_table_flush(struct fib_table *tb)
{
	struct trie *t = (struct trie *) tb->tb_data;
	struct leaf *l, *ll = NULL;
	int found = 0;

	for (l = trie_firstleaf(t); l; l = trie_nextleaf(l)) {
		found += trie_flush_leaf(l);

		if (ll && hlist_empty(&ll->list))
			trie_leaf_remove(t, ll);
		ll = l;
	}

	if (ll && hlist_empty(&ll->list))
		trie_leaf_remove(t, ll);

	pr_debug("trie_flush found=%d\n", found);
	return found;
}

void fib_free_table(struct fib_table *tb)
{
	kfree(tb);
}

void fib_table_select_default(struct fib_table *tb,
			      const struct flowi *flp,
			      struct fib_result *res)
{
	struct trie *t = (struct trie *) tb->tb_data;
	int order, last_idx;
	struct fib_info *fi = NULL;
	struct fib_info *last_resort;
	struct fib_alias *fa = NULL;
	struct list_head *fa_head;
	struct leaf *l;

	last_idx = -1;
	last_resort = NULL;
	order = -1;

	rcu_read_lock();

	l = fib_find_node(t, 0);
	if (!l)
		goto out;

	fa_head = get_fa_head(l, 0);
	if (!fa_head)
		goto out;

	if (list_empty(fa_head))
		goto out;

	list_for_each_entry_rcu(fa, fa_head, fa_list) {
		struct fib_info *next_fi = fa->fa_info;

		if (fa->fa_scope != res->scope ||
		    fa->fa_type != RTN_UNICAST)
			continue;

		if (next_fi->fib_priority > res->fi->fib_priority)
			break;
		if (!next_fi->fib_nh[0].nh_gw ||
		    next_fi->fib_nh[0].nh_scope != RT_SCOPE_LINK)
			continue;

		fib_alias_accessed(fa);

		if (fi == NULL) {
			if (next_fi != res->fi)
				break;
		} else if (!fib_detect_death(fi, order, &last_resort,
					     &last_idx, tb->tb_default)) {
			fib_result_assign(res, fi);
			tb->tb_default = order;
			goto out;
		}
		fi = next_fi;
		order++;
	}
	if (order <= 0 || fi == NULL) {
		tb->tb_default = -1;
		goto out;
	}

	if (!fib_detect_death(fi, order, &last_resort, &last_idx,
				tb->tb_default)) {
		fib_result_assign(res, fi);
		tb->tb_default = order;
		goto out;
	}
	if (last_idx >= 0)
		fib_result_assign(res, last_resort);
	tb->tb_default = last_idx;
out:
	rcu_read_unlock();
}

static int fn_trie_dump_fa(t_key key, int plen, struct list_head *fah,
			   struct fib_table *tb,
			   struct sk_buff *skb, struct netlink_callback *cb)
{
	int i, s_i;
	struct fib_alias *fa;
	__be32 xkey = htonl(key);

	s_i = cb->args[5];
	i = 0;

	/* rcu_read_lock is hold by caller */

	list_for_each_entry_rcu(fa, fah, fa_list) {
		if (i < s_i) {
			i++;
			continue;
		}

		if (fib_dump_info(skb, NETLINK_CB(cb->skb).pid,
				  cb->nlh->nlmsg_seq,
				  RTM_NEWROUTE,
				  tb->tb_id,
				  fa->fa_type,
				  fa->fa_scope,
				  xkey,
				  plen,
				  fa->fa_tos,
				  fa->fa_info, NLM_F_MULTI) < 0) {
			cb->args[5] = i;
			return -1;
		}
		i++;
	}
	cb->args[5] = i;
	return skb->len;
}

static int fn_trie_dump_leaf(struct leaf *l, struct fib_table *tb,
			struct sk_buff *skb, struct netlink_callback *cb)
{
	struct leaf_info *li;
	struct hlist_node *node;
	int i, s_i;

	s_i = cb->args[4];
	i = 0;

	/* rcu_read_lock is hold by caller */
	hlist_for_each_entry_rcu(li, node, &l->list, hlist) {
		if (i < s_i) {
			i++;
			continue;
		}

		if (i > s_i)
			cb->args[5] = 0;

		if (list_empty(&li->falh))
			continue;

		if (fn_trie_dump_fa(l->key, li->plen, &li->falh, tb, skb, cb) < 0) {
			cb->args[4] = i;
			return -1;
		}
		i++;
	}

	cb->args[4] = i;
	return skb->len;
}

int fib_table_dump(struct fib_table *tb, struct sk_buff *skb,
		   struct netlink_callback *cb)
{
	struct leaf *l;
	struct trie *t = (struct trie *) tb->tb_data;
	t_key key = cb->args[2];
	int count = cb->args[3];

	rcu_read_lock();
	/* Dump starting at last key.
	 * Note: 0.0.0.0/0 (ie default) is first key.
	 */
	if (count == 0)
		l = trie_firstleaf(t);
	else {
		/* Normally, continue from last key, but if that is missing
		 * fallback to using slow rescan
		 */
		l = fib_find_node(t, key);
		if (!l)
			l = trie_leafindex(t, count);
	}

	while (l) {
		cb->args[2] = l->key;
		if (fn_trie_dump_leaf(l, tb, skb, cb) < 0) {
			cb->args[3] = count;
			rcu_read_unlock();
			return -1;
		}

		++count;
		l = trie_nextleaf(l);
		memset(&cb->args[4], 0,
		       sizeof(cb->args) - 4*sizeof(cb->args[0]));
	}
	cb->args[3] = count;
	rcu_read_unlock();

	return skb->len;
}

void __init fib_hash_init(void)
{
	fn_alias_kmem = kmem_cache_create("ip_fib_alias",
					  sizeof(struct fib_alias),
					  0, SLAB_PANIC, NULL);

	trie_leaf_kmem = kmem_cache_create("ip_fib_trie",
					   max(sizeof(struct leaf),
					       sizeof(struct leaf_info)),
					   0, SLAB_PANIC, NULL);
}


/* Fix more generic FIB names for init later */
struct fib_table *fib_hash_table(u32 id)
{
	struct fib_table *tb;
	struct trie *t;

	tb = kmalloc(sizeof(struct fib_table) + sizeof(struct trie),
		     GFP_KERNEL);
	if (tb == NULL)
		return NULL;

	tb->tb_id = id;
	tb->tb_default = -1;

	t = (struct trie *) tb->tb_data;
	memset(t, 0, sizeof(*t));

	if (id == RT_TABLE_LOCAL)
		pr_info("IPv4 FIB: Using LC-trie version %s\n", VERSION);

	return tb;
}

#ifdef CONFIG_PROC_FS
/* Depth first Trie walk iterator */
struct fib_trie_iter {
	struct seq_net_private p;
	struct fib_table *tb;
	struct tnode *tnode;
	unsigned int index;
	unsigned int depth;
};

static struct node *fib_trie_get_next(struct fib_trie_iter *iter)
{
	struct tnode *tn = iter->tnode;
	unsigned int cindex = iter->index;
	struct tnode *p;

	/* A single entry routing table */
	if (!tn)
		return NULL;

	pr_debug("get_next iter={node=%p index=%d depth=%d}\n",
		 iter->tnode, iter->index, iter->depth);
rescan:
	while (cindex < (1<<tn->bits)) {
		struct node *n = tnode_get_child_rcu(tn, cindex);

		if (n) {
			if (IS_LEAF(n)) {
				iter->tnode = tn;
				iter->index = cindex + 1;
			} else {
				/* push down one level */
				iter->tnode = (struct tnode *) n;
				iter->index = 0;
				++iter->depth;
			}
			return n;
		}

		++cindex;
	}

	/* Current node exhausted, pop back up */
	p = node_parent_rcu((struct node *)tn);
	if (p) {
		cindex = tkey_extract_bits(tn->key, p->pos, p->bits)+1;
		tn = p;
		--iter->depth;
		goto rescan;
	}

	/* got root? */
	return NULL;
}

static struct node *fib_trie_get_first(struct fib_trie_iter *iter,
				       struct trie *t)
{
	struct node *n;

	if (!t)
		return NULL;

	n = rcu_dereference(t->trie);
	if (!n)
		return NULL;

	if (IS_TNODE(n)) {
		iter->tnode = (struct tnode *) n;
		iter->index = 0;
		iter->depth = 1;
	} else {
		iter->tnode = NULL;
		iter->index = 0;
		iter->depth = 0;
	}

	return n;
}

static void trie_collect_stats(struct trie *t, struct trie_stat *s)
{
	struct node *n;
	struct fib_trie_iter iter;

	memset(s, 0, sizeof(*s));

	rcu_read_lock();
	for (n = fib_trie_get_first(&iter, t); n; n = fib_trie_get_next(&iter)) {
		if (IS_LEAF(n)) {
			struct leaf *l = (struct leaf *)n;
			struct leaf_info *li;
			struct hlist_node *tmp;

			s->leaves++;
			s->totdepth += iter.depth;
			if (iter.depth > s->maxdepth)
				s->maxdepth = iter.depth;

			hlist_for_each_entry_rcu(li, tmp, &l->list, hlist)
				++s->prefixes;
		} else {
			const struct tnode *tn = (const struct tnode *) n;
			int i;

			s->tnodes++;
			if (tn->bits < MAX_STAT_DEPTH)
				s->nodesizes[tn->bits]++;

			for (i = 0; i < (1<<tn->bits); i++)
				if (!tn->child[i])
					s->nullpointers++;
		}
	}
	rcu_read_unlock();
}

/*
 *	This outputs /proc/net/fib_triestats
 */
static void trie_show_stats(struct seq_file *seq, struct trie_stat *stat)
{
	unsigned int i, max, pointers, bytes, avdepth;

	if (stat->leaves)
		avdepth = stat->totdepth*100 / stat->leaves;
	else
		avdepth = 0;

	seq_printf(seq, "\tAver depth:     %u.%02d\n",
		   avdepth / 100, avdepth % 100);
	seq_printf(seq, "\tMax depth:      %u\n", stat->maxdepth);

	seq_printf(seq, "\tLeaves:         %u\n", stat->leaves);
	bytes = sizeof(struct leaf) * stat->leaves;

	seq_printf(seq, "\tPrefixes:       %u\n", stat->prefixes);
	bytes += sizeof(struct leaf_info) * stat->prefixes;

	seq_printf(seq, "\tInternal nodes: %u\n\t", stat->tnodes);
	bytes += sizeof(struct tnode) * stat->tnodes;

	max = MAX_STAT_DEPTH;
	while (max > 0 && stat->nodesizes[max-1] == 0)
		max--;

	pointers = 0;
	for (i = 1; i <= max; i++)
		if (stat->nodesizes[i] != 0) {
			seq_printf(seq, "  %u: %u",  i, stat->nodesizes[i]);
			pointers += (1<<i) * stat->nodesizes[i];
		}
	seq_putc(seq, '\n');
	seq_printf(seq, "\tPointers: %u\n", pointers);

	bytes += sizeof(struct node *) * pointers;
	seq_printf(seq, "Null ptrs: %u\n", stat->nullpointers);
	seq_printf(seq, "Total size: %u  kB\n", (bytes + 1023) / 1024);
}

#ifdef CONFIG_IP_FIB_TRIE_STATS
static void trie_show_usage(struct seq_file *seq,
			    const struct trie_use_stats *stats)
{
	seq_printf(seq, "\nCounters:\n---------\n");
	seq_printf(seq, "gets = %u\n", stats->gets);
	seq_printf(seq, "backtracks = %u\n", stats->backtrack);
	seq_printf(seq, "semantic match passed = %u\n",
		   stats->semantic_match_passed);
	seq_printf(seq, "semantic match miss = %u\n",
		   stats->semantic_match_miss);
	seq_printf(seq, "null node hit= %u\n", stats->null_node_hit);
	seq_printf(seq, "skipped node resize = %u\n\n",
		   stats->resize_node_skipped);
}
#endif /*  CONFIG_IP_FIB_TRIE_STATS */

static void fib_table_print(struct seq_file *seq, struct fib_table *tb)
{
	if (tb->tb_id == RT_TABLE_LOCAL)
		seq_puts(seq, "Local:\n");
	else if (tb->tb_id == RT_TABLE_MAIN)
		seq_puts(seq, "Main:\n");
	else
		seq_printf(seq, "Id %d:\n", tb->tb_id);
}


static int fib_triestat_seq_show(struct seq_file *seq, void *v)
{
	struct net *net = (struct net *)seq->private;
	unsigned int h;

	seq_printf(seq,
		   "Basic info: size of leaf:"
		   " %Zd bytes, size of tnode: %Zd bytes.\n",
		   sizeof(struct leaf), sizeof(struct tnode));

	for (h = 0; h < FIB_TABLE_HASHSZ; h++) {
		struct hlist_head *head = &net->ipv4.fib_table_hash[h];
		struct hlist_node *node;
		struct fib_table *tb;

		hlist_for_each_entry_rcu(tb, node, head, tb_hlist) {
			struct trie *t = (struct trie *) tb->tb_data;
			struct trie_stat stat;

			if (!t)
				continue;

			fib_table_print(seq, tb);

			trie_collect_stats(t, &stat);
			trie_show_stats(seq, &stat);
#ifdef CONFIG_IP_FIB_TRIE_STATS
			trie_show_usage(seq, &t->stats);
#endif
		}
	}

	return 0;
}

static int fib_triestat_seq_open(struct inode *inode, struct file *file)
{
	return single_open_net(inode, file, fib_triestat_seq_show);
}

static const struct file_operations fib_triestat_fops = {
	.owner	= THIS_MODULE,
	.open	= fib_triestat_seq_open,
	.read	= seq_read,
	.llseek	= seq_lseek,
	.release = single_release_net,
};

static struct node *fib_trie_get_idx(struct seq_file *seq, loff_t pos)
{
	struct fib_trie_iter *iter = seq->private;
	struct net *net = seq_file_net(seq);
	loff_t idx = 0;
	unsigned int h;

	for (h = 0; h < FIB_TABLE_HASHSZ; h++) {
		struct hlist_head *head = &net->ipv4.fib_table_hash[h];
		struct hlist_node *node;
		struct fib_table *tb;

		hlist_for_each_entry_rcu(tb, node, head, tb_hlist) {
			struct node *n;

			for (n = fib_trie_get_first(iter,
						    (struct trie *) tb->tb_data);
			     n; n = fib_trie_get_next(iter))
				if (pos == idx++) {
					iter->tb = tb;
					return n;
				}
		}
	}

	return NULL;
}

static void *fib_trie_seq_start(struct seq_file *seq, loff_t *pos)
	__acquires(RCU)
{
	rcu_read_lock();
	return fib_trie_get_idx(seq, *pos);
}

static void *fib_trie_seq_next(struct seq_file *seq, void *v, loff_t *pos)
{
	struct fib_trie_iter *iter = seq->private;
	struct net *net = seq_file_net(seq);
	struct fib_table *tb = iter->tb;
	struct hlist_node *tb_node;
	unsigned int h;
	struct node *n;

	++*pos;
	/* next node in same table */
	n = fib_trie_get_next(iter);
	if (n)
		return n;

	/* walk rest of this hash chain */
	h = tb->tb_id & (FIB_TABLE_HASHSZ - 1);
	while ( (tb_node = rcu_dereference(tb->tb_hlist.next)) ) {
		tb = hlist_entry(tb_node, struct fib_table, tb_hlist);
		n = fib_trie_get_first(iter, (struct trie *) tb->tb_data);
		if (n)
			goto found;
	}

	/* new hash chain */
	while (++h < FIB_TABLE_HASHSZ) {
		struct hlist_head *head = &net->ipv4.fib_table_hash[h];
		hlist_for_each_entry_rcu(tb, tb_node, head, tb_hlist) {
			n = fib_trie_get_first(iter, (struct trie *) tb->tb_data);
			if (n)
				goto found;
		}
	}
	return NULL;

found:
	iter->tb = tb;
	return n;
}

static void fib_trie_seq_stop(struct seq_file *seq, void *v)
	__releases(RCU)
{
	rcu_read_unlock();
}

static void seq_indent(struct seq_file *seq, int n)
{
	while (n-- > 0)
		seq_puts(seq, "   ");
}

static inline const char *rtn_scope(char *buf, size_t len, enum rt_scope_t s)
{
	switch (s) {
	case RT_SCOPE_UNIVERSE: return "universe";
	case RT_SCOPE_SITE:	return "site";
	case RT_SCOPE_LINK:	return "link";
	case RT_SCOPE_HOST:	return "host";
	case RT_SCOPE_NOWHERE:	return "nowhere";
	default:
		snprintf(buf, len, "scope=%d", s);
		return buf;
	}
}

static const char *const rtn_type_names[__RTN_MAX] = {
	[RTN_UNSPEC] = "UNSPEC",
	[RTN_UNICAST] = "UNICAST",
	[RTN_LOCAL] = "LOCAL",
	[RTN_BROADCAST] = "BROADCAST",
	[RTN_ANYCAST] = "ANYCAST",
	[RTN_MULTICAST] = "MULTICAST",
	[RTN_BLACKHOLE] = "BLACKHOLE",
	[RTN_UNREACHABLE] = "UNREACHABLE",
	[RTN_PROHIBIT] = "PROHIBIT",
	[RTN_THROW] = "THROW",
	[RTN_NAT] = "NAT",
	[RTN_XRESOLVE] = "XRESOLVE",
};

static inline const char *rtn_type(char *buf, size_t len, unsigned int t)
{
	if (t < __RTN_MAX && rtn_type_names[t])
		return rtn_type_names[t];
	snprintf(buf, len, "type %u", t);
	return buf;
}

/* Pretty print the trie */
static int fib_trie_seq_show(struct seq_file *seq, void *v)
{
	const struct fib_trie_iter *iter = seq->private;
	struct node *n = v;

	if (!node_parent_rcu(n))
		fib_table_print(seq, iter->tb);

	if (IS_TNODE(n)) {
		struct tnode *tn = (struct tnode *) n;
		__be32 prf = htonl(mask_pfx(tn->key, tn->pos));

		seq_indent(seq, iter->depth-1);
		seq_printf(seq, "  +-- %pI4/%d %d %d %d\n",
			   &prf, tn->pos, tn->bits, tn->full_children,
			   tn->empty_children);

	} else {
		struct leaf *l = (struct leaf *) n;
		struct leaf_info *li;
		struct hlist_node *node;
		__be32 val = htonl(l->key);

		seq_indent(seq, iter->depth);
		seq_printf(seq, "  |-- %pI4\n", &val);

		hlist_for_each_entry_rcu(li, node, &l->list, hlist) {
			struct fib_alias *fa;

			list_for_each_entry_rcu(fa, &li->falh, fa_list) {
				char buf1[32], buf2[32];

				seq_indent(seq, iter->depth+1);
				seq_printf(seq, "  /%d %s %s", li->plen,
					   rtn_scope(buf1, sizeof(buf1),
						     fa->fa_scope),
					   rtn_type(buf2, sizeof(buf2),
						    fa->fa_type));
				if (fa->fa_tos)
					seq_printf(seq, " tos=%d", fa->fa_tos);
				seq_putc(seq, '\n');
			}
		}
	}

	return 0;
}

static const struct seq_operations fib_trie_seq_ops = {
	.start  = fib_trie_seq_start,
	.next   = fib_trie_seq_next,
	.stop   = fib_trie_seq_stop,
	.show   = fib_trie_seq_show,
};

static int fib_trie_seq_open(struct inode *inode, struct file *file)
{
	return seq_open_net(inode, file, &fib_trie_seq_ops,
			    sizeof(struct fib_trie_iter));
}

static const struct file_operations fib_trie_fops = {
	.owner  = THIS_MODULE,
	.open   = fib_trie_seq_open,
	.read   = seq_read,
	.llseek = seq_lseek,
	.release = seq_release_net,
};

struct fib_route_iter {
	struct seq_net_private p;
	struct trie *main_trie;
	loff_t	pos;
	t_key	key;
};

static struct leaf *fib_route_get_idx(struct fib_route_iter *iter, loff_t pos)
{
	struct leaf *l = NULL;
	struct trie *t = iter->main_trie;

	/* use cache location of last found key */
	if (iter->pos > 0 && pos >= iter->pos && (l = fib_find_node(t, iter->key)))
		pos -= iter->pos;
	else {
		iter->pos = 0;
		l = trie_firstleaf(t);
	}

	while (l && pos-- > 0) {
		iter->pos++;
		l = trie_nextleaf(l);
	}

	if (l)
		iter->key = pos;	/* remember it */
	else
		iter->pos = 0;		/* forget it */

	return l;
}

static void *fib_route_seq_start(struct seq_file *seq, loff_t *pos)
	__acquires(RCU)
{
	struct fib_route_iter *iter = seq->private;
	struct fib_table *tb;

	rcu_read_lock();
	tb = fib_get_table(seq_file_net(seq), RT_TABLE_MAIN);
	if (!tb)
		return NULL;

	iter->main_trie = (struct trie *) tb->tb_data;
	if (*pos == 0)
		return SEQ_START_TOKEN;
	else
		return fib_route_get_idx(iter, *pos - 1);
}

static void *fib_route_seq_next(struct seq_file *seq, void *v, loff_t *pos)
{
	struct fib_route_iter *iter = seq->private;
	struct leaf *l = v;

	++*pos;
	if (v == SEQ_START_TOKEN) {
		iter->pos = 0;
		l = trie_firstleaf(iter->main_trie);
	} else {
		iter->pos++;
		l = trie_nextleaf(l);
	}

	if (l)
		iter->key = l->key;
	else
		iter->pos = 0;
	return l;
}

static void fib_route_seq_stop(struct seq_file *seq, void *v)
	__releases(RCU)
{
	rcu_read_unlock();
}

static unsigned int fib_flag_trans(int type, __be32 mask, const struct fib_info *fi)
{
	unsigned int flags = 0;

	if (type == RTN_UNREACHABLE || type == RTN_PROHIBIT)
		flags = RTF_REJECT;
	if (fi && fi->fib_nh->nh_gw)
		flags |= RTF_GATEWAY;
	if (mask == htonl(0xFFFFFFFF))
		flags |= RTF_HOST;
	flags |= RTF_UP;
	return flags;
}

/*
 *	This outputs /proc/net/route.
 *	The format of the file is not supposed to be changed
 *	and needs to be same as fib_hash output to avoid breaking
 *	legacy utilities
 */
static int fib_route_seq_show(struct seq_file *seq, void *v)
{
	struct leaf *l = v;
	struct leaf_info *li;
	struct hlist_node *node;

	if (v == SEQ_START_TOKEN) {
		seq_printf(seq, "%-127s\n", "Iface\tDestination\tGateway "
			   "\tFlags\tRefCnt\tUse\tMetric\tMask\t\tMTU"
			   "\tWindow\tIRTT");
		return 0;
	}

	hlist_for_each_entry_rcu(li, node, &l->list, hlist) {
		struct fib_alias *fa;
		__be32 mask, prefix;

		mask = inet_make_mask(li->plen);
		prefix = htonl(l->key);

		list_for_each_entry_rcu(fa, &li->falh, fa_list) {
			const struct fib_info *fi = fa->fa_info;
			unsigned int flags = fib_flag_trans(fa->fa_type, mask, fi);
			int len;

			if (fa->fa_type == RTN_BROADCAST
			    || fa->fa_type == RTN_MULTICAST)
				continue;

			if (fi)
				seq_printf(seq,
					 "%s\t%08X\t%08X\t%04X\t%d\t%u\t"
					 "%d\t%08X\t%d\t%u\t%u%n",
					 fi->fib_dev ? fi->fib_dev->name : "*",
					 prefix,
					 fi->fib_nh->nh_gw, flags, 0, 0,
					 fi->fib_priority,
					 mask,
					 (fi->fib_advmss ?
					  fi->fib_advmss + 40 : 0),
					 fi->fib_window,
					 fi->fib_rtt >> 3, &len);
			else
				seq_printf(seq,
					 "*\t%08X\t%08X\t%04X\t%d\t%u\t"
					 "%d\t%08X\t%d\t%u\t%u%n",
					 prefix, 0, flags, 0, 0, 0,
					 mask, 0, 0, 0, &len);

			seq_printf(seq, "%*s\n", 127 - len, "");
		}
	}

	return 0;
}

static const struct seq_operations fib_route_seq_ops = {
	.start  = fib_route_seq_start,
	.next   = fib_route_seq_next,
	.stop   = fib_route_seq_stop,
	.show   = fib_route_seq_show,
};

static int fib_route_seq_open(struct inode *inode, struct file *file)
{
	return seq_open_net(inode, file, &fib_route_seq_ops,
			    sizeof(struct fib_route_iter));
}

static const struct file_operations fib_route_fops = {
	.owner  = THIS_MODULE,
	.open   = fib_route_seq_open,
	.read   = seq_read,
	.llseek = seq_lseek,
	.release = seq_release_net,
};

int __net_init fib_proc_init(struct net *net)
{
	if (!proc_net_fops_create(net, "fib_trie", S_IRUGO, &fib_trie_fops))
		goto out1;

	if (!proc_net_fops_create(net, "fib_triestat", S_IRUGO,
				  &fib_triestat_fops))
		goto out2;

	if (!proc_net_fops_create(net, "route", S_IRUGO, &fib_route_fops))
		goto out3;

	return 0;

out3:
	proc_net_remove(net, "fib_triestat");
out2:
	proc_net_remove(net, "fib_trie");
out1:
	return -ENOMEM;
}

void __net_exit fib_proc_exit(struct net *net)
{
	proc_net_remove(net, "fib_trie");
	proc_net_remove(net, "fib_triestat");
	proc_net_remove(net, "route");
}

#endif /* CONFIG_PROC_FS */<|MERGE_RESOLUTION|>--- conflicted
+++ resolved
@@ -186,13 +186,7 @@
 {
 	struct tnode *ret = node_parent(node);
 
-<<<<<<< HEAD
-	return rcu_dereference_check(ret,
-				     rcu_read_lock_held() ||
-				     lockdep_rtnl_is_held());
-=======
 	return rcu_dereference_rtnl(ret);
->>>>>>> 45f53cc9
 }
 
 /* Same as rcu_assign_pointer
@@ -1746,13 +1740,7 @@
 
 static struct leaf *trie_firstleaf(struct trie *t)
 {
-<<<<<<< HEAD
-	struct tnode *n = (struct tnode *) rcu_dereference_check(t->trie,
-							rcu_read_lock_held() ||
-							lockdep_rtnl_is_held());
-=======
 	struct tnode *n = (struct tnode *)rcu_dereference_rtnl(t->trie);
->>>>>>> 45f53cc9
 
 	if (!n)
 		return NULL;
