--- conflicted
+++ resolved
@@ -1057,20 +1057,12 @@
 	if (ret < 0)
 		goto tx_err;
 
-<<<<<<< HEAD
-	t->recursion--;
-=======
->>>>>>> 71623855
 	return NETDEV_TX_OK;
 
 tx_err:
 	stats->tx_errors++;
 	stats->tx_dropped++;
 	kfree_skb(skb);
-<<<<<<< HEAD
-	t->recursion--;
-=======
->>>>>>> 71623855
 	return NETDEV_TX_OK;
 }
 
