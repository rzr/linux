/*
 *	Linux INET6 implementation
 *	FIB front-end.
 *
 *	Authors:
 *	Pedro Roque		<roque@di.fc.ul.pt>
 *
 *	This program is free software; you can redistribute it and/or
 *      modify it under the terms of the GNU General Public License
 *      as published by the Free Software Foundation; either version
 *      2 of the License, or (at your option) any later version.
 */

/*	Changes:
 *
 *	YOSHIFUJI Hideaki @USAGI
 *		reworked default router selection.
 *		- respect outgoing interface
 *		- select from (probably) reachable routers (i.e.
 *		routers in REACHABLE, STALE, DELAY or PROBE states).
 *		- always select the same router if it is (probably)
 *		reachable.  otherwise, round-robin the list.
 *	Ville Nuorvala
 *		Fixed routing subtrees.
 */

#include <linux/capability.h>
#include <linux/errno.h>
#include <linux/types.h>
#include <linux/times.h>
#include <linux/socket.h>
#include <linux/sockios.h>
#include <linux/net.h>
#include <linux/route.h>
#include <linux/netdevice.h>
#include <linux/in6.h>
#include <linux/mroute6.h>
#include <linux/init.h>
#include <linux/if_arp.h>
#include <linux/proc_fs.h>
#include <linux/seq_file.h>
#include <linux/nsproxy.h>
#include <linux/slab.h>
#include <net/net_namespace.h>
#include <net/snmp.h>
#include <net/ipv6.h>
#include <net/ip6_fib.h>
#include <net/ip6_route.h>
#include <net/ndisc.h>
#include <net/addrconf.h>
#include <net/tcp.h>
#include <linux/rtnetlink.h>
#include <net/dst.h>
#include <net/xfrm.h>
#include <net/netevent.h>
#include <net/netlink.h>

#include <asm/uaccess.h>

#ifdef CONFIG_SYSCTL
#include <linux/sysctl.h>
#endif

/* Set to 3 to get tracing. */
#define RT6_DEBUG 2

#if RT6_DEBUG >= 3
#define RDBG(x) printk x
#define RT6_TRACE(x...) printk(KERN_DEBUG x)
#else
#define RDBG(x)
#define RT6_TRACE(x...) do { ; } while (0)
#endif

#define CLONE_OFFLINK_ROUTE 0

static struct rt6_info * ip6_rt_copy(struct rt6_info *ort);
static struct dst_entry	*ip6_dst_check(struct dst_entry *dst, u32 cookie);
static struct dst_entry *ip6_negative_advice(struct dst_entry *);
static void		ip6_dst_destroy(struct dst_entry *);
static void		ip6_dst_ifdown(struct dst_entry *,
				       struct net_device *dev, int how);
static int		 ip6_dst_gc(struct dst_ops *ops);

static int		ip6_pkt_discard(struct sk_buff *skb);
static int		ip6_pkt_discard_out(struct sk_buff *skb);
static void		ip6_link_failure(struct sk_buff *skb);
static void		ip6_rt_update_pmtu(struct dst_entry *dst, u32 mtu);

#ifdef CONFIG_IPV6_ROUTE_INFO
static struct rt6_info *rt6_add_route_info(struct net *net,
					   struct in6_addr *prefix, int prefixlen,
					   struct in6_addr *gwaddr, int ifindex,
					   unsigned pref);
static struct rt6_info *rt6_get_route_info(struct net *net,
					   struct in6_addr *prefix, int prefixlen,
					   struct in6_addr *gwaddr, int ifindex);
#endif

static struct dst_ops ip6_dst_ops_template = {
	.family			=	AF_INET6,
	.protocol		=	cpu_to_be16(ETH_P_IPV6),
	.gc			=	ip6_dst_gc,
	.gc_thresh		=	1024,
	.check			=	ip6_dst_check,
	.destroy		=	ip6_dst_destroy,
	.ifdown			=	ip6_dst_ifdown,
	.negative_advice	=	ip6_negative_advice,
	.link_failure		=	ip6_link_failure,
	.update_pmtu		=	ip6_rt_update_pmtu,
	.local_out		=	__ip6_local_out,
	.entries		=	ATOMIC_INIT(0),
};

static void ip6_rt_blackhole_update_pmtu(struct dst_entry *dst, u32 mtu)
{
}

static struct dst_ops ip6_dst_blackhole_ops = {
	.family			=	AF_INET6,
	.protocol		=	cpu_to_be16(ETH_P_IPV6),
	.destroy		=	ip6_dst_destroy,
	.check			=	ip6_dst_check,
	.update_pmtu		=	ip6_rt_blackhole_update_pmtu,
	.entries		=	ATOMIC_INIT(0),
};

static struct rt6_info ip6_null_entry_template = {
	.dst = {
		.__refcnt	= ATOMIC_INIT(1),
		.__use		= 1,
		.obsolete	= -1,
		.error		= -ENETUNREACH,
		.metrics	= { [RTAX_HOPLIMIT - 1] = 255, },
		.input		= ip6_pkt_discard,
		.output		= ip6_pkt_discard_out,
	},
	.rt6i_flags	= (RTF_REJECT | RTF_NONEXTHOP),
	.rt6i_protocol  = RTPROT_KERNEL,
	.rt6i_metric	= ~(u32) 0,
	.rt6i_ref	= ATOMIC_INIT(1),
};

#ifdef CONFIG_IPV6_MULTIPLE_TABLES

static int ip6_pkt_prohibit(struct sk_buff *skb);
static int ip6_pkt_prohibit_out(struct sk_buff *skb);

static struct rt6_info ip6_prohibit_entry_template = {
	.dst = {
		.__refcnt	= ATOMIC_INIT(1),
		.__use		= 1,
		.obsolete	= -1,
		.error		= -EACCES,
		.metrics	= { [RTAX_HOPLIMIT - 1] = 255, },
		.input		= ip6_pkt_prohibit,
		.output		= ip6_pkt_prohibit_out,
	},
	.rt6i_flags	= (RTF_REJECT | RTF_NONEXTHOP),
	.rt6i_protocol  = RTPROT_KERNEL,
	.rt6i_metric	= ~(u32) 0,
	.rt6i_ref	= ATOMIC_INIT(1),
};

static struct rt6_info ip6_blk_hole_entry_template = {
	.dst = {
		.__refcnt	= ATOMIC_INIT(1),
		.__use		= 1,
		.obsolete	= -1,
		.error		= -EINVAL,
		.metrics	= { [RTAX_HOPLIMIT - 1] = 255, },
		.input		= dst_discard,
		.output		= dst_discard,
	},
	.rt6i_flags	= (RTF_REJECT | RTF_NONEXTHOP),
	.rt6i_protocol  = RTPROT_KERNEL,
	.rt6i_metric	= ~(u32) 0,
	.rt6i_ref	= ATOMIC_INIT(1),
};

#endif

/* allocate dst with ip6_dst_ops */
static inline struct rt6_info *ip6_dst_alloc(struct dst_ops *ops)
{
	return (struct rt6_info *)dst_alloc(ops);
}

static void ip6_dst_destroy(struct dst_entry *dst)
{
	struct rt6_info *rt = (struct rt6_info *)dst;
	struct inet6_dev *idev = rt->rt6i_idev;

	if (idev != NULL) {
		rt->rt6i_idev = NULL;
		in6_dev_put(idev);
	}
}

static void ip6_dst_ifdown(struct dst_entry *dst, struct net_device *dev,
			   int how)
{
	struct rt6_info *rt = (struct rt6_info *)dst;
	struct inet6_dev *idev = rt->rt6i_idev;
	struct net_device *loopback_dev =
		dev_net(dev)->loopback_dev;

	if (dev != loopback_dev && idev != NULL && idev->dev == dev) {
		struct inet6_dev *loopback_idev =
			in6_dev_get(loopback_dev);
		if (loopback_idev != NULL) {
			rt->rt6i_idev = loopback_idev;
			in6_dev_put(idev);
		}
	}
}

static __inline__ int rt6_check_expired(const struct rt6_info *rt)
{
	return (rt->rt6i_flags & RTF_EXPIRES &&
		time_after(jiffies, rt->rt6i_expires));
}

static inline int rt6_need_strict(struct in6_addr *daddr)
{
	return (ipv6_addr_type(daddr) &
		(IPV6_ADDR_MULTICAST | IPV6_ADDR_LINKLOCAL | IPV6_ADDR_LOOPBACK));
}

/*
 *	Route lookup. Any table->tb6_lock is implied.
 */

static inline struct rt6_info *rt6_device_match(struct net *net,
						    struct rt6_info *rt,
						    struct in6_addr *saddr,
						    int oif,
						    int flags)
{
	struct rt6_info *local = NULL;
	struct rt6_info *sprt;

	if (!oif && ipv6_addr_any(saddr))
		goto out;

	for (sprt = rt; sprt; sprt = sprt->dst.rt6_next) {
		struct net_device *dev = sprt->rt6i_dev;

		if (oif) {
			if (dev->ifindex == oif)
				return sprt;
			if (dev->flags & IFF_LOOPBACK) {
				if (sprt->rt6i_idev == NULL ||
				    sprt->rt6i_idev->dev->ifindex != oif) {
					if (flags & RT6_LOOKUP_F_IFACE && oif)
						continue;
					if (local && (!oif ||
						      local->rt6i_idev->dev->ifindex == oif))
						continue;
				}
				local = sprt;
			}
		} else {
			if (ipv6_chk_addr(net, saddr, dev,
					  flags & RT6_LOOKUP_F_IFACE))
				return sprt;
		}
	}

	if (oif) {
		if (local)
			return local;

		if (flags & RT6_LOOKUP_F_IFACE)
			return net->ipv6.ip6_null_entry;
	}
out:
	return rt;
}

#ifdef CONFIG_IPV6_ROUTER_PREF
static void rt6_probe(struct rt6_info *rt)
{
	struct neighbour *neigh = rt ? rt->rt6i_nexthop : NULL;
	/*
	 * Okay, this does not seem to be appropriate
	 * for now, however, we need to check if it
	 * is really so; aka Router Reachability Probing.
	 *
	 * Router Reachability Probe MUST be rate-limited
	 * to no more than one per minute.
	 */
	if (!neigh || (neigh->nud_state & NUD_VALID))
		return;
	read_lock_bh(&neigh->lock);
	if (!(neigh->nud_state & NUD_VALID) &&
	    time_after(jiffies, neigh->updated + rt->rt6i_idev->cnf.rtr_probe_interval)) {
		struct in6_addr mcaddr;
		struct in6_addr *target;

		neigh->updated = jiffies;
		read_unlock_bh(&neigh->lock);

		target = (struct in6_addr *)&neigh->primary_key;
		addrconf_addr_solict_mult(target, &mcaddr);
		ndisc_send_ns(rt->rt6i_dev, NULL, target, &mcaddr, NULL);
	} else
		read_unlock_bh(&neigh->lock);
}
#else
static inline void rt6_probe(struct rt6_info *rt)
{
}
#endif

/*
 * Default Router Selection (RFC 2461 6.3.6)
 */
static inline int rt6_check_dev(struct rt6_info *rt, int oif)
{
	struct net_device *dev = rt->rt6i_dev;
	if (!oif || dev->ifindex == oif)
		return 2;
	if ((dev->flags & IFF_LOOPBACK) &&
	    rt->rt6i_idev && rt->rt6i_idev->dev->ifindex == oif)
		return 1;
	return 0;
}

static inline int rt6_check_neigh(struct rt6_info *rt)
{
	struct neighbour *neigh = rt->rt6i_nexthop;
	int m;
	if (rt->rt6i_flags & RTF_NONEXTHOP ||
	    !(rt->rt6i_flags & RTF_GATEWAY))
		m = 1;
	else if (neigh) {
		read_lock_bh(&neigh->lock);
		if (neigh->nud_state & NUD_VALID)
			m = 2;
#ifdef CONFIG_IPV6_ROUTER_PREF
		else if (neigh->nud_state & NUD_FAILED)
			m = 0;
#endif
		else
			m = 1;
		read_unlock_bh(&neigh->lock);
	} else
		m = 0;
	return m;
}

static int rt6_score_route(struct rt6_info *rt, int oif,
			   int strict)
{
	int m, n;

	m = rt6_check_dev(rt, oif);
	if (!m && (strict & RT6_LOOKUP_F_IFACE))
		return -1;
#ifdef CONFIG_IPV6_ROUTER_PREF
	m |= IPV6_DECODE_PREF(IPV6_EXTRACT_PREF(rt->rt6i_flags)) << 2;
#endif
	n = rt6_check_neigh(rt);
	if (!n && (strict & RT6_LOOKUP_F_REACHABLE))
		return -1;
	return m;
}

static struct rt6_info *find_match(struct rt6_info *rt, int oif, int strict,
				   int *mpri, struct rt6_info *match)
{
	int m;

	if (rt6_check_expired(rt))
		goto out;

	m = rt6_score_route(rt, oif, strict);
	if (m < 0)
		goto out;

	if (m > *mpri) {
		if (strict & RT6_LOOKUP_F_REACHABLE)
			rt6_probe(match);
		*mpri = m;
		match = rt;
	} else if (strict & RT6_LOOKUP_F_REACHABLE) {
		rt6_probe(rt);
	}

out:
	return match;
}

static struct rt6_info *find_rr_leaf(struct fib6_node *fn,
				     struct rt6_info *rr_head,
				     u32 metric, int oif, int strict)
{
	struct rt6_info *rt, *match;
	int mpri = -1;

	match = NULL;
	for (rt = rr_head; rt && rt->rt6i_metric == metric;
	     rt = rt->dst.rt6_next)
		match = find_match(rt, oif, strict, &mpri, match);
	for (rt = fn->leaf; rt && rt != rr_head && rt->rt6i_metric == metric;
	     rt = rt->dst.rt6_next)
		match = find_match(rt, oif, strict, &mpri, match);

	return match;
}

static struct rt6_info *rt6_select(struct fib6_node *fn, int oif, int strict)
{
	struct rt6_info *match, *rt0;
	struct net *net;

	RT6_TRACE("%s(fn->leaf=%p, oif=%d)\n",
		  __func__, fn->leaf, oif);

	rt0 = fn->rr_ptr;
	if (!rt0)
		fn->rr_ptr = rt0 = fn->leaf;

	match = find_rr_leaf(fn, rt0, rt0->rt6i_metric, oif, strict);

	if (!match &&
	    (strict & RT6_LOOKUP_F_REACHABLE)) {
		struct rt6_info *next = rt0->dst.rt6_next;

		/* no entries matched; do round-robin */
		if (!next || next->rt6i_metric != rt0->rt6i_metric)
			next = fn->leaf;

		if (next != rt0)
			fn->rr_ptr = next;
	}

	RT6_TRACE("%s() => %p\n",
		  __func__, match);

	net = dev_net(rt0->rt6i_dev);
	return (match ? match : net->ipv6.ip6_null_entry);
}

#ifdef CONFIG_IPV6_ROUTE_INFO
int rt6_route_rcv(struct net_device *dev, u8 *opt, int len,
		  struct in6_addr *gwaddr)
{
	struct net *net = dev_net(dev);
	struct route_info *rinfo = (struct route_info *) opt;
	struct in6_addr prefix_buf, *prefix;
	unsigned int pref;
	unsigned long lifetime;
	struct rt6_info *rt;

	if (len < sizeof(struct route_info)) {
		return -EINVAL;
	}

	/* Sanity check for prefix_len and length */
	if (rinfo->length > 3) {
		return -EINVAL;
	} else if (rinfo->prefix_len > 128) {
		return -EINVAL;
	} else if (rinfo->prefix_len > 64) {
		if (rinfo->length < 2) {
			return -EINVAL;
		}
	} else if (rinfo->prefix_len > 0) {
		if (rinfo->length < 1) {
			return -EINVAL;
		}
	}

	pref = rinfo->route_pref;
	if (pref == ICMPV6_ROUTER_PREF_INVALID)
		return -EINVAL;

	lifetime = addrconf_timeout_fixup(ntohl(rinfo->lifetime), HZ);

	if (rinfo->length == 3)
		prefix = (struct in6_addr *)rinfo->prefix;
	else {
		/* this function is safe */
		ipv6_addr_prefix(&prefix_buf,
				 (struct in6_addr *)rinfo->prefix,
				 rinfo->prefix_len);
		prefix = &prefix_buf;
	}

	rt = rt6_get_route_info(net, prefix, rinfo->prefix_len, gwaddr,
				dev->ifindex);

	if (rt && !lifetime) {
		ip6_del_rt(rt);
		rt = NULL;
	}

	if (!rt && lifetime)
		rt = rt6_add_route_info(net, prefix, rinfo->prefix_len, gwaddr, dev->ifindex,
					pref);
	else if (rt)
		rt->rt6i_flags = RTF_ROUTEINFO |
				 (rt->rt6i_flags & ~RTF_PREF_MASK) | RTF_PREF(pref);

	if (rt) {
		if (!addrconf_finite_timeout(lifetime)) {
			rt->rt6i_flags &= ~RTF_EXPIRES;
		} else {
			rt->rt6i_expires = jiffies + HZ * lifetime;
			rt->rt6i_flags |= RTF_EXPIRES;
		}
		dst_release(&rt->dst);
	}
	return 0;
}
#endif

#define BACKTRACK(__net, saddr)			\
do { \
	if (rt == __net->ipv6.ip6_null_entry) {	\
		struct fib6_node *pn; \
		while (1) { \
			if (fn->fn_flags & RTN_TL_ROOT) \
				goto out; \
			pn = fn->parent; \
			if (FIB6_SUBTREE(pn) && FIB6_SUBTREE(pn) != fn) \
				fn = fib6_lookup(FIB6_SUBTREE(pn), NULL, saddr); \
			else \
				fn = pn; \
			if (fn->fn_flags & RTN_RTINFO) \
				goto restart; \
		} \
	} \
} while(0)

static struct rt6_info *ip6_pol_route_lookup(struct net *net,
					     struct fib6_table *table,
					     struct flowi *fl, int flags)
{
	struct fib6_node *fn;
	struct rt6_info *rt;

	read_lock_bh(&table->tb6_lock);
	fn = fib6_lookup(&table->tb6_root, &fl->fl6_dst, &fl->fl6_src);
restart:
	rt = fn->leaf;
	rt = rt6_device_match(net, rt, &fl->fl6_src, fl->oif, flags);
	BACKTRACK(net, &fl->fl6_src);
out:
	dst_use(&rt->dst, jiffies);
	read_unlock_bh(&table->tb6_lock);
	return rt;

}

struct rt6_info *rt6_lookup(struct net *net, const struct in6_addr *daddr,
			    const struct in6_addr *saddr, int oif, int strict)
{
	struct flowi fl = {
		.oif = oif,
		.nl_u = {
			.ip6_u = {
				.daddr = *daddr,
			},
		},
	};
	struct dst_entry *dst;
	int flags = strict ? RT6_LOOKUP_F_IFACE : 0;

	if (saddr) {
		memcpy(&fl.fl6_src, saddr, sizeof(*saddr));
		flags |= RT6_LOOKUP_F_HAS_SADDR;
	}

	dst = fib6_rule_lookup(net, &fl, flags, ip6_pol_route_lookup);
	if (dst->error == 0)
		return (struct rt6_info *) dst;

	dst_release(dst);

	return NULL;
}

EXPORT_SYMBOL(rt6_lookup);

/* ip6_ins_rt is called with FREE table->tb6_lock.
   It takes new route entry, the addition fails by any reason the
   route is freed. In any case, if caller does not hold it, it may
   be destroyed.
 */

static int __ip6_ins_rt(struct rt6_info *rt, struct nl_info *info)
{
	int err;
	struct fib6_table *table;

	table = rt->rt6i_table;
	write_lock_bh(&table->tb6_lock);
	err = fib6_add(&table->tb6_root, rt, info);
	write_unlock_bh(&table->tb6_lock);

	return err;
}

int ip6_ins_rt(struct rt6_info *rt)
{
	struct nl_info info = {
		.nl_net = dev_net(rt->rt6i_dev),
	};
	return __ip6_ins_rt(rt, &info);
}

static struct rt6_info *rt6_alloc_cow(struct rt6_info *ort, struct in6_addr *daddr,
				      struct in6_addr *saddr)
{
	struct rt6_info *rt;

	/*
	 *	Clone the route.
	 */

	rt = ip6_rt_copy(ort);

	if (rt) {
		struct neighbour *neigh;
		int attempts = !in_softirq();

		if (!(rt->rt6i_flags&RTF_GATEWAY)) {
			if (rt->rt6i_dst.plen != 128 &&
			    ipv6_addr_equal(&rt->rt6i_dst.addr, daddr))
				rt->rt6i_flags |= RTF_ANYCAST;
			ipv6_addr_copy(&rt->rt6i_gateway, daddr);
		}

		ipv6_addr_copy(&rt->rt6i_dst.addr, daddr);
		rt->rt6i_dst.plen = 128;
		rt->rt6i_flags |= RTF_CACHE;
		rt->dst.flags |= DST_HOST;

#ifdef CONFIG_IPV6_SUBTREES
		if (rt->rt6i_src.plen && saddr) {
			ipv6_addr_copy(&rt->rt6i_src.addr, saddr);
			rt->rt6i_src.plen = 128;
		}
#endif

	retry:
		neigh = ndisc_get_neigh(rt->rt6i_dev, &rt->rt6i_gateway);
		if (IS_ERR(neigh)) {
			struct net *net = dev_net(rt->rt6i_dev);
			int saved_rt_min_interval =
				net->ipv6.sysctl.ip6_rt_gc_min_interval;
			int saved_rt_elasticity =
				net->ipv6.sysctl.ip6_rt_gc_elasticity;

			if (attempts-- > 0) {
				net->ipv6.sysctl.ip6_rt_gc_elasticity = 1;
				net->ipv6.sysctl.ip6_rt_gc_min_interval = 0;

				ip6_dst_gc(&net->ipv6.ip6_dst_ops);

				net->ipv6.sysctl.ip6_rt_gc_elasticity =
					saved_rt_elasticity;
				net->ipv6.sysctl.ip6_rt_gc_min_interval =
					saved_rt_min_interval;
				goto retry;
			}

			if (net_ratelimit())
				printk(KERN_WARNING
<<<<<<< HEAD
				       "Neighbour table overflow.\n");
=======
				       "ipv6: Neighbour table overflow.\n");
>>>>>>> 062c1825
			dst_free(&rt->dst);
			return NULL;
		}
		rt->rt6i_nexthop = neigh;

	}

	return rt;
}

static struct rt6_info *rt6_alloc_clone(struct rt6_info *ort, struct in6_addr *daddr)
{
	struct rt6_info *rt = ip6_rt_copy(ort);
	if (rt) {
		ipv6_addr_copy(&rt->rt6i_dst.addr, daddr);
		rt->rt6i_dst.plen = 128;
		rt->rt6i_flags |= RTF_CACHE;
		rt->dst.flags |= DST_HOST;
		rt->rt6i_nexthop = neigh_clone(ort->rt6i_nexthop);
	}
	return rt;
}

static struct rt6_info *ip6_pol_route(struct net *net, struct fib6_table *table, int oif,
				      struct flowi *fl, int flags)
{
	struct fib6_node *fn;
	struct rt6_info *rt, *nrt;
	int strict = 0;
	int attempts = 3;
	int err;
	int reachable = net->ipv6.devconf_all->forwarding ? 0 : RT6_LOOKUP_F_REACHABLE;

	strict |= flags & RT6_LOOKUP_F_IFACE;

relookup:
	read_lock_bh(&table->tb6_lock);

restart_2:
	fn = fib6_lookup(&table->tb6_root, &fl->fl6_dst, &fl->fl6_src);

restart:
	rt = rt6_select(fn, oif, strict | reachable);

	BACKTRACK(net, &fl->fl6_src);
	if (rt == net->ipv6.ip6_null_entry ||
	    rt->rt6i_flags & RTF_CACHE)
		goto out;

	dst_hold(&rt->dst);
	read_unlock_bh(&table->tb6_lock);

	if (!rt->rt6i_nexthop && !(rt->rt6i_flags & RTF_NONEXTHOP))
		nrt = rt6_alloc_cow(rt, &fl->fl6_dst, &fl->fl6_src);
	else {
#if CLONE_OFFLINK_ROUTE
		nrt = rt6_alloc_clone(rt, &fl->fl6_dst);
#else
		goto out2;
#endif
	}

	dst_release(&rt->dst);
	rt = nrt ? : net->ipv6.ip6_null_entry;

	dst_hold(&rt->dst);
	if (nrt) {
		err = ip6_ins_rt(nrt);
		if (!err)
			goto out2;
	}

	if (--attempts <= 0)
		goto out2;

	/*
	 * Race condition! In the gap, when table->tb6_lock was
	 * released someone could insert this route.  Relookup.
	 */
	dst_release(&rt->dst);
	goto relookup;

out:
	if (reachable) {
		reachable = 0;
		goto restart_2;
	}
	dst_hold(&rt->dst);
	read_unlock_bh(&table->tb6_lock);
out2:
	rt->dst.lastuse = jiffies;
	rt->dst.__use++;

	return rt;
}

static struct rt6_info *ip6_pol_route_input(struct net *net, struct fib6_table *table,
					    struct flowi *fl, int flags)
{
	return ip6_pol_route(net, table, fl->iif, fl, flags);
}

void ip6_route_input(struct sk_buff *skb)
{
	struct ipv6hdr *iph = ipv6_hdr(skb);
	struct net *net = dev_net(skb->dev);
	int flags = RT6_LOOKUP_F_HAS_SADDR;
	struct flowi fl = {
		.iif = skb->dev->ifindex,
		.nl_u = {
			.ip6_u = {
				.daddr = iph->daddr,
				.saddr = iph->saddr,
				.flowlabel = (* (__be32 *) iph)&IPV6_FLOWINFO_MASK,
			},
		},
		.mark = skb->mark,
		.proto = iph->nexthdr,
	};

	if (rt6_need_strict(&iph->daddr) && skb->dev->type != ARPHRD_PIMREG)
		flags |= RT6_LOOKUP_F_IFACE;

	skb_dst_set(skb, fib6_rule_lookup(net, &fl, flags, ip6_pol_route_input));
}

static struct rt6_info *ip6_pol_route_output(struct net *net, struct fib6_table *table,
					     struct flowi *fl, int flags)
{
	return ip6_pol_route(net, table, fl->oif, fl, flags);
}

struct dst_entry * ip6_route_output(struct net *net, struct sock *sk,
				    struct flowi *fl)
{
	int flags = 0;

	if ((sk && sk->sk_bound_dev_if) || rt6_need_strict(&fl->fl6_dst))
		flags |= RT6_LOOKUP_F_IFACE;

	if (!ipv6_addr_any(&fl->fl6_src))
		flags |= RT6_LOOKUP_F_HAS_SADDR;
	else if (sk)
		flags |= rt6_srcprefs2flags(inet6_sk(sk)->srcprefs);

	return fib6_rule_lookup(net, fl, flags, ip6_pol_route_output);
}

EXPORT_SYMBOL(ip6_route_output);

int ip6_dst_blackhole(struct sock *sk, struct dst_entry **dstp, struct flowi *fl)
{
	struct rt6_info *ort = (struct rt6_info *) *dstp;
	struct rt6_info *rt = (struct rt6_info *)
		dst_alloc(&ip6_dst_blackhole_ops);
	struct dst_entry *new = NULL;

	if (rt) {
		new = &rt->dst;

		atomic_set(&new->__refcnt, 1);
		new->__use = 1;
		new->input = dst_discard;
		new->output = dst_discard;

		memcpy(new->metrics, ort->dst.metrics, RTAX_MAX*sizeof(u32));
		new->dev = ort->dst.dev;
		if (new->dev)
			dev_hold(new->dev);
		rt->rt6i_idev = ort->rt6i_idev;
		if (rt->rt6i_idev)
			in6_dev_hold(rt->rt6i_idev);
		rt->rt6i_expires = 0;

		ipv6_addr_copy(&rt->rt6i_gateway, &ort->rt6i_gateway);
		rt->rt6i_flags = ort->rt6i_flags & ~RTF_EXPIRES;
		rt->rt6i_metric = 0;

		memcpy(&rt->rt6i_dst, &ort->rt6i_dst, sizeof(struct rt6key));
#ifdef CONFIG_IPV6_SUBTREES
		memcpy(&rt->rt6i_src, &ort->rt6i_src, sizeof(struct rt6key));
#endif

		dst_free(new);
	}

	dst_release(*dstp);
	*dstp = new;
	return (new ? 0 : -ENOMEM);
}
EXPORT_SYMBOL_GPL(ip6_dst_blackhole);

/*
 *	Destination cache support functions
 */

static struct dst_entry *ip6_dst_check(struct dst_entry *dst, u32 cookie)
{
	struct rt6_info *rt;

	rt = (struct rt6_info *) dst;

	if (rt->rt6i_node && (rt->rt6i_node->fn_sernum == cookie))
		return dst;

	return NULL;
}

static struct dst_entry *ip6_negative_advice(struct dst_entry *dst)
{
	struct rt6_info *rt = (struct rt6_info *) dst;

	if (rt) {
		if (rt->rt6i_flags & RTF_CACHE) {
			if (rt6_check_expired(rt)) {
				ip6_del_rt(rt);
				dst = NULL;
			}
		} else {
			dst_release(dst);
			dst = NULL;
		}
	}
	return dst;
}

static void ip6_link_failure(struct sk_buff *skb)
{
	struct rt6_info *rt;

	icmpv6_send(skb, ICMPV6_DEST_UNREACH, ICMPV6_ADDR_UNREACH, 0);

	rt = (struct rt6_info *) skb_dst(skb);
	if (rt) {
		if (rt->rt6i_flags&RTF_CACHE) {
			dst_set_expires(&rt->dst, 0);
			rt->rt6i_flags |= RTF_EXPIRES;
		} else if (rt->rt6i_node && (rt->rt6i_flags & RTF_DEFAULT))
			rt->rt6i_node->fn_sernum = -1;
	}
}

static void ip6_rt_update_pmtu(struct dst_entry *dst, u32 mtu)
{
	struct rt6_info *rt6 = (struct rt6_info*)dst;

	if (mtu < dst_mtu(dst) && rt6->rt6i_dst.plen == 128) {
		rt6->rt6i_flags |= RTF_MODIFIED;
		if (mtu < IPV6_MIN_MTU) {
			mtu = IPV6_MIN_MTU;
			dst->metrics[RTAX_FEATURES-1] |= RTAX_FEATURE_ALLFRAG;
		}
		dst->metrics[RTAX_MTU-1] = mtu;
		call_netevent_notifiers(NETEVENT_PMTU_UPDATE, dst);
	}
}

static int ipv6_get_mtu(struct net_device *dev);

static inline unsigned int ipv6_advmss(struct net *net, unsigned int mtu)
{
	mtu -= sizeof(struct ipv6hdr) + sizeof(struct tcphdr);

	if (mtu < net->ipv6.sysctl.ip6_rt_min_advmss)
		mtu = net->ipv6.sysctl.ip6_rt_min_advmss;

	/*
	 * Maximal non-jumbo IPv6 payload is IPV6_MAXPLEN and
	 * corresponding MSS is IPV6_MAXPLEN - tcp_header_size.
	 * IPV6_MAXPLEN is also valid and means: "any MSS,
	 * rely only on pmtu discovery"
	 */
	if (mtu > IPV6_MAXPLEN - sizeof(struct tcphdr))
		mtu = IPV6_MAXPLEN;
	return mtu;
}

static struct dst_entry *icmp6_dst_gc_list;
static DEFINE_SPINLOCK(icmp6_dst_lock);

struct dst_entry *icmp6_dst_alloc(struct net_device *dev,
				  struct neighbour *neigh,
				  const struct in6_addr *addr)
{
	struct rt6_info *rt;
	struct inet6_dev *idev = in6_dev_get(dev);
	struct net *net = dev_net(dev);

	if (unlikely(idev == NULL))
		return NULL;

	rt = ip6_dst_alloc(&net->ipv6.ip6_dst_ops);
	if (unlikely(rt == NULL)) {
		in6_dev_put(idev);
		goto out;
	}

	dev_hold(dev);
	if (neigh)
		neigh_hold(neigh);
	else {
		neigh = ndisc_get_neigh(dev, addr);
		if (IS_ERR(neigh))
			neigh = NULL;
	}

	rt->rt6i_dev	  = dev;
	rt->rt6i_idev     = idev;
	rt->rt6i_nexthop  = neigh;
	atomic_set(&rt->dst.__refcnt, 1);
	rt->dst.metrics[RTAX_HOPLIMIT-1] = 255;
	rt->dst.metrics[RTAX_MTU-1] = ipv6_get_mtu(rt->rt6i_dev);
	rt->dst.metrics[RTAX_ADVMSS-1] = ipv6_advmss(net, dst_mtu(&rt->dst));
	rt->dst.output  = ip6_output;

#if 0	/* there's no chance to use these for ndisc */
	rt->dst.flags   = ipv6_addr_type(addr) & IPV6_ADDR_UNICAST
				? DST_HOST
				: 0;
	ipv6_addr_copy(&rt->rt6i_dst.addr, addr);
	rt->rt6i_dst.plen = 128;
#endif

	spin_lock_bh(&icmp6_dst_lock);
	rt->dst.next = icmp6_dst_gc_list;
	icmp6_dst_gc_list = &rt->dst;
	spin_unlock_bh(&icmp6_dst_lock);

	fib6_force_start_gc(net);

out:
	return &rt->dst;
}

int icmp6_dst_gc(void)
{
	struct dst_entry *dst, *next, **pprev;
	int more = 0;

	next = NULL;

	spin_lock_bh(&icmp6_dst_lock);
	pprev = &icmp6_dst_gc_list;

	while ((dst = *pprev) != NULL) {
		if (!atomic_read(&dst->__refcnt)) {
			*pprev = dst->next;
			dst_free(dst);
		} else {
			pprev = &dst->next;
			++more;
		}
	}

	spin_unlock_bh(&icmp6_dst_lock);

	return more;
}

static void icmp6_clean_all(int (*func)(struct rt6_info *rt, void *arg),
			    void *arg)
{
	struct dst_entry *dst, **pprev;

	spin_lock_bh(&icmp6_dst_lock);
	pprev = &icmp6_dst_gc_list;
	while ((dst = *pprev) != NULL) {
		struct rt6_info *rt = (struct rt6_info *) dst;
		if (func(rt, arg)) {
			*pprev = dst->next;
			dst_free(dst);
		} else {
			pprev = &dst->next;
		}
	}
	spin_unlock_bh(&icmp6_dst_lock);
}

static int ip6_dst_gc(struct dst_ops *ops)
{
	unsigned long now = jiffies;
	struct net *net = container_of(ops, struct net, ipv6.ip6_dst_ops);
	int rt_min_interval = net->ipv6.sysctl.ip6_rt_gc_min_interval;
	int rt_max_size = net->ipv6.sysctl.ip6_rt_max_size;
	int rt_elasticity = net->ipv6.sysctl.ip6_rt_gc_elasticity;
	int rt_gc_timeout = net->ipv6.sysctl.ip6_rt_gc_timeout;
	unsigned long rt_last_gc = net->ipv6.ip6_rt_last_gc;

	if (time_after(rt_last_gc + rt_min_interval, now) &&
	    atomic_read(&ops->entries) <= rt_max_size)
		goto out;

	net->ipv6.ip6_rt_gc_expire++;
	fib6_run_gc(net->ipv6.ip6_rt_gc_expire, net);
	net->ipv6.ip6_rt_last_gc = now;
	if (atomic_read(&ops->entries) < ops->gc_thresh)
		net->ipv6.ip6_rt_gc_expire = rt_gc_timeout>>1;
out:
	net->ipv6.ip6_rt_gc_expire -= net->ipv6.ip6_rt_gc_expire>>rt_elasticity;
	return (atomic_read(&ops->entries) > rt_max_size);
}

/* Clean host part of a prefix. Not necessary in radix tree,
   but results in cleaner routing tables.

   Remove it only when all the things will work!
 */

static int ipv6_get_mtu(struct net_device *dev)
{
	int mtu = IPV6_MIN_MTU;
	struct inet6_dev *idev;

	rcu_read_lock();
	idev = __in6_dev_get(dev);
	if (idev)
		mtu = idev->cnf.mtu6;
	rcu_read_unlock();
	return mtu;
}

int ip6_dst_hoplimit(struct dst_entry *dst)
{
	int hoplimit = dst_metric(dst, RTAX_HOPLIMIT);
	if (hoplimit < 0) {
		struct net_device *dev = dst->dev;
		struct inet6_dev *idev;

		rcu_read_lock();
		idev = __in6_dev_get(dev);
		if (idev)
			hoplimit = idev->cnf.hop_limit;
		else
			hoplimit = dev_net(dev)->ipv6.devconf_all->hop_limit;
		rcu_read_unlock();
	}
	return hoplimit;
}

/*
 *
 */

int ip6_route_add(struct fib6_config *cfg)
{
	int err;
	struct net *net = cfg->fc_nlinfo.nl_net;
	struct rt6_info *rt = NULL;
	struct net_device *dev = NULL;
	struct inet6_dev *idev = NULL;
	struct fib6_table *table;
	int addr_type;

	if (cfg->fc_dst_len > 128 || cfg->fc_src_len > 128)
		return -EINVAL;
#ifndef CONFIG_IPV6_SUBTREES
	if (cfg->fc_src_len)
		return -EINVAL;
#endif
	if (cfg->fc_ifindex) {
		err = -ENODEV;
		dev = dev_get_by_index(net, cfg->fc_ifindex);
		if (!dev)
			goto out;
		idev = in6_dev_get(dev);
		if (!idev)
			goto out;
	}

	if (cfg->fc_metric == 0)
		cfg->fc_metric = IP6_RT_PRIO_USER;

	table = fib6_new_table(net, cfg->fc_table);
	if (table == NULL) {
		err = -ENOBUFS;
		goto out;
	}

	rt = ip6_dst_alloc(&net->ipv6.ip6_dst_ops);

	if (rt == NULL) {
		err = -ENOMEM;
		goto out;
	}

	rt->dst.obsolete = -1;
	rt->rt6i_expires = (cfg->fc_flags & RTF_EXPIRES) ?
				jiffies + clock_t_to_jiffies(cfg->fc_expires) :
				0;

	if (cfg->fc_protocol == RTPROT_UNSPEC)
		cfg->fc_protocol = RTPROT_BOOT;
	rt->rt6i_protocol = cfg->fc_protocol;

	addr_type = ipv6_addr_type(&cfg->fc_dst);

	if (addr_type & IPV6_ADDR_MULTICAST)
		rt->dst.input = ip6_mc_input;
	else
		rt->dst.input = ip6_forward;

	rt->dst.output = ip6_output;

	ipv6_addr_prefix(&rt->rt6i_dst.addr, &cfg->fc_dst, cfg->fc_dst_len);
	rt->rt6i_dst.plen = cfg->fc_dst_len;
	if (rt->rt6i_dst.plen == 128)
	       rt->dst.flags = DST_HOST;

#ifdef CONFIG_IPV6_SUBTREES
	ipv6_addr_prefix(&rt->rt6i_src.addr, &cfg->fc_src, cfg->fc_src_len);
	rt->rt6i_src.plen = cfg->fc_src_len;
#endif

	rt->rt6i_metric = cfg->fc_metric;

	/* We cannot add true routes via loopback here,
	   they would result in kernel looping; promote them to reject routes
	 */
	if ((cfg->fc_flags & RTF_REJECT) ||
	    (dev && (dev->flags&IFF_LOOPBACK) && !(addr_type&IPV6_ADDR_LOOPBACK))) {
		/* hold loopback dev/idev if we haven't done so. */
		if (dev != net->loopback_dev) {
			if (dev) {
				dev_put(dev);
				in6_dev_put(idev);
			}
			dev = net->loopback_dev;
			dev_hold(dev);
			idev = in6_dev_get(dev);
			if (!idev) {
				err = -ENODEV;
				goto out;
			}
		}
		rt->dst.output = ip6_pkt_discard_out;
		rt->dst.input = ip6_pkt_discard;
		rt->dst.error = -ENETUNREACH;
		rt->rt6i_flags = RTF_REJECT|RTF_NONEXTHOP;
		goto install_route;
	}

	if (cfg->fc_flags & RTF_GATEWAY) {
		struct in6_addr *gw_addr;
		int gwa_type;

		gw_addr = &cfg->fc_gateway;
		ipv6_addr_copy(&rt->rt6i_gateway, gw_addr);
		gwa_type = ipv6_addr_type(gw_addr);

		if (gwa_type != (IPV6_ADDR_LINKLOCAL|IPV6_ADDR_UNICAST)) {
			struct rt6_info *grt;

			/* IPv6 strictly inhibits using not link-local
			   addresses as nexthop address.
			   Otherwise, router will not able to send redirects.
			   It is very good, but in some (rare!) circumstances
			   (SIT, PtP, NBMA NOARP links) it is handy to allow
			   some exceptions. --ANK
			 */
			err = -EINVAL;
			if (!(gwa_type&IPV6_ADDR_UNICAST))
				goto out;

			grt = rt6_lookup(net, gw_addr, NULL, cfg->fc_ifindex, 1);

			err = -EHOSTUNREACH;
			if (grt == NULL)
				goto out;
			if (dev) {
				if (dev != grt->rt6i_dev) {
					dst_release(&grt->dst);
					goto out;
				}
			} else {
				dev = grt->rt6i_dev;
				idev = grt->rt6i_idev;
				dev_hold(dev);
				in6_dev_hold(grt->rt6i_idev);
			}
			if (!(grt->rt6i_flags&RTF_GATEWAY))
				err = 0;
			dst_release(&grt->dst);

			if (err)
				goto out;
		}
		err = -EINVAL;
		if (dev == NULL || (dev->flags&IFF_LOOPBACK))
			goto out;
	}

	err = -ENODEV;
	if (dev == NULL)
		goto out;

	if (cfg->fc_flags & (RTF_GATEWAY | RTF_NONEXTHOP)) {
		rt->rt6i_nexthop = __neigh_lookup_errno(&nd_tbl, &rt->rt6i_gateway, dev);
		if (IS_ERR(rt->rt6i_nexthop)) {
			err = PTR_ERR(rt->rt6i_nexthop);
			rt->rt6i_nexthop = NULL;
			goto out;
		}
	}

	rt->rt6i_flags = cfg->fc_flags;

install_route:
	if (cfg->fc_mx) {
		struct nlattr *nla;
		int remaining;

		nla_for_each_attr(nla, cfg->fc_mx, cfg->fc_mx_len, remaining) {
			int type = nla_type(nla);

			if (type) {
				if (type > RTAX_MAX) {
					err = -EINVAL;
					goto out;
				}

				rt->dst.metrics[type - 1] = nla_get_u32(nla);
			}
		}
	}

	if (dst_metric(&rt->dst, RTAX_HOPLIMIT) == 0)
		rt->dst.metrics[RTAX_HOPLIMIT-1] = -1;
	if (!dst_mtu(&rt->dst))
		rt->dst.metrics[RTAX_MTU-1] = ipv6_get_mtu(dev);
	if (!dst_metric(&rt->dst, RTAX_ADVMSS))
		rt->dst.metrics[RTAX_ADVMSS-1] = ipv6_advmss(net, dst_mtu(&rt->dst));
	rt->dst.dev = dev;
	rt->rt6i_idev = idev;
	rt->rt6i_table = table;

	cfg->fc_nlinfo.nl_net = dev_net(dev);

	return __ip6_ins_rt(rt, &cfg->fc_nlinfo);

out:
	if (dev)
		dev_put(dev);
	if (idev)
		in6_dev_put(idev);
	if (rt)
		dst_free(&rt->dst);
	return err;
}

static int __ip6_del_rt(struct rt6_info *rt, struct nl_info *info)
{
	int err;
	struct fib6_table *table;
	struct net *net = dev_net(rt->rt6i_dev);

	if (rt == net->ipv6.ip6_null_entry)
		return -ENOENT;

	table = rt->rt6i_table;
	write_lock_bh(&table->tb6_lock);

	err = fib6_del(rt, info);
	dst_release(&rt->dst);

	write_unlock_bh(&table->tb6_lock);

	return err;
}

int ip6_del_rt(struct rt6_info *rt)
{
	struct nl_info info = {
		.nl_net = dev_net(rt->rt6i_dev),
	};
	return __ip6_del_rt(rt, &info);
}

static int ip6_route_del(struct fib6_config *cfg)
{
	struct fib6_table *table;
	struct fib6_node *fn;
	struct rt6_info *rt;
	int err = -ESRCH;

	table = fib6_get_table(cfg->fc_nlinfo.nl_net, cfg->fc_table);
	if (table == NULL)
		return err;

	read_lock_bh(&table->tb6_lock);

	fn = fib6_locate(&table->tb6_root,
			 &cfg->fc_dst, cfg->fc_dst_len,
			 &cfg->fc_src, cfg->fc_src_len);

	if (fn) {
		for (rt = fn->leaf; rt; rt = rt->dst.rt6_next) {
			if (cfg->fc_ifindex &&
			    (rt->rt6i_dev == NULL ||
			     rt->rt6i_dev->ifindex != cfg->fc_ifindex))
				continue;
			if (cfg->fc_flags & RTF_GATEWAY &&
			    !ipv6_addr_equal(&cfg->fc_gateway, &rt->rt6i_gateway))
				continue;
			if (cfg->fc_metric && cfg->fc_metric != rt->rt6i_metric)
				continue;
			dst_hold(&rt->dst);
			read_unlock_bh(&table->tb6_lock);

			return __ip6_del_rt(rt, &cfg->fc_nlinfo);
		}
	}
	read_unlock_bh(&table->tb6_lock);

	return err;
}

/*
 *	Handle redirects
 */
struct ip6rd_flowi {
	struct flowi fl;
	struct in6_addr gateway;
};

static struct rt6_info *__ip6_route_redirect(struct net *net,
					     struct fib6_table *table,
					     struct flowi *fl,
					     int flags)
{
	struct ip6rd_flowi *rdfl = (struct ip6rd_flowi *)fl;
	struct rt6_info *rt;
	struct fib6_node *fn;

	/*
	 * Get the "current" route for this destination and
	 * check if the redirect has come from approriate router.
	 *
	 * RFC 2461 specifies that redirects should only be
	 * accepted if they come from the nexthop to the target.
	 * Due to the way the routes are chosen, this notion
	 * is a bit fuzzy and one might need to check all possible
	 * routes.
	 */

	read_lock_bh(&table->tb6_lock);
	fn = fib6_lookup(&table->tb6_root, &fl->fl6_dst, &fl->fl6_src);
restart:
	for (rt = fn->leaf; rt; rt = rt->dst.rt6_next) {
		/*
		 * Current route is on-link; redirect is always invalid.
		 *
		 * Seems, previous statement is not true. It could
		 * be node, which looks for us as on-link (f.e. proxy ndisc)
		 * But then router serving it might decide, that we should
		 * know truth 8)8) --ANK (980726).
		 */
		if (rt6_check_expired(rt))
			continue;
		if (!(rt->rt6i_flags & RTF_GATEWAY))
			continue;
		if (fl->oif != rt->rt6i_dev->ifindex)
			continue;
		if (!ipv6_addr_equal(&rdfl->gateway, &rt->rt6i_gateway))
			continue;
		break;
	}

	if (!rt)
		rt = net->ipv6.ip6_null_entry;
	BACKTRACK(net, &fl->fl6_src);
out:
	dst_hold(&rt->dst);

	read_unlock_bh(&table->tb6_lock);

	return rt;
};

static struct rt6_info *ip6_route_redirect(struct in6_addr *dest,
					   struct in6_addr *src,
					   struct in6_addr *gateway,
					   struct net_device *dev)
{
	int flags = RT6_LOOKUP_F_HAS_SADDR;
	struct net *net = dev_net(dev);
	struct ip6rd_flowi rdfl = {
		.fl = {
			.oif = dev->ifindex,
			.nl_u = {
				.ip6_u = {
					.daddr = *dest,
					.saddr = *src,
				},
			},
		},
	};

	ipv6_addr_copy(&rdfl.gateway, gateway);

	if (rt6_need_strict(dest))
		flags |= RT6_LOOKUP_F_IFACE;

	return (struct rt6_info *)fib6_rule_lookup(net, (struct flowi *)&rdfl,
						   flags, __ip6_route_redirect);
}

void rt6_redirect(struct in6_addr *dest, struct in6_addr *src,
		  struct in6_addr *saddr,
		  struct neighbour *neigh, u8 *lladdr, int on_link)
{
	struct rt6_info *rt, *nrt = NULL;
	struct netevent_redirect netevent;
	struct net *net = dev_net(neigh->dev);

	rt = ip6_route_redirect(dest, src, saddr, neigh->dev);

	if (rt == net->ipv6.ip6_null_entry) {
		if (net_ratelimit())
			printk(KERN_DEBUG "rt6_redirect: source isn't a valid nexthop "
			       "for redirect target\n");
		goto out;
	}

	/*
	 *	We have finally decided to accept it.
	 */

	neigh_update(neigh, lladdr, NUD_STALE,
		     NEIGH_UPDATE_F_WEAK_OVERRIDE|
		     NEIGH_UPDATE_F_OVERRIDE|
		     (on_link ? 0 : (NEIGH_UPDATE_F_OVERRIDE_ISROUTER|
				     NEIGH_UPDATE_F_ISROUTER))
		     );

	/*
	 * Redirect received -> path was valid.
	 * Look, redirects are sent only in response to data packets,
	 * so that this nexthop apparently is reachable. --ANK
	 */
	dst_confirm(&rt->dst);

	/* Duplicate redirect: silently ignore. */
	if (neigh == rt->dst.neighbour)
		goto out;

	nrt = ip6_rt_copy(rt);
	if (nrt == NULL)
		goto out;

	nrt->rt6i_flags = RTF_GATEWAY|RTF_UP|RTF_DYNAMIC|RTF_CACHE;
	if (on_link)
		nrt->rt6i_flags &= ~RTF_GATEWAY;

	ipv6_addr_copy(&nrt->rt6i_dst.addr, dest);
	nrt->rt6i_dst.plen = 128;
	nrt->dst.flags |= DST_HOST;

	ipv6_addr_copy(&nrt->rt6i_gateway, (struct in6_addr*)neigh->primary_key);
	nrt->rt6i_nexthop = neigh_clone(neigh);
	/* Reset pmtu, it may be better */
	nrt->dst.metrics[RTAX_MTU-1] = ipv6_get_mtu(neigh->dev);
	nrt->dst.metrics[RTAX_ADVMSS-1] = ipv6_advmss(dev_net(neigh->dev),
							dst_mtu(&nrt->dst));

	if (ip6_ins_rt(nrt))
		goto out;

	netevent.old = &rt->dst;
	netevent.new = &nrt->dst;
	call_netevent_notifiers(NETEVENT_REDIRECT, &netevent);

	if (rt->rt6i_flags&RTF_CACHE) {
		ip6_del_rt(rt);
		return;
	}

out:
	dst_release(&rt->dst);
}

/*
 *	Handle ICMP "packet too big" messages
 *	i.e. Path MTU discovery
 */

static void rt6_do_pmtu_disc(struct in6_addr *daddr, struct in6_addr *saddr,
			     struct net *net, u32 pmtu, int ifindex)
{
	struct rt6_info *rt, *nrt;
	int allfrag = 0;

	rt = rt6_lookup(net, daddr, saddr, ifindex, 0);
	if (rt == NULL)
		return;

	if (pmtu >= dst_mtu(&rt->dst))
		goto out;

	if (pmtu < IPV6_MIN_MTU) {
		/*
		 * According to RFC2460, PMTU is set to the IPv6 Minimum Link
		 * MTU (1280) and a fragment header should always be included
		 * after a node receiving Too Big message reporting PMTU is
		 * less than the IPv6 Minimum Link MTU.
		 */
		pmtu = IPV6_MIN_MTU;
		allfrag = 1;
	}

	/* New mtu received -> path was valid.
	   They are sent only in response to data packets,
	   so that this nexthop apparently is reachable. --ANK
	 */
	dst_confirm(&rt->dst);

	/* Host route. If it is static, it would be better
	   not to override it, but add new one, so that
	   when cache entry will expire old pmtu
	   would return automatically.
	 */
	if (rt->rt6i_flags & RTF_CACHE) {
		rt->dst.metrics[RTAX_MTU-1] = pmtu;
		if (allfrag)
			rt->dst.metrics[RTAX_FEATURES-1] |= RTAX_FEATURE_ALLFRAG;
		dst_set_expires(&rt->dst, net->ipv6.sysctl.ip6_rt_mtu_expires);
		rt->rt6i_flags |= RTF_MODIFIED|RTF_EXPIRES;
		goto out;
	}

	/* Network route.
	   Two cases are possible:
	   1. It is connected route. Action: COW
	   2. It is gatewayed route or NONEXTHOP route. Action: clone it.
	 */
	if (!rt->rt6i_nexthop && !(rt->rt6i_flags & RTF_NONEXTHOP))
		nrt = rt6_alloc_cow(rt, daddr, saddr);
	else
		nrt = rt6_alloc_clone(rt, daddr);

	if (nrt) {
		nrt->dst.metrics[RTAX_MTU-1] = pmtu;
		if (allfrag)
			nrt->dst.metrics[RTAX_FEATURES-1] |= RTAX_FEATURE_ALLFRAG;

		/* According to RFC 1981, detecting PMTU increase shouldn't be
		 * happened within 5 mins, the recommended timer is 10 mins.
		 * Here this route expiration time is set to ip6_rt_mtu_expires
		 * which is 10 mins. After 10 mins the decreased pmtu is expired
		 * and detecting PMTU increase will be automatically happened.
		 */
		dst_set_expires(&nrt->dst, net->ipv6.sysctl.ip6_rt_mtu_expires);
		nrt->rt6i_flags |= RTF_DYNAMIC|RTF_EXPIRES;

		ip6_ins_rt(nrt);
	}
out:
	dst_release(&rt->dst);
<<<<<<< HEAD
=======
}

void rt6_pmtu_discovery(struct in6_addr *daddr, struct in6_addr *saddr,
			struct net_device *dev, u32 pmtu)
{
	struct net *net = dev_net(dev);

	/*
	 * RFC 1981 states that a node "MUST reduce the size of the packets it
	 * is sending along the path" that caused the Packet Too Big message.
	 * Since it's not possible in the general case to determine which
	 * interface was used to send the original packet, we update the MTU
	 * on the interface that will be used to send future packets. We also
	 * update the MTU on the interface that received the Packet Too Big in
	 * case the original packet was forced out that interface with
	 * SO_BINDTODEVICE or similar. This is the next best thing to the
	 * correct behaviour, which would be to update the MTU on all
	 * interfaces.
	 */
	rt6_do_pmtu_disc(daddr, saddr, net, pmtu, 0);
	rt6_do_pmtu_disc(daddr, saddr, net, pmtu, dev->ifindex);
>>>>>>> 062c1825
}

/*
 *	Misc support functions
 */

static struct rt6_info * ip6_rt_copy(struct rt6_info *ort)
{
	struct net *net = dev_net(ort->rt6i_dev);
	struct rt6_info *rt = ip6_dst_alloc(&net->ipv6.ip6_dst_ops);

	if (rt) {
		rt->dst.input = ort->dst.input;
		rt->dst.output = ort->dst.output;

		memcpy(rt->dst.metrics, ort->dst.metrics, RTAX_MAX*sizeof(u32));
		rt->dst.error = ort->dst.error;
		rt->dst.dev = ort->dst.dev;
		if (rt->dst.dev)
			dev_hold(rt->dst.dev);
		rt->rt6i_idev = ort->rt6i_idev;
		if (rt->rt6i_idev)
			in6_dev_hold(rt->rt6i_idev);
		rt->dst.lastuse = jiffies;
		rt->rt6i_expires = 0;

		ipv6_addr_copy(&rt->rt6i_gateway, &ort->rt6i_gateway);
		rt->rt6i_flags = ort->rt6i_flags & ~RTF_EXPIRES;
		rt->rt6i_metric = 0;

		memcpy(&rt->rt6i_dst, &ort->rt6i_dst, sizeof(struct rt6key));
#ifdef CONFIG_IPV6_SUBTREES
		memcpy(&rt->rt6i_src, &ort->rt6i_src, sizeof(struct rt6key));
#endif
		rt->rt6i_table = ort->rt6i_table;
	}
	return rt;
}

#ifdef CONFIG_IPV6_ROUTE_INFO
static struct rt6_info *rt6_get_route_info(struct net *net,
					   struct in6_addr *prefix, int prefixlen,
					   struct in6_addr *gwaddr, int ifindex)
{
	struct fib6_node *fn;
	struct rt6_info *rt = NULL;
	struct fib6_table *table;

	table = fib6_get_table(net, RT6_TABLE_INFO);
	if (table == NULL)
		return NULL;

	write_lock_bh(&table->tb6_lock);
	fn = fib6_locate(&table->tb6_root, prefix ,prefixlen, NULL, 0);
	if (!fn)
		goto out;

	for (rt = fn->leaf; rt; rt = rt->dst.rt6_next) {
		if (rt->rt6i_dev->ifindex != ifindex)
			continue;
		if ((rt->rt6i_flags & (RTF_ROUTEINFO|RTF_GATEWAY)) != (RTF_ROUTEINFO|RTF_GATEWAY))
			continue;
		if (!ipv6_addr_equal(&rt->rt6i_gateway, gwaddr))
			continue;
		dst_hold(&rt->dst);
		break;
	}
out:
	write_unlock_bh(&table->tb6_lock);
	return rt;
}

static struct rt6_info *rt6_add_route_info(struct net *net,
					   struct in6_addr *prefix, int prefixlen,
					   struct in6_addr *gwaddr, int ifindex,
					   unsigned pref)
{
	struct fib6_config cfg = {
		.fc_table	= RT6_TABLE_INFO,
		.fc_metric	= IP6_RT_PRIO_USER,
		.fc_ifindex	= ifindex,
		.fc_dst_len	= prefixlen,
		.fc_flags	= RTF_GATEWAY | RTF_ADDRCONF | RTF_ROUTEINFO |
				  RTF_UP | RTF_PREF(pref),
		.fc_nlinfo.pid = 0,
		.fc_nlinfo.nlh = NULL,
		.fc_nlinfo.nl_net = net,
	};

	ipv6_addr_copy(&cfg.fc_dst, prefix);
	ipv6_addr_copy(&cfg.fc_gateway, gwaddr);

	/* We should treat it as a default route if prefix length is 0. */
	if (!prefixlen)
		cfg.fc_flags |= RTF_DEFAULT;

	ip6_route_add(&cfg);

	return rt6_get_route_info(net, prefix, prefixlen, gwaddr, ifindex);
}
#endif

struct rt6_info *rt6_get_dflt_router(struct in6_addr *addr, struct net_device *dev)
{
	struct rt6_info *rt;
	struct fib6_table *table;

	table = fib6_get_table(dev_net(dev), RT6_TABLE_DFLT);
	if (table == NULL)
		return NULL;

	write_lock_bh(&table->tb6_lock);
	for (rt = table->tb6_root.leaf; rt; rt=rt->dst.rt6_next) {
		if (dev == rt->rt6i_dev &&
		    ((rt->rt6i_flags & (RTF_ADDRCONF | RTF_DEFAULT)) == (RTF_ADDRCONF | RTF_DEFAULT)) &&
		    ipv6_addr_equal(&rt->rt6i_gateway, addr))
			break;
	}
	if (rt)
		dst_hold(&rt->dst);
	write_unlock_bh(&table->tb6_lock);
	return rt;
}

struct rt6_info *rt6_add_dflt_router(struct in6_addr *gwaddr,
				     struct net_device *dev,
				     unsigned int pref)
{
	struct fib6_config cfg = {
		.fc_table	= RT6_TABLE_DFLT,
		.fc_metric	= IP6_RT_PRIO_USER,
		.fc_ifindex	= dev->ifindex,
		.fc_flags	= RTF_GATEWAY | RTF_ADDRCONF | RTF_DEFAULT |
				  RTF_UP | RTF_EXPIRES | RTF_PREF(pref),
		.fc_nlinfo.pid = 0,
		.fc_nlinfo.nlh = NULL,
		.fc_nlinfo.nl_net = dev_net(dev),
	};

	ipv6_addr_copy(&cfg.fc_gateway, gwaddr);

	ip6_route_add(&cfg);

	return rt6_get_dflt_router(gwaddr, dev);
}

void rt6_purge_dflt_routers(struct net *net)
{
	struct rt6_info *rt;
	struct fib6_table *table;

	/* NOTE: Keep consistent with rt6_get_dflt_router */
	table = fib6_get_table(net, RT6_TABLE_DFLT);
	if (table == NULL)
		return;

restart:
	read_lock_bh(&table->tb6_lock);
	for (rt = table->tb6_root.leaf; rt; rt = rt->dst.rt6_next) {
		if (rt->rt6i_flags & (RTF_DEFAULT | RTF_ADDRCONF)) {
			dst_hold(&rt->dst);
			read_unlock_bh(&table->tb6_lock);
			ip6_del_rt(rt);
			goto restart;
		}
	}
	read_unlock_bh(&table->tb6_lock);
}

static void rtmsg_to_fib6_config(struct net *net,
				 struct in6_rtmsg *rtmsg,
				 struct fib6_config *cfg)
{
	memset(cfg, 0, sizeof(*cfg));

	cfg->fc_table = RT6_TABLE_MAIN;
	cfg->fc_ifindex = rtmsg->rtmsg_ifindex;
	cfg->fc_metric = rtmsg->rtmsg_metric;
	cfg->fc_expires = rtmsg->rtmsg_info;
	cfg->fc_dst_len = rtmsg->rtmsg_dst_len;
	cfg->fc_src_len = rtmsg->rtmsg_src_len;
	cfg->fc_flags = rtmsg->rtmsg_flags;

	cfg->fc_nlinfo.nl_net = net;

	ipv6_addr_copy(&cfg->fc_dst, &rtmsg->rtmsg_dst);
	ipv6_addr_copy(&cfg->fc_src, &rtmsg->rtmsg_src);
	ipv6_addr_copy(&cfg->fc_gateway, &rtmsg->rtmsg_gateway);
}

int ipv6_route_ioctl(struct net *net, unsigned int cmd, void __user *arg)
{
	struct fib6_config cfg;
	struct in6_rtmsg rtmsg;
	int err;

	switch(cmd) {
	case SIOCADDRT:		/* Add a route */
	case SIOCDELRT:		/* Delete a route */
		if (!capable(CAP_NET_ADMIN))
			return -EPERM;
		err = copy_from_user(&rtmsg, arg,
				     sizeof(struct in6_rtmsg));
		if (err)
			return -EFAULT;

		rtmsg_to_fib6_config(net, &rtmsg, &cfg);

		rtnl_lock();
		switch (cmd) {
		case SIOCADDRT:
			err = ip6_route_add(&cfg);
			break;
		case SIOCDELRT:
			err = ip6_route_del(&cfg);
			break;
		default:
			err = -EINVAL;
		}
		rtnl_unlock();

		return err;
	}

	return -EINVAL;
}

/*
 *	Drop the packet on the floor
 */

static int ip6_pkt_drop(struct sk_buff *skb, u8 code, int ipstats_mib_noroutes)
{
	int type;
	struct dst_entry *dst = skb_dst(skb);
	switch (ipstats_mib_noroutes) {
	case IPSTATS_MIB_INNOROUTES:
		type = ipv6_addr_type(&ipv6_hdr(skb)->daddr);
		if (type == IPV6_ADDR_ANY) {
			IP6_INC_STATS(dev_net(dst->dev), ip6_dst_idev(dst),
				      IPSTATS_MIB_INADDRERRORS);
			break;
		}
		/* FALLTHROUGH */
	case IPSTATS_MIB_OUTNOROUTES:
		IP6_INC_STATS(dev_net(dst->dev), ip6_dst_idev(dst),
			      ipstats_mib_noroutes);
		break;
	}
	icmpv6_send(skb, ICMPV6_DEST_UNREACH, code, 0);
	kfree_skb(skb);
	return 0;
}

static int ip6_pkt_discard(struct sk_buff *skb)
{
	return ip6_pkt_drop(skb, ICMPV6_NOROUTE, IPSTATS_MIB_INNOROUTES);
}

static int ip6_pkt_discard_out(struct sk_buff *skb)
{
	skb->dev = skb_dst(skb)->dev;
	return ip6_pkt_drop(skb, ICMPV6_NOROUTE, IPSTATS_MIB_OUTNOROUTES);
}

#ifdef CONFIG_IPV6_MULTIPLE_TABLES

static int ip6_pkt_prohibit(struct sk_buff *skb)
{
	return ip6_pkt_drop(skb, ICMPV6_ADM_PROHIBITED, IPSTATS_MIB_INNOROUTES);
}

static int ip6_pkt_prohibit_out(struct sk_buff *skb)
{
	skb->dev = skb_dst(skb)->dev;
	return ip6_pkt_drop(skb, ICMPV6_ADM_PROHIBITED, IPSTATS_MIB_OUTNOROUTES);
}

#endif

/*
 *	Allocate a dst for local (unicast / anycast) address.
 */

struct rt6_info *addrconf_dst_alloc(struct inet6_dev *idev,
				    const struct in6_addr *addr,
				    int anycast)
{
	struct net *net = dev_net(idev->dev);
	struct rt6_info *rt = ip6_dst_alloc(&net->ipv6.ip6_dst_ops);
	struct neighbour *neigh;

	if (rt == NULL)
		return ERR_PTR(-ENOMEM);

	dev_hold(net->loopback_dev);
	in6_dev_hold(idev);

	rt->dst.flags = DST_HOST;
	rt->dst.input = ip6_input;
	rt->dst.output = ip6_output;
	rt->rt6i_dev = net->loopback_dev;
	rt->rt6i_idev = idev;
	rt->dst.metrics[RTAX_MTU-1] = ipv6_get_mtu(rt->rt6i_dev);
	rt->dst.metrics[RTAX_ADVMSS-1] = ipv6_advmss(net, dst_mtu(&rt->dst));
	rt->dst.metrics[RTAX_HOPLIMIT-1] = -1;
	rt->dst.obsolete = -1;

	rt->rt6i_flags = RTF_UP | RTF_NONEXTHOP;
	if (anycast)
		rt->rt6i_flags |= RTF_ANYCAST;
	else
		rt->rt6i_flags |= RTF_LOCAL;
	neigh = ndisc_get_neigh(rt->rt6i_dev, &rt->rt6i_gateway);
	if (IS_ERR(neigh)) {
		dst_free(&rt->dst);

		/* We are casting this because that is the return
		 * value type.  But an errno encoded pointer is the
		 * same regardless of the underlying pointer type,
		 * and that's what we are returning.  So this is OK.
		 */
		return (struct rt6_info *) neigh;
	}
	rt->rt6i_nexthop = neigh;

	ipv6_addr_copy(&rt->rt6i_dst.addr, addr);
	rt->rt6i_dst.plen = 128;
	rt->rt6i_table = fib6_get_table(net, RT6_TABLE_LOCAL);

	atomic_set(&rt->dst.__refcnt, 1);

	return rt;
}

struct arg_dev_net {
	struct net_device *dev;
	struct net *net;
};

static int fib6_ifdown(struct rt6_info *rt, void *arg)
{
	struct net_device *dev = ((struct arg_dev_net *)arg)->dev;
	struct net *net = ((struct arg_dev_net *)arg)->net;

	if (((void *)rt->rt6i_dev == dev || dev == NULL) &&
	    rt != net->ipv6.ip6_null_entry) {
		RT6_TRACE("deleted by ifdown %p\n", rt);
		return -1;
	}
	return 0;
}

void rt6_ifdown(struct net *net, struct net_device *dev)
{
	struct arg_dev_net adn = {
		.dev = dev,
		.net = net,
	};

	fib6_clean_all(net, fib6_ifdown, 0, &adn);
	icmp6_clean_all(fib6_ifdown, &adn);
}

struct rt6_mtu_change_arg
{
	struct net_device *dev;
	unsigned mtu;
};

static int rt6_mtu_change_route(struct rt6_info *rt, void *p_arg)
{
	struct rt6_mtu_change_arg *arg = (struct rt6_mtu_change_arg *) p_arg;
	struct inet6_dev *idev;
	struct net *net = dev_net(arg->dev);

	/* In IPv6 pmtu discovery is not optional,
	   so that RTAX_MTU lock cannot disable it.
	   We still use this lock to block changes
	   caused by addrconf/ndisc.
	*/

	idev = __in6_dev_get(arg->dev);
	if (idev == NULL)
		return 0;

	/* For administrative MTU increase, there is no way to discover
	   IPv6 PMTU increase, so PMTU increase should be updated here.
	   Since RFC 1981 doesn't include administrative MTU increase
	   update PMTU increase is a MUST. (i.e. jumbo frame)
	 */
	/*
	   If new MTU is less than route PMTU, this new MTU will be the
	   lowest MTU in the path, update the route PMTU to reflect PMTU
	   decreases; if new MTU is greater than route PMTU, and the
	   old MTU is the lowest MTU in the path, update the route PMTU
	   to reflect the increase. In this case if the other nodes' MTU
	   also have the lowest MTU, TOO BIG MESSAGE will be lead to
	   PMTU discouvery.
	 */
	if (rt->rt6i_dev == arg->dev &&
	    !dst_metric_locked(&rt->dst, RTAX_MTU) &&
	    (dst_mtu(&rt->dst) >= arg->mtu ||
	     (dst_mtu(&rt->dst) < arg->mtu &&
	      dst_mtu(&rt->dst) == idev->cnf.mtu6))) {
		rt->dst.metrics[RTAX_MTU-1] = arg->mtu;
		rt->dst.metrics[RTAX_ADVMSS-1] = ipv6_advmss(net, arg->mtu);
	}
	return 0;
}

void rt6_mtu_change(struct net_device *dev, unsigned mtu)
{
	struct rt6_mtu_change_arg arg = {
		.dev = dev,
		.mtu = mtu,
	};

	fib6_clean_all(dev_net(dev), rt6_mtu_change_route, 0, &arg);
}

static const struct nla_policy rtm_ipv6_policy[RTA_MAX+1] = {
	[RTA_GATEWAY]           = { .len = sizeof(struct in6_addr) },
	[RTA_OIF]               = { .type = NLA_U32 },
	[RTA_IIF]		= { .type = NLA_U32 },
	[RTA_PRIORITY]          = { .type = NLA_U32 },
	[RTA_METRICS]           = { .type = NLA_NESTED },
};

static int rtm_to_fib6_config(struct sk_buff *skb, struct nlmsghdr *nlh,
			      struct fib6_config *cfg)
{
	struct rtmsg *rtm;
	struct nlattr *tb[RTA_MAX+1];
	int err;

	err = nlmsg_parse(nlh, sizeof(*rtm), tb, RTA_MAX, rtm_ipv6_policy);
	if (err < 0)
		goto errout;

	err = -EINVAL;
	rtm = nlmsg_data(nlh);
	memset(cfg, 0, sizeof(*cfg));

	cfg->fc_table = rtm->rtm_table;
	cfg->fc_dst_len = rtm->rtm_dst_len;
	cfg->fc_src_len = rtm->rtm_src_len;
	cfg->fc_flags = RTF_UP;
	cfg->fc_protocol = rtm->rtm_protocol;

	if (rtm->rtm_type == RTN_UNREACHABLE)
		cfg->fc_flags |= RTF_REJECT;

	cfg->fc_nlinfo.pid = NETLINK_CB(skb).pid;
	cfg->fc_nlinfo.nlh = nlh;
	cfg->fc_nlinfo.nl_net = sock_net(skb->sk);

	if (tb[RTA_GATEWAY]) {
		nla_memcpy(&cfg->fc_gateway, tb[RTA_GATEWAY], 16);
		cfg->fc_flags |= RTF_GATEWAY;
	}

	if (tb[RTA_DST]) {
		int plen = (rtm->rtm_dst_len + 7) >> 3;

		if (nla_len(tb[RTA_DST]) < plen)
			goto errout;

		nla_memcpy(&cfg->fc_dst, tb[RTA_DST], plen);
	}

	if (tb[RTA_SRC]) {
		int plen = (rtm->rtm_src_len + 7) >> 3;

		if (nla_len(tb[RTA_SRC]) < plen)
			goto errout;

		nla_memcpy(&cfg->fc_src, tb[RTA_SRC], plen);
	}

	if (tb[RTA_OIF])
		cfg->fc_ifindex = nla_get_u32(tb[RTA_OIF]);

	if (tb[RTA_PRIORITY])
		cfg->fc_metric = nla_get_u32(tb[RTA_PRIORITY]);

	if (tb[RTA_METRICS]) {
		cfg->fc_mx = nla_data(tb[RTA_METRICS]);
		cfg->fc_mx_len = nla_len(tb[RTA_METRICS]);
	}

	if (tb[RTA_TABLE])
		cfg->fc_table = nla_get_u32(tb[RTA_TABLE]);

	err = 0;
errout:
	return err;
}

static int inet6_rtm_delroute(struct sk_buff *skb, struct nlmsghdr* nlh, void *arg)
{
	struct fib6_config cfg;
	int err;

	err = rtm_to_fib6_config(skb, nlh, &cfg);
	if (err < 0)
		return err;

	return ip6_route_del(&cfg);
}

static int inet6_rtm_newroute(struct sk_buff *skb, struct nlmsghdr* nlh, void *arg)
{
	struct fib6_config cfg;
	int err;

	err = rtm_to_fib6_config(skb, nlh, &cfg);
	if (err < 0)
		return err;

	return ip6_route_add(&cfg);
}

static inline size_t rt6_nlmsg_size(void)
{
	return NLMSG_ALIGN(sizeof(struct rtmsg))
	       + nla_total_size(16) /* RTA_SRC */
	       + nla_total_size(16) /* RTA_DST */
	       + nla_total_size(16) /* RTA_GATEWAY */
	       + nla_total_size(16) /* RTA_PREFSRC */
	       + nla_total_size(4) /* RTA_TABLE */
	       + nla_total_size(4) /* RTA_IIF */
	       + nla_total_size(4) /* RTA_OIF */
	       + nla_total_size(4) /* RTA_PRIORITY */
	       + RTAX_MAX * nla_total_size(4) /* RTA_METRICS */
	       + nla_total_size(sizeof(struct rta_cacheinfo));
}

static int rt6_fill_node(struct net *net,
			 struct sk_buff *skb, struct rt6_info *rt,
			 struct in6_addr *dst, struct in6_addr *src,
			 int iif, int type, u32 pid, u32 seq,
			 int prefix, int nowait, unsigned int flags)
{
	struct rtmsg *rtm;
	struct nlmsghdr *nlh;
	long expires;
	u32 table;

	if (prefix) {	/* user wants prefix routes only */
		if (!(rt->rt6i_flags & RTF_PREFIX_RT)) {
			/* success since this is not a prefix route */
			return 1;
		}
	}

	nlh = nlmsg_put(skb, pid, seq, type, sizeof(*rtm), flags);
	if (nlh == NULL)
		return -EMSGSIZE;

	rtm = nlmsg_data(nlh);
	rtm->rtm_family = AF_INET6;
	rtm->rtm_dst_len = rt->rt6i_dst.plen;
	rtm->rtm_src_len = rt->rt6i_src.plen;
	rtm->rtm_tos = 0;
	if (rt->rt6i_table)
		table = rt->rt6i_table->tb6_id;
	else
		table = RT6_TABLE_UNSPEC;
	rtm->rtm_table = table;
	NLA_PUT_U32(skb, RTA_TABLE, table);
	if (rt->rt6i_flags&RTF_REJECT)
		rtm->rtm_type = RTN_UNREACHABLE;
	else if (rt->rt6i_dev && (rt->rt6i_dev->flags&IFF_LOOPBACK))
		rtm->rtm_type = RTN_LOCAL;
	else
		rtm->rtm_type = RTN_UNICAST;
	rtm->rtm_flags = 0;
	rtm->rtm_scope = RT_SCOPE_UNIVERSE;
	rtm->rtm_protocol = rt->rt6i_protocol;
	if (rt->rt6i_flags&RTF_DYNAMIC)
		rtm->rtm_protocol = RTPROT_REDIRECT;
	else if (rt->rt6i_flags & RTF_ADDRCONF)
		rtm->rtm_protocol = RTPROT_KERNEL;
	else if (rt->rt6i_flags&RTF_DEFAULT)
		rtm->rtm_protocol = RTPROT_RA;

	if (rt->rt6i_flags&RTF_CACHE)
		rtm->rtm_flags |= RTM_F_CLONED;

	if (dst) {
		NLA_PUT(skb, RTA_DST, 16, dst);
		rtm->rtm_dst_len = 128;
	} else if (rtm->rtm_dst_len)
		NLA_PUT(skb, RTA_DST, 16, &rt->rt6i_dst.addr);
#ifdef CONFIG_IPV6_SUBTREES
	if (src) {
		NLA_PUT(skb, RTA_SRC, 16, src);
		rtm->rtm_src_len = 128;
	} else if (rtm->rtm_src_len)
		NLA_PUT(skb, RTA_SRC, 16, &rt->rt6i_src.addr);
#endif
	if (iif) {
#ifdef CONFIG_IPV6_MROUTE
		if (ipv6_addr_is_multicast(&rt->rt6i_dst.addr)) {
			int err = ip6mr_get_route(net, skb, rtm, nowait);
			if (err <= 0) {
				if (!nowait) {
					if (err == 0)
						return 0;
					goto nla_put_failure;
				} else {
					if (err == -EMSGSIZE)
						goto nla_put_failure;
				}
			}
		} else
#endif
			NLA_PUT_U32(skb, RTA_IIF, iif);
	} else if (dst) {
		struct inet6_dev *idev = ip6_dst_idev(&rt->dst);
		struct in6_addr saddr_buf;
		if (ipv6_dev_get_saddr(net, idev ? idev->dev : NULL,
				       dst, 0, &saddr_buf) == 0)
			NLA_PUT(skb, RTA_PREFSRC, 16, &saddr_buf);
	}

	if (rtnetlink_put_metrics(skb, rt->dst.metrics) < 0)
		goto nla_put_failure;

	if (rt->dst.neighbour)
		NLA_PUT(skb, RTA_GATEWAY, 16, &rt->dst.neighbour->primary_key);

	if (rt->dst.dev)
		NLA_PUT_U32(skb, RTA_OIF, rt->rt6i_dev->ifindex);

	NLA_PUT_U32(skb, RTA_PRIORITY, rt->rt6i_metric);

	if (!(rt->rt6i_flags & RTF_EXPIRES))
		expires = 0;
	else if (rt->rt6i_expires - jiffies < INT_MAX)
		expires = rt->rt6i_expires - jiffies;
	else
		expires = INT_MAX;

	if (rtnl_put_cacheinfo(skb, &rt->dst, 0, 0, 0,
			       expires, rt->dst.error) < 0)
		goto nla_put_failure;

	return nlmsg_end(skb, nlh);

nla_put_failure:
	nlmsg_cancel(skb, nlh);
	return -EMSGSIZE;
}

int rt6_dump_route(struct rt6_info *rt, void *p_arg)
{
	struct rt6_rtnl_dump_arg *arg = (struct rt6_rtnl_dump_arg *) p_arg;
	int prefix;

	if (nlmsg_len(arg->cb->nlh) >= sizeof(struct rtmsg)) {
		struct rtmsg *rtm = nlmsg_data(arg->cb->nlh);
		prefix = (rtm->rtm_flags & RTM_F_PREFIX) != 0;
	} else
		prefix = 0;

	return rt6_fill_node(arg->net,
		     arg->skb, rt, NULL, NULL, 0, RTM_NEWROUTE,
		     NETLINK_CB(arg->cb->skb).pid, arg->cb->nlh->nlmsg_seq,
		     prefix, 0, NLM_F_MULTI);
}

static int inet6_rtm_getroute(struct sk_buff *in_skb, struct nlmsghdr* nlh, void *arg)
{
	struct net *net = sock_net(in_skb->sk);
	struct nlattr *tb[RTA_MAX+1];
	struct rt6_info *rt;
	struct sk_buff *skb;
	struct rtmsg *rtm;
	struct flowi fl;
	int err, iif = 0;

	err = nlmsg_parse(nlh, sizeof(*rtm), tb, RTA_MAX, rtm_ipv6_policy);
	if (err < 0)
		goto errout;

	err = -EINVAL;
	memset(&fl, 0, sizeof(fl));

	if (tb[RTA_SRC]) {
		if (nla_len(tb[RTA_SRC]) < sizeof(struct in6_addr))
			goto errout;

		ipv6_addr_copy(&fl.fl6_src, nla_data(tb[RTA_SRC]));
	}

	if (tb[RTA_DST]) {
		if (nla_len(tb[RTA_DST]) < sizeof(struct in6_addr))
			goto errout;

		ipv6_addr_copy(&fl.fl6_dst, nla_data(tb[RTA_DST]));
	}

	if (tb[RTA_IIF])
		iif = nla_get_u32(tb[RTA_IIF]);

	if (tb[RTA_OIF])
		fl.oif = nla_get_u32(tb[RTA_OIF]);

	if (iif) {
		struct net_device *dev;
		dev = __dev_get_by_index(net, iif);
		if (!dev) {
			err = -ENODEV;
			goto errout;
		}
	}

	skb = alloc_skb(NLMSG_GOODSIZE, GFP_KERNEL);
	if (skb == NULL) {
		err = -ENOBUFS;
		goto errout;
	}

	/* Reserve room for dummy headers, this skb can pass
	   through good chunk of routing engine.
	 */
	skb_reset_mac_header(skb);
	skb_reserve(skb, MAX_HEADER + sizeof(struct ipv6hdr));

	rt = (struct rt6_info*) ip6_route_output(net, NULL, &fl);
	skb_dst_set(skb, &rt->dst);

	err = rt6_fill_node(net, skb, rt, &fl.fl6_dst, &fl.fl6_src, iif,
			    RTM_NEWROUTE, NETLINK_CB(in_skb).pid,
			    nlh->nlmsg_seq, 0, 0, 0);
	if (err < 0) {
		kfree_skb(skb);
		goto errout;
	}

	err = rtnl_unicast(skb, net, NETLINK_CB(in_skb).pid);
errout:
	return err;
}

void inet6_rt_notify(int event, struct rt6_info *rt, struct nl_info *info)
{
	struct sk_buff *skb;
	struct net *net = info->nl_net;
	u32 seq;
	int err;

	err = -ENOBUFS;
	seq = info->nlh != NULL ? info->nlh->nlmsg_seq : 0;

	skb = nlmsg_new(rt6_nlmsg_size(), gfp_any());
	if (skb == NULL)
		goto errout;

	err = rt6_fill_node(net, skb, rt, NULL, NULL, 0,
				event, info->pid, seq, 0, 0, 0);
	if (err < 0) {
		/* -EMSGSIZE implies BUG in rt6_nlmsg_size() */
		WARN_ON(err == -EMSGSIZE);
		kfree_skb(skb);
		goto errout;
	}
	rtnl_notify(skb, net, info->pid, RTNLGRP_IPV6_ROUTE,
		    info->nlh, gfp_any());
	return;
errout:
	if (err < 0)
		rtnl_set_sk_err(net, RTNLGRP_IPV6_ROUTE, err);
}

static int ip6_route_dev_notify(struct notifier_block *this,
				unsigned long event, void *data)
{
	struct net_device *dev = (struct net_device *)data;
	struct net *net = dev_net(dev);

	if (event == NETDEV_REGISTER && (dev->flags & IFF_LOOPBACK)) {
		net->ipv6.ip6_null_entry->dst.dev = dev;
		net->ipv6.ip6_null_entry->rt6i_idev = in6_dev_get(dev);
#ifdef CONFIG_IPV6_MULTIPLE_TABLES
		net->ipv6.ip6_prohibit_entry->dst.dev = dev;
		net->ipv6.ip6_prohibit_entry->rt6i_idev = in6_dev_get(dev);
		net->ipv6.ip6_blk_hole_entry->dst.dev = dev;
		net->ipv6.ip6_blk_hole_entry->rt6i_idev = in6_dev_get(dev);
#endif
	}

	return NOTIFY_OK;
}

/*
 *	/proc
 */

#ifdef CONFIG_PROC_FS

#define RT6_INFO_LEN (32 + 4 + 32 + 4 + 32 + 40 + 5 + 1)

struct rt6_proc_arg
{
	char *buffer;
	int offset;
	int length;
	int skip;
	int len;
};

static int rt6_info_route(struct rt6_info *rt, void *p_arg)
{
	struct seq_file *m = p_arg;

	seq_printf(m, "%pi6 %02x ", &rt->rt6i_dst.addr, rt->rt6i_dst.plen);

#ifdef CONFIG_IPV6_SUBTREES
	seq_printf(m, "%pi6 %02x ", &rt->rt6i_src.addr, rt->rt6i_src.plen);
#else
	seq_puts(m, "00000000000000000000000000000000 00 ");
#endif

	if (rt->rt6i_nexthop) {
		seq_printf(m, "%pi6", rt->rt6i_nexthop->primary_key);
	} else {
		seq_puts(m, "00000000000000000000000000000000");
	}
	seq_printf(m, " %08x %08x %08x %08x %8s\n",
		   rt->rt6i_metric, atomic_read(&rt->dst.__refcnt),
		   rt->dst.__use, rt->rt6i_flags,
		   rt->rt6i_dev ? rt->rt6i_dev->name : "");
	return 0;
}

static int ipv6_route_show(struct seq_file *m, void *v)
{
	struct net *net = (struct net *)m->private;
	fib6_clean_all(net, rt6_info_route, 0, m);
	return 0;
}

static int ipv6_route_open(struct inode *inode, struct file *file)
{
	return single_open_net(inode, file, ipv6_route_show);
}

static const struct file_operations ipv6_route_proc_fops = {
	.owner		= THIS_MODULE,
	.open		= ipv6_route_open,
	.read		= seq_read,
	.llseek		= seq_lseek,
	.release	= single_release_net,
};

static int rt6_stats_seq_show(struct seq_file *seq, void *v)
{
	struct net *net = (struct net *)seq->private;
	seq_printf(seq, "%04x %04x %04x %04x %04x %04x %04x\n",
		   net->ipv6.rt6_stats->fib_nodes,
		   net->ipv6.rt6_stats->fib_route_nodes,
		   net->ipv6.rt6_stats->fib_rt_alloc,
		   net->ipv6.rt6_stats->fib_rt_entries,
		   net->ipv6.rt6_stats->fib_rt_cache,
		   atomic_read(&net->ipv6.ip6_dst_ops.entries),
		   net->ipv6.rt6_stats->fib_discarded_routes);

	return 0;
}

static int rt6_stats_seq_open(struct inode *inode, struct file *file)
{
	return single_open_net(inode, file, rt6_stats_seq_show);
}

static const struct file_operations rt6_stats_seq_fops = {
	.owner	 = THIS_MODULE,
	.open	 = rt6_stats_seq_open,
	.read	 = seq_read,
	.llseek	 = seq_lseek,
	.release = single_release_net,
};
#endif	/* CONFIG_PROC_FS */

#ifdef CONFIG_SYSCTL

static
int ipv6_sysctl_rtcache_flush(ctl_table *ctl, int write,
			      void __user *buffer, size_t *lenp, loff_t *ppos)
{
	struct net *net = current->nsproxy->net_ns;
	int delay = net->ipv6.sysctl.flush_delay;
	if (write) {
		proc_dointvec(ctl, write, buffer, lenp, ppos);
		fib6_run_gc(delay <= 0 ? ~0UL : (unsigned long)delay, net);
		return 0;
	} else
		return -EINVAL;
}

ctl_table ipv6_route_table_template[] = {
	{
		.procname	=	"flush",
		.data		=	&init_net.ipv6.sysctl.flush_delay,
		.maxlen		=	sizeof(int),
		.mode		=	0200,
		.proc_handler	=	ipv6_sysctl_rtcache_flush
	},
	{
		.procname	=	"gc_thresh",
		.data		=	&ip6_dst_ops_template.gc_thresh,
		.maxlen		=	sizeof(int),
		.mode		=	0644,
		.proc_handler	=	proc_dointvec,
	},
	{
		.procname	=	"max_size",
		.data		=	&init_net.ipv6.sysctl.ip6_rt_max_size,
		.maxlen		=	sizeof(int),
		.mode		=	0644,
		.proc_handler	=	proc_dointvec,
	},
	{
		.procname	=	"gc_min_interval",
		.data		=	&init_net.ipv6.sysctl.ip6_rt_gc_min_interval,
		.maxlen		=	sizeof(int),
		.mode		=	0644,
		.proc_handler	=	proc_dointvec_jiffies,
	},
	{
		.procname	=	"gc_timeout",
		.data		=	&init_net.ipv6.sysctl.ip6_rt_gc_timeout,
		.maxlen		=	sizeof(int),
		.mode		=	0644,
		.proc_handler	=	proc_dointvec_jiffies,
	},
	{
		.procname	=	"gc_interval",
		.data		=	&init_net.ipv6.sysctl.ip6_rt_gc_interval,
		.maxlen		=	sizeof(int),
		.mode		=	0644,
		.proc_handler	=	proc_dointvec_jiffies,
	},
	{
		.procname	=	"gc_elasticity",
		.data		=	&init_net.ipv6.sysctl.ip6_rt_gc_elasticity,
		.maxlen		=	sizeof(int),
		.mode		=	0644,
		.proc_handler	=	proc_dointvec,
	},
	{
		.procname	=	"mtu_expires",
		.data		=	&init_net.ipv6.sysctl.ip6_rt_mtu_expires,
		.maxlen		=	sizeof(int),
		.mode		=	0644,
		.proc_handler	=	proc_dointvec_jiffies,
	},
	{
		.procname	=	"min_adv_mss",
		.data		=	&init_net.ipv6.sysctl.ip6_rt_min_advmss,
		.maxlen		=	sizeof(int),
		.mode		=	0644,
		.proc_handler	=	proc_dointvec,
	},
	{
		.procname	=	"gc_min_interval_ms",
		.data		=	&init_net.ipv6.sysctl.ip6_rt_gc_min_interval,
		.maxlen		=	sizeof(int),
		.mode		=	0644,
		.proc_handler	=	proc_dointvec_ms_jiffies,
	},
	{ }
};

struct ctl_table * __net_init ipv6_route_sysctl_init(struct net *net)
{
	struct ctl_table *table;

	table = kmemdup(ipv6_route_table_template,
			sizeof(ipv6_route_table_template),
			GFP_KERNEL);

	if (table) {
		table[0].data = &net->ipv6.sysctl.flush_delay;
		table[1].data = &net->ipv6.ip6_dst_ops.gc_thresh;
		table[2].data = &net->ipv6.sysctl.ip6_rt_max_size;
		table[3].data = &net->ipv6.sysctl.ip6_rt_gc_min_interval;
		table[4].data = &net->ipv6.sysctl.ip6_rt_gc_timeout;
		table[5].data = &net->ipv6.sysctl.ip6_rt_gc_interval;
		table[6].data = &net->ipv6.sysctl.ip6_rt_gc_elasticity;
		table[7].data = &net->ipv6.sysctl.ip6_rt_mtu_expires;
		table[8].data = &net->ipv6.sysctl.ip6_rt_min_advmss;
		table[9].data = &net->ipv6.sysctl.ip6_rt_gc_min_interval;
	}

	return table;
}
#endif

static int __net_init ip6_route_net_init(struct net *net)
{
	int ret = -ENOMEM;

	memcpy(&net->ipv6.ip6_dst_ops, &ip6_dst_ops_template,
	       sizeof(net->ipv6.ip6_dst_ops));

	net->ipv6.ip6_null_entry = kmemdup(&ip6_null_entry_template,
					   sizeof(*net->ipv6.ip6_null_entry),
					   GFP_KERNEL);
	if (!net->ipv6.ip6_null_entry)
		goto out_ip6_dst_ops;
	net->ipv6.ip6_null_entry->dst.path =
		(struct dst_entry *)net->ipv6.ip6_null_entry;
	net->ipv6.ip6_null_entry->dst.ops = &net->ipv6.ip6_dst_ops;

#ifdef CONFIG_IPV6_MULTIPLE_TABLES
	net->ipv6.ip6_prohibit_entry = kmemdup(&ip6_prohibit_entry_template,
					       sizeof(*net->ipv6.ip6_prohibit_entry),
					       GFP_KERNEL);
	if (!net->ipv6.ip6_prohibit_entry)
		goto out_ip6_null_entry;
	net->ipv6.ip6_prohibit_entry->dst.path =
		(struct dst_entry *)net->ipv6.ip6_prohibit_entry;
	net->ipv6.ip6_prohibit_entry->dst.ops = &net->ipv6.ip6_dst_ops;

	net->ipv6.ip6_blk_hole_entry = kmemdup(&ip6_blk_hole_entry_template,
					       sizeof(*net->ipv6.ip6_blk_hole_entry),
					       GFP_KERNEL);
	if (!net->ipv6.ip6_blk_hole_entry)
		goto out_ip6_prohibit_entry;
	net->ipv6.ip6_blk_hole_entry->dst.path =
		(struct dst_entry *)net->ipv6.ip6_blk_hole_entry;
	net->ipv6.ip6_blk_hole_entry->dst.ops = &net->ipv6.ip6_dst_ops;
#endif

	net->ipv6.sysctl.flush_delay = 0;
	net->ipv6.sysctl.ip6_rt_max_size = 4096;
	net->ipv6.sysctl.ip6_rt_gc_min_interval = HZ / 2;
	net->ipv6.sysctl.ip6_rt_gc_timeout = 60*HZ;
	net->ipv6.sysctl.ip6_rt_gc_interval = 30*HZ;
	net->ipv6.sysctl.ip6_rt_gc_elasticity = 9;
	net->ipv6.sysctl.ip6_rt_mtu_expires = 10*60*HZ;
	net->ipv6.sysctl.ip6_rt_min_advmss = IPV6_MIN_MTU - 20 - 40;

#ifdef CONFIG_PROC_FS
	proc_net_fops_create(net, "ipv6_route", 0, &ipv6_route_proc_fops);
	proc_net_fops_create(net, "rt6_stats", S_IRUGO, &rt6_stats_seq_fops);
#endif
	net->ipv6.ip6_rt_gc_expire = 30*HZ;

	ret = 0;
out:
	return ret;

#ifdef CONFIG_IPV6_MULTIPLE_TABLES
out_ip6_prohibit_entry:
	kfree(net->ipv6.ip6_prohibit_entry);
out_ip6_null_entry:
	kfree(net->ipv6.ip6_null_entry);
#endif
out_ip6_dst_ops:
	goto out;
}

static void __net_exit ip6_route_net_exit(struct net *net)
{
#ifdef CONFIG_PROC_FS
	proc_net_remove(net, "ipv6_route");
	proc_net_remove(net, "rt6_stats");
#endif
	kfree(net->ipv6.ip6_null_entry);
#ifdef CONFIG_IPV6_MULTIPLE_TABLES
	kfree(net->ipv6.ip6_prohibit_entry);
	kfree(net->ipv6.ip6_blk_hole_entry);
#endif
}

static struct pernet_operations ip6_route_net_ops = {
	.init = ip6_route_net_init,
	.exit = ip6_route_net_exit,
};

static struct notifier_block ip6_route_dev_notifier = {
	.notifier_call = ip6_route_dev_notify,
	.priority = 0,
};

int __init ip6_route_init(void)
{
	int ret;

	ret = -ENOMEM;
	ip6_dst_ops_template.kmem_cachep =
		kmem_cache_create("ip6_dst_cache", sizeof(struct rt6_info), 0,
				  SLAB_HWCACHE_ALIGN, NULL);
	if (!ip6_dst_ops_template.kmem_cachep)
		goto out;

	ret = register_pernet_subsys(&ip6_route_net_ops);
	if (ret)
		goto out_kmem_cache;

	ip6_dst_blackhole_ops.kmem_cachep = ip6_dst_ops_template.kmem_cachep;

	/* Registering of the loopback is done before this portion of code,
	 * the loopback reference in rt6_info will not be taken, do it
	 * manually for init_net */
	init_net.ipv6.ip6_null_entry->dst.dev = init_net.loopback_dev;
	init_net.ipv6.ip6_null_entry->rt6i_idev = in6_dev_get(init_net.loopback_dev);
  #ifdef CONFIG_IPV6_MULTIPLE_TABLES
	init_net.ipv6.ip6_prohibit_entry->dst.dev = init_net.loopback_dev;
	init_net.ipv6.ip6_prohibit_entry->rt6i_idev = in6_dev_get(init_net.loopback_dev);
	init_net.ipv6.ip6_blk_hole_entry->dst.dev = init_net.loopback_dev;
	init_net.ipv6.ip6_blk_hole_entry->rt6i_idev = in6_dev_get(init_net.loopback_dev);
  #endif
	ret = fib6_init();
	if (ret)
		goto out_register_subsys;

	ret = xfrm6_init();
	if (ret)
		goto out_fib6_init;

	ret = fib6_rules_init();
	if (ret)
		goto xfrm6_init;

	ret = -ENOBUFS;
	if (__rtnl_register(PF_INET6, RTM_NEWROUTE, inet6_rtm_newroute, NULL) ||
	    __rtnl_register(PF_INET6, RTM_DELROUTE, inet6_rtm_delroute, NULL) ||
	    __rtnl_register(PF_INET6, RTM_GETROUTE, inet6_rtm_getroute, NULL))
		goto fib6_rules_init;

	ret = register_netdevice_notifier(&ip6_route_dev_notifier);
	if (ret)
		goto fib6_rules_init;

out:
	return ret;

fib6_rules_init:
	fib6_rules_cleanup();
xfrm6_init:
	xfrm6_fini();
out_fib6_init:
	fib6_gc_cleanup();
out_register_subsys:
	unregister_pernet_subsys(&ip6_route_net_ops);
out_kmem_cache:
	kmem_cache_destroy(ip6_dst_ops_template.kmem_cachep);
	goto out;
}

void ip6_route_cleanup(void)
{
	unregister_netdevice_notifier(&ip6_route_dev_notifier);
	fib6_rules_cleanup();
	xfrm6_fini();
	fib6_gc_cleanup();
	unregister_pernet_subsys(&ip6_route_net_ops);
	kmem_cache_destroy(ip6_dst_ops_template.kmem_cachep);
}<|MERGE_RESOLUTION|>--- conflicted
+++ resolved
@@ -670,11 +670,7 @@
 
 			if (net_ratelimit())
 				printk(KERN_WARNING
-<<<<<<< HEAD
-				       "Neighbour table overflow.\n");
-=======
 				       "ipv6: Neighbour table overflow.\n");
->>>>>>> 062c1825
 			dst_free(&rt->dst);
 			return NULL;
 		}
@@ -1632,8 +1628,6 @@
 	}
 out:
 	dst_release(&rt->dst);
-<<<<<<< HEAD
-=======
 }
 
 void rt6_pmtu_discovery(struct in6_addr *daddr, struct in6_addr *saddr,
@@ -1655,7 +1649,6 @@
 	 */
 	rt6_do_pmtu_disc(daddr, saddr, net, pmtu, 0);
 	rt6_do_pmtu_disc(daddr, saddr, net, pmtu, dev->ifindex);
->>>>>>> 062c1825
 }
 
 /*
