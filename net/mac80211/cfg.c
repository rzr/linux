/*
 * mac80211 configuration hooks for cfg80211
 *
 * Copyright 2006-2010	Johannes Berg <johannes@sipsolutions.net>
 *
 * This file is GPLv2 as found in COPYING.
 */

#include <linux/ieee80211.h>
#include <linux/nl80211.h>
#include <linux/rtnetlink.h>
#include <linux/slab.h>
#include <net/net_namespace.h>
#include <linux/rcupdate.h>
#include <net/cfg80211.h>
#include "ieee80211_i.h"
#include "driver-ops.h"
#include "cfg.h"
#include "rate.h"
#include "mesh.h"

static struct net_device *ieee80211_add_iface(struct wiphy *wiphy, char *name,
					      enum nl80211_iftype type,
					      u32 *flags,
					      struct vif_params *params)
{
	struct ieee80211_local *local = wiphy_priv(wiphy);
	struct net_device *dev;
	struct ieee80211_sub_if_data *sdata;
	int err;

	err = ieee80211_if_add(local, name, &dev, type, params);
	if (err)
		return ERR_PTR(err);

	if (type == NL80211_IFTYPE_MONITOR && flags) {
		sdata = IEEE80211_DEV_TO_SUB_IF(dev);
		sdata->u.mntr_flags = *flags;
	}

	return dev;
}

static int ieee80211_del_iface(struct wiphy *wiphy, struct net_device *dev)
{
	ieee80211_if_remove(IEEE80211_DEV_TO_SUB_IF(dev));

	return 0;
}

static int ieee80211_change_iface(struct wiphy *wiphy,
				  struct net_device *dev,
				  enum nl80211_iftype type, u32 *flags,
				  struct vif_params *params)
{
	struct ieee80211_sub_if_data *sdata = IEEE80211_DEV_TO_SUB_IF(dev);
	int ret;

	ret = ieee80211_if_change_type(sdata, type);
	if (ret)
		return ret;

	if (type == NL80211_IFTYPE_AP_VLAN &&
	    params && params->use_4addr == 0)
		rcu_assign_pointer(sdata->u.vlan.sta, NULL);
	else if (type == NL80211_IFTYPE_STATION &&
		 params && params->use_4addr >= 0)
		sdata->u.mgd.use_4addr = params->use_4addr;

	if (sdata->vif.type == NL80211_IFTYPE_MONITOR && flags) {
		struct ieee80211_local *local = sdata->local;

		if (ieee80211_sdata_running(sdata)) {
			/*
			 * Prohibit MONITOR_FLAG_COOK_FRAMES to be
			 * changed while the interface is up.
			 * Else we would need to add a lot of cruft
			 * to update everything:
			 *	cooked_mntrs, monitor and all fif_* counters
			 *	reconfigure hardware
			 */
			if ((*flags & MONITOR_FLAG_COOK_FRAMES) !=
			    (sdata->u.mntr_flags & MONITOR_FLAG_COOK_FRAMES))
				return -EBUSY;

			ieee80211_adjust_monitor_flags(sdata, -1);
			sdata->u.mntr_flags = *flags;
			ieee80211_adjust_monitor_flags(sdata, 1);

			ieee80211_configure_filter(local);
		} else {
			/*
			 * Because the interface is down, ieee80211_do_stop
			 * and ieee80211_do_open take care of "everything"
			 * mentioned in the comment above.
			 */
			sdata->u.mntr_flags = *flags;
		}
	}

	return 0;
}

static int ieee80211_add_key(struct wiphy *wiphy, struct net_device *dev,
			     u8 key_idx, bool pairwise, const u8 *mac_addr,
			     struct key_params *params)
{
	struct ieee80211_sub_if_data *sdata = IEEE80211_DEV_TO_SUB_IF(dev);
	struct sta_info *sta = NULL;
	struct ieee80211_key *key;
	int err;

	if (!ieee80211_sdata_running(sdata))
		return -ENETDOWN;

	/* reject WEP and TKIP keys if WEP failed to initialize */
	switch (params->cipher) {
	case WLAN_CIPHER_SUITE_WEP40:
	case WLAN_CIPHER_SUITE_TKIP:
	case WLAN_CIPHER_SUITE_WEP104:
		if (IS_ERR(sdata->local->wep_tx_tfm))
			return -EINVAL;
		break;
	default:
		break;
	}

	key = ieee80211_key_alloc(params->cipher, key_idx, params->key_len,
				  params->key, params->seq_len, params->seq);
	if (IS_ERR(key))
		return PTR_ERR(key);

	if (pairwise)
		key->conf.flags |= IEEE80211_KEY_FLAG_PAIRWISE;

	mutex_lock(&sdata->local->sta_mtx);

	if (mac_addr) {
		sta = sta_info_get_bss(sdata, mac_addr);
		if (!sta) {
			ieee80211_key_free(sdata->local, key);
			err = -ENOENT;
			goto out_unlock;
		}
	}

	err = ieee80211_key_link(key, sdata, sta);
	if (err)
		ieee80211_key_free(sdata->local, key);

 out_unlock:
	mutex_unlock(&sdata->local->sta_mtx);

	return err;
}

static int ieee80211_del_key(struct wiphy *wiphy, struct net_device *dev,
			     u8 key_idx, bool pairwise, const u8 *mac_addr)
{
	struct ieee80211_sub_if_data *sdata;
	struct sta_info *sta;
	int ret;

	sdata = IEEE80211_DEV_TO_SUB_IF(dev);

	mutex_lock(&sdata->local->sta_mtx);

	if (mac_addr) {
		ret = -ENOENT;

		sta = sta_info_get_bss(sdata, mac_addr);
		if (!sta)
			goto out_unlock;

		if (pairwise) {
			if (sta->ptk) {
				ieee80211_key_free(sdata->local, sta->ptk);
				ret = 0;
			}
		} else {
			if (sta->gtk[key_idx]) {
				ieee80211_key_free(sdata->local,
						   sta->gtk[key_idx]);
				ret = 0;
			}
		}

		goto out_unlock;
	}

	if (!sdata->keys[key_idx]) {
		ret = -ENOENT;
		goto out_unlock;
	}

	ieee80211_key_free(sdata->local, sdata->keys[key_idx]);
	WARN_ON(sdata->keys[key_idx]);

	ret = 0;
 out_unlock:
	mutex_unlock(&sdata->local->sta_mtx);

	return ret;
}

static int ieee80211_get_key(struct wiphy *wiphy, struct net_device *dev,
			     u8 key_idx, bool pairwise, const u8 *mac_addr,
			     void *cookie,
			     void (*callback)(void *cookie,
					      struct key_params *params))
{
	struct ieee80211_sub_if_data *sdata;
	struct sta_info *sta = NULL;
	u8 seq[6] = {0};
	struct key_params params;
	struct ieee80211_key *key = NULL;
	u32 iv32;
	u16 iv16;
	int err = -ENOENT;

	sdata = IEEE80211_DEV_TO_SUB_IF(dev);

	rcu_read_lock();

	if (mac_addr) {
		sta = sta_info_get_bss(sdata, mac_addr);
		if (!sta)
			goto out;

		if (pairwise)
			key = sta->ptk;
		else if (key_idx < NUM_DEFAULT_KEYS)
			key = sta->gtk[key_idx];
	} else
		key = sdata->keys[key_idx];

	if (!key)
		goto out;

	memset(&params, 0, sizeof(params));

	params.cipher = key->conf.cipher;

	switch (key->conf.cipher) {
	case WLAN_CIPHER_SUITE_TKIP:
		iv32 = key->u.tkip.tx.iv32;
		iv16 = key->u.tkip.tx.iv16;

		if (key->flags & KEY_FLAG_UPLOADED_TO_HARDWARE)
			drv_get_tkip_seq(sdata->local,
					 key->conf.hw_key_idx,
					 &iv32, &iv16);

		seq[0] = iv16 & 0xff;
		seq[1] = (iv16 >> 8) & 0xff;
		seq[2] = iv32 & 0xff;
		seq[3] = (iv32 >> 8) & 0xff;
		seq[4] = (iv32 >> 16) & 0xff;
		seq[5] = (iv32 >> 24) & 0xff;
		params.seq = seq;
		params.seq_len = 6;
		break;
	case WLAN_CIPHER_SUITE_CCMP:
		seq[0] = key->u.ccmp.tx_pn[5];
		seq[1] = key->u.ccmp.tx_pn[4];
		seq[2] = key->u.ccmp.tx_pn[3];
		seq[3] = key->u.ccmp.tx_pn[2];
		seq[4] = key->u.ccmp.tx_pn[1];
		seq[5] = key->u.ccmp.tx_pn[0];
		params.seq = seq;
		params.seq_len = 6;
		break;
	case WLAN_CIPHER_SUITE_AES_CMAC:
		seq[0] = key->u.aes_cmac.tx_pn[5];
		seq[1] = key->u.aes_cmac.tx_pn[4];
		seq[2] = key->u.aes_cmac.tx_pn[3];
		seq[3] = key->u.aes_cmac.tx_pn[2];
		seq[4] = key->u.aes_cmac.tx_pn[1];
		seq[5] = key->u.aes_cmac.tx_pn[0];
		params.seq = seq;
		params.seq_len = 6;
		break;
	}

	params.key = key->conf.key;
	params.key_len = key->conf.keylen;

	callback(cookie, &params);
	err = 0;

 out:
	rcu_read_unlock();
	return err;
}

static int ieee80211_config_default_key(struct wiphy *wiphy,
					struct net_device *dev,
					u8 key_idx, bool uni,
					bool multi)
{
	struct ieee80211_sub_if_data *sdata = IEEE80211_DEV_TO_SUB_IF(dev);

	ieee80211_set_default_key(sdata, key_idx, uni, multi);

	return 0;
}

static int ieee80211_config_default_mgmt_key(struct wiphy *wiphy,
					     struct net_device *dev,
					     u8 key_idx)
{
	struct ieee80211_sub_if_data *sdata = IEEE80211_DEV_TO_SUB_IF(dev);

	ieee80211_set_default_mgmt_key(sdata, key_idx);

	return 0;
}

static void rate_idx_to_bitrate(struct rate_info *rate, struct sta_info *sta, int idx)
{
	if (!(rate->flags & RATE_INFO_FLAGS_MCS)) {
		struct ieee80211_supported_band *sband;
		sband = sta->local->hw.wiphy->bands[
				sta->local->hw.conf.channel->band];
		rate->legacy = sband->bitrates[idx].bitrate;
	} else
		rate->mcs = idx;
}

static void sta_set_sinfo(struct sta_info *sta, struct station_info *sinfo)
{
	struct ieee80211_sub_if_data *sdata = sta->sdata;

	sinfo->generation = sdata->local->sta_generation;

	sinfo->filled = STATION_INFO_INACTIVE_TIME |
			STATION_INFO_RX_BYTES |
			STATION_INFO_TX_BYTES |
			STATION_INFO_RX_PACKETS |
			STATION_INFO_TX_PACKETS |
			STATION_INFO_TX_RETRIES |
			STATION_INFO_TX_FAILED |
			STATION_INFO_TX_BITRATE |
			STATION_INFO_RX_BITRATE |
			STATION_INFO_RX_DROP_MISC;

	sinfo->inactive_time = jiffies_to_msecs(jiffies - sta->last_rx);
	sinfo->rx_bytes = sta->rx_bytes;
	sinfo->tx_bytes = sta->tx_bytes;
	sinfo->rx_packets = sta->rx_packets;
	sinfo->tx_packets = sta->tx_packets;
	sinfo->tx_retries = sta->tx_retry_count;
	sinfo->tx_failed = sta->tx_retry_failed;
	sinfo->rx_dropped_misc = sta->rx_dropped;

	if ((sta->local->hw.flags & IEEE80211_HW_SIGNAL_DBM) ||
	    (sta->local->hw.flags & IEEE80211_HW_SIGNAL_UNSPEC)) {
		sinfo->filled |= STATION_INFO_SIGNAL | STATION_INFO_SIGNAL_AVG;
		sinfo->signal = (s8)sta->last_signal;
		sinfo->signal_avg = (s8) -ewma_read(&sta->avg_signal);
	}

	sinfo->txrate.flags = 0;
	if (sta->last_tx_rate.flags & IEEE80211_TX_RC_MCS)
		sinfo->txrate.flags |= RATE_INFO_FLAGS_MCS;
	if (sta->last_tx_rate.flags & IEEE80211_TX_RC_40_MHZ_WIDTH)
		sinfo->txrate.flags |= RATE_INFO_FLAGS_40_MHZ_WIDTH;
	if (sta->last_tx_rate.flags & IEEE80211_TX_RC_SHORT_GI)
		sinfo->txrate.flags |= RATE_INFO_FLAGS_SHORT_GI;
	rate_idx_to_bitrate(&sinfo->txrate, sta, sta->last_tx_rate.idx);

	sinfo->rxrate.flags = 0;
	if (sta->last_rx_rate_flag & RX_FLAG_HT)
		sinfo->rxrate.flags |= RATE_INFO_FLAGS_MCS;
	if (sta->last_rx_rate_flag & RX_FLAG_40MHZ)
		sinfo->rxrate.flags |= RATE_INFO_FLAGS_40_MHZ_WIDTH;
	if (sta->last_rx_rate_flag & RX_FLAG_SHORT_GI)
		sinfo->rxrate.flags |= RATE_INFO_FLAGS_SHORT_GI;
	rate_idx_to_bitrate(&sinfo->rxrate, sta, sta->last_rx_rate_idx);

	if (ieee80211_vif_is_mesh(&sdata->vif)) {
#ifdef CONFIG_MAC80211_MESH
		sinfo->filled |= STATION_INFO_LLID |
				 STATION_INFO_PLID |
				 STATION_INFO_PLINK_STATE;

		sinfo->llid = le16_to_cpu(sta->llid);
		sinfo->plid = le16_to_cpu(sta->plid);
		sinfo->plink_state = sta->plink_state;
#endif
	}
}


static int ieee80211_dump_station(struct wiphy *wiphy, struct net_device *dev,
				 int idx, u8 *mac, struct station_info *sinfo)
{
	struct ieee80211_sub_if_data *sdata = IEEE80211_DEV_TO_SUB_IF(dev);
	struct sta_info *sta;
	int ret = -ENOENT;

	rcu_read_lock();

	sta = sta_info_get_by_idx(sdata, idx);
	if (sta) {
		ret = 0;
		memcpy(mac, sta->sta.addr, ETH_ALEN);
		sta_set_sinfo(sta, sinfo);
	}

	rcu_read_unlock();

	return ret;
}

static int ieee80211_dump_survey(struct wiphy *wiphy, struct net_device *dev,
				 int idx, struct survey_info *survey)
{
	struct ieee80211_local *local = wdev_priv(dev->ieee80211_ptr);

	return drv_get_survey(local, idx, survey);
}

static int ieee80211_get_station(struct wiphy *wiphy, struct net_device *dev,
				 u8 *mac, struct station_info *sinfo)
{
	struct ieee80211_sub_if_data *sdata = IEEE80211_DEV_TO_SUB_IF(dev);
	struct sta_info *sta;
	int ret = -ENOENT;

	rcu_read_lock();

	sta = sta_info_get_bss(sdata, mac);
	if (sta) {
		ret = 0;
		sta_set_sinfo(sta, sinfo);
	}

	rcu_read_unlock();

	return ret;
}

/*
 * This handles both adding a beacon and setting new beacon info
 */
static int ieee80211_config_beacon(struct ieee80211_sub_if_data *sdata,
				   struct beacon_parameters *params)
{
	struct beacon_data *new, *old;
	int new_head_len, new_tail_len;
	int size;
	int err = -EINVAL;

	old = sdata->u.ap.beacon;

	/* head must not be zero-length */
	if (params->head && !params->head_len)
		return -EINVAL;

	/*
	 * This is a kludge. beacon interval should really be part
	 * of the beacon information.
	 */
	if (params->interval &&
	    (sdata->vif.bss_conf.beacon_int != params->interval)) {
		sdata->vif.bss_conf.beacon_int = params->interval;
		ieee80211_bss_info_change_notify(sdata,
						 BSS_CHANGED_BEACON_INT);
	}

	/* Need to have a beacon head if we don't have one yet */
	if (!params->head && !old)
		return err;

	/* sorry, no way to start beaconing without dtim period */
	if (!params->dtim_period && !old)
		return err;

	/* new or old head? */
	if (params->head)
		new_head_len = params->head_len;
	else
		new_head_len = old->head_len;

	/* new or old tail? */
	if (params->tail || !old)
		/* params->tail_len will be zero for !params->tail */
		new_tail_len = params->tail_len;
	else
		new_tail_len = old->tail_len;

	size = sizeof(*new) + new_head_len + new_tail_len;

	new = kzalloc(size, GFP_KERNEL);
	if (!new)
		return -ENOMEM;

	/* start filling the new info now */

	/* new or old dtim period? */
	if (params->dtim_period)
		new->dtim_period = params->dtim_period;
	else
		new->dtim_period = old->dtim_period;

	/*
	 * pointers go into the block we allocated,
	 * memory is | beacon_data | head | tail |
	 */
	new->head = ((u8 *) new) + sizeof(*new);
	new->tail = new->head + new_head_len;
	new->head_len = new_head_len;
	new->tail_len = new_tail_len;

	/* copy in head */
	if (params->head)
		memcpy(new->head, params->head, new_head_len);
	else
		memcpy(new->head, old->head, new_head_len);

	/* copy in optional tail */
	if (params->tail)
		memcpy(new->tail, params->tail, new_tail_len);
	else
		if (old)
			memcpy(new->tail, old->tail, new_tail_len);

	sdata->vif.bss_conf.dtim_period = new->dtim_period;

	rcu_assign_pointer(sdata->u.ap.beacon, new);

	synchronize_rcu();

	kfree(old);

	ieee80211_bss_info_change_notify(sdata, BSS_CHANGED_BEACON_ENABLED |
						BSS_CHANGED_BEACON);
	return 0;
}

static int ieee80211_add_beacon(struct wiphy *wiphy, struct net_device *dev,
				struct beacon_parameters *params)
{
	struct ieee80211_sub_if_data *sdata;
	struct beacon_data *old;

	sdata = IEEE80211_DEV_TO_SUB_IF(dev);

	old = sdata->u.ap.beacon;

	if (old)
		return -EALREADY;

	return ieee80211_config_beacon(sdata, params);
}

static int ieee80211_set_beacon(struct wiphy *wiphy, struct net_device *dev,
				struct beacon_parameters *params)
{
	struct ieee80211_sub_if_data *sdata;
	struct beacon_data *old;

	sdata = IEEE80211_DEV_TO_SUB_IF(dev);

	old = sdata->u.ap.beacon;

	if (!old)
		return -ENOENT;

	return ieee80211_config_beacon(sdata, params);
}

static int ieee80211_del_beacon(struct wiphy *wiphy, struct net_device *dev)
{
	struct ieee80211_sub_if_data *sdata;
	struct beacon_data *old;

	sdata = IEEE80211_DEV_TO_SUB_IF(dev);

	old = sdata->u.ap.beacon;

	if (!old)
		return -ENOENT;

	rcu_assign_pointer(sdata->u.ap.beacon, NULL);
	synchronize_rcu();
	kfree(old);

	ieee80211_bss_info_change_notify(sdata, BSS_CHANGED_BEACON_ENABLED);
	return 0;
}

/* Layer 2 Update frame (802.2 Type 1 LLC XID Update response) */
struct iapp_layer2_update {
	u8 da[ETH_ALEN];	/* broadcast */
	u8 sa[ETH_ALEN];	/* STA addr */
	__be16 len;		/* 6 */
	u8 dsap;		/* 0 */
	u8 ssap;		/* 0 */
	u8 control;
	u8 xid_info[3];
} __packed;

static void ieee80211_send_layer2_update(struct sta_info *sta)
{
	struct iapp_layer2_update *msg;
	struct sk_buff *skb;

	/* Send Level 2 Update Frame to update forwarding tables in layer 2
	 * bridge devices */

	skb = dev_alloc_skb(sizeof(*msg));
	if (!skb)
		return;
	msg = (struct iapp_layer2_update *)skb_put(skb, sizeof(*msg));

	/* 802.2 Type 1 Logical Link Control (LLC) Exchange Identifier (XID)
	 * Update response frame; IEEE Std 802.2-1998, 5.4.1.2.1 */

	memset(msg->da, 0xff, ETH_ALEN);
	memcpy(msg->sa, sta->sta.addr, ETH_ALEN);
	msg->len = htons(6);
	msg->dsap = 0;
	msg->ssap = 0x01;	/* NULL LSAP, CR Bit: Response */
	msg->control = 0xaf;	/* XID response lsb.1111F101.
				 * F=0 (no poll command; unsolicited frame) */
	msg->xid_info[0] = 0x81;	/* XID format identifier */
	msg->xid_info[1] = 1;	/* LLC types/classes: Type 1 LLC */
	msg->xid_info[2] = 0;	/* XID sender's receive window size (RW) */

	skb->dev = sta->sdata->dev;
	skb->protocol = eth_type_trans(skb, sta->sdata->dev);
	memset(skb->cb, 0, sizeof(skb->cb));
	netif_rx_ni(skb);
}

static void sta_apply_parameters(struct ieee80211_local *local,
				 struct sta_info *sta,
				 struct station_parameters *params)
{
	unsigned long flags;
	u32 rates;
	int i, j;
	struct ieee80211_supported_band *sband;
	struct ieee80211_sub_if_data *sdata = sta->sdata;
	u32 mask, set;

	sband = local->hw.wiphy->bands[local->oper_channel->band];

	spin_lock_irqsave(&sta->flaglock, flags);
	mask = params->sta_flags_mask;
	set = params->sta_flags_set;

	if (mask & BIT(NL80211_STA_FLAG_AUTHORIZED)) {
		sta->flags &= ~WLAN_STA_AUTHORIZED;
		if (set & BIT(NL80211_STA_FLAG_AUTHORIZED))
			sta->flags |= WLAN_STA_AUTHORIZED;
	}

	if (mask & BIT(NL80211_STA_FLAG_SHORT_PREAMBLE)) {
		sta->flags &= ~WLAN_STA_SHORT_PREAMBLE;
		if (set & BIT(NL80211_STA_FLAG_SHORT_PREAMBLE))
			sta->flags |= WLAN_STA_SHORT_PREAMBLE;
	}

	if (mask & BIT(NL80211_STA_FLAG_WME)) {
		sta->flags &= ~WLAN_STA_WME;
		if (set & BIT(NL80211_STA_FLAG_WME))
			sta->flags |= WLAN_STA_WME;
	}

	if (mask & BIT(NL80211_STA_FLAG_MFP)) {
		sta->flags &= ~WLAN_STA_MFP;
		if (set & BIT(NL80211_STA_FLAG_MFP))
			sta->flags |= WLAN_STA_MFP;
	}
	spin_unlock_irqrestore(&sta->flaglock, flags);

	/*
	 * cfg80211 validates this (1-2007) and allows setting the AID
	 * only when creating a new station entry
	 */
	if (params->aid)
		sta->sta.aid = params->aid;

	/*
	 * FIXME: updating the following information is racy when this
	 *	  function is called from ieee80211_change_station().
	 *	  However, all this information should be static so
	 *	  maybe we should just reject attemps to change it.
	 */

	if (params->listen_interval >= 0)
		sta->listen_interval = params->listen_interval;

	if (params->supported_rates) {
		rates = 0;

		for (i = 0; i < params->supported_rates_len; i++) {
			int rate = (params->supported_rates[i] & 0x7f) * 5;
			for (j = 0; j < sband->n_bitrates; j++) {
				if (sband->bitrates[j].bitrate == rate)
					rates |= BIT(j);
			}
		}
		sta->sta.supp_rates[local->oper_channel->band] = rates;
	}

	if (params->ht_capa)
		ieee80211_ht_cap_ie_to_sta_ht_cap(sband,
						  params->ht_capa,
						  &sta->sta.ht_cap);

	if (ieee80211_vif_is_mesh(&sdata->vif) && params->plink_action) {
		switch (params->plink_action) {
		case PLINK_ACTION_OPEN:
			mesh_plink_open(sta);
			break;
		case PLINK_ACTION_BLOCK:
			mesh_plink_block(sta);
			break;
		}
	}
}

static int ieee80211_add_station(struct wiphy *wiphy, struct net_device *dev,
				 u8 *mac, struct station_parameters *params)
{
	struct ieee80211_local *local = wiphy_priv(wiphy);
	struct sta_info *sta;
	struct ieee80211_sub_if_data *sdata;
	int err;
	int layer2_update;

	if (params->vlan) {
		sdata = IEEE80211_DEV_TO_SUB_IF(params->vlan);

		if (sdata->vif.type != NL80211_IFTYPE_AP_VLAN &&
		    sdata->vif.type != NL80211_IFTYPE_AP)
			return -EINVAL;
	} else
		sdata = IEEE80211_DEV_TO_SUB_IF(dev);

	if (compare_ether_addr(mac, sdata->vif.addr) == 0)
		return -EINVAL;

	if (is_multicast_ether_addr(mac))
		return -EINVAL;

	sta = sta_info_alloc(sdata, mac, GFP_KERNEL);
	if (!sta)
		return -ENOMEM;

	sta->flags = WLAN_STA_AUTH | WLAN_STA_ASSOC;

	sta_apply_parameters(local, sta, params);

	rate_control_rate_init(sta);

	layer2_update = sdata->vif.type == NL80211_IFTYPE_AP_VLAN ||
		sdata->vif.type == NL80211_IFTYPE_AP;

	err = sta_info_insert_rcu(sta);
	if (err) {
		rcu_read_unlock();
		return err;
	}

	if (layer2_update)
		ieee80211_send_layer2_update(sta);

	rcu_read_unlock();

	return 0;
}

static int ieee80211_del_station(struct wiphy *wiphy, struct net_device *dev,
				 u8 *mac)
{
	struct ieee80211_local *local = wiphy_priv(wiphy);
	struct ieee80211_sub_if_data *sdata;

	sdata = IEEE80211_DEV_TO_SUB_IF(dev);

	if (mac)
		return sta_info_destroy_addr_bss(sdata, mac);

	sta_info_flush(local, sdata);
	return 0;
}

static int ieee80211_change_station(struct wiphy *wiphy,
				    struct net_device *dev,
				    u8 *mac,
				    struct station_parameters *params)
{
	struct ieee80211_sub_if_data *sdata = IEEE80211_DEV_TO_SUB_IF(dev);
	struct ieee80211_local *local = wiphy_priv(wiphy);
	struct sta_info *sta;
	struct ieee80211_sub_if_data *vlansdata;

	rcu_read_lock();

	sta = sta_info_get_bss(sdata, mac);
	if (!sta) {
		rcu_read_unlock();
		return -ENOENT;
	}

	if (params->vlan && params->vlan != sta->sdata->dev) {
		vlansdata = IEEE80211_DEV_TO_SUB_IF(params->vlan);

		if (vlansdata->vif.type != NL80211_IFTYPE_AP_VLAN &&
		    vlansdata->vif.type != NL80211_IFTYPE_AP) {
			rcu_read_unlock();
			return -EINVAL;
		}

		if (params->vlan->ieee80211_ptr->use_4addr) {
			if (vlansdata->u.vlan.sta) {
				rcu_read_unlock();
				return -EBUSY;
			}

			rcu_assign_pointer(vlansdata->u.vlan.sta, sta);
		}

		sta->sdata = vlansdata;
		ieee80211_send_layer2_update(sta);
	}

	sta_apply_parameters(local, sta, params);

	rcu_read_unlock();

	if (sdata->vif.type == NL80211_IFTYPE_STATION &&
	    params->sta_flags_mask & BIT(NL80211_STA_FLAG_AUTHORIZED))
		ieee80211_recalc_ps(local, -1);

	return 0;
}

#ifdef CONFIG_MAC80211_MESH
static int ieee80211_add_mpath(struct wiphy *wiphy, struct net_device *dev,
				 u8 *dst, u8 *next_hop)
{
	struct ieee80211_sub_if_data *sdata;
	struct mesh_path *mpath;
	struct sta_info *sta;
	int err;

	sdata = IEEE80211_DEV_TO_SUB_IF(dev);

	rcu_read_lock();
	sta = sta_info_get(sdata, next_hop);
	if (!sta) {
		rcu_read_unlock();
		return -ENOENT;
	}

	err = mesh_path_add(dst, sdata);
	if (err) {
		rcu_read_unlock();
		return err;
	}

	mpath = mesh_path_lookup(dst, sdata);
	if (!mpath) {
		rcu_read_unlock();
		return -ENXIO;
	}
	mesh_path_fix_nexthop(mpath, sta);

	rcu_read_unlock();
	return 0;
}

static int ieee80211_del_mpath(struct wiphy *wiphy, struct net_device *dev,
				 u8 *dst)
{
	struct ieee80211_sub_if_data *sdata = IEEE80211_DEV_TO_SUB_IF(dev);

	if (dst)
		return mesh_path_del(dst, sdata);

	mesh_path_flush(sdata);
	return 0;
}

static int ieee80211_change_mpath(struct wiphy *wiphy,
				    struct net_device *dev,
				    u8 *dst, u8 *next_hop)
{
	struct ieee80211_sub_if_data *sdata;
	struct mesh_path *mpath;
	struct sta_info *sta;

	sdata = IEEE80211_DEV_TO_SUB_IF(dev);

	rcu_read_lock();

	sta = sta_info_get(sdata, next_hop);
	if (!sta) {
		rcu_read_unlock();
		return -ENOENT;
	}

	mpath = mesh_path_lookup(dst, sdata);
	if (!mpath) {
		rcu_read_unlock();
		return -ENOENT;
	}

	mesh_path_fix_nexthop(mpath, sta);

	rcu_read_unlock();
	return 0;
}

static void mpath_set_pinfo(struct mesh_path *mpath, u8 *next_hop,
			    struct mpath_info *pinfo)
{
	if (mpath->next_hop)
		memcpy(next_hop, mpath->next_hop->sta.addr, ETH_ALEN);
	else
		memset(next_hop, 0, ETH_ALEN);

	pinfo->generation = mesh_paths_generation;

	pinfo->filled = MPATH_INFO_FRAME_QLEN |
			MPATH_INFO_SN |
			MPATH_INFO_METRIC |
			MPATH_INFO_EXPTIME |
			MPATH_INFO_DISCOVERY_TIMEOUT |
			MPATH_INFO_DISCOVERY_RETRIES |
			MPATH_INFO_FLAGS;

	pinfo->frame_qlen = mpath->frame_queue.qlen;
	pinfo->sn = mpath->sn;
	pinfo->metric = mpath->metric;
	if (time_before(jiffies, mpath->exp_time))
		pinfo->exptime = jiffies_to_msecs(mpath->exp_time - jiffies);
	pinfo->discovery_timeout =
			jiffies_to_msecs(mpath->discovery_timeout);
	pinfo->discovery_retries = mpath->discovery_retries;
	pinfo->flags = 0;
	if (mpath->flags & MESH_PATH_ACTIVE)
		pinfo->flags |= NL80211_MPATH_FLAG_ACTIVE;
	if (mpath->flags & MESH_PATH_RESOLVING)
		pinfo->flags |= NL80211_MPATH_FLAG_RESOLVING;
	if (mpath->flags & MESH_PATH_SN_VALID)
		pinfo->flags |= NL80211_MPATH_FLAG_SN_VALID;
	if (mpath->flags & MESH_PATH_FIXED)
		pinfo->flags |= NL80211_MPATH_FLAG_FIXED;
	if (mpath->flags & MESH_PATH_RESOLVING)
		pinfo->flags |= NL80211_MPATH_FLAG_RESOLVING;

	pinfo->flags = mpath->flags;
}

static int ieee80211_get_mpath(struct wiphy *wiphy, struct net_device *dev,
			       u8 *dst, u8 *next_hop, struct mpath_info *pinfo)

{
	struct ieee80211_sub_if_data *sdata;
	struct mesh_path *mpath;

	sdata = IEEE80211_DEV_TO_SUB_IF(dev);

	rcu_read_lock();
	mpath = mesh_path_lookup(dst, sdata);
	if (!mpath) {
		rcu_read_unlock();
		return -ENOENT;
	}
	memcpy(dst, mpath->dst, ETH_ALEN);
	mpath_set_pinfo(mpath, next_hop, pinfo);
	rcu_read_unlock();
	return 0;
}

static int ieee80211_dump_mpath(struct wiphy *wiphy, struct net_device *dev,
				 int idx, u8 *dst, u8 *next_hop,
				 struct mpath_info *pinfo)
{
	struct ieee80211_sub_if_data *sdata;
	struct mesh_path *mpath;

	sdata = IEEE80211_DEV_TO_SUB_IF(dev);

	rcu_read_lock();
	mpath = mesh_path_lookup_by_idx(idx, sdata);
	if (!mpath) {
		rcu_read_unlock();
		return -ENOENT;
	}
	memcpy(dst, mpath->dst, ETH_ALEN);
	mpath_set_pinfo(mpath, next_hop, pinfo);
	rcu_read_unlock();
	return 0;
}

static int ieee80211_get_mesh_config(struct wiphy *wiphy,
				struct net_device *dev,
				struct mesh_config *conf)
{
	struct ieee80211_sub_if_data *sdata;
	sdata = IEEE80211_DEV_TO_SUB_IF(dev);

	memcpy(conf, &(sdata->u.mesh.mshcfg), sizeof(struct mesh_config));
	return 0;
}

static inline bool _chg_mesh_attr(enum nl80211_meshconf_params parm, u32 mask)
{
	return (mask >> (parm-1)) & 0x1;
}

static int copy_mesh_setup(struct ieee80211_if_mesh *ifmsh,
		const struct mesh_setup *setup)
{
	u8 *new_ie;
	const u8 *old_ie;

	/* first allocate the new vendor information element */
	new_ie = NULL;
	old_ie = ifmsh->vendor_ie;

	ifmsh->vendor_ie_len = setup->vendor_ie_len;
	if (setup->vendor_ie_len) {
		new_ie = kmemdup(setup->vendor_ie, setup->vendor_ie_len,
				GFP_KERNEL);
		if (!new_ie)
			return -ENOMEM;
	}

	/* now copy the rest of the setup parameters */
	ifmsh->mesh_id_len = setup->mesh_id_len;
	memcpy(ifmsh->mesh_id, setup->mesh_id, ifmsh->mesh_id_len);
	ifmsh->mesh_pp_id = setup->path_sel_proto;
	ifmsh->mesh_pm_id = setup->path_metric;
	ifmsh->vendor_ie = new_ie;

	kfree(old_ie);

	return 0;
}

static int ieee80211_update_mesh_config(struct wiphy *wiphy,
					struct net_device *dev, u32 mask,
					const struct mesh_config *nconf)
{
	struct mesh_config *conf;
	struct ieee80211_sub_if_data *sdata;
	struct ieee80211_if_mesh *ifmsh;

	sdata = IEEE80211_DEV_TO_SUB_IF(dev);
	ifmsh = &sdata->u.mesh;

	/* Set the config options which we are interested in setting */
	conf = &(sdata->u.mesh.mshcfg);
	if (_chg_mesh_attr(NL80211_MESHCONF_RETRY_TIMEOUT, mask))
		conf->dot11MeshRetryTimeout = nconf->dot11MeshRetryTimeout;
	if (_chg_mesh_attr(NL80211_MESHCONF_CONFIRM_TIMEOUT, mask))
		conf->dot11MeshConfirmTimeout = nconf->dot11MeshConfirmTimeout;
	if (_chg_mesh_attr(NL80211_MESHCONF_HOLDING_TIMEOUT, mask))
		conf->dot11MeshHoldingTimeout = nconf->dot11MeshHoldingTimeout;
	if (_chg_mesh_attr(NL80211_MESHCONF_MAX_PEER_LINKS, mask))
		conf->dot11MeshMaxPeerLinks = nconf->dot11MeshMaxPeerLinks;
	if (_chg_mesh_attr(NL80211_MESHCONF_MAX_RETRIES, mask))
		conf->dot11MeshMaxRetries = nconf->dot11MeshMaxRetries;
	if (_chg_mesh_attr(NL80211_MESHCONF_TTL, mask))
		conf->dot11MeshTTL = nconf->dot11MeshTTL;
	if (_chg_mesh_attr(NL80211_MESHCONF_ELEMENT_TTL, mask))
		conf->dot11MeshTTL = nconf->element_ttl;
	if (_chg_mesh_attr(NL80211_MESHCONF_AUTO_OPEN_PLINKS, mask))
		conf->auto_open_plinks = nconf->auto_open_plinks;
	if (_chg_mesh_attr(NL80211_MESHCONF_HWMP_MAX_PREQ_RETRIES, mask))
		conf->dot11MeshHWMPmaxPREQretries =
			nconf->dot11MeshHWMPmaxPREQretries;
	if (_chg_mesh_attr(NL80211_MESHCONF_PATH_REFRESH_TIME, mask))
		conf->path_refresh_time = nconf->path_refresh_time;
	if (_chg_mesh_attr(NL80211_MESHCONF_MIN_DISCOVERY_TIMEOUT, mask))
		conf->min_discovery_timeout = nconf->min_discovery_timeout;
	if (_chg_mesh_attr(NL80211_MESHCONF_HWMP_ACTIVE_PATH_TIMEOUT, mask))
		conf->dot11MeshHWMPactivePathTimeout =
			nconf->dot11MeshHWMPactivePathTimeout;
	if (_chg_mesh_attr(NL80211_MESHCONF_HWMP_PREQ_MIN_INTERVAL, mask))
		conf->dot11MeshHWMPpreqMinInterval =
			nconf->dot11MeshHWMPpreqMinInterval;
	if (_chg_mesh_attr(NL80211_MESHCONF_HWMP_NET_DIAM_TRVS_TIME,
			   mask))
		conf->dot11MeshHWMPnetDiameterTraversalTime =
			nconf->dot11MeshHWMPnetDiameterTraversalTime;
	if (_chg_mesh_attr(NL80211_MESHCONF_HWMP_ROOTMODE, mask)) {
		conf->dot11MeshHWMPRootMode = nconf->dot11MeshHWMPRootMode;
		ieee80211_mesh_root_setup(ifmsh);
	}
	return 0;
}

static int ieee80211_join_mesh(struct wiphy *wiphy, struct net_device *dev,
			       const struct mesh_config *conf,
			       const struct mesh_setup *setup)
{
	struct ieee80211_sub_if_data *sdata = IEEE80211_DEV_TO_SUB_IF(dev);
	struct ieee80211_if_mesh *ifmsh = &sdata->u.mesh;
	int err;

	memcpy(&ifmsh->mshcfg, conf, sizeof(struct mesh_config));
	err = copy_mesh_setup(ifmsh, setup);
	if (err)
		return err;
	ieee80211_start_mesh(sdata);

	return 0;
}

static int ieee80211_leave_mesh(struct wiphy *wiphy, struct net_device *dev)
{
	struct ieee80211_sub_if_data *sdata = IEEE80211_DEV_TO_SUB_IF(dev);

	ieee80211_stop_mesh(sdata);

	return 0;
}
#endif

static int ieee80211_change_bss(struct wiphy *wiphy,
				struct net_device *dev,
				struct bss_parameters *params)
{
	struct ieee80211_sub_if_data *sdata;
	u32 changed = 0;

	sdata = IEEE80211_DEV_TO_SUB_IF(dev);

	if (params->use_cts_prot >= 0) {
		sdata->vif.bss_conf.use_cts_prot = params->use_cts_prot;
		changed |= BSS_CHANGED_ERP_CTS_PROT;
	}
	if (params->use_short_preamble >= 0) {
		sdata->vif.bss_conf.use_short_preamble =
			params->use_short_preamble;
		changed |= BSS_CHANGED_ERP_PREAMBLE;
	}

	if (!sdata->vif.bss_conf.use_short_slot &&
	    sdata->local->hw.conf.channel->band == IEEE80211_BAND_5GHZ) {
		sdata->vif.bss_conf.use_short_slot = true;
		changed |= BSS_CHANGED_ERP_SLOT;
	}

	if (params->use_short_slot_time >= 0) {
		sdata->vif.bss_conf.use_short_slot =
			params->use_short_slot_time;
		changed |= BSS_CHANGED_ERP_SLOT;
	}

	if (params->basic_rates) {
		int i, j;
		u32 rates = 0;
		struct ieee80211_local *local = wiphy_priv(wiphy);
		struct ieee80211_supported_band *sband =
			wiphy->bands[local->oper_channel->band];

		for (i = 0; i < params->basic_rates_len; i++) {
			int rate = (params->basic_rates[i] & 0x7f) * 5;
			for (j = 0; j < sband->n_bitrates; j++) {
				if (sband->bitrates[j].bitrate == rate)
					rates |= BIT(j);
			}
		}
		sdata->vif.bss_conf.basic_rates = rates;
		changed |= BSS_CHANGED_BASIC_RATES;
	}

	if (params->ap_isolate >= 0) {
		if (params->ap_isolate)
			sdata->flags |= IEEE80211_SDATA_DONT_BRIDGE_PACKETS;
		else
			sdata->flags &= ~IEEE80211_SDATA_DONT_BRIDGE_PACKETS;
	}

	if (params->ht_opmode >= 0) {
		sdata->vif.bss_conf.ht_operation_mode =
			(u16) params->ht_opmode;
		changed |= BSS_CHANGED_HT;
	}

	ieee80211_bss_info_change_notify(sdata, changed);

	return 0;
}

static int ieee80211_set_txq_params(struct wiphy *wiphy,
				    struct ieee80211_txq_params *params)
{
	struct ieee80211_local *local = wiphy_priv(wiphy);
	struct ieee80211_tx_queue_params p;

	if (!local->ops->conf_tx)
		return -EOPNOTSUPP;

	memset(&p, 0, sizeof(p));
	p.aifs = params->aifs;
	p.cw_max = params->cwmax;
	p.cw_min = params->cwmin;
	p.txop = params->txop;

	/*
	 * Setting tx queue params disables u-apsd because it's only
	 * called in master mode.
	 */
	p.uapsd = false;

	if (drv_conf_tx(local, params->queue, &p)) {
		wiphy_debug(local->hw.wiphy,
			    "failed to set TX queue parameters for queue %d\n",
			    params->queue);
		return -EINVAL;
	}

	return 0;
}

static int ieee80211_set_channel(struct wiphy *wiphy,
				 struct net_device *netdev,
				 struct ieee80211_channel *chan,
				 enum nl80211_channel_type channel_type)
{
	struct ieee80211_local *local = wiphy_priv(wiphy);
	struct ieee80211_sub_if_data *sdata = NULL;
	struct ieee80211_channel *old_oper;
	enum nl80211_channel_type old_oper_type;
	enum nl80211_channel_type old_vif_oper_type= NL80211_CHAN_NO_HT;

	if (netdev)
		sdata = IEEE80211_DEV_TO_SUB_IF(netdev);

	switch (ieee80211_get_channel_mode(local, NULL)) {
	case CHAN_MODE_HOPPING:
		return -EBUSY;
	case CHAN_MODE_FIXED:
		if (local->oper_channel != chan)
			return -EBUSY;
		if (!sdata && local->_oper_channel_type == channel_type)
			return 0;
		break;
	case CHAN_MODE_UNDEFINED:
		break;
	}

	if (sdata)
		old_vif_oper_type = sdata->vif.bss_conf.channel_type;
	old_oper_type = local->_oper_channel_type;

	if (!ieee80211_set_channel_type(local, sdata, channel_type))
		return -EBUSY;

	old_oper = local->oper_channel;
	local->oper_channel = chan;

	/* Update driver if changes were actually made. */
	if ((old_oper != local->oper_channel) ||
	    (old_oper_type != local->_oper_channel_type))
		ieee80211_hw_config(local, IEEE80211_CONF_CHANGE_CHANNEL);

	if ((sdata && sdata->vif.type != NL80211_IFTYPE_MONITOR) &&
	    old_vif_oper_type != sdata->vif.bss_conf.channel_type)
		ieee80211_bss_info_change_notify(sdata, BSS_CHANGED_HT);

	return 0;
}

#ifdef CONFIG_PM
static int ieee80211_suspend(struct wiphy *wiphy)
{
	return __ieee80211_suspend(wiphy_priv(wiphy));
}

static int ieee80211_resume(struct wiphy *wiphy)
{
	return __ieee80211_resume(wiphy_priv(wiphy));
}
#else
#define ieee80211_suspend NULL
#define ieee80211_resume NULL
#endif

static int ieee80211_scan(struct wiphy *wiphy,
			  struct net_device *dev,
			  struct cfg80211_scan_request *req)
{
	struct ieee80211_sub_if_data *sdata = IEEE80211_DEV_TO_SUB_IF(dev);

	switch (ieee80211_vif_type_p2p(&sdata->vif)) {
	case NL80211_IFTYPE_STATION:
	case NL80211_IFTYPE_ADHOC:
	case NL80211_IFTYPE_MESH_POINT:
	case NL80211_IFTYPE_P2P_CLIENT:
		break;
	case NL80211_IFTYPE_P2P_GO:
		if (sdata->local->ops->hw_scan)
			break;
		/*
		 * FIXME: implement NoA while scanning in software,
		 * for now fall through to allow scanning only when
		 * beaconing hasn't been configured yet
		 */
	case NL80211_IFTYPE_AP:
		if (sdata->u.ap.beacon)
			return -EOPNOTSUPP;
		break;
	default:
		return -EOPNOTSUPP;
	}

	return ieee80211_request_scan(sdata, req);
}

static int ieee80211_auth(struct wiphy *wiphy, struct net_device *dev,
			  struct cfg80211_auth_request *req)
{
	return ieee80211_mgd_auth(IEEE80211_DEV_TO_SUB_IF(dev), req);
}

static int ieee80211_assoc(struct wiphy *wiphy, struct net_device *dev,
			   struct cfg80211_assoc_request *req)
{
	struct ieee80211_local *local = wiphy_priv(wiphy);
	struct ieee80211_sub_if_data *sdata = IEEE80211_DEV_TO_SUB_IF(dev);

	switch (ieee80211_get_channel_mode(local, sdata)) {
	case CHAN_MODE_HOPPING:
		return -EBUSY;
	case CHAN_MODE_FIXED:
		if (local->oper_channel == req->bss->channel)
			break;
		return -EBUSY;
	case CHAN_MODE_UNDEFINED:
		break;
	}

	return ieee80211_mgd_assoc(IEEE80211_DEV_TO_SUB_IF(dev), req);
}

static int ieee80211_deauth(struct wiphy *wiphy, struct net_device *dev,
			    struct cfg80211_deauth_request *req,
			    void *cookie)
{
	return ieee80211_mgd_deauth(IEEE80211_DEV_TO_SUB_IF(dev),
				    req, cookie);
}

static int ieee80211_disassoc(struct wiphy *wiphy, struct net_device *dev,
			      struct cfg80211_disassoc_request *req,
			      void *cookie)
{
	return ieee80211_mgd_disassoc(IEEE80211_DEV_TO_SUB_IF(dev),
				      req, cookie);
}

static int ieee80211_join_ibss(struct wiphy *wiphy, struct net_device *dev,
			       struct cfg80211_ibss_params *params)
{
	struct ieee80211_local *local = wiphy_priv(wiphy);
	struct ieee80211_sub_if_data *sdata = IEEE80211_DEV_TO_SUB_IF(dev);

	switch (ieee80211_get_channel_mode(local, sdata)) {
	case CHAN_MODE_HOPPING:
		return -EBUSY;
	case CHAN_MODE_FIXED:
		if (!params->channel_fixed)
			return -EBUSY;
		if (local->oper_channel == params->channel)
			break;
		return -EBUSY;
	case CHAN_MODE_UNDEFINED:
		break;
	}

	return ieee80211_ibss_join(sdata, params);
}

static int ieee80211_leave_ibss(struct wiphy *wiphy, struct net_device *dev)
{
	struct ieee80211_sub_if_data *sdata = IEEE80211_DEV_TO_SUB_IF(dev);

	return ieee80211_ibss_leave(sdata);
}

static int ieee80211_set_wiphy_params(struct wiphy *wiphy, u32 changed)
{
	struct ieee80211_local *local = wiphy_priv(wiphy);
	int err;

	if (changed & WIPHY_PARAM_FRAG_THRESHOLD) {
		err = drv_set_frag_threshold(local, wiphy->frag_threshold);

		if (err)
			return err;
	}

	if (changed & WIPHY_PARAM_COVERAGE_CLASS) {
		err = drv_set_coverage_class(local, wiphy->coverage_class);

		if (err)
			return err;
	}

	if (changed & WIPHY_PARAM_RTS_THRESHOLD) {
		err = drv_set_rts_threshold(local, wiphy->rts_threshold);

		if (err)
			return err;
	}

	if (changed & WIPHY_PARAM_RETRY_SHORT)
		local->hw.conf.short_frame_max_tx_count = wiphy->retry_short;
	if (changed & WIPHY_PARAM_RETRY_LONG)
		local->hw.conf.long_frame_max_tx_count = wiphy->retry_long;
	if (changed &
	    (WIPHY_PARAM_RETRY_SHORT | WIPHY_PARAM_RETRY_LONG))
		ieee80211_hw_config(local, IEEE80211_CONF_CHANGE_RETRY_LIMITS);

	return 0;
}

static int ieee80211_set_tx_power(struct wiphy *wiphy,
				  enum nl80211_tx_power_setting type, int mbm)
{
	struct ieee80211_local *local = wiphy_priv(wiphy);
	struct ieee80211_channel *chan = local->hw.conf.channel;
	u32 changes = 0;

	switch (type) {
	case NL80211_TX_POWER_AUTOMATIC:
		local->user_power_level = -1;
		break;
	case NL80211_TX_POWER_LIMITED:
		if (mbm < 0 || (mbm % 100))
			return -EOPNOTSUPP;
		local->user_power_level = MBM_TO_DBM(mbm);
		break;
	case NL80211_TX_POWER_FIXED:
		if (mbm < 0 || (mbm % 100))
			return -EOPNOTSUPP;
		/* TODO: move to cfg80211 when it knows the channel */
		if (MBM_TO_DBM(mbm) > chan->max_power)
			return -EINVAL;
		local->user_power_level = MBM_TO_DBM(mbm);
		break;
	}

	ieee80211_hw_config(local, changes);

	return 0;
}

static int ieee80211_get_tx_power(struct wiphy *wiphy, int *dbm)
{
	struct ieee80211_local *local = wiphy_priv(wiphy);

	*dbm = local->hw.conf.power_level;

	return 0;
}

static int ieee80211_set_wds_peer(struct wiphy *wiphy, struct net_device *dev,
				  const u8 *addr)
{
	struct ieee80211_sub_if_data *sdata = IEEE80211_DEV_TO_SUB_IF(dev);

	memcpy(&sdata->u.wds.remote_addr, addr, ETH_ALEN);

	return 0;
}

static void ieee80211_rfkill_poll(struct wiphy *wiphy)
{
	struct ieee80211_local *local = wiphy_priv(wiphy);

	drv_rfkill_poll(local);
}

#ifdef CONFIG_NL80211_TESTMODE
static int ieee80211_testmode_cmd(struct wiphy *wiphy, void *data, int len)
{
	struct ieee80211_local *local = wiphy_priv(wiphy);

	if (!local->ops->testmode_cmd)
		return -EOPNOTSUPP;

	return local->ops->testmode_cmd(&local->hw, data, len);
}
#endif

int __ieee80211_request_smps(struct ieee80211_sub_if_data *sdata,
			     enum ieee80211_smps_mode smps_mode)
{
	const u8 *ap;
	enum ieee80211_smps_mode old_req;
	int err;

	lockdep_assert_held(&sdata->u.mgd.mtx);

	old_req = sdata->u.mgd.req_smps;
	sdata->u.mgd.req_smps = smps_mode;

	if (old_req == smps_mode &&
	    smps_mode != IEEE80211_SMPS_AUTOMATIC)
		return 0;

	/*
	 * If not associated, or current association is not an HT
	 * association, there's no need to send an action frame.
	 */
	if (!sdata->u.mgd.associated ||
	    sdata->vif.bss_conf.channel_type == NL80211_CHAN_NO_HT) {
		mutex_lock(&sdata->local->iflist_mtx);
		ieee80211_recalc_smps(sdata->local);
		mutex_unlock(&sdata->local->iflist_mtx);
		return 0;
	}

	ap = sdata->u.mgd.associated->bssid;

	if (smps_mode == IEEE80211_SMPS_AUTOMATIC) {
		if (sdata->u.mgd.powersave)
			smps_mode = IEEE80211_SMPS_DYNAMIC;
		else
			smps_mode = IEEE80211_SMPS_OFF;
	}

	/* send SM PS frame to AP */
	err = ieee80211_send_smps_action(sdata, smps_mode,
					 ap, ap);
	if (err)
		sdata->u.mgd.req_smps = old_req;

	return err;
}

static int ieee80211_set_power_mgmt(struct wiphy *wiphy, struct net_device *dev,
				    bool enabled, int timeout)
{
	struct ieee80211_sub_if_data *sdata = IEEE80211_DEV_TO_SUB_IF(dev);
	struct ieee80211_local *local = wdev_priv(dev->ieee80211_ptr);

	if (sdata->vif.type != NL80211_IFTYPE_STATION)
		return -EOPNOTSUPP;

	if (!(local->hw.flags & IEEE80211_HW_SUPPORTS_PS))
		return -EOPNOTSUPP;

	if (enabled == sdata->u.mgd.powersave &&
	    timeout == local->dynamic_ps_forced_timeout)
		return 0;

	sdata->u.mgd.powersave = enabled;
	local->dynamic_ps_forced_timeout = timeout;

	/* no change, but if automatic follow powersave */
	mutex_lock(&sdata->u.mgd.mtx);
	__ieee80211_request_smps(sdata, sdata->u.mgd.req_smps);
	mutex_unlock(&sdata->u.mgd.mtx);

	if (local->hw.flags & IEEE80211_HW_SUPPORTS_DYNAMIC_PS)
		ieee80211_hw_config(local, IEEE80211_CONF_CHANGE_PS);

	ieee80211_recalc_ps(local, -1);

	return 0;
}

static int ieee80211_set_cqm_rssi_config(struct wiphy *wiphy,
					 struct net_device *dev,
					 s32 rssi_thold, u32 rssi_hyst)
{
	struct ieee80211_sub_if_data *sdata = IEEE80211_DEV_TO_SUB_IF(dev);
	struct ieee80211_local *local = wdev_priv(dev->ieee80211_ptr);
	struct ieee80211_vif *vif = &sdata->vif;
	struct ieee80211_bss_conf *bss_conf = &vif->bss_conf;

	if (rssi_thold == bss_conf->cqm_rssi_thold &&
	    rssi_hyst == bss_conf->cqm_rssi_hyst)
		return 0;

	bss_conf->cqm_rssi_thold = rssi_thold;
	bss_conf->cqm_rssi_hyst = rssi_hyst;

	if (!(local->hw.flags & IEEE80211_HW_SUPPORTS_CQM_RSSI)) {
		if (sdata->vif.type != NL80211_IFTYPE_STATION)
			return -EOPNOTSUPP;
		return 0;
	}

	/* tell the driver upon association, unless already associated */
	if (sdata->u.mgd.associated)
		ieee80211_bss_info_change_notify(sdata, BSS_CHANGED_CQM);

	return 0;
}

static int ieee80211_set_bitrate_mask(struct wiphy *wiphy,
				      struct net_device *dev,
				      const u8 *addr,
				      const struct cfg80211_bitrate_mask *mask)
{
	struct ieee80211_sub_if_data *sdata = IEEE80211_DEV_TO_SUB_IF(dev);
	struct ieee80211_local *local = wdev_priv(dev->ieee80211_ptr);
	int i;

	/*
	 * This _could_ be supported by providing a hook for
	 * drivers for this function, but at this point it
	 * doesn't seem worth bothering.
	 */
	if (local->hw.flags & IEEE80211_HW_HAS_RATE_CONTROL)
		return -EOPNOTSUPP;


	for (i = 0; i < IEEE80211_NUM_BANDS; i++)
		sdata->rc_rateidx_mask[i] = mask->control[i].legacy;

	return 0;
}

static int ieee80211_remain_on_channel_hw(struct ieee80211_local *local,
					  struct net_device *dev,
					  struct ieee80211_channel *chan,
					  enum nl80211_channel_type chantype,
					  unsigned int duration, u64 *cookie)
{
	int ret;
	u32 random_cookie;

	lockdep_assert_held(&local->mtx);

	if (local->hw_roc_cookie)
		return -EBUSY;
	/* must be nonzero */
	random_cookie = random32() | 1;

	*cookie = random_cookie;
	local->hw_roc_dev = dev;
	local->hw_roc_cookie = random_cookie;
	local->hw_roc_channel = chan;
	local->hw_roc_channel_type = chantype;
	local->hw_roc_duration = duration;
	ret = drv_remain_on_channel(local, chan, chantype, duration);
	if (ret) {
		local->hw_roc_channel = NULL;
		local->hw_roc_cookie = 0;
	}

	return ret;
}

static int ieee80211_remain_on_channel(struct wiphy *wiphy,
				       struct net_device *dev,
				       struct ieee80211_channel *chan,
				       enum nl80211_channel_type channel_type,
				       unsigned int duration,
				       u64 *cookie)
{
	struct ieee80211_sub_if_data *sdata = IEEE80211_DEV_TO_SUB_IF(dev);
	struct ieee80211_local *local = sdata->local;

	if (local->ops->remain_on_channel) {
		int ret;

		mutex_lock(&local->mtx);
		ret = ieee80211_remain_on_channel_hw(local, dev,
						     chan, channel_type,
						     duration, cookie);
		local->hw_roc_for_tx = false;
		mutex_unlock(&local->mtx);

		return ret;
	}

	return ieee80211_wk_remain_on_channel(sdata, chan, channel_type,
					      duration, cookie);
}

static int ieee80211_cancel_remain_on_channel_hw(struct ieee80211_local *local,
						 u64 cookie)
{
	int ret;

	lockdep_assert_held(&local->mtx);

	if (local->hw_roc_cookie != cookie)
		return -ENOENT;

	ret = drv_cancel_remain_on_channel(local);
	if (ret)
		return ret;

	local->hw_roc_cookie = 0;
	local->hw_roc_channel = NULL;

	ieee80211_recalc_idle(local);

	return 0;
}

static int ieee80211_cancel_remain_on_channel(struct wiphy *wiphy,
					      struct net_device *dev,
					      u64 cookie)
{
	struct ieee80211_sub_if_data *sdata = IEEE80211_DEV_TO_SUB_IF(dev);
	struct ieee80211_local *local = sdata->local;

	if (local->ops->cancel_remain_on_channel) {
		int ret;

		mutex_lock(&local->mtx);
		ret = ieee80211_cancel_remain_on_channel_hw(local, cookie);
		mutex_unlock(&local->mtx);

		return ret;
	}

	return ieee80211_wk_cancel_remain_on_channel(sdata, cookie);
}

static enum work_done_result
ieee80211_offchan_tx_done(struct ieee80211_work *wk, struct sk_buff *skb)
{
	/*
	 * Use the data embedded in the work struct for reporting
	 * here so if the driver mangled the SKB before dropping
	 * it (which is the only way we really should get here)
	 * then we don't report mangled data.
	 *
	 * If there was no wait time, then by the time we get here
	 * the driver will likely not have reported the status yet,
	 * so in that case userspace will have to deal with it.
	 */

	if (wk->offchan_tx.wait && wk->offchan_tx.frame)
		cfg80211_mgmt_tx_status(wk->sdata->dev,
					(unsigned long) wk->offchan_tx.frame,
					wk->ie, wk->ie_len, false, GFP_KERNEL);

	return WORK_DONE_DESTROY;
}

static int ieee80211_mgmt_tx(struct wiphy *wiphy, struct net_device *dev,
			     struct ieee80211_channel *chan, bool offchan,
			     enum nl80211_channel_type channel_type,
			     bool channel_type_valid, unsigned int wait,
			     const u8 *buf, size_t len, u64 *cookie)
{
	struct ieee80211_sub_if_data *sdata = IEEE80211_DEV_TO_SUB_IF(dev);
	struct ieee80211_local *local = sdata->local;
	struct sk_buff *skb;
	struct sta_info *sta;
	struct ieee80211_work *wk;
	const struct ieee80211_mgmt *mgmt = (void *)buf;
	u32 flags = IEEE80211_TX_INTFL_NL80211_FRAME_TX |
		    IEEE80211_TX_CTL_REQ_TX_STATUS;
	bool is_offchan = false;

	/* Check that we are on the requested channel for transmission */
	if (chan != local->tmp_channel &&
	    chan != local->oper_channel)
		is_offchan = true;
	if (channel_type_valid &&
	    (channel_type != local->tmp_channel_type &&
	     channel_type != local->_oper_channel_type))
		is_offchan = true;

	if (chan == local->hw_roc_channel) {
		/* TODO: check channel type? */
		is_offchan = false;
		flags |= IEEE80211_TX_CTL_TX_OFFCHAN;
	}

	if (is_offchan && !offchan)
		return -EBUSY;

	switch (sdata->vif.type) {
	case NL80211_IFTYPE_ADHOC:
	case NL80211_IFTYPE_AP:
	case NL80211_IFTYPE_AP_VLAN:
	case NL80211_IFTYPE_P2P_GO:
	case NL80211_IFTYPE_MESH_POINT:
		if (!ieee80211_is_action(mgmt->frame_control) ||
		    mgmt->u.action.category == WLAN_CATEGORY_PUBLIC)
			break;
		rcu_read_lock();
		sta = sta_info_get(sdata, mgmt->da);
		rcu_read_unlock();
		if (!sta)
			return -ENOLINK;
		break;
	case NL80211_IFTYPE_STATION:
	case NL80211_IFTYPE_P2P_CLIENT:
		break;
	default:
		return -EOPNOTSUPP;
	}

	skb = dev_alloc_skb(local->hw.extra_tx_headroom + len);
	if (!skb)
		return -ENOMEM;
	skb_reserve(skb, local->hw.extra_tx_headroom);

	memcpy(skb_put(skb, len), buf, len);

	IEEE80211_SKB_CB(skb)->flags = flags;

	skb->dev = sdata->dev;

	*cookie = (unsigned long) skb;

<<<<<<< HEAD
=======
	if (is_offchan && local->ops->offchannel_tx) {
		int ret;

		IEEE80211_SKB_CB(skb)->band = chan->band;

		mutex_lock(&local->mtx);

		if (local->hw_offchan_tx_cookie) {
			mutex_unlock(&local->mtx);
			return -EBUSY;
		}

		/* TODO: bitrate control, TX processing? */
		ret = drv_offchannel_tx(local, skb, chan, channel_type, wait);

		if (ret == 0)
			local->hw_offchan_tx_cookie = *cookie;
		mutex_unlock(&local->mtx);

		/*
		 * Allow driver to return 1 to indicate it wants to have the
		 * frame transmitted with a remain_on_channel + regular TX.
		 */
		if (ret != 1)
			return ret;
	}

>>>>>>> 105e53f8
	if (is_offchan && local->ops->remain_on_channel) {
		unsigned int duration;
		int ret;

		mutex_lock(&local->mtx);
		/*
		 * If the duration is zero, then the driver
		 * wouldn't actually do anything. Set it to
		 * 100 for now.
		 *
		 * TODO: cancel the off-channel operation
		 *       when we get the SKB's TX status and
		 *       the wait time was zero before.
		 */
		duration = 100;
		if (wait)
			duration = wait;
		ret = ieee80211_remain_on_channel_hw(local, dev, chan,
						     channel_type,
						     duration, cookie);
		if (ret) {
			kfree_skb(skb);
			mutex_unlock(&local->mtx);
			return ret;
		}

		local->hw_roc_for_tx = true;
		local->hw_roc_duration = wait;

		/*
		 * queue up frame for transmission after
		 * ieee80211_ready_on_channel call
		 */

		/* modify cookie to prevent API mismatches */
		*cookie ^= 2;
		IEEE80211_SKB_CB(skb)->flags |= IEEE80211_TX_CTL_TX_OFFCHAN;
		local->hw_roc_skb = skb;
<<<<<<< HEAD
=======
		local->hw_roc_skb_for_status = skb;
>>>>>>> 105e53f8
		mutex_unlock(&local->mtx);

		return 0;
	}

	/*
	 * Can transmit right away if the channel was the
	 * right one and there's no wait involved... If a
	 * wait is involved, we might otherwise not be on
	 * the right channel for long enough!
	 */
	if (!is_offchan && !wait && !sdata->vif.bss_conf.idle) {
		ieee80211_tx_skb(sdata, skb);
		return 0;
	}

	wk = kzalloc(sizeof(*wk) + len, GFP_KERNEL);
	if (!wk) {
		kfree_skb(skb);
		return -ENOMEM;
	}

	wk->type = IEEE80211_WORK_OFFCHANNEL_TX;
	wk->chan = chan;
<<<<<<< HEAD
=======
	wk->chan_type = channel_type;
>>>>>>> 105e53f8
	wk->sdata = sdata;
	wk->done = ieee80211_offchan_tx_done;
	wk->offchan_tx.frame = skb;
	wk->offchan_tx.wait = wait;
	wk->ie_len = len;
	memcpy(wk->ie, buf, len);

	ieee80211_add_work(wk);
	return 0;
}

static int ieee80211_mgmt_tx_cancel_wait(struct wiphy *wiphy,
					 struct net_device *dev,
					 u64 cookie)
{
	struct ieee80211_sub_if_data *sdata = IEEE80211_DEV_TO_SUB_IF(dev);
	struct ieee80211_local *local = sdata->local;
	struct ieee80211_work *wk;
	int ret = -ENOENT;

	mutex_lock(&local->mtx);

<<<<<<< HEAD
=======
	if (local->ops->offchannel_tx_cancel_wait &&
	    local->hw_offchan_tx_cookie == cookie) {
		ret = drv_offchannel_tx_cancel_wait(local);

		if (!ret)
			local->hw_offchan_tx_cookie = 0;

		mutex_unlock(&local->mtx);

		return ret;
	}

>>>>>>> 105e53f8
	if (local->ops->cancel_remain_on_channel) {
		cookie ^= 2;
		ret = ieee80211_cancel_remain_on_channel_hw(local, cookie);

		if (ret == 0) {
			kfree_skb(local->hw_roc_skb);
			local->hw_roc_skb = NULL;
<<<<<<< HEAD
=======
			local->hw_roc_skb_for_status = NULL;
>>>>>>> 105e53f8
		}

		mutex_unlock(&local->mtx);

		return ret;
	}

	list_for_each_entry(wk, &local->work_list, list) {
		if (wk->sdata != sdata)
			continue;

		if (wk->type != IEEE80211_WORK_OFFCHANNEL_TX)
			continue;

		if (cookie != (unsigned long) wk->offchan_tx.frame)
			continue;

		wk->timeout = jiffies;

		ieee80211_queue_work(&local->hw, &local->work_work);
		ret = 0;
		break;
	}
	mutex_unlock(&local->mtx);

	return ret;
}

static void ieee80211_mgmt_frame_register(struct wiphy *wiphy,
					  struct net_device *dev,
					  u16 frame_type, bool reg)
{
	struct ieee80211_local *local = wiphy_priv(wiphy);

	if (frame_type != (IEEE80211_FTYPE_MGMT | IEEE80211_STYPE_PROBE_REQ))
		return;

	if (reg)
		local->probe_req_reg++;
	else
		local->probe_req_reg--;

	ieee80211_queue_work(&local->hw, &local->reconfig_filter);
}

static int ieee80211_set_antenna(struct wiphy *wiphy, u32 tx_ant, u32 rx_ant)
{
	struct ieee80211_local *local = wiphy_priv(wiphy);

	if (local->started)
		return -EOPNOTSUPP;

	return drv_set_antenna(local, tx_ant, rx_ant);
}

static int ieee80211_get_antenna(struct wiphy *wiphy, u32 *tx_ant, u32 *rx_ant)
{
	struct ieee80211_local *local = wiphy_priv(wiphy);

	return drv_get_antenna(local, tx_ant, rx_ant);
}

<<<<<<< HEAD
=======
static int ieee80211_set_ringparam(struct wiphy *wiphy, u32 tx, u32 rx)
{
	struct ieee80211_local *local = wiphy_priv(wiphy);

	return drv_set_ringparam(local, tx, rx);
}

static void ieee80211_get_ringparam(struct wiphy *wiphy,
				    u32 *tx, u32 *tx_max, u32 *rx, u32 *rx_max)
{
	struct ieee80211_local *local = wiphy_priv(wiphy);

	drv_get_ringparam(local, tx, tx_max, rx, rx_max);
}

>>>>>>> 105e53f8
struct cfg80211_ops mac80211_config_ops = {
	.add_virtual_intf = ieee80211_add_iface,
	.del_virtual_intf = ieee80211_del_iface,
	.change_virtual_intf = ieee80211_change_iface,
	.add_key = ieee80211_add_key,
	.del_key = ieee80211_del_key,
	.get_key = ieee80211_get_key,
	.set_default_key = ieee80211_config_default_key,
	.set_default_mgmt_key = ieee80211_config_default_mgmt_key,
	.add_beacon = ieee80211_add_beacon,
	.set_beacon = ieee80211_set_beacon,
	.del_beacon = ieee80211_del_beacon,
	.add_station = ieee80211_add_station,
	.del_station = ieee80211_del_station,
	.change_station = ieee80211_change_station,
	.get_station = ieee80211_get_station,
	.dump_station = ieee80211_dump_station,
	.dump_survey = ieee80211_dump_survey,
#ifdef CONFIG_MAC80211_MESH
	.add_mpath = ieee80211_add_mpath,
	.del_mpath = ieee80211_del_mpath,
	.change_mpath = ieee80211_change_mpath,
	.get_mpath = ieee80211_get_mpath,
	.dump_mpath = ieee80211_dump_mpath,
	.update_mesh_config = ieee80211_update_mesh_config,
	.get_mesh_config = ieee80211_get_mesh_config,
	.join_mesh = ieee80211_join_mesh,
	.leave_mesh = ieee80211_leave_mesh,
#endif
	.change_bss = ieee80211_change_bss,
	.set_txq_params = ieee80211_set_txq_params,
	.set_channel = ieee80211_set_channel,
	.suspend = ieee80211_suspend,
	.resume = ieee80211_resume,
	.scan = ieee80211_scan,
	.auth = ieee80211_auth,
	.assoc = ieee80211_assoc,
	.deauth = ieee80211_deauth,
	.disassoc = ieee80211_disassoc,
	.join_ibss = ieee80211_join_ibss,
	.leave_ibss = ieee80211_leave_ibss,
	.set_wiphy_params = ieee80211_set_wiphy_params,
	.set_tx_power = ieee80211_set_tx_power,
	.get_tx_power = ieee80211_get_tx_power,
	.set_wds_peer = ieee80211_set_wds_peer,
	.rfkill_poll = ieee80211_rfkill_poll,
	CFG80211_TESTMODE_CMD(ieee80211_testmode_cmd)
	.set_power_mgmt = ieee80211_set_power_mgmt,
	.set_bitrate_mask = ieee80211_set_bitrate_mask,
	.remain_on_channel = ieee80211_remain_on_channel,
	.cancel_remain_on_channel = ieee80211_cancel_remain_on_channel,
	.mgmt_tx = ieee80211_mgmt_tx,
	.mgmt_tx_cancel_wait = ieee80211_mgmt_tx_cancel_wait,
	.set_cqm_rssi_config = ieee80211_set_cqm_rssi_config,
	.mgmt_frame_register = ieee80211_mgmt_frame_register,
	.set_antenna = ieee80211_set_antenna,
	.get_antenna = ieee80211_get_antenna,
<<<<<<< HEAD
=======
	.set_ringparam = ieee80211_set_ringparam,
	.get_ringparam = ieee80211_get_ringparam,
>>>>>>> 105e53f8
};<|MERGE_RESOLUTION|>--- conflicted
+++ resolved
@@ -1819,8 +1819,6 @@
 
 	*cookie = (unsigned long) skb;
 
-<<<<<<< HEAD
-=======
 	if (is_offchan && local->ops->offchannel_tx) {
 		int ret;
 
@@ -1848,7 +1846,6 @@
 			return ret;
 	}
 
->>>>>>> 105e53f8
 	if (is_offchan && local->ops->remain_on_channel) {
 		unsigned int duration;
 		int ret;
@@ -1887,10 +1884,7 @@
 		*cookie ^= 2;
 		IEEE80211_SKB_CB(skb)->flags |= IEEE80211_TX_CTL_TX_OFFCHAN;
 		local->hw_roc_skb = skb;
-<<<<<<< HEAD
-=======
 		local->hw_roc_skb_for_status = skb;
->>>>>>> 105e53f8
 		mutex_unlock(&local->mtx);
 
 		return 0;
@@ -1915,10 +1909,7 @@
 
 	wk->type = IEEE80211_WORK_OFFCHANNEL_TX;
 	wk->chan = chan;
-<<<<<<< HEAD
-=======
 	wk->chan_type = channel_type;
->>>>>>> 105e53f8
 	wk->sdata = sdata;
 	wk->done = ieee80211_offchan_tx_done;
 	wk->offchan_tx.frame = skb;
@@ -1941,8 +1932,6 @@
 
 	mutex_lock(&local->mtx);
 
-<<<<<<< HEAD
-=======
 	if (local->ops->offchannel_tx_cancel_wait &&
 	    local->hw_offchan_tx_cookie == cookie) {
 		ret = drv_offchannel_tx_cancel_wait(local);
@@ -1955,7 +1944,6 @@
 		return ret;
 	}
 
->>>>>>> 105e53f8
 	if (local->ops->cancel_remain_on_channel) {
 		cookie ^= 2;
 		ret = ieee80211_cancel_remain_on_channel_hw(local, cookie);
@@ -1963,10 +1951,7 @@
 		if (ret == 0) {
 			kfree_skb(local->hw_roc_skb);
 			local->hw_roc_skb = NULL;
-<<<<<<< HEAD
-=======
 			local->hw_roc_skb_for_status = NULL;
->>>>>>> 105e53f8
 		}
 
 		mutex_unlock(&local->mtx);
@@ -2029,8 +2014,6 @@
 	return drv_get_antenna(local, tx_ant, rx_ant);
 }
 
-<<<<<<< HEAD
-=======
 static int ieee80211_set_ringparam(struct wiphy *wiphy, u32 tx, u32 rx)
 {
 	struct ieee80211_local *local = wiphy_priv(wiphy);
@@ -2046,7 +2029,6 @@
 	drv_get_ringparam(local, tx, tx_max, rx, rx_max);
 }
 
->>>>>>> 105e53f8
 struct cfg80211_ops mac80211_config_ops = {
 	.add_virtual_intf = ieee80211_add_iface,
 	.del_virtual_intf = ieee80211_del_iface,
@@ -2104,9 +2086,6 @@
 	.mgmt_frame_register = ieee80211_mgmt_frame_register,
 	.set_antenna = ieee80211_set_antenna,
 	.get_antenna = ieee80211_get_antenna,
-<<<<<<< HEAD
-=======
 	.set_ringparam = ieee80211_set_ringparam,
 	.get_ringparam = ieee80211_get_ringparam,
->>>>>>> 105e53f8
 };