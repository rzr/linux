/*
 * Copyright 2002-2005, Instant802 Networks, Inc.
 * Copyright 2006-2007	Jiri Benc <jbenc@suse.cz>
 *
 * This program is free software; you can redistribute it and/or modify
 * it under the terms of the GNU General Public License version 2 as
 * published by the Free Software Foundation.
 */

#include <linux/module.h>
#include <linux/init.h>
#include <linux/netdevice.h>
#include <linux/types.h>
#include <linux/slab.h>
#include <linux/skbuff.h>
#include <linux/if_arp.h>
#include <linux/timer.h>
#include <linux/rtnetlink.h>

#include <net/mac80211.h>
#include "ieee80211_i.h"
#include "driver-ops.h"
#include "rate.h"
#include "sta_info.h"
#include "debugfs_sta.h"
#include "mesh.h"

/**
 * DOC: STA information lifetime rules
 *
 * STA info structures (&struct sta_info) are managed in a hash table
 * for faster lookup and a list for iteration. They are managed using
 * RCU, i.e. access to the list and hash table is protected by RCU.
 *
 * Upon allocating a STA info structure with sta_info_alloc(), the caller
 * owns that structure. It must then insert it into the hash table using
 * either sta_info_insert() or sta_info_insert_rcu(); only in the latter
 * case (which acquires an rcu read section but must not be called from
 * within one) will the pointer still be valid after the call. Note that
 * the caller may not do much with the STA info before inserting it, in
 * particular, it may not start any mesh peer link management or add
 * encryption keys.
 *
 * When the insertion fails (sta_info_insert()) returns non-zero), the
 * structure will have been freed by sta_info_insert()!
 *
 * Station entries are added by mac80211 when you establish a link with a
 * peer. This means different things for the different type of interfaces
 * we support. For a regular station this mean we add the AP sta when we
 * receive an assocation response from the AP. For IBSS this occurs when
 * get to know about a peer on the same IBSS. For WDS we add the sta for
 * the peer imediately upon device open. When using AP mode we add stations
 * for each respective station upon request from userspace through nl80211.
 *
 * In order to remove a STA info structure, various sta_info_destroy_*()
 * calls are available.
 *
 * There is no concept of ownership on a STA entry, each structure is
 * owned by the global hash table/list until it is removed. All users of
 * the structure need to be RCU protected so that the structure won't be
 * freed before they are done using it.
 */

/* Caller must hold local->sta_lock */
static int sta_info_hash_del(struct ieee80211_local *local,
			     struct sta_info *sta)
{
	struct sta_info *s;

	s = local->sta_hash[STA_HASH(sta->sta.addr)];
	if (!s)
		return -ENOENT;
	if (s == sta) {
		rcu_assign_pointer(local->sta_hash[STA_HASH(sta->sta.addr)],
				   s->hnext);
		return 0;
	}

	while (s->hnext && s->hnext != sta)
		s = s->hnext;
	if (s->hnext) {
		rcu_assign_pointer(s->hnext, sta->hnext);
		return 0;
	}

	return -ENOENT;
}

/* protected by RCU */
struct sta_info *sta_info_get(struct ieee80211_sub_if_data *sdata,
			      const u8 *addr)
{
	struct ieee80211_local *local = sdata->local;
	struct sta_info *sta;

	sta = rcu_dereference_check(local->sta_hash[STA_HASH(addr)],
				    rcu_read_lock_held() ||
				    lockdep_is_held(&local->sta_lock) ||
				    lockdep_is_held(&local->sta_mtx));
	while (sta) {
		if (sta->sdata == sdata &&
		    memcmp(sta->sta.addr, addr, ETH_ALEN) == 0)
			break;
		sta = rcu_dereference_check(sta->hnext,
					    rcu_read_lock_held() ||
					    lockdep_is_held(&local->sta_lock) ||
					    lockdep_is_held(&local->sta_mtx));
	}
	return sta;
}

/*
 * Get sta info either from the specified interface
 * or from one of its vlans
 */
struct sta_info *sta_info_get_bss(struct ieee80211_sub_if_data *sdata,
				  const u8 *addr)
{
	struct ieee80211_local *local = sdata->local;
	struct sta_info *sta;

	sta = rcu_dereference_check(local->sta_hash[STA_HASH(addr)],
				    rcu_read_lock_held() ||
				    lockdep_is_held(&local->sta_lock) ||
				    lockdep_is_held(&local->sta_mtx));
	while (sta) {
		if ((sta->sdata == sdata ||
		     (sta->sdata->bss && sta->sdata->bss == sdata->bss)) &&
		    memcmp(sta->sta.addr, addr, ETH_ALEN) == 0)
			break;
		sta = rcu_dereference_check(sta->hnext,
					    rcu_read_lock_held() ||
					    lockdep_is_held(&local->sta_lock) ||
					    lockdep_is_held(&local->sta_mtx));
	}
	return sta;
}

struct sta_info *sta_info_get_by_idx(struct ieee80211_sub_if_data *sdata,
				     int idx)
{
	struct ieee80211_local *local = sdata->local;
	struct sta_info *sta;
	int i = 0;

	list_for_each_entry_rcu(sta, &local->sta_list, list) {
		if (sdata != sta->sdata)
			continue;
		if (i < idx) {
			++i;
			continue;
		}
		return sta;
	}

	return NULL;
}

/**
 * __sta_info_free - internal STA free helper
 *
 * @local: pointer to the global information
 * @sta: STA info to free
 *
 * This function must undo everything done by sta_info_alloc()
 * that may happen before sta_info_insert().
 */
static void __sta_info_free(struct ieee80211_local *local,
			    struct sta_info *sta)
{
	if (sta->rate_ctrl) {
		rate_control_free_sta(sta);
		rate_control_put(sta->rate_ctrl);
	}

#ifdef CONFIG_MAC80211_VERBOSE_DEBUG
	wiphy_debug(local->hw.wiphy, "Destroyed STA %pM\n", sta->sta.addr);
#endif /* CONFIG_MAC80211_VERBOSE_DEBUG */

	kfree(sta);
}

/* Caller must hold local->sta_lock */
static void sta_info_hash_add(struct ieee80211_local *local,
			      struct sta_info *sta)
{
	sta->hnext = local->sta_hash[STA_HASH(sta->sta.addr)];
	rcu_assign_pointer(local->sta_hash[STA_HASH(sta->sta.addr)], sta);
}

static void sta_unblock(struct work_struct *wk)
{
	struct sta_info *sta;

	sta = container_of(wk, struct sta_info, drv_unblock_wk);

	if (sta->dead)
		return;

	if (!test_sta_flags(sta, WLAN_STA_PS_STA))
		ieee80211_sta_ps_deliver_wakeup(sta);
	else if (test_and_clear_sta_flags(sta, WLAN_STA_PSPOLL))
		ieee80211_sta_ps_deliver_poll_response(sta);
}

static int sta_prepare_rate_control(struct ieee80211_local *local,
				    struct sta_info *sta, gfp_t gfp)
{
	if (local->hw.flags & IEEE80211_HW_HAS_RATE_CONTROL)
		return 0;

	sta->rate_ctrl = rate_control_get(local->rate_ctrl);
	sta->rate_ctrl_priv = rate_control_alloc_sta(sta->rate_ctrl,
						     &sta->sta, gfp);
	if (!sta->rate_ctrl_priv) {
		rate_control_put(sta->rate_ctrl);
		return -ENOMEM;
	}

	return 0;
}

struct sta_info *sta_info_alloc(struct ieee80211_sub_if_data *sdata,
				u8 *addr, gfp_t gfp)
{
	struct ieee80211_local *local = sdata->local;
	struct sta_info *sta;
	int i;

	sta = kzalloc(sizeof(*sta) + local->hw.sta_data_size, gfp);
	if (!sta)
		return NULL;

	spin_lock_init(&sta->lock);
	spin_lock_init(&sta->flaglock);
	INIT_WORK(&sta->drv_unblock_wk, sta_unblock);
	INIT_WORK(&sta->ampdu_mlme.work, ieee80211_ba_session_work);
	mutex_init(&sta->ampdu_mlme.mtx);

	memcpy(sta->sta.addr, addr, ETH_ALEN);
	sta->local = local;
	sta->sdata = sdata;

	if (sta_prepare_rate_control(local, sta, gfp)) {
		kfree(sta);
		return NULL;
	}

	for (i = 0; i < STA_TID_NUM; i++) {
		/*
		 * timer_to_tid must be initialized with identity mapping
		 * to enable session_timer's data differentiation. See
		 * sta_rx_agg_session_timer_expired for usage.
		 */
		sta->timer_to_tid[i] = i;
	}
	skb_queue_head_init(&sta->ps_tx_buf);
	skb_queue_head_init(&sta->tx_filtered);

	for (i = 0; i < NUM_RX_DATA_QUEUES; i++)
		sta->last_seq_ctrl[i] = cpu_to_le16(USHRT_MAX);

#ifdef CONFIG_MAC80211_VERBOSE_DEBUG
	wiphy_debug(local->hw.wiphy, "Allocated STA %pM\n", sta->sta.addr);
#endif /* CONFIG_MAC80211_VERBOSE_DEBUG */

#ifdef CONFIG_MAC80211_MESH
	sta->plink_state = PLINK_LISTEN;
	init_timer(&sta->plink_timer);
#endif

	return sta;
}

static int sta_info_finish_insert(struct sta_info *sta, bool async)
{
	struct ieee80211_local *local = sta->local;
	struct ieee80211_sub_if_data *sdata = sta->sdata;
	struct station_info sinfo;
	unsigned long flags;
	int err = 0;

	lockdep_assert_held(&local->sta_mtx);

	/* notify driver */
	if (sdata->vif.type == NL80211_IFTYPE_AP_VLAN)
		sdata = container_of(sdata->bss,
				     struct ieee80211_sub_if_data,
				     u.ap);
	err = drv_sta_add(local, sdata, &sta->sta);
	if (err) {
		if (!async)
			return err;
		printk(KERN_DEBUG "%s: failed to add IBSS STA %pM to driver (%d)"
				  " - keeping it anyway.\n",
		       sdata->name, sta->sta.addr, err);
	} else {
		sta->uploaded = true;
#ifdef CONFIG_MAC80211_VERBOSE_DEBUG
		if (async)
			wiphy_debug(local->hw.wiphy,
				    "Finished adding IBSS STA %pM\n",
				    sta->sta.addr);
#endif
	}

	sdata = sta->sdata;

	if (!async) {
		local->num_sta++;
		local->sta_generation++;
		smp_mb();

		/* make the station visible */
		spin_lock_irqsave(&local->sta_lock, flags);
		sta_info_hash_add(local, sta);
		spin_unlock_irqrestore(&local->sta_lock, flags);
	}

	list_add(&sta->list, &local->sta_list);

	ieee80211_sta_debugfs_add(sta);
	rate_control_add_sta_debugfs(sta);

	sinfo.filled = 0;
	sinfo.generation = local->sta_generation;
	cfg80211_new_sta(sdata->dev, sta->sta.addr, &sinfo, GFP_KERNEL);


	return 0;
}

static void sta_info_finish_pending(struct ieee80211_local *local)
{
	struct sta_info *sta;
	unsigned long flags;

	spin_lock_irqsave(&local->sta_lock, flags);
	while (!list_empty(&local->sta_pending_list)) {
		sta = list_first_entry(&local->sta_pending_list,
				       struct sta_info, list);
		list_del(&sta->list);
		spin_unlock_irqrestore(&local->sta_lock, flags);

		sta_info_finish_insert(sta, true);

		spin_lock_irqsave(&local->sta_lock, flags);
	}
	spin_unlock_irqrestore(&local->sta_lock, flags);
}

static void sta_info_finish_work(struct work_struct *work)
{
	struct ieee80211_local *local =
		container_of(work, struct ieee80211_local, sta_finish_work);

	mutex_lock(&local->sta_mtx);
	sta_info_finish_pending(local);
	mutex_unlock(&local->sta_mtx);
}

int sta_info_insert_rcu(struct sta_info *sta) __acquires(RCU)
{
	struct ieee80211_local *local = sta->local;
	struct ieee80211_sub_if_data *sdata = sta->sdata;
	unsigned long flags;
	int err = 0;

	/*
	 * Can't be a WARN_ON because it can be triggered through a race:
	 * something inserts a STA (on one CPU) without holding the RTNL
	 * and another CPU turns off the net device.
	 */
	if (unlikely(!ieee80211_sdata_running(sdata))) {
		err = -ENETDOWN;
		rcu_read_lock();
		goto out_free;
	}

	if (WARN_ON(compare_ether_addr(sta->sta.addr, sdata->vif.addr) == 0 ||
		    is_multicast_ether_addr(sta->sta.addr))) {
		err = -EINVAL;
		rcu_read_lock();
		goto out_free;
	}

	/*
	 * In ad-hoc mode, we sometimes need to insert stations
	 * from tasklet context from the RX path. To avoid races,
	 * always do so in that case -- see the comment below.
	 */
	if (sdata->vif.type == NL80211_IFTYPE_ADHOC) {
		spin_lock_irqsave(&local->sta_lock, flags);
		/* check if STA exists already */
		if (sta_info_get_bss(sdata, sta->sta.addr)) {
			spin_unlock_irqrestore(&local->sta_lock, flags);
			rcu_read_lock();
			err = -EEXIST;
			goto out_free;
		}

		local->num_sta++;
		local->sta_generation++;
		smp_mb();
		sta_info_hash_add(local, sta);

		list_add_tail(&sta->list, &local->sta_pending_list);

		rcu_read_lock();
		spin_unlock_irqrestore(&local->sta_lock, flags);

#ifdef CONFIG_MAC80211_VERBOSE_DEBUG
		wiphy_debug(local->hw.wiphy, "Added IBSS STA %pM\n",
			    sta->sta.addr);
#endif /* CONFIG_MAC80211_VERBOSE_DEBUG */

		ieee80211_queue_work(&local->hw, &local->sta_finish_work);

		return 0;
	}

	/*
	 * On first glance, this will look racy, because the code
	 * below this point, which inserts a station with sleeping,
	 * unlocks the sta_lock between checking existence in the
	 * hash table and inserting into it.
	 *
	 * However, it is not racy against itself because it keeps
	 * the mutex locked. It still seems to race against the
	 * above code that atomically inserts the station... That,
	 * however, is not true because the above code can only
	 * be invoked for IBSS interfaces, and the below code will
	 * not be -- and the two do not race against each other as
	 * the hash table also keys off the interface.
	 */

	might_sleep();

	mutex_lock(&local->sta_mtx);

	spin_lock_irqsave(&local->sta_lock, flags);
	/* check if STA exists already */
	if (sta_info_get_bss(sdata, sta->sta.addr)) {
		spin_unlock_irqrestore(&local->sta_lock, flags);
		mutex_unlock(&local->sta_mtx);
		rcu_read_lock();
		err = -EEXIST;
		goto out_free;
	}

	spin_unlock_irqrestore(&local->sta_lock, flags);

	err = sta_info_finish_insert(sta, false);
	if (err) {
		mutex_unlock(&local->sta_mtx);
		rcu_read_lock();
		goto out_free;
	}

#ifdef CONFIG_MAC80211_VERBOSE_DEBUG
	wiphy_debug(local->hw.wiphy, "Inserted STA %pM\n", sta->sta.addr);
#endif /* CONFIG_MAC80211_VERBOSE_DEBUG */

	/* move reference to rcu-protected */
	rcu_read_lock();
	mutex_unlock(&local->sta_mtx);

	if (ieee80211_vif_is_mesh(&sdata->vif))
		mesh_accept_plinks_update(sdata);

	return 0;
 out_free:
	BUG_ON(!err);
	__sta_info_free(local, sta);
	return err;
}

int sta_info_insert(struct sta_info *sta)
{
	int err = sta_info_insert_rcu(sta);

	rcu_read_unlock();

	return err;
}

static inline void __bss_tim_set(struct ieee80211_if_ap *bss, u16 aid)
{
	/*
	 * This format has been mandated by the IEEE specifications,
	 * so this line may not be changed to use the __set_bit() format.
	 */
	bss->tim[aid / 8] |= (1 << (aid % 8));
}

static inline void __bss_tim_clear(struct ieee80211_if_ap *bss, u16 aid)
{
	/*
	 * This format has been mandated by the IEEE specifications,
	 * so this line may not be changed to use the __clear_bit() format.
	 */
	bss->tim[aid / 8] &= ~(1 << (aid % 8));
}

static void __sta_info_set_tim_bit(struct ieee80211_if_ap *bss,
				   struct sta_info *sta)
{
	BUG_ON(!bss);

	__bss_tim_set(bss, sta->sta.aid);

	if (sta->local->ops->set_tim) {
		sta->local->tim_in_locked_section = true;
		drv_set_tim(sta->local, &sta->sta, true);
		sta->local->tim_in_locked_section = false;
	}
}

void sta_info_set_tim_bit(struct sta_info *sta)
{
	unsigned long flags;

	BUG_ON(!sta->sdata->bss);

	spin_lock_irqsave(&sta->local->sta_lock, flags);
	__sta_info_set_tim_bit(sta->sdata->bss, sta);
	spin_unlock_irqrestore(&sta->local->sta_lock, flags);
}

static void __sta_info_clear_tim_bit(struct ieee80211_if_ap *bss,
				     struct sta_info *sta)
{
	BUG_ON(!bss);

	__bss_tim_clear(bss, sta->sta.aid);

	if (sta->local->ops->set_tim) {
		sta->local->tim_in_locked_section = true;
		drv_set_tim(sta->local, &sta->sta, false);
		sta->local->tim_in_locked_section = false;
	}
}

void sta_info_clear_tim_bit(struct sta_info *sta)
{
	unsigned long flags;

	BUG_ON(!sta->sdata->bss);

	spin_lock_irqsave(&sta->local->sta_lock, flags);
	__sta_info_clear_tim_bit(sta->sdata->bss, sta);
	spin_unlock_irqrestore(&sta->local->sta_lock, flags);
}

static int sta_info_buffer_expired(struct sta_info *sta,
				   struct sk_buff *skb)
{
	struct ieee80211_tx_info *info;
	int timeout;

	if (!skb)
		return 0;

	info = IEEE80211_SKB_CB(skb);

	/* Timeout: (2 * listen_interval * beacon_int * 1024 / 1000000) sec */
	timeout = (sta->listen_interval *
		   sta->sdata->vif.bss_conf.beacon_int *
		   32 / 15625) * HZ;
	if (timeout < STA_TX_BUFFER_EXPIRE)
		timeout = STA_TX_BUFFER_EXPIRE;
	return time_after(jiffies, info->control.jiffies + timeout);
}


static bool sta_info_cleanup_expire_buffered(struct ieee80211_local *local,
					     struct sta_info *sta)
{
	unsigned long flags;
	struct sk_buff *skb;
	struct ieee80211_sub_if_data *sdata;

	if (skb_queue_empty(&sta->ps_tx_buf))
		return false;

	for (;;) {
		spin_lock_irqsave(&sta->ps_tx_buf.lock, flags);
		skb = skb_peek(&sta->ps_tx_buf);
		if (sta_info_buffer_expired(sta, skb))
			skb = __skb_dequeue(&sta->ps_tx_buf);
		else
			skb = NULL;
		spin_unlock_irqrestore(&sta->ps_tx_buf.lock, flags);

		if (!skb)
			break;

		sdata = sta->sdata;
		local->total_ps_buffered--;
#ifdef CONFIG_MAC80211_VERBOSE_PS_DEBUG
		printk(KERN_DEBUG "Buffered frame expired (STA %pM)\n",
		       sta->sta.addr);
#endif
		dev_kfree_skb(skb);

		if (skb_queue_empty(&sta->ps_tx_buf))
			sta_info_clear_tim_bit(sta);
	}

	return true;
}

static int __must_check __sta_info_destroy(struct sta_info *sta)
{
	struct ieee80211_local *local;
	struct ieee80211_sub_if_data *sdata;
	struct sk_buff *skb;
	unsigned long flags;
	int ret, i;

	might_sleep();

	if (!sta)
		return -ENOENT;

	local = sta->local;
	sdata = sta->sdata;

	/*
	 * Before removing the station from the driver and
	 * rate control, it might still start new aggregation
	 * sessions -- block that to make sure the tear-down
	 * will be sufficient.
	 */
	set_sta_flags(sta, WLAN_STA_BLOCK_BA);
	ieee80211_sta_tear_down_BA_sessions(sta, true);

	spin_lock_irqsave(&local->sta_lock, flags);
	ret = sta_info_hash_del(local, sta);
	/* this might still be the pending list ... which is fine */
	if (!ret)
		list_del(&sta->list);
	spin_unlock_irqrestore(&local->sta_lock, flags);
	if (ret)
		return ret;

<<<<<<< HEAD
	if (sta->key) {
		ieee80211_key_free(local, sta->key);
		WARN_ON(sta->key);
	}
=======
	for (i = 0; i < NUM_DEFAULT_KEYS; i++)
		ieee80211_key_free(local, sta->gtk[i]);
	if (sta->ptk)
		ieee80211_key_free(local, sta->ptk);
>>>>>>> 45f53cc9

	sta->dead = true;

	if (test_and_clear_sta_flags(sta,
				WLAN_STA_PS_STA | WLAN_STA_PS_DRIVER)) {
		BUG_ON(!sdata->bss);

		atomic_dec(&sdata->bss->num_sta_ps);
		__sta_info_clear_tim_bit(sdata->bss, sta);
	}

	local->num_sta--;
	local->sta_generation++;

	if (sdata->vif.type == NL80211_IFTYPE_AP_VLAN)
		rcu_assign_pointer(sdata->u.vlan.sta, NULL);

	if (sta->uploaded) {
		if (sdata->vif.type == NL80211_IFTYPE_AP_VLAN)
			sdata = container_of(sdata->bss,
					     struct ieee80211_sub_if_data,
					     u.ap);
		drv_sta_remove(local, sdata, &sta->sta);
		sdata = sta->sdata;
	}

	/*
	 * At this point, after we wait for an RCU grace period,
	 * neither mac80211 nor the driver can reference this
	 * sta struct any more except by still existing timers
	 * associated with this station that we clean up below.
	 */
	synchronize_rcu();

#ifdef CONFIG_MAC80211_MESH
	if (ieee80211_vif_is_mesh(&sdata->vif))
		mesh_accept_plinks_update(sdata);
#endif

#ifdef CONFIG_MAC80211_VERBOSE_DEBUG
	wiphy_debug(local->hw.wiphy, "Removed STA %pM\n", sta->sta.addr);
#endif /* CONFIG_MAC80211_VERBOSE_DEBUG */
	cancel_work_sync(&sta->drv_unblock_wk);

	rate_control_remove_sta_debugfs(sta);
	ieee80211_sta_debugfs_remove(sta);

#ifdef CONFIG_MAC80211_MESH
	if (ieee80211_vif_is_mesh(&sta->sdata->vif)) {
		mesh_plink_deactivate(sta);
		del_timer_sync(&sta->plink_timer);
	}
#endif

	while ((skb = skb_dequeue(&sta->ps_tx_buf)) != NULL) {
		local->total_ps_buffered--;
		dev_kfree_skb_any(skb);
	}

	while ((skb = skb_dequeue(&sta->tx_filtered)) != NULL)
		dev_kfree_skb_any(skb);

	__sta_info_free(local, sta);

	return 0;
}

int sta_info_destroy_addr(struct ieee80211_sub_if_data *sdata, const u8 *addr)
{
	struct sta_info *sta;
	int ret;

	mutex_lock(&sdata->local->sta_mtx);
	sta = sta_info_get(sdata, addr);
	ret = __sta_info_destroy(sta);
	mutex_unlock(&sdata->local->sta_mtx);

	return ret;
}

int sta_info_destroy_addr_bss(struct ieee80211_sub_if_data *sdata,
			      const u8 *addr)
{
	struct sta_info *sta;
	int ret;

	mutex_lock(&sdata->local->sta_mtx);
	sta = sta_info_get_bss(sdata, addr);
	ret = __sta_info_destroy(sta);
	mutex_unlock(&sdata->local->sta_mtx);

	return ret;
}

static void sta_info_cleanup(unsigned long data)
{
	struct ieee80211_local *local = (struct ieee80211_local *) data;
	struct sta_info *sta;
	bool timer_needed = false;

	rcu_read_lock();
	list_for_each_entry_rcu(sta, &local->sta_list, list)
		if (sta_info_cleanup_expire_buffered(local, sta))
			timer_needed = true;
	rcu_read_unlock();

	if (local->quiescing)
		return;

	if (!timer_needed)
		return;

	local->sta_cleanup.expires =
		round_jiffies(jiffies + STA_INFO_CLEANUP_INTERVAL);
	add_timer(&local->sta_cleanup);
}

void sta_info_init(struct ieee80211_local *local)
{
	spin_lock_init(&local->sta_lock);
	mutex_init(&local->sta_mtx);
	INIT_LIST_HEAD(&local->sta_list);
	INIT_LIST_HEAD(&local->sta_pending_list);
	INIT_WORK(&local->sta_finish_work, sta_info_finish_work);

	setup_timer(&local->sta_cleanup, sta_info_cleanup,
		    (unsigned long)local);
	local->sta_cleanup.expires =
		round_jiffies(jiffies + STA_INFO_CLEANUP_INTERVAL);
}

int sta_info_start(struct ieee80211_local *local)
{
	add_timer(&local->sta_cleanup);
	return 0;
}

void sta_info_stop(struct ieee80211_local *local)
{
	del_timer(&local->sta_cleanup);
	sta_info_flush(local, NULL);
}

/**
 * sta_info_flush - flush matching STA entries from the STA table
 *
 * Returns the number of removed STA entries.
 *
 * @local: local interface data
 * @sdata: matching rule for the net device (sta->dev) or %NULL to match all STAs
 */
int sta_info_flush(struct ieee80211_local *local,
		   struct ieee80211_sub_if_data *sdata)
{
	struct sta_info *sta, *tmp;
	int ret = 0;

	might_sleep();

	mutex_lock(&local->sta_mtx);

	sta_info_finish_pending(local);

	list_for_each_entry_safe(sta, tmp, &local->sta_list, list) {
		if (!sdata || sdata == sta->sdata)
			WARN_ON(__sta_info_destroy(sta));
	}
	mutex_unlock(&local->sta_mtx);

	return ret;
}

void ieee80211_sta_expire(struct ieee80211_sub_if_data *sdata,
			  unsigned long exp_time)
{
	struct ieee80211_local *local = sdata->local;
	struct sta_info *sta, *tmp;

	mutex_lock(&local->sta_mtx);
	list_for_each_entry_safe(sta, tmp, &local->sta_list, list)
		if (time_after(jiffies, sta->last_rx + exp_time)) {
#ifdef CONFIG_MAC80211_IBSS_DEBUG
			printk(KERN_DEBUG "%s: expiring inactive STA %pM\n",
			       sdata->name, sta->sta.addr);
#endif
			WARN_ON(__sta_info_destroy(sta));
		}
	mutex_unlock(&local->sta_mtx);
}

struct ieee80211_sta *ieee80211_find_sta_by_ifaddr(struct ieee80211_hw *hw,
					       const u8 *addr,
					       const u8 *localaddr)
{
	struct sta_info *sta, *nxt;

	/*
	 * Just return a random station if localaddr is NULL
	 * ... first in list.
	 */
	for_each_sta_info(hw_to_local(hw), addr, sta, nxt) {
		if (localaddr &&
		    compare_ether_addr(sta->sdata->vif.addr, localaddr) != 0)
			continue;
		if (!sta->uploaded)
			return NULL;
		return &sta->sta;
	}

	return NULL;
}
EXPORT_SYMBOL_GPL(ieee80211_find_sta_by_ifaddr);

struct ieee80211_sta *ieee80211_find_sta(struct ieee80211_vif *vif,
					 const u8 *addr)
{
	struct sta_info *sta;

	if (!vif)
		return NULL;

	sta = sta_info_get_bss(vif_to_sdata(vif), addr);
	if (!sta)
		return NULL;

	if (!sta->uploaded)
		return NULL;

	return &sta->sta;
}
EXPORT_SYMBOL(ieee80211_find_sta);

/* powersave support code */
void ieee80211_sta_ps_deliver_wakeup(struct sta_info *sta)
{
	struct ieee80211_sub_if_data *sdata = sta->sdata;
	struct ieee80211_local *local = sdata->local;
	int sent, buffered;

	drv_sta_notify(local, sdata, STA_NOTIFY_AWAKE, &sta->sta);

	if (!skb_queue_empty(&sta->ps_tx_buf))
		sta_info_clear_tim_bit(sta);

	/* Send all buffered frames to the station */
	sent = ieee80211_add_pending_skbs(local, &sta->tx_filtered);
	buffered = ieee80211_add_pending_skbs(local, &sta->ps_tx_buf);
	sent += buffered;
	local->total_ps_buffered -= buffered;

#ifdef CONFIG_MAC80211_VERBOSE_PS_DEBUG
	printk(KERN_DEBUG "%s: STA %pM aid %d sending %d filtered/%d PS frames "
	       "since STA not sleeping anymore\n", sdata->name,
	       sta->sta.addr, sta->sta.aid, sent - buffered, buffered);
#endif /* CONFIG_MAC80211_VERBOSE_PS_DEBUG */
}

void ieee80211_sta_ps_deliver_poll_response(struct sta_info *sta)
{
	struct ieee80211_sub_if_data *sdata = sta->sdata;
	struct ieee80211_local *local = sdata->local;
	struct sk_buff *skb;
	int no_pending_pkts;

	skb = skb_dequeue(&sta->tx_filtered);
	if (!skb) {
		skb = skb_dequeue(&sta->ps_tx_buf);
		if (skb)
			local->total_ps_buffered--;
	}
	no_pending_pkts = skb_queue_empty(&sta->tx_filtered) &&
		skb_queue_empty(&sta->ps_tx_buf);

	if (skb) {
		struct ieee80211_tx_info *info = IEEE80211_SKB_CB(skb);
		struct ieee80211_hdr *hdr =
			(struct ieee80211_hdr *) skb->data;

		/*
		 * Tell TX path to send this frame even though the STA may
		 * still remain is PS mode after this frame exchange.
		 */
		info->flags |= IEEE80211_TX_CTL_PSPOLL_RESPONSE;

#ifdef CONFIG_MAC80211_VERBOSE_PS_DEBUG
		printk(KERN_DEBUG "STA %pM aid %d: PS Poll (entries after %d)\n",
		       sta->sta.addr, sta->sta.aid,
		       skb_queue_len(&sta->ps_tx_buf));
#endif /* CONFIG_MAC80211_VERBOSE_PS_DEBUG */

		/* Use MoreData flag to indicate whether there are more
		 * buffered frames for this STA */
		if (no_pending_pkts)
			hdr->frame_control &= cpu_to_le16(~IEEE80211_FCTL_MOREDATA);
		else
			hdr->frame_control |= cpu_to_le16(IEEE80211_FCTL_MOREDATA);

		ieee80211_add_pending_skb(local, skb);

		if (no_pending_pkts)
			sta_info_clear_tim_bit(sta);
#ifdef CONFIG_MAC80211_VERBOSE_PS_DEBUG
	} else {
		/*
		 * FIXME: This can be the result of a race condition between
		 *	  us expiring a frame and the station polling for it.
		 *	  Should we send it a null-func frame indicating we
		 *	  have nothing buffered for it?
		 */
		printk(KERN_DEBUG "%s: STA %pM sent PS Poll even "
		       "though there are no buffered frames for it\n",
		       sdata->name, sta->sta.addr);
#endif /* CONFIG_MAC80211_VERBOSE_PS_DEBUG */
	}
}

void ieee80211_sta_block_awake(struct ieee80211_hw *hw,
			       struct ieee80211_sta *pubsta, bool block)
{
	struct sta_info *sta = container_of(pubsta, struct sta_info, sta);

	trace_api_sta_block_awake(sta->local, pubsta, block);

	if (block)
		set_sta_flags(sta, WLAN_STA_PS_DRIVER);
	else
		ieee80211_queue_work(hw, &sta->drv_unblock_wk);
}
EXPORT_SYMBOL(ieee80211_sta_block_awake);<|MERGE_RESOLUTION|>--- conflicted
+++ resolved
@@ -644,17 +644,10 @@
 	if (ret)
 		return ret;
 
-<<<<<<< HEAD
-	if (sta->key) {
-		ieee80211_key_free(local, sta->key);
-		WARN_ON(sta->key);
-	}
-=======
 	for (i = 0; i < NUM_DEFAULT_KEYS; i++)
 		ieee80211_key_free(local, sta->gtk[i]);
 	if (sta->ptk)
 		ieee80211_key_free(local, sta->ptk);
->>>>>>> 45f53cc9
 
 	sta->dead = true;
 
