--- conflicted
+++ resolved
@@ -1226,17 +1226,10 @@
 		tid_tx = rcu_dereference(tx->sta->ampdu_mlme.tid_tx[tid]);
 		if (tid_tx) {
 			bool queued;
-<<<<<<< HEAD
 
 			queued = ieee80211_tx_prep_agg(tx, skb, info,
 						       tid_tx, tid);
 
-=======
-
-			queued = ieee80211_tx_prep_agg(tx, skb, info,
-						       tid_tx, tid);
-
->>>>>>> 45f53cc9
 			if (unlikely(queued))
 				return TX_QUEUED;
 		}
