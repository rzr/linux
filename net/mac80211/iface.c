--- conflicted
+++ resolved
@@ -500,30 +500,6 @@
 		ieee80211_adjust_monitor_flags(sdata, -1);
 		ieee80211_configure_filter(local);
 		break;
-<<<<<<< HEAD
-	case NL80211_IFTYPE_STATION:
-		del_timer_sync(&sdata->u.mgd.chswitch_timer);
-		del_timer_sync(&sdata->u.mgd.timer);
-		del_timer_sync(&sdata->u.mgd.conn_mon_timer);
-		del_timer_sync(&sdata->u.mgd.bcn_mon_timer);
-		/*
-		 * If any of the timers fired while we waited for it, it will
-		 * have queued its work. Now the work will be running again
-		 * but will not rearm the timer again because it checks
-		 * whether the interface is running, which, at this point,
-		 * it no longer is.
-		 */
-		cancel_work_sync(&sdata->u.mgd.chswitch_work);
-		cancel_work_sync(&sdata->u.mgd.monitor_work);
-		cancel_work_sync(&sdata->u.mgd.beacon_connection_loss_work);
-
-		/* fall through */
-	case NL80211_IFTYPE_ADHOC:
-		if (sdata->vif.type == NL80211_IFTYPE_ADHOC)
-			del_timer_sync(&sdata->u.ibss.timer);
-		/* fall through */
-=======
->>>>>>> 45f53cc9
 	case NL80211_IFTYPE_MESH_POINT:
 		if (ieee80211_vif_is_mesh(&sdata->vif)) {
 			/* other_bss and allmulti are always set on mesh
@@ -558,11 +534,6 @@
 			ieee80211_bss_info_change_notify(sdata,
 				BSS_CHANGED_BEACON_ENABLED);
 
-<<<<<<< HEAD
-		/* free all remaining keys, there shouldn't be any */
-		ieee80211_free_keys(sdata);
-		drv_remove_interface(local, &sdata->vif);
-=======
 		/*
 		 * Free all remaining keys, there shouldn't be any,
 		 * except maybe group keys in AP more or WDS?
@@ -571,7 +542,6 @@
 
 		if (going_down)
 			drv_remove_interface(local, &sdata->vif);
->>>>>>> 45f53cc9
 	}
 
 	sdata->bss = NULL;
@@ -833,12 +803,8 @@
 
 				__ieee80211_stop_rx_ba_session(
 					sta, tid, WLAN_BACK_RECIPIENT,
-<<<<<<< HEAD
-					WLAN_REASON_QSTA_REQUIRE_SETUP);
-=======
 					WLAN_REASON_QSTA_REQUIRE_SETUP,
 					true);
->>>>>>> 45f53cc9
 			}
 			mutex_unlock(&local->sta_mtx);
 		} else switch (sdata->vif.type) {
