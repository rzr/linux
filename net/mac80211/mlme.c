--- conflicted
+++ resolved
@@ -1692,15 +1692,6 @@
 			rma = ieee80211_rx_mgmt_disassoc(sdata, mgmt, skb->len);
 			break;
 		case IEEE80211_STYPE_ACTION:
-<<<<<<< HEAD
-			if (mgmt->u.action.category != WLAN_CATEGORY_SPECTRUM_MGMT)
-				break;
-
-			ieee80211_sta_process_chanswitch(sdata,
-					&mgmt->u.action.u.chan_switch.sw_elem,
-					ifmgd->associated);
-			break;
-=======
 			switch (mgmt->u.action.category) {
 			case WLAN_CATEGORY_BACK: {
 				struct ieee80211_local *local = sdata->local;
@@ -1747,7 +1738,6 @@
 						rx_status->mactime);
 				break;
 			}
->>>>>>> 2da30e70
 		}
 		mutex_unlock(&ifmgd->mtx);
 
